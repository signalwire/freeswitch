#!/bin/bash
##### -*- mode:shell-script; indent-tabs-mode:nil; sh-basic-offset:2 -*-
##### Author: Travis Cross <tc@traviscross.com>

mod_dir="../src/mod"
conf_dir="../conf"
lang_dir="../conf/vanilla/lang"
fs_description="FreeSWITCH is a scalable open source cross-platform telephony platform designed to route and interconnect popular communication protocols using audio, video, text or any other form of media."
mod_build_depends="." mod_depends="." mod_recommends="." mod_suggests="."
supported_debian_distros="squeeze wheezy jessie sid"
supported_ubuntu_distros="trusty utopic"
<<<<<<< HEAD
supported_distros=" $supported_debian_distros $supported_ubuntu_distros "
=======
supported_distros="$supported_debian_distros $supported_ubuntu_distros"
>>>>>>> a067a49b
avoid_mods=(
  applications/mod_limit
  applications/mod_mongo
  applications/mod_mp4
  applications/mod_osp
  applications/mod_rad_auth
  applications/mod_skel
  applications/mod_cluechoo
  asr_tts/mod_cepstral
  codecs/mod_com_g729
  codecs/mod_ilbc
  codecs/mod_sangoma_codec
  codecs/mod_siren
  codecs/mod_skel_codec
  endpoints/mod_gsmopen
  endpoints/mod_h323
  endpoints/mod_khomp
  endpoints/mod_opal
  endpoints/mod_reference
  endpoints/mod_unicall
  languages/mod_managed
  sdk/autotools
  xml_int/mod_xml_ldap
  xml_int/mod_xml_radius
)
avoid_mods_sid=(
  directories/mod_ldap
  formats/mod_shout
  languages/mod_java
)
avoid_mods_jessie=(
  directories/mod_ldap
  languages/mod_java
  formats/mod_shout
)
avoid_mods_wheezy=(
  languages/mod_java
)
avoid_mods_squeeze=(
  formats/mod_vlc
  languages/mod_managed
)
avoid_mods_trusty=(
)
avoid_mods_utopic=(
  directories/mod_ldap
)
manual_pkgs=(
freeswitch-all
freeswitch
libfreeswitch1
freeswitch-meta-bare
freeswitch-meta-default
freeswitch-meta-vanilla
freeswitch-meta-sorbet
freeswitch-meta-all
freeswitch-meta-codecs
freeswitch-meta-conf
freeswitch-meta-lang
freeswitch-meta-mod-say
freeswitch-all-dbg
freeswitch-dbg
libfreeswitch1-dbg
libfreeswitch-dev
freeswitch-doc
freeswitch-init
freeswitch-sysvinit
freeswitch-systemd
freeswitch-lang
freeswitch-timezones
)

err () {
  echo "$0 error: $1" >&2
  exit 1
}

xread () {
  local xIFS="$IFS"
  IFS=''
  read $@
  local ret=$?
  IFS="$xIFS"
  return $ret
}

intersperse () {
  local sep="$1"
  awk "
    BEGIN {
      first=1;
      sep=\"${sep}\";
    }"'
    /.*/ {
      if (first == 0) {
        printf "%s%s", sep, $0;
      } else {
        printf "%s", $0;
      }
      first=0;
    }
    END { printf "\n"; }'
}

postfix () {
  local px="$1"
  awk "
    BEGIN { px=\"${px}\"; }"'
    /.*/ { printf "%s%s\n", $0, px; }'
}

avoid_mod_filter () {
  local x="avoid_mods_$codename[@]"
  local -a mods=("${avoid_mods[@]}" "${!x}")
  for x in "${mods[@]}"; do
    if [ "$1" = "$x" ]; then
      [ "$2" = "show" ] && echo "excluding module $x" >&2
      return 1
    fi
  done
  return 0
}

modconf_filter () {
  while xread l; do
    if [ "$1" = "$l" ]; then
      [ "$2" = "show" ] && echo "including module $l" >&2
      return 0
    fi
  done < modules.conf
  return 1
}

mod_filter () {
  if test -f modules.conf; then
    modconf_filter $@
  else
    avoid_mod_filter $@
  fi
}

mod_filter_show () {
  mod_filter "$1" show
}

map_fs_modules () {
  local filterfn="$1" percatfns="$2" permodfns="$3"
  for x in $mod_dir/*; do
    test -d $x || continue
    test ! ${x##*/} = legacy || continue
    category=${x##*/} category_path=$x
    for f in $percatfns; do $f; done
    for y in $x/*; do
      module_name=${y##*/} module_path=$y
      module=$category/$module_name
      if $filterfn $category/$module; then
        [ -f ${y}/module ] && . ${y}/module
        for f in $permodfns; do $f; done
      fi
      unset module_name module_path module
    done
    unset category category_path
  done
}

map_modules () {
  local filterfn="$1" percatfns="$2" permodfns="$3"
  for x in $parse_dir/*; do
    test -d $x || continue
    category=${x##*/} category_path=$x
    for f in $percatfns; do $f; done
    for y in $x/*; do
      test -f $y || continue
      module=${y##*/} module_path=$y
      $filterfn $category/$module || continue
      module="" category="" module_name=""
      section="" description="" long_description=""
      build_depends="" depends="" recommends="" suggests=""
      distro_conflicts=""
      distro_vars=""
      for x in $supported_distros; do
        distro_vars="$distro_vars build_depends_$x"
        eval build_depends_$x=""
      done
      . $y
      [ -n "$description" ] || description="$module_name"
      [ -n "$long_description" ] || description="Adds ${module_name}."
      for f in $permodfns; do $f; done
      unset \
        module module_name module_path \
        section description long_description \
        build_depends depends recommends suggests \
        distro_conflicts $distro_vars
    done
    unset category category_path
  done
}

map_confs () {
  local fs="$1"
  for x in $conf_dir/*; do
    test ! -d $x && continue
    conf=${x##*/} conf_dir=$x
    for f in $fs; do $f; done
    unset conf conf_dir
  done
}

map_langs () {
  local fs="$1"
  for x in $lang_dir/*; do
    test ! -d $x && continue
    lang=${x##*/} lang_dir=$x
    for f in $fs; do $f; done
    unset lang lang_dir
  done
}

map_pkgs () {
  local fsx="$1"
  for x in "${manual_pkgs[@]}"; do
    $fsx $x
  done
  map_pkgs_confs () { $fsx "freeswitch-conf-${conf//_/-}"; }
  map_confs map_pkgs_confs
  map_pkgs_langs () { $fsx "freeswitch-lang-${lang//_/-}"; }
  map_langs map_pkgs_langs
  map_pkgs_mods () {
    $fsx "freeswitch-${module//_/-}"
    $fsx "freeswitch-${module//_/-}-dbg"; }
  map_modules map_pkgs_mods
}

list_pkgs () {
  list_pkgs_thunk () { printf '%s\n' "$1"; }
  map_pkgs list_pkgs_thunk
}

list_freeswitch_all_pkgs () {
  list_pkgs \
    | grep -v '^freeswitch-all$' \
    | grep -v -- '-dbg$'
}

list_freeswitch_all_provides () {
  list_freeswitch_all_pkgs \
    | intersperse ',\n '
}

list_freeswitch_all_replaces () {
  list_freeswitch_all_pkgs \
    | postfix ' (<= ${binary:Version})' \
    | intersperse ',\n '
}

list_freeswitch_all_dbg_pkgs () {
  list_pkgs \
    | grep -v '^freeswitch-all-dbg$' \
    | grep -- '-dbg$'
}

list_freeswitch_all_dbg_provides () {
  list_freeswitch_all_dbg_pkgs \
    | intersperse ',\n '
}

list_freeswitch_all_dbg_replaces () {
  list_freeswitch_all_dbg_pkgs \
    | postfix ' (<= ${binary:Version})' \
    | intersperse ',\n '
}

print_source_control () {
  local libtool_dep="libtool, libtool-bin"
  case "$codename" in
<<<<<<< HEAD
    squeeze|wheezy|trusty)
      libtool_dep="libtool"
      ;;
=======
    squeeze|wheezy|trusty) libtool_dep="libtool" ;;
>>>>>>> a067a49b
  esac
cat <<EOF
Source: freeswitch
Section: comm
Priority: optional
Maintainer: Travis Cross <tc@traviscross.com>
Build-Depends:
# for debian
 debhelper (>= 8.0.0),
# bootstrapping
 automake (>= 1.9), autoconf, ${libtool_dep},
# core build
 dpkg-dev (>= 1.15.8.12), gcc (>= 4:4.4.5), g++ (>= 4:4.4.5),
 libc6-dev (>= 2.11.3), make (>= 3.81),
 libpcre3-dev,
 libedit-dev (>= 2.11),
 libsqlite3-dev,
 wget, pkg-config,
# core codecs
 libogg-dev, libspeex-dev, libspeexdsp-dev,
# configure options
 libssl-dev, unixodbc-dev, libpq-dev,
 libncurses5-dev, libjpeg62-dev | libjpeg8-dev,
 python-dev, erlang-dev,
# documentation
 doxygen,
# for APR (not essential for build)
 uuid-dev, libexpat1-dev, libgdbm-dev, libdb-dev,
# used by many modules
 libcurl4-openssl-dev | libcurl4-gnutls-dev | libcurl-dev,
 bison, zlib1g-dev,
# module build-depends
 $(debian_wrap "${mod_build_depends}")
Standards-Version: 3.9.3
Homepage: http://freeswitch.org/
Vcs-Git: https://stash.freeswitch.org/scm/fs/freeswitch.git
Vcs-Browser: https://stash.freeswitch.org/projects/FS/repos/freeswitch/browse

EOF
}

print_core_control () {
cat <<EOF
Package: freeswitch-all
Architecture: any
Provides: $(list_freeswitch_all_provides)
Replaces: $(list_freeswitch_all_replaces)
Conflicts: $(list_freeswitch_all_replaces)
Depends: \${shlibs:Depends}, \${perl:Depends}, \${misc:Depends},
 freeswitch-music-default (>= 1.0.8),
 freeswitch-sounds-en-us-callie (>= 1.0.25) | freeswitch-sounds,
 $(debian_wrap "${mod_depends}")
Recommends:
 $(debian_wrap "${mod_recommends}")
Suggests: freeswitch-all-dbg,
 $(debian_wrap "${mod_suggests}")
Description: Cross-Platform Scalable Multi-Protocol Soft Switch
 $(debian_wrap "${fs_description}")
 .
 This package contains FreeSWITCH and all modules and extras.

Package: freeswitch
Architecture: any
Depends: \${shlibs:Depends}, \${perl:Depends}, \${misc:Depends},
 libfreeswitch1 (= \${binary:Version})
Recommends:
Suggests: freeswitch-dbg
Description: Cross-Platform Scalable Multi-Protocol Soft Switch
 $(debian_wrap "${fs_description}")
 .
 This package contains the FreeSWITCH core.

Package: libfreeswitch1
Architecture: any
Depends: \${shlibs:Depends}, \${misc:Depends}
Recommends:
Suggests: libfreeswitch1-dbg
Description: Cross-Platform Scalable Multi-Protocol Soft Switch
 $(debian_wrap "${fs_description}")
 .
 This package contains the FreeSWITCH core library.

Package: freeswitch-meta-bare
Architecture: any
Depends: \${misc:Depends}, freeswitch (= \${binary:Version})
Recommends:
 freeswitch-doc (= \${binary:Version}),
 freeswitch-mod-commands (= \${binary:Version}),
 freeswitch-init (= \${binary:Version}),
 freeswitch-lang (= \${binary:Version}),
 freeswitch-timezones (= \${binary:Version}),
 freeswitch-music,
 freeswitch-sounds
Suggests:
Description: Cross-Platform Scalable Multi-Protocol Soft Switch
 $(debian_wrap "${fs_description}")
 .
 This is a metapackage which depends on the packages needed for a very
 bare FreeSWITCH install.

Package: freeswitch-meta-default
Architecture: any
Depends: \${misc:Depends}, freeswitch (= \${binary:Version}),
 freeswitch-mod-commands (= \${binary:Version}),
 freeswitch-mod-conference (= \${binary:Version}),
 freeswitch-mod-db (= \${binary:Version}),
 freeswitch-mod-dptools (= \${binary:Version}),
 freeswitch-mod-fifo (= \${binary:Version}),
 freeswitch-mod-hash (= \${binary:Version}),
 freeswitch-mod-spandsp (= \${binary:Version}),
 freeswitch-mod-voicemail (= \${binary:Version}),
 freeswitch-mod-dialplan-xml (= \${binary:Version}),
 freeswitch-mod-loopback (= \${binary:Version}),
 freeswitch-mod-sofia (= \${binary:Version}),
 freeswitch-mod-local-stream (= \${binary:Version}),
 freeswitch-mod-native-file (= \${binary:Version}),
 freeswitch-mod-sndfile (= \${binary:Version}),
 freeswitch-mod-tone-stream (= \${binary:Version}),
 freeswitch-mod-lua (= \${binary:Version}),
 freeswitch-mod-console (= \${binary:Version}),
 freeswitch-mod-say-en (= \${binary:Version})
Recommends:
 freeswitch-init (= \${binary:Version}),
 freeswitch-lang (= \${binary:Version}),
 freeswitch-timezones (= \${binary:Version}),
 freeswitch-meta-codecs (= \${binary:Version}),
 freeswitch-music,
 freeswitch-sounds
Suggests:
 freeswitch-mod-cidlookup (= \${binary:Version}),
 freeswitch-mod-curl (= \${binary:Version}),
 freeswitch-mod-directory (= \${binary:Version}),
 freeswitch-mod-enum (= \${binary:Version}),
 freeswitch-mod-spy (= \${binary:Version}),
 freeswitch-mod-valet-parking (= \${binary:Version})
Description: Cross-Platform Scalable Multi-Protocol Soft Switch
 $(debian_wrap "${fs_description}")
 .
 This is a metapackage which depends on the packages needed for a
 reasonably basic FreeSWITCH install.

Package: freeswitch-meta-vanilla
Architecture: any
Depends: \${misc:Depends}, freeswitch (= \${binary:Version}),
 freeswitch-mod-console (= \${binary:Version}),
 freeswitch-mod-logfile (= \${binary:Version}),
 freeswitch-mod-enum (= \${binary:Version}),
 freeswitch-mod-cdr-csv (= \${binary:Version}),
 freeswitch-mod-event-socket (= \${binary:Version}),
 freeswitch-mod-sofia (= \${binary:Version}),
 freeswitch-mod-loopback (= \${binary:Version}),
 freeswitch-mod-commands (= \${binary:Version}),
 freeswitch-mod-conference (= \${binary:Version}),
 freeswitch-mod-db (= \${binary:Version}),
 freeswitch-mod-dptools (= \${binary:Version}),
 freeswitch-mod-expr (= \${binary:Version}),
 freeswitch-mod-fifo (= \${binary:Version}),
 freeswitch-mod-hash (= \${binary:Version}),
 freeswitch-mod-voicemail (= \${binary:Version}),
 freeswitch-mod-esf (= \${binary:Version}),
 freeswitch-mod-fsv (= \${binary:Version}),
 freeswitch-mod-valet-parking (= \${binary:Version}),
 freeswitch-mod-httapi (= \${binary:Version}),
 freeswitch-mod-dialplan-xml (= \${binary:Version}),
 freeswitch-mod-dialplan-asterisk (= \${binary:Version}),
 freeswitch-mod-spandsp (= \${binary:Version}),
 freeswitch-mod-g723-1 (= \${binary:Version}),
 freeswitch-mod-g729 (= \${binary:Version}),
 freeswitch-mod-amr (= \${binary:Version}),
 freeswitch-mod-h26x (= \${binary:Version}),
 freeswitch-mod-sndfile (= \${binary:Version}),
 freeswitch-mod-native-file (= \${binary:Version}),
 freeswitch-mod-local-stream (= \${binary:Version}),
 freeswitch-mod-tone-stream (= \${binary:Version}),
 freeswitch-mod-lua (= \${binary:Version}),
 freeswitch-mod-say-en (= \${binary:Version}),
Recommends:
 freeswitch-init (= \${binary:Version}),
 freeswitch-lang (= \${binary:Version}),
 freeswitch-timezones (= \${binary:Version}),
 freeswitch-music,
 freeswitch-sounds,
 freeswitch-conf-vanilla (= \${binary:Version}),
Description: Cross-Platform Scalable Multi-Protocol Soft Switch
 $(debian_wrap "${fs_description}")
 .
 This is a metapackage which depends on the packages needed for
 running the FreeSWITCH vanilla example configuration.

Package: freeswitch-meta-sorbet
Architecture: any
Depends: \${misc:Depends}, freeswitch (= \${binary:Version}),
Recommends:
 freeswitch-init (= \${binary:Version}),
 freeswitch-lang (= \${binary:Version}),
 freeswitch-timezones (= \${binary:Version}),
 freeswitch-meta-codecs (= \${binary:Version}),
 freeswitch-music,
 freeswitch-sounds,
 freeswitch-mod-abstraction (= \${binary:Version}),
 freeswitch-mod-avmd (= \${binary:Version}),
 freeswitch-mod-blacklist (= \${binary:Version}),
 freeswitch-mod-callcenter (= \${binary:Version}),
 freeswitch-mod-cidlookup (= \${binary:Version}),
 freeswitch-mod-commands (= \${binary:Version}),
 freeswitch-mod-conference (= \${binary:Version}),
 freeswitch-mod-curl (= \${binary:Version}),
 freeswitch-mod-db (= \${binary:Version}),
 freeswitch-mod-directory (= \${binary:Version}),
 freeswitch-mod-distributor (= \${binary:Version}),
 freeswitch-mod-dptools (= \${binary:Version}),
 freeswitch-mod-easyroute (= \${binary:Version}),
 freeswitch-mod-enum (= \${binary:Version}),
 freeswitch-mod-esf (= \${binary:Version}),
 freeswitch-mod-esl (= \${binary:Version}),
 freeswitch-mod-expr (= \${binary:Version}),
 freeswitch-mod-fifo (= \${binary:Version}),
 freeswitch-mod-fsk (= \${binary:Version}),
 freeswitch-mod-fsv (= \${binary:Version}),
 freeswitch-mod-hash (= \${binary:Version}),
 freeswitch-mod-httapi (= \${binary:Version}),
 freeswitch-mod-http-cache (= \${binary:Version}),
 freeswitch-mod-lcr (= \${binary:Version}),
 freeswitch-mod-nibblebill (= \${binary:Version}),
 freeswitch-mod-oreka (= \${binary:Version}),
 freeswitch-mod-random (= \${binary:Version}),
 freeswitch-mod-redis (= \${binary:Version}),
 freeswitch-mod-rss (= \${binary:Version}),
 freeswitch-mod-sms (= \${binary:Version}),
 freeswitch-mod-snapshot (= \${binary:Version}),
 freeswitch-mod-snom (= \${binary:Version}),
 freeswitch-mod-sonar (= \${binary:Version}),
 freeswitch-mod-soundtouch (= \${binary:Version}),
 freeswitch-mod-spandsp (= \${binary:Version}),
 freeswitch-mod-spy (= \${binary:Version}),
 freeswitch-mod-stress (= \${binary:Version}),
 freeswitch-mod-valet-parking (= \${binary:Version}),
 freeswitch-mod-vmd (= \${binary:Version}),
 freeswitch-mod-voicemail (= \${binary:Version}),
 freeswitch-mod-voicemail-ivr (= \${binary:Version}),
 freeswitch-mod-flite (= \${binary:Version}),
 freeswitch-mod-pocketsphinx (= \${binary:Version}),
 freeswitch-mod-tts-commandline (= \${binary:Version}),
 freeswitch-mod-dialplan-xml (= \${binary:Version}),
 freeswitch-mod-html5 (= \${binary:Version}),
 freeswitch-mod-loopback (= \${binary:Version}),
 freeswitch-mod-rtmp (= \${binary:Version}),
 freeswitch-mod-skinny (= \${binary:Version}),
 freeswitch-mod-sofia (= \${binary:Version}),
 freeswitch-mod-cdr-csv (= \${binary:Version}),
 freeswitch-mod-cdr-sqlite (= \${binary:Version}),
 freeswitch-mod-event-socket (= \${binary:Version}),
 freeswitch-mod-json-cdr (= \${binary:Version}),
 freeswitch-mod-local-stream (= \${binary:Version}),
 freeswitch-mod-native-file (= \${binary:Version}),
 freeswitch-mod-shell-stream (= \${binary:Version}),
 freeswitch-mod-sndfile (= \${binary:Version}),
 freeswitch-mod-tone-stream (= \${binary:Version}),
 freeswitch-mod-lua (= \${binary:Version}),
 freeswitch-mod-console (= \${binary:Version}),
 freeswitch-mod-logfile (= \${binary:Version}),
 freeswitch-mod-syslog (= \${binary:Version}),
 freeswitch-mod-say-en (= \${binary:Version}),
 freeswitch-mod-posix-timer (= \${binary:Version}),
 freeswitch-mod-timerfd (= \${binary:Version}),
 freeswitch-mod-xml-cdr (= \${binary:Version}),
 freeswitch-mod-xml-curl (= \${binary:Version}),
Description: Cross-Platform Scalable Multi-Protocol Soft Switch
 $(debian_wrap "${fs_description}")
 .
 This is a metapackage which recommends most packaged FreeSWITCH
 modules except a few which aren't recommended.

Package: freeswitch-meta-all
Architecture: any
Depends: \${misc:Depends}, freeswitch (= \${binary:Version}),
Recommends:
 freeswitch-init (= \${binary:Version}),
 freeswitch-lang (= \${binary:Version}),
 freeswitch-timezones (= \${binary:Version}),
 freeswitch-meta-codecs (= \${binary:Version}),
 freeswitch-meta-conf (= \${binary:Version}),
 freeswitch-meta-lang (= \${binary:Version}),
 freeswitch-meta-mod-say (= \${binary:Version}),
 freeswitch-music,
 freeswitch-sounds,
 freeswitch-mod-abstraction (= \${binary:Version}),
 freeswitch-mod-avmd (= \${binary:Version}),
 freeswitch-mod-blacklist (= \${binary:Version}),
 freeswitch-mod-callcenter (= \${binary:Version}),
 freeswitch-mod-cidlookup (= \${binary:Version}),
 freeswitch-mod-commands (= \${binary:Version}),
 freeswitch-mod-conference (= \${binary:Version}),
 freeswitch-mod-curl (= \${binary:Version}),
 freeswitch-mod-db (= \${binary:Version}),
 freeswitch-mod-directory (= \${binary:Version}),
 freeswitch-mod-distributor (= \${binary:Version}),
 freeswitch-mod-dptools (= \${binary:Version}),
 freeswitch-mod-easyroute (= \${binary:Version}),
 freeswitch-mod-enum (= \${binary:Version}),
 freeswitch-mod-esf (= \${binary:Version}),
 freeswitch-mod-esl (= \${binary:Version}),
 freeswitch-mod-expr (= \${binary:Version}),
 freeswitch-mod-fifo (= \${binary:Version}),
 freeswitch-mod-fsk (= \${binary:Version}),
 freeswitch-mod-fsv (= \${binary:Version}),
 freeswitch-mod-hash (= \${binary:Version}),
 freeswitch-mod-httapi (= \${binary:Version}),
 freeswitch-mod-http-cache (= \${binary:Version}),
 freeswitch-mod-ladspa (= \${binary:Version}),
 freeswitch-mod-lcr (= \${binary:Version}),
 freeswitch-mod-memcache (= \${binary:Version}),
 freeswitch-mod-nibblebill (= \${binary:Version}),
 freeswitch-mod-oreka (= \${binary:Version}),
 freeswitch-mod-random (= \${binary:Version}),
 freeswitch-mod-redis (= \${binary:Version}),
 freeswitch-mod-rss (= \${binary:Version}),
 freeswitch-mod-sms (= \${binary:Version}),
 freeswitch-mod-snapshot (= \${binary:Version}),
 freeswitch-mod-snipe-hunt (= \${binary:Version}),
 freeswitch-mod-snom (= \${binary:Version}),
 freeswitch-mod-sonar (= \${binary:Version}),
 freeswitch-mod-soundtouch (= \${binary:Version}),
 freeswitch-mod-spandsp (= \${binary:Version}),
 freeswitch-mod-spy (= \${binary:Version}),
 freeswitch-mod-stress (= \${binary:Version}),
 freeswitch-mod-translate (= \${binary:Version}),
 freeswitch-mod-valet-parking (= \${binary:Version}),
 freeswitch-mod-vmd (= \${binary:Version}),
 freeswitch-mod-voicemail (= \${binary:Version}),
 freeswitch-mod-voicemail-ivr (= \${binary:Version}),
 freeswitch-mod-flite (= \${binary:Version}),
 freeswitch-mod-pocketsphinx (= \${binary:Version}),
 freeswitch-mod-tts-commandline (= \${binary:Version}),
 freeswitch-mod-unimrcp (= \${binary:Version}),
 freeswitch-mod-dialplan-asterisk (= \${binary:Version}),
 freeswitch-mod-dialplan-directory (= \${binary:Version}),
 freeswitch-mod-dialplan-xml (= \${binary:Version}),
 freeswitch-mod-ldap (= \${binary:Version}),
 freeswitch-mod-alsa (= \${binary:Version}),
 freeswitch-mod-dingaling (= \${binary:Version}),
 freeswitch-mod-html5 (= \${binary:Version}),
 freeswitch-mod-loopback (= \${binary:Version}),
 freeswitch-mod-portaudio (= \${binary:Version}),
 freeswitch-mod-rtmp (= \${binary:Version}),
 freeswitch-mod-skinny (= \${binary:Version}),
 freeswitch-mod-skypopen (= \${binary:Version}),
 freeswitch-mod-sofia (= \${binary:Version}),
 freeswitch-mod-cdr-csv (= \${binary:Version}),
 freeswitch-mod-cdr-mongodb (= \${binary:Version}),
 freeswitch-mod-cdr-pg-csv (= \${binary:Version}),
 freeswitch-mod-cdr-sqlite (= \${binary:Version}),
 freeswitch-mod-erlang-event (= \${binary:Version}),
 freeswitch-mod-event-multicast (= \${binary:Version}),
 freeswitch-mod-event-socket (= \${binary:Version}),
 freeswitch-mod-event-test (= \${binary:Version}),
 freeswitch-mod-event-zmq (= \${binary:Version}),
 freeswitch-mod-json-cdr (= \${binary:Version}),
 freeswitch-mod-radius-cdr (= \${binary:Version}),
 freeswitch-mod-snmp (= \${binary:Version}),
 freeswitch-mod-local-stream (= \${binary:Version}),
 freeswitch-mod-native-file (= \${binary:Version}),
 freeswitch-mod-portaudio-stream (= \${binary:Version}),
 freeswitch-mod-shell-stream (= \${binary:Version}),
 freeswitch-mod-sndfile (= \${binary:Version}),
 freeswitch-mod-tone-stream (= \${binary:Version}),
 freeswitch-mod-java (= \${binary:Version}),
 freeswitch-mod-lua (= \${binary:Version}),
 freeswitch-mod-perl (= \${binary:Version}),
 freeswitch-mod-python (= \${binary:Version}),
 freeswitch-mod-yaml (= \${binary:Version}),
 freeswitch-mod-console (= \${binary:Version}),
 freeswitch-mod-logfile (= \${binary:Version}),
 freeswitch-mod-syslog (= \${binary:Version}),
 freeswitch-mod-posix-timer (= \${binary:Version}),
 freeswitch-mod-timerfd (= \${binary:Version}),
 freeswitch-mod-xml-cdr (= \${binary:Version}),
 freeswitch-mod-xml-curl (= \${binary:Version}),
 freeswitch-mod-xml-rpc (= \${binary:Version}),
 freeswitch-mod-xml-scgi (= \${binary:Version}),
Suggests:
 freeswitch-mod-vlc (= \${binary:Version}),
Description: Cross-Platform Scalable Multi-Protocol Soft Switch
 $(debian_wrap "${fs_description}")
 .
 This is a metapackage which recommends or suggests all packaged
 FreeSWITCH modules.

Package: freeswitch-meta-codecs
Architecture: any
Depends: \${misc:Depends}, freeswitch (= \${binary:Version}),
 freeswitch-mod-amr (= \${binary:Version}),
 freeswitch-mod-amrwb (= \${binary:Version}),
 freeswitch-mod-b64 (= \${binary:Version}),
 freeswitch-mod-bv (= \${binary:Version}),
 freeswitch-mod-celt (= \${binary:Version}),
 freeswitch-mod-codec2 (= \${binary:Version}),
 freeswitch-mod-dahdi-codec (= \${binary:Version}),
 freeswitch-mod-g723-1 (= \${binary:Version}),
 freeswitch-mod-g729 (= \${binary:Version}),
 freeswitch-mod-h26x (= \${binary:Version}),
 freeswitch-mod-isac (= \${binary:Version}),
 freeswitch-mod-mp4v (= \${binary:Version}),
 freeswitch-mod-opus (= \${binary:Version}),
 freeswitch-mod-silk (= \${binary:Version}),
 freeswitch-mod-spandsp (= \${binary:Version}),
 freeswitch-mod-theora (= \${binary:Version}),
 freeswitch-mod-vp8 (= \${binary:Version})
Suggests:
 freeswitch-mod-ilbc (= \${binary:Version}),
 freeswitch-mod-siren (= \${binary:Version})
Description: Cross-Platform Scalable Multi-Protocol Soft Switch
 $(debian_wrap "${fs_description}")
 .
 This is a metapackage which depends on the packages needed to install
 most FreeSWITCH codecs.

Package: freeswitch-meta-conf
Architecture: all
Depends: \${misc:Depends},
 freeswitch-conf-curl (= \${binary:Version}),
 freeswitch-conf-insideout (= \${binary:Version}),
 freeswitch-conf-sbc (= \${binary:Version}),
 freeswitch-conf-softphone (= \${binary:Version}),
 freeswitch-conf-vanilla (= \${binary:Version}),
Description: Cross-Platform Scalable Multi-Protocol Soft Switch
 $(debian_wrap "${fs_description}")
 .
 This is a metapackage which depends on the available configuration
 examples for FreeSWITCH.

Package: freeswitch-meta-lang
Architecture: all
Depends: \${misc:Depends},
 freeswitch-lang-de (= \${binary:Version}),
 freeswitch-lang-en (= \${binary:Version}),
 freeswitch-lang-es (= \${binary:Version}),
 freeswitch-lang-fr (= \${binary:Version}),
 freeswitch-lang-he (= \${binary:Version}),
 freeswitch-lang-pt (= \${binary:Version}),
 freeswitch-lang-ru (= \${binary:Version}),
Description: Cross-Platform Scalable Multi-Protocol Soft Switch
 $(debian_wrap "${fs_description}")
 .
 This is a metapackage which depends on all language files for
 FreeSWITCH.

Package: freeswitch-meta-mod-say
Architecture: any
Depends: \${misc:Depends},
 freeswitch-mod-say-de (= \${binary:Version}),
 freeswitch-mod-say-en (= \${binary:Version}),
 freeswitch-mod-say-es (= \${binary:Version}),
 freeswitch-mod-say-fa (= \${binary:Version}),
 freeswitch-mod-say-fr (= \${binary:Version}),
 freeswitch-mod-say-he (= \${binary:Version}),
 freeswitch-mod-say-hr (= \${binary:Version}),
 freeswitch-mod-say-hu (= \${binary:Version}),
 freeswitch-mod-say-it (= \${binary:Version}),
 freeswitch-mod-say-ja (= \${binary:Version}),
 freeswitch-mod-say-nl (= \${binary:Version}),
 freeswitch-mod-say-pl (= \${binary:Version}),
 freeswitch-mod-say-pt (= \${binary:Version}),
 freeswitch-mod-say-ru (= \${binary:Version}),
 freeswitch-mod-say-th (= \${binary:Version}),
 freeswitch-mod-say-zh (= \${binary:Version}),
Description: Cross-Platform Scalable Multi-Protocol Soft Switch
 $(debian_wrap "${fs_description}")
 .
 This is a metapackage which depends on all mod_say languages for
 FreeSWITCH.

Package: freeswitch-all-dbg
Section: debug
Priority: extra
Architecture: any
Provides: $(list_freeswitch_all_dbg_provides)
Replaces: $(list_freeswitch_all_dbg_replaces)
Breaks: $(list_freeswitch_all_dbg_replaces)
Depends: \${misc:Depends}, freeswitch-all (= \${binary:Version})
Description: debugging symbols for FreeSWITCH
 $(debian_wrap "${fs_description}")
 .
 This package contains debugging symbols for FreeSWITCH.

Package: freeswitch-dbg
Section: debug
Priority: extra
Architecture: any
Depends: \${misc:Depends}, freeswitch (= \${binary:Version})
Description: debugging symbols for FreeSWITCH
 $(debian_wrap "${fs_description}")
 .
 This package contains debugging symbols for FreeSWITCH.

Package: libfreeswitch1-dbg
Section: debug
Priority: extra
Architecture: any
Depends: \${misc:Depends}, libfreeswitch1 (= \${binary:Version})
Description: debugging symbols for FreeSWITCH
 $(debian_wrap "${fs_description}")
 .
 This package contains debugging symbols for libfreeswitch1.

Package: libfreeswitch-dev
Section: libdevel
Architecture: any
Depends: \${misc:Depends}, freeswitch
Description: development libraries and header files for FreeSWITCH
 $(debian_wrap "${fs_description}")
 .
 This package contains include files for FreeSWITCH.

Package: freeswitch-doc
Section: doc
Architecture: all
Depends: \${misc:Depends}
Description: documentation for FreeSWITCH
 $(debian_wrap "${fs_description}")
 .
 This package contains Doxygen-produce documentation for FreeSWITCH.
 It may be an empty package at the moment.

Package: freeswitch-init
Architecture: all
Depends: \${misc:Depends},
 freeswitch-sysvinit (= \${binary:Version}),
 freeswitch-systemd (= \${binary:Version})
Description: FreeSWITCH startup configuration
 $(debian_wrap "${fs_description}")
 .
 This is a metapackage which depends on the default system startup
 packages for FreeSWITCH.

Package: freeswitch-sysvinit
Architecture: all
Depends: \${misc:Depends}, lsb-base (>= 3.0-6)
Description: FreeSWITCH SysV init script
 $(debian_wrap "${fs_description}")
 .
 This package contains the SysV init script for FreeSWITCH.

Package: freeswitch-systemd
Architecture: all
Depends: \${misc:Depends}
Description: FreeSWITCH systemd configuration
 $(debian_wrap "${fs_description}")
 .
 This package contains the systemd configuration for FreeSWITCH.

## misc

## languages

Package: freeswitch-lang
Architecture: all
Depends: \${misc:Depends},
 freeswitch-lang-en (= \${binary:Version})
Description: Language files for FreeSWITCH
 $(debian_wrap "${fs_description}")
 .
 This is a metapackage which depends on the default language packages
 for FreeSWITCH.

## timezones

Package: freeswitch-timezones
Architecture: all
Depends: \${misc:Depends}
Description: Timezone files for FreeSWITCH
 $(debian_wrap "${fs_description}")
 .
 $(debian_wrap "This package includes the timezone files for FreeSWITCH.")

EOF
}

print_mod_control () {
  local m_section="${section:-comm}"
  cat <<EOF
Package: freeswitch-${module_name//_/-}
Section: ${m_section}
Architecture: any
$(debian_wrap "Depends: \${shlibs:Depends}, \${misc:Depends}, libfreeswitch1 (= \${binary:Version}), ${depends}")
$(debian_wrap "Recommends: ${recommends}")
$(debian_wrap "Suggests: freeswitch-${module_name//_/-}-dbg, ${suggests}")
Description: ${description} for FreeSWITCH
 $(debian_wrap "${fs_description}")
 .
 $(debian_wrap "This package contains ${module_name} for FreeSWITCH.")
 .
 $(debian_wrap "${long_description}")

Package: freeswitch-${module_name//_/-}-dbg
Section: debug
Priority: extra
Architecture: any
Depends: \${misc:Depends},
 freeswitch-${module_name//_/-} (= \${binary:Version})
Description: ${description} for FreeSWITCH (debug)
 $(debian_wrap "${fs_description}")
 .
 $(debian_wrap "This package contains debugging symbols for ${module_name} for FreeSWITCH.")
 .
 $(debian_wrap "${long_description}")

EOF
}

print_mod_install () {
  cat <<EOF
/usr/lib/freeswitch/mod/${1}.so
EOF
}

print_long_filename_override () {
  local p="$1"
  cat <<EOF
# The long file names are caused by appending the nightly information.
# Since one of these packages will never end up on a Debian CD, the
# related problems with long file names will never come up here.
${p}: package-has-long-file-name *

EOF
}

print_gpl_openssl_override () {
  local p="$1"
  cat <<EOF
# We're definitely not doing this.  Nothing in FreeSWITCH has a more
# restrictive license than LGPL or MPL.
${p}: possible-gpl-code-linked-with-openssl

EOF
}

print_itp_override () {
  local p="$1"
  cat <<EOF
# We're not in Debian (yet) so we don't have an ITP bug to close.
${p}: new-package-should-close-itp-bug

EOF
}

print_common_overrides () {
  print_long_filename_override "$1"
}

print_mod_overrides () {
  print_common_overrides "$1"
  print_gpl_openssl_override "$1"
}

print_conf_overrides () {
  print_common_overrides "$1"
}

print_conf_control () {
  cat <<EOF
Package: freeswitch-conf-${conf//_/-}
Architecture: all
Depends: \${misc:Depends}
Description: FreeSWITCH ${conf} configuration
 $(debian_wrap "${fs_description}")
 .
 $(debian_wrap "This package contains the ${conf} configuration for FreeSWITCH.")

EOF
}

print_conf_install () {
  cat <<EOF
conf/${conf} /usr/share/freeswitch/conf
EOF
}

print_lang_overrides () {
  print_common_overrides "$1"
}

print_lang_control () {
  local lang_name="$(echo ${lang} | tr '[:lower:]' '[:upper:]')"
  case "${lang}" in
    de) lang_name="German" ;;
    en) lang_name="English" ;;
    es) lang_name="Spanish" ;;
    fr) lang_name="French" ;;
    he) lang_name="Hebrew" ;;
    pt) lang_name="Portuguese" ;;
    ru) lang_name="Russian" ;;
  esac
  cat <<EOF
Package: freeswitch-lang-${lang//_/-}
Architecture: all
Depends: \${misc:Depends}
Recommends: freeswitch-sounds-${lang}
Description: ${lang_name} language files for FreeSWITCH
 $(debian_wrap "${fs_description}")
 .
 $(debian_wrap "This package includes the ${lang_name} language files for FreeSWITCH.")

EOF
}

print_lang_install () {
  cat <<EOF
conf/vanilla/lang/${lang} /usr/share/freeswitch/lang
EOF
}

print_edit_warning () {
  echo "#### Do not edit!  This file is auto-generated from debian/bootstrap.sh."; echo
}

gencontrol_per_mod () {
  print_mod_control "$module_name" "$description" "$long_description" >> control
}

gencontrol_per_cat () {
  (echo "## mod/$category"; echo) >> control
}

geninstall_per_mod () {
  local f=freeswitch-${module_name//_/-}.install
  (print_edit_warning; print_mod_install "$module_name") > $f
  print_mod_install "$module_name" >> freeswitch-all.install
  test -f $f.tmpl && cat $f.tmpl >> $f
}

genoverrides_per_mod () {
  local f=freeswitch-${module_name//_/-}.lintian-overrides
  (print_edit_warning; print_mod_overrides freeswitch-${module_name//_/-}) > $f
  test -f $f.tmpl && cat $f.tmpl >> $f
}

genmodulesconf () {
  genmodules_per_cat () { echo "## $category"; }
  genmodules_per_mod () { echo "$module"; }
  print_edit_warning
  map_modules 'mod_filter' 'genmodules_per_cat' 'genmodules_per_mod'
}

genconf () {
  print_conf_control >> control
  local p=freeswitch-conf-${conf//_/-}
  local f=$p.install
  (print_edit_warning; print_conf_install) > $f
  print_conf_install >> freeswitch-all.install
  test -f $f.tmpl && cat $f.tmpl >> $f
  local f=$p.lintian-overrides
  (print_edit_warning; print_conf_overrides "$p") > $f
  test -f $f.tmpl && cat $f.tmpl >> $f
}

genlang () {
  print_lang_control >> control
  local p=freeswitch-lang-${lang//_/-}
  local f=$p.install
  (print_edit_warning; print_lang_install) > $f
  print_lang_install >> freeswitch-all.install
  test -f $f.tmpl && cat $f.tmpl >> $f
  local f=$p.lintian-overrides
  (print_edit_warning; print_lang_overrides "$p") > $f
  test -f $f.tmpl && cat $f.tmpl >> $f
}

accumulate_mod_deps () {
  local x=""
  # build-depends
  if [ -n "$(eval echo \$build_depends_$codename)" ]; then
    x="$(eval echo \$build_depends_$codename)"
  else x="${build_depends}"; fi
  if [ -n "$x" ]; then
    if [ ! "$mod_build_depends" = "." ]; then
      mod_build_depends="${mod_build_depends}, ${x}"
    else mod_build_depends="${x}"; fi; fi
  # depends
  if [ -n "$(eval echo \$depends_$codename)" ]; then
    x="$(eval echo \$depends_$codename)"
  else x="${depends}"; fi
  x="$(echo "$x" | sed 's/, \?/\n/g' | grep -v '^freeswitch' | tr '\n' ',' | sed -e 's/,$//' -e 's/,/, /g')"
  if [ -n "$x" ]; then
    if [ ! "$mod_depends" = "." ]; then
      mod_depends="${mod_depends}, ${x}"
    else mod_depends="${x}"; fi; fi
  # recommends
  if [ -n "$(eval echo \$recommends_$codename)" ]; then
    x="$(eval echo \$recommends_$codename)"
  else x="${recommends}"; fi
  x="$(echo "$x" | sed 's/, \?/\n/g' | grep -v '^freeswitch' | tr '\n' ',' | sed -e 's/,$//' -e 's/,/, /g')"
  if [ -n "$x" ]; then
    if [ ! "$mod_recommends" = "." ]; then
      mod_recommends="${mod_recommends}, ${x}"
    else mod_recommends="${x}"; fi; fi
  # suggests
  if [ -n "$(eval echo \$suggests_$codename)" ]; then
    x="$(eval echo \$suggests_$codename)"
  else x="${suggests}"; fi
  x="$(echo "$x" | sed 's/, \?/\n/g' | grep -v '^freeswitch' | tr '\n' ',' | sed -e 's/,$//' -e 's/,/, /g')"
  if [ -n "$x" ]; then
    if [ ! "$mod_suggests" = "." ]; then
      mod_suggests="${mod_suggests}, ${x}"
    else mod_suggests="${x}"; fi; fi
}

genmodctl_new_mod () {
  grep -e "^Module: ${module}$" control-modules >/dev/null && return 0
  cat <<EOF
Module: $module
Description: $description
 $long_description
EOF
  echo
}

genmodctl_new_cat () {
  grep -e "^## mod/${category}$" control-modules >/dev/null && return 0
  cat <<EOF
## mod/$category

EOF
}

pre_parse_mod_control () {
  local fl=true ll_nl=false ll_descr=false
  while xread l; do
    if [ -z "$l" ]; then
      # is newline
      if ! $ll_nl && ! $fl; then
        echo
      fi
      ll_nl=true
      continue
    elif [ -z "${l##\#*}" ]; then
      # is comment
      continue
    elif [ -z "${l## *}" ]; then
      # is continuation line
      if ! $ll_descr; then
        echo -n "$l"
      else
        echo -n "Long-Description: $(echo "$l" | sed -e 's/^ *//')"
      fi
    else
      # is header line
      $fl || echo
      if [ "${l%%:*}" = "Description" ]; then
        ll_descr=true
        echo "Description: ${l#*: }"
        continue
      else
        echo -n "$l"
      fi
    fi
    fl=false ll_nl=false ll_descr=false
  done < control-modules
}

var_escape () {
  (echo -n \'; echo -n "$1" | sed -e "s/'/'\\\\''/g"; echo -n \')
}

parse_mod_control () {
  pre_parse_mod_control > control-modules.preparse
  local category=""
  local module_name=""
  rm -rf $parse_dir
  while xread l; do
    if [ -z "$l" ]; then
      # is newline
      continue
    fi
    local header="${l%%:*}"
    local value="${l#*: }"
    if [ "$header" = "Module" ]; then
      category="${value%%/*}"
      module_name="${value#*/}"
      mkdir -p $parse_dir/$category
      (echo "module=$(var_escape "$value")"; \
        echo "category=$(var_escape "$category")"; \
        echo "module_name=$(var_escape "$module_name")"; \
        ) >> $parse_dir/$category/$module_name
    else
      ([ -n "$category" ] && [ -n "$module_name" ]) \
        || err "unexpected header $header"
      local var_name="$(echo "$header" | sed -e 's/-/_/g' | tr '[A-Z]' '[a-z]')"
      echo "${var_name}=$(var_escape "$value")" >> $parse_dir/$category/$module_name
    fi
  done < control-modules.preparse
}

debian_wrap () {
  local fl=true
  echo "$1" | fold -s -w 69 | while xread l; do
    local v="$(echo "$l" | sed -e 's/ *$//g')"
    if $fl; then
      fl=false
      echo "$v"
    else
      echo " $v"
    fi
  done
}

genmodctl_cat () {
  (echo "## mod/$category"; echo)
}

genmodctl_mod () {
  echo "Module: $module"
  [ -n "$section" ] && echo "Section: $section"
  echo "Description: $description"
  echo "$long_description" | fold -s -w 69 | while xread l; do
    local v="$(echo "$l" | sed -e 's/ *$//g')"
    echo " $v"
  done
  [ -n "$build_depends" ] && debian_wrap "Build-Depends: $build_depends"
  for x in $supported_distros; do
    [ -n "$(eval echo \$build_depends_$x)" ] \
      && debian_wrap "Build-Depends-$x: $(eval echo \$build_depends_$x)"
  done
  [ -n "$depends" ] && debian_wrap "Depends: $depends"
  [ -n "$reccomends" ] && debian_wrap "Recommends: $recommends"
  [ -n "$suggests" ] && debian_wrap "Suggests: $suggests"
  [ -n "$distro_conflicts" ] && debian_wrap "Distro-Conflicts: $distro_conflicts"
  echo
}

set_modules_non_dfsg () {
  local len=${#avoid_mods}
  for ((i=0; i<len; i++)); do
    case "${avoid_mods[$i]}" in
      codecs/mod_siren|codecs/mod_ilbc)
        unset avoid_mods[$i]
        ;;
    esac
  done
}

unavoid_modules () {
  local len=${#avoid_mods}
  for ((i=0; i<len; i++)); do
    for x in $1; do
      if test "${avoid_mods[$i]}" = "$x"; then
        unset avoid_mods[$i]
      fi
    done
  done
}

conf_merge () {
  local of="$1" if="$2"
  if [ -s $if ]; then
    grep -v '^##\|^$' $if | while xread x; do
      touch $of
      if ! grep -e "$x" $of >/dev/null; then
        printf '%s\n' "$x" >> $of
      fi
    done
  fi
}

codename="sid"
modulelist_opt=""
modules_add=""
while getopts "c:m:p:" o; do
  case "$o" in
    c) codename="$OPTARG" ;;
    m) modulelist_opt="$OPTARG" ;;
    p) modules_add="$modules_add $OPTARG";;
  esac
done
shift $(($OPTIND-1))

echo "Bootstrapping debian/ for ${codename}" >&2
echo >&2
echo "Please wait, this takes a few seconds..." >&2

test -z "$modulelist_opt" || set_modules_${modulelist_opt/-/_}
test -z "$modules_add" || unavoid_modules "$modules_add"

echo "Adding any new modules to control-modules..." >&2
parse_dir=control-modules.parse
map_fs_modules ':' 'genmodctl_new_cat' 'genmodctl_new_mod' >> control-modules
echo "Parsing control-modules..." >&2
parse_mod_control
echo "Displaying includes/excludes..." >&2
map_modules 'mod_filter_show' '' ''
echo "Generating modules_.conf..." >&2
genmodulesconf > modules_.conf
echo "Generating control-modules.gen as sanity check..." >&2
(echo "# -*- mode:debian-control -*-"; \
  echo "##### Author: Travis Cross <tc@traviscross.com>"; echo; \
  map_modules ':' 'genmodctl_cat' 'genmodctl_mod' \
  ) > control-modules.gen

echo "Accumulating dependencies from modules..." >&2
map_modules 'mod_filter' '' 'accumulate_mod_deps'
echo "Generating debian/..." >&2
> control
> freeswitch-all.install
(print_edit_warning; print_mod_overrides "freeswitch-all") \
  > freeswitch-all.lintian-overrides
(print_edit_warning; print_source_control; print_core_control) >> control
echo "Generating debian/ (conf)..." >&2
(echo "### conf"; echo) >> control
map_confs 'genconf'
echo "Generating debian/ (lang)..." >&2
(echo "### lang"; echo) >> control
map_langs 'genlang'
echo "Generating debian/ (modules)..." >&2
(echo "### modules"; echo) >> control
map_modules "mod_filter" \
  "gencontrol_per_cat" \
  "gencontrol_per_mod geninstall_per_mod genoverrides_per_mod"
echo "Generating debian/ (-all package)..." >&2
grep -e '^Package:' control | grep -v '^freeswitch-all$' | while xread l; do
  m="${l#*: }"
  conf_merge freeswitch-all.install $m.install
done
for x in postinst postrm preinst prerm; do
  cp -a freeswitch.$x freeswitch-all.$x
done
cp -a freeswitch-doc.docs freeswitch-all.docs
#cp -a freeswitch-systemd.freeswitch.service freeswitch-all.freeswitch.service
cp -a freeswitch-sysvinit.freeswitch.default freeswitch-all.freeswitch.default
cp -a freeswitch-sysvinit.freeswitch.init freeswitch-all.freeswitch.init

echo "Generating additional lintian overrides..." >&2
grep -e '^Package:' control | while xread l; do
  m="${l#*: }"
  f=$m.lintian-overrides
  [ -s $f ] || print_edit_warning >> $f
  if ! grep -e 'package-has-long-file-name' $f >/dev/null; then
    print_long_filename_override "$m" >> $f
  fi
  if ! grep -e 'new-package-should-close-itp-bug' $f >/dev/null; then
    print_itp_override "$m" >> $f
  fi
done
for p in freeswitch libfreeswitch1; do
  f=$p.lintian-overrides
  [ -s $f ] || print_edit_warning >> $f
  print_gpl_openssl_override "$p" >> $f
done

echo "Cleaning up..." >&2
rm -f control-modules.preparse
rm -rf control-modules.parse
diff control-modules control-modules.gen >/dev/null && rm -f control-modules.gen

echo "Done bootstrapping debian/" >&2
touch .stamp-bootstrap<|MERGE_RESOLUTION|>--- conflicted
+++ resolved
@@ -9,11 +9,7 @@
 mod_build_depends="." mod_depends="." mod_recommends="." mod_suggests="."
 supported_debian_distros="squeeze wheezy jessie sid"
 supported_ubuntu_distros="trusty utopic"
-<<<<<<< HEAD
-supported_distros=" $supported_debian_distros $supported_ubuntu_distros "
-=======
 supported_distros="$supported_debian_distros $supported_ubuntu_distros"
->>>>>>> a067a49b
 avoid_mods=(
   applications/mod_limit
   applications/mod_mongo
@@ -289,13 +285,7 @@
 print_source_control () {
   local libtool_dep="libtool, libtool-bin"
   case "$codename" in
-<<<<<<< HEAD
-    squeeze|wheezy|trusty)
-      libtool_dep="libtool"
-      ;;
-=======
     squeeze|wheezy|trusty) libtool_dep="libtool" ;;
->>>>>>> a067a49b
   esac
 cat <<EOF
 Source: freeswitch
