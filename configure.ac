--- conflicted
+++ resolved
@@ -1079,13 +1079,8 @@
 fi
 
 # Tested and fixed lot of modules, but some are untested.  Will be added back when the core team decide it ready
-<<<<<<< HEAD
-# Untested modules : mod_osp mod_soundtouch mod_sangoma_codec mod_dingaling mod_opal mod_h323 mod_khomp 
-#                    mod_unimrcp mod_cepstral mod_erlang_event mod_snmp mod_perl mod_java mod_managed mod_managedcore
-=======
 # Untested modules : mod_osp mod_soundtouch mod_sangoma_codec mod_opal mod_h323 mod_khomp 
 #                    mod_cepstral mod_erlang_event mod_snmp mod_perl mod_java mod_managed
->>>>>>> 4cb05e7f
 #
 #saved_CFLAGS="$CFLAGS"
 #AC_CACHE_CHECK([whether compiler supports -Wunused-but-set-variable], [ac_cv_gcc_unused_but_set_variable], [
