--- conflicted
+++ resolved
@@ -510,18 +510,8 @@
 	uint32_t t = 0;
 	uint32_t tokencnt;
 	char *uuid = NULL;
-<<<<<<< HEAD
-	uint8_t uuid_found = 0;
-	uint32_t t = 0;
-	const char *token = NULL;
-	int span_id = 0;
-	int chan_id = 0;
-	const char *name = NULL;
-
-=======
 	const char *token = NULL;
 	uint8_t uuid_found = 0;
->>>>>>> 3eef66d6
 
 	channel = switch_core_session_get_channel(session);
 	assert(channel != NULL);
@@ -529,12 +519,6 @@
 	tech_pvt = switch_core_session_get_private(session);
 	assert(tech_pvt != NULL);
 
-<<<<<<< HEAD
-	 /* ignore any further I/O requests, we're hanging up already! */
-    switch_clear_flag_locked(tech_pvt, TFLAG_IO);
-
-
-=======
 	/* ignore any further I/O requests, we're hanging up already! */
 	switch_clear_flag_locked(tech_pvt, TFLAG_IO);
 	
@@ -546,7 +530,6 @@
 	switch_log_printf(SWITCH_CHANNEL_LOG, SWITCH_LOG_DEBUG, "[%d:%d] %s CHANNEL HANGUP ENTER\n", span_id, chan_id, name);
 
 	/* First verify this call has a device attached */
->>>>>>> 3eef66d6
 	if (!tech_pvt->ftdmchan) {
 		switch_log_printf(SWITCH_CHANNEL_LOG, SWITCH_LOG_DEBUG, "%s does not have any ftdmchan attached\n", name);
 		goto end;
@@ -1840,7 +1823,6 @@
 		switch_channel_set_variable_printf(channel, "sip_h_X-FreeTDM-RDNIS-NADI", "%d", channel_caller_data->rdnis.type);
 		switch_channel_set_variable_printf(channel, "sip_h_X-FreeTDM-RDNIS-Plan", "%d", channel_caller_data->rdnis.plan);
 		switch_channel_set_variable_printf(channel, "sip_h_X-FreeTDM-CPC", "%s", ftdm_calling_party_category2str(channel_caller_data->cpc));
-<<<<<<< HEAD
 	
 		var_value = ftdm_sigmsg_get_var(sigmsg, "ss7_rdinfo_indicator");
 		if (!ftdm_strlen_zero(var_value)) {
@@ -1871,12 +1853,6 @@
 		var_value = ftdm_sigmsg_get_var(sigmsg, "ss7_cld_nadi");
 		if (!ftdm_strlen_zero(var_value)) {
 			switch_channel_set_variable_printf(channel, "sip_h_X-FreeTDM-DNIS-NADI", "%s", var_value);
-=======
-		
-		var_value = ftdm_sigmsg_get_var(sigmsg, "ss7_clg_nadi");
-		if (!ftdm_strlen_zero(var_value)) {
-			switch_channel_set_variable_printf(channel, "sip_h_X-FreeTDM-NADI", "%d", var_value);
->>>>>>> 3eef66d6
 		}
 
 		var_value = ftdm_sigmsg_get_var(sigmsg, "ss7_rdnis_screen_ind");
@@ -1936,21 +1912,12 @@
 
 		switch_channel_set_variable_printf(channel, "sip_h_X-FreeTDM-Screen", "%d", channel_caller_data->screen);
 		switch_channel_set_variable_printf(channel, "sip_h_X-FreeTDM-Presentation", "%d", channel_caller_data->pres);
-<<<<<<< HEAD
-
-		var_value = ftdm_sigmsg_get_var(sigmsg, "ss7_callref");
-		if (!ftdm_strlen_zero(var_value)) {
-			switch_channel_set_variable_printf(channel, "sip_h_X-FreeTDM-CallReference", "%s", var_value);
-		}
-=======
 		switch_channel_set_variable_printf(channel, "sip_h_X-FreeTDM-CallReference", "%d", channel_caller_data->call_reference);
->>>>>>> 3eef66d6
 
 		var_value = ftdm_sigmsg_get_var(sigmsg, "ss7_opc");
 		if (!ftdm_strlen_zero(var_value)) {
 			switch_channel_set_variable_printf(channel, "sip_h_X-FreeTDM-OPC", "%s", var_value);
 		}
-<<<<<<< HEAD
 
 		var_value = ftdm_sigmsg_get_var(sigmsg, "ss7_loc_digits");
 		if (!ftdm_strlen_zero(var_value)) {
@@ -1972,8 +1939,6 @@
 		if (!ftdm_strlen_zero(var_value)) {
 			switch_channel_set_variable_printf(channel, "sip_h_X-FreeTDM-LOC-NADI", "%s", var_value);
 		}
-=======
->>>>>>> 3eef66d6
 	}
 
 	/* Add any call variable to the dial plan */
