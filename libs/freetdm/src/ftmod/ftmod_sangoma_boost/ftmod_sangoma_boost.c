--- conflicted
+++ resolved
@@ -617,16 +617,6 @@
 		return;
 	}
 
-<<<<<<< HEAD
-	if (mcon->sigmod) {
-		event_span = event->span;
-		event_chan = event->chan;
-	}
-=======
-	OUTBOUND_REQUESTS[event->call_setup_id].event = *event;
-	SETUP_GRID[event->span][event->chan] = event->call_setup_id;
->>>>>>> 0780e045
-
 	if (mcon->sigmod) {
 		ftdmchan = OUTBOUND_REQUESTS[event->call_setup_id].ftdmchan;
 	} else {
@@ -1008,7 +998,6 @@
 					The incoming call will also be NACKed.
 			  */
 
-<<<<<<< HEAD
 			if (ftdmchan->state == FTDM_CHANNEL_STATE_UP ||
 				ftdmchan->state == FTDM_CHANNEL_STATE_PROGRESS_MEDIA ||
 				ftdmchan->state == FTDM_CHANNEL_STATE_PROGRESS) {
@@ -1019,15 +1008,6 @@
 				ftdm_set_state_r(ftdmchan, FTDM_CHANNEL_STATE_HANGUP_COMPLETE, 0, r);
 			} else {
 				ftdm_log(FTDM_LOG_CRIT, "ZCHAN STATE INVALID %s on IN CALL %d:%d\n", ftdm_channel_state2str(ftdmchan->state),event->span+1,event->chan+1);
-=======
-			if (ftdmchan->state == FTDM_CHANNEL_STATE_UP) {
-				ftdm_log(FTDM_LOG_CRIT, "ZCHAN STATE UP -> Changed to TERMINATING %d:%d\n", BOOST_EVENT_SPAN(mcon->sigmod, event), BOOST_EVENT_CHAN(mcon->sigmod, event));
-				ftdm_set_state_r(ftdmchan, FTDM_CHANNEL_STATE_TERMINATING, 0, r);
-			} else if (ftdm_test_sflag(ftdmchan, SFLAG_HANGUP)) { 
-				ftdm_log(FTDM_LOG_CRIT, "ZCHAN STATE HANGUP -> Changed to HANGUP COMPLETE %d:%d\n", BOOST_EVENT_SPAN(mcon->sigmod, event), BOOST_EVENT_CHAN(mcon->sigmod, event));	ftdm_set_state_r(ftdmchan, FTDM_CHANNEL_STATE_HANGUP_COMPLETE, 0, r);
-			} else {
-				ftdm_log(FTDM_LOG_CRIT, "ZCHAN STATE INVALID %s on IN CALL %d:%d\n", ftdm_channel_state2str(ftdmchan->state),BOOST_EVENT_SPAN(mcon->sigmod, event), BOOST_EVENT_CHAN(mcon->sigmod, event));
->>>>>>> 0780e045
 			}
 			ftdm_set_sflag(ftdmchan, SFLAG_SENT_FINAL_MSG);
 			ftdmchan = NULL;
