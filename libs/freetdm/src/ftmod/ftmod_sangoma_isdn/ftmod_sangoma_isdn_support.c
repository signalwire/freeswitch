/*
 * Copyright (c) 2010, Sangoma Technologies
 * David Yat Sin <davidy@sangoma.com>
 * All rights reserved.
 *
 * Redistribution and use in source and binary forms, with or without
 * modification, are permitted provided that the following conditions
 * are met:
 *
 * * Redistributions of source code must retain the above copyright
 * notice, this list of conditions and the following disclaimer.
 *
 * * Redistributions in binary form must reproduce the above copyright
 * notice, this list of conditions and the following disclaimer in the
 * documentation and/or other materials provided with the distribution.
 *
 * * Neither the name of the original author; nor the names of any contributors
 * may be used to endorse or promote products derived from this software
 * without specific prior written permission.
 *
 *
 * THIS SOFTWARE IS PROVIDED BY THE COPYRIGHT HOLDERS AND CONTRIBUTORS
 * "AS IS" AND ANY EXPRESS OR IMPLIED WARRANTIES, INCLUDING, BUT NOT
 * LIMITED TO, THE IMPLIED WARRANTIES OF MERCHANTABILITY AND FITNESS FOR
 * A PARTICULAR PURPOSE ARE DISCLAIMED.  IN NO EVENT SHALL THE COPYRIGHT OWNER
 * OR CONTRIBUTORS BE LIABLE FOR ANY DIRECT, INDIRECT, INCIDENTAL, SPECIAL,
 * EXEMPLARY, OR CONSEQUENTIAL DAMAGES (INCLUDING, BUT NOT LIMITED TO,
 * PROCUREMENT OF SUBSTITUTE GOODS OR SERVICES; LOSS OF USE, DATA, OR
 * PROFITS; OR BUSINESS INTERRUPTION) HOWEVER CAUSED AND ON ANY THEORY OF
 * LIABILITY, WHETHER IN CONTRACT, STRICT LIABILITY, OR TORT (INCLUDING
 * NEGLIGENCE OR OTHERWISE) ARISING IN ANY WAY OUT OF THE USE OF THIS
 * SOFTWARE, EVEN IF ADVISED OF THE POSSIBILITY OF SUCH DAMAGE.
 */

#include "ftmod_sangoma_isdn.h"
#define SNGISDN_Q931_FACILITY_IE_ID 0x1C

/* ftmod_sangoma_isdn specific enum look-up functions */

SNGISDN_ENUM_NAMES(SNGISDN_PROGIND_DESCR_NAMES, SNGISDN_PROGIND_DESCR_STRINGS)
SNGISDN_STR2ENUM(ftdm_str2ftdm_sngisdn_progind_descr, ftdm_sngisdn_progind_descr2str, ftdm_sngisdn_progind_descr_t, SNGISDN_PROGIND_DESCR_NAMES, SNGISDN_PROGIND_DESCR_INVALID)

SNGISDN_ENUM_NAMES(SNGISDN_PROGIND_LOC_NAMES, SNGISDN_PROGIND_LOC_STRINGS)
SNGISDN_STR2ENUM(ftdm_str2ftdm_sngisdn_progind_loc, ftdm_sngisdn_progind_loc2str, ftdm_sngisdn_progind_loc_t, SNGISDN_PROGIND_LOC_NAMES, SNGISDN_PROGIND_LOC_INVALID)

static uint8_t get_trillium_val(ftdm2trillium_t *vals, uint8_t ftdm_val, uint8_t default_val);
static uint8_t get_ftdm_val(ftdm2trillium_t *vals, uint8_t trillium_val, uint8_t default_val);

extern ftdm_sngisdn_data_t	g_sngisdn_data;
void get_memory_info(void);

ftdm2trillium_t npi_codes[] = {
	{FTDM_NPI_UNKNOWN,	IN_NP_UNK},
	{FTDM_NPI_ISDN,		IN_NP_ISDN},
	{FTDM_NPI_DATA, 	IN_NP_DATA},
	{FTDM_NPI_TELEX,	IN_NP_TELEX},
	{FTDM_NPI_NATIONAL, IN_NP_NATIONAL},
	{FTDM_NPI_PRIVATE,	IN_NP_PRIVATE},
	{FTDM_NPI_RESERVED, IN_NP_EXT},
};

ftdm2trillium_t ton_codes[] = {
	{FTDM_TON_UNKNOWN,				IN_TON_UNK},
	{FTDM_TON_INTERNATIONAL,		IN_TON_INT},
	{FTDM_TON_NATIONAL,				IN_TON_NAT},
	{FTDM_TON_NETWORK_SPECIFIC, 	IN_TON_NETSPEC},
	{FTDM_TON_SUBSCRIBER_NUMBER,	IN_TON_SUB},
	{FTDM_TON_ABBREVIATED_NUMBER,	IN_TON_ABB},
	{FTDM_TON_RESERVED,				IN_TON_EXT},
};

static uint8_t get_trillium_val(ftdm2trillium_t *vals, uint8_t ftdm_val, uint8_t default_val)
{
	ftdm2trillium_t *val = vals;
	while(val++) {
		if (val->ftdm_val == ftdm_val) {
			return val->trillium_val;
		}
	}
	return default_val;
}

static uint8_t get_ftdm_val(ftdm2trillium_t *vals, uint8_t trillium_val, uint8_t default_val)
{
	ftdm2trillium_t *val = vals;
	while(val++) {
		if (val->trillium_val == trillium_val) {
			return val->ftdm_val;
		}
	}
	return default_val;
}


void clear_call_data(sngisdn_chan_data_t *sngisdn_info)
{
	uint32_t cc_id = ((sngisdn_span_data_t*)sngisdn_info->ftdmchan->span->signal_data)->cc_id;

	ftdm_log_chan(sngisdn_info->ftdmchan, FTDM_LOG_DEBUG, "Clearing call data (suId:%u suInstId:%u spInstId:%u)\n", cc_id, sngisdn_info->suInstId, sngisdn_info->spInstId);
	ftdm_mutex_lock(g_sngisdn_data.ccs[cc_id].mutex);
	g_sngisdn_data.ccs[cc_id].active_spInstIds[sngisdn_info->spInstId]=NULL;
	g_sngisdn_data.ccs[cc_id].active_suInstIds[sngisdn_info->suInstId]=NULL;
	ftdm_mutex_unlock(g_sngisdn_data.ccs[cc_id].mutex);
	
	sngisdn_info->suInstId = 0;
	sngisdn_info->spInstId = 0;
	sngisdn_info->globalFlg = 0;
	sngisdn_info->flags = 0;
	return;
}

void clear_call_glare_data(sngisdn_chan_data_t *sngisdn_info)
{
	ftdm_log_chan(sngisdn_info->ftdmchan, FTDM_LOG_DEBUG, "Clearing glare data (suId:%d suInstId:%u spInstId:%u actv-suInstId:%u  actv-spInstId:%u)\n",
										sngisdn_info->glare.suId,
										sngisdn_info->glare.suInstId, sngisdn_info->glare.spInstId,
										sngisdn_info->suInstId, sngisdn_info->spInstId);

	ftdm_mutex_lock(g_sngisdn_data.ccs[sngisdn_info->glare.suId].mutex);	
	if (sngisdn_info->glare.spInstId != sngisdn_info->spInstId) {
		g_sngisdn_data.ccs[sngisdn_info->glare.suId].active_spInstIds[sngisdn_info->glare.spInstId]=NULL;
	}
	g_sngisdn_data.ccs[sngisdn_info->glare.suId].active_suInstIds[sngisdn_info->glare.suInstId]=NULL;
	ftdm_mutex_unlock(g_sngisdn_data.ccs[sngisdn_info->glare.suId].mutex);

	ftdm_clear_flag(sngisdn_info, FLAG_GLARE);
	memset(&sngisdn_info->glare.setup, 0, sizeof(ConEvnt));
	sngisdn_info->glare.suId = 0;
	sngisdn_info->glare.suInstId = 0;
	sngisdn_info->glare.spInstId = 0;
	sngisdn_info->glare.dChan = 0;
	sngisdn_info->glare.ces = 0;
	return;
}


uint32_t get_unique_suInstId(int16_t cc_id)
{
	uint32_t suInstId;
	ftdm_assert_return((cc_id > 0 && cc_id <=MAX_VARIANTS), FTDM_FAIL, "Invalid cc_id\n");
	ftdm_mutex_lock(g_sngisdn_data.ccs[cc_id].mutex);
	suInstId = g_sngisdn_data.ccs[cc_id].last_suInstId;

	while(1) {
		if (++suInstId == MAX_INSTID) {
			suInstId = 1;
		}
		if (g_sngisdn_data.ccs[cc_id].active_suInstIds[suInstId] == NULL) {
			g_sngisdn_data.ccs[cc_id].last_suInstId = suInstId;
			ftdm_mutex_unlock(g_sngisdn_data.ccs[cc_id].mutex);
			return suInstId;
		}
	}
	/* Should never reach here */
	ftdm_mutex_unlock(g_sngisdn_data.ccs[cc_id].mutex);
	return 0;
}

ftdm_status_t get_ftdmchan_by_suInstId(int16_t cc_id, uint32_t suInstId, sngisdn_chan_data_t **sngisdn_data)
{
	ftdm_assert_return((cc_id > 0 && cc_id <=MAX_VARIANTS), FTDM_FAIL, "Invalid cc_id\n");
	ftdm_assert_return(g_sngisdn_data.ccs[cc_id].activation_done, FTDM_FAIL, "Trying to find call on unconfigured CC\n");

	if (g_sngisdn_data.ccs[cc_id].active_suInstIds[suInstId] == NULL) {
		return FTDM_FAIL;
	}
	*sngisdn_data = g_sngisdn_data.ccs[cc_id].active_suInstIds[suInstId];	
	return FTDM_SUCCESS;
}

ftdm_status_t get_ftdmchan_by_spInstId(int16_t cc_id, uint32_t spInstId, sngisdn_chan_data_t **sngisdn_data)
{
	ftdm_assert_return((cc_id > 0 && cc_id <=MAX_VARIANTS), FTDM_FAIL, "Invalid cc_id\n");
	ftdm_assert_return(g_sngisdn_data.ccs[cc_id].activation_done, FTDM_FAIL, "Trying to find call on unconfigured CC\n");

	if (g_sngisdn_data.ccs[cc_id].active_spInstIds[spInstId] == NULL) {
		return FTDM_FAIL;
	}
	*sngisdn_data = g_sngisdn_data.ccs[cc_id].active_spInstIds[spInstId];
	return FTDM_SUCCESS;
}

ftdm_status_t sngisdn_set_chan_avail_rate(ftdm_channel_t *chan, sngisdn_avail_t avail)
{
	if (FTDM_SPAN_IS_BRI(chan->span)) {
		ftdm_log_chan(chan, FTDM_LOG_DEBUG, "Setting availability rate to:%d\n", avail);
		chan->availability_rate = avail;
	}
	return FTDM_SUCCESS;
}

ftdm_status_t sngisdn_set_span_avail_rate(ftdm_span_t *span, sngisdn_avail_t avail)
{
	if (FTDM_SPAN_IS_BRI(span)) {
		ftdm_iterator_t *chaniter = NULL;
		ftdm_iterator_t *curr = NULL;

		chaniter = ftdm_span_get_chan_iterator(span, NULL);
		for (curr = chaniter; curr; curr = ftdm_iterator_next(curr)) {
			ftdm_log_chan(((ftdm_channel_t*)ftdm_iterator_current(curr)), FTDM_LOG_DEBUG, "Setting availability rate to:%d\n", avail);
			sngisdn_set_chan_avail_rate(((ftdm_channel_t*)ftdm_iterator_current(curr)), avail);
		}
		ftdm_iterator_free(chaniter);
	}
	return FTDM_SUCCESS;
}

#ifdef NETBORDER_CALL_REF
ftdm_status_t get_callref(ftdm_channel_t *ftdmchan, BCCallRef* callRef)
{
	sngisdn_span_data_t *signal_data = (sngisdn_span_data_t*) ftdmchan->span->signal_data;
	sngisdn_chan_data_t *sngisdn_info = ftdmchan->call_data;

	if (signal_data->raw_trace_q931) {
		if (callRef->eh.pres != PRSNT_NODEF || callRef->reference.pres != PRSNT_NODEF) {
			/* Netborder only supports BRI, so we only care for BRI for now */
			if (FTDM_SPAN_IS_BRI(ftdmchan->span) && !sngisdn_info->call_ref) {
				ftdm_log_chan_msg(ftdmchan, FTDM_LOG_WARNING, "Failed to obtain call reference\n");
			}
			return FTDM_FAIL;
		}		
		if (FTDM_SPAN_IS_BRI(ftdmchan->span)) {
			sngisdn_info->call_ref = 0x7F & callRef->reference.val;
		} else {
			sngisdn_info->call_ref = 0x7FFF & callRef->reference.val;
		}
		
		ftdm_log_chan(ftdmchan, FTDM_LOG_DEBUG, "Call reference:%04x\n", sngisdn_info->call_ref);
	}
	return FTDM_SUCCESS;
}
#endif

ftdm_status_t get_calling_num(ftdm_channel_t *ftdmchan, CgPtyNmb *cgPtyNmb)
{
	ftdm_caller_data_t *caller_data = &ftdmchan->caller_data;
	if (cgPtyNmb->eh.pres != PRSNT_NODEF) {
		return FTDM_FAIL;
	}

	if (cgPtyNmb->screenInd.pres == PRSNT_NODEF) {
		caller_data->screen = cgPtyNmb->screenInd.val;
	}

	if (cgPtyNmb->presInd0.pres == PRSNT_NODEF) {
		caller_data->pres = cgPtyNmb->presInd0.val;
	}

	if (cgPtyNmb->nmbPlanId.pres == PRSNT_NODEF) {
		caller_data->cid_num.plan = cgPtyNmb->nmbPlanId.val;
	}
		
	if (cgPtyNmb->typeNmb1.pres == PRSNT_NODEF) {
		caller_data->cid_num.type = cgPtyNmb->typeNmb1.val;
	}
	
	if (cgPtyNmb->nmbDigits.pres == PRSNT_NODEF) {
		ftdm_copy_string(caller_data->cid_num.digits, (const char*)cgPtyNmb->nmbDigits.val, cgPtyNmb->nmbDigits.len+1);
	}
	memcpy(&caller_data->ani, &caller_data->cid_num, sizeof(caller_data->ani));
	return FTDM_SUCCESS;
}

ftdm_status_t get_calling_num2(ftdm_channel_t *ftdmchan, CgPtyNmb *cgPtyNmb)
{
	ftdm_caller_data_t *caller_data = &ftdmchan->caller_data;
	if (cgPtyNmb->eh.pres != PRSNT_NODEF) {
		return FTDM_FAIL;
	}

	if (cgPtyNmb->screenInd.pres == PRSNT_NODEF) {
		sngisdn_add_var((sngisdn_chan_data_t*)ftdmchan->call_data, "isdn.cg_pty2.screen_ind", ftdm_screening2str(cgPtyNmb->screenInd.val));
	}

	if (cgPtyNmb->presInd0.pres == PRSNT_NODEF) {
		sngisdn_add_var((sngisdn_chan_data_t*)ftdmchan->call_data, "isdn.cg_pty2.presentation_ind", ftdm_presentation2str(cgPtyNmb->presInd0.val));
	}

	if (cgPtyNmb->nmbPlanId.pres == PRSNT_NODEF) {
		sngisdn_add_var((sngisdn_chan_data_t*)ftdmchan->call_data, "isdn.cg_pty2.npi", ftdm_npi2str(cgPtyNmb->nmbPlanId.val));
	}
		
	if (cgPtyNmb->typeNmb1.pres == PRSNT_NODEF) {
		sngisdn_add_var((sngisdn_chan_data_t*)ftdmchan->call_data, "isdn.cg_pty2.ton", ftdm_ton2str(cgPtyNmb->typeNmb1.val));
	}
	
	if (cgPtyNmb->nmbDigits.pres == PRSNT_NODEF) {
		char digits_string [32];
		memcpy(digits_string, (const char*)cgPtyNmb->nmbDigits.val, cgPtyNmb->nmbDigits.len);
		digits_string[cgPtyNmb->nmbDigits.len] = '\0';
		sngisdn_add_var((sngisdn_chan_data_t*)ftdmchan->call_data, "isdn.cg_pty2.digits", digits_string);
	}
	memcpy(&caller_data->ani, &caller_data->cid_num, sizeof(caller_data->ani));
	return FTDM_SUCCESS;
}

ftdm_status_t get_called_num(ftdm_channel_t *ftdmchan, CdPtyNmb *cdPtyNmb)
{
	ftdm_caller_data_t *caller_data = &ftdmchan->caller_data;
	
	if (cdPtyNmb->eh.pres != PRSNT_NODEF) {
		return FTDM_FAIL;
	}

	if (cdPtyNmb->nmbPlanId.pres == PRSNT_NODEF) {
		caller_data->dnis.plan = get_ftdm_val(npi_codes, cdPtyNmb->nmbPlanId.val, IN_NP_UNK);
	}

	if (cdPtyNmb->typeNmb0.pres == PRSNT_NODEF) {
		caller_data->dnis.type = get_ftdm_val(ton_codes, cdPtyNmb->typeNmb0.val, IN_TON_UNK);
	}
	
	if (cdPtyNmb->nmbDigits.pres == PRSNT_NODEF) {
		/* In overlap receive mode, append the new digits to the existing dnis */
		unsigned i = strlen(caller_data->dnis.digits);
		
		ftdm_copy_string(&caller_data->dnis.digits[i], (const char*)cdPtyNmb->nmbDigits.val, cdPtyNmb->nmbDigits.len+1);
	}
	return FTDM_SUCCESS;
}

ftdm_status_t get_redir_num(ftdm_channel_t *ftdmchan, RedirNmb *redirNmb)
{
	ftdm_caller_data_t *caller_data = &ftdmchan->caller_data;
	if (redirNmb->eh.pres != PRSNT_NODEF) {
		return FTDM_FAIL;
	}

	if (redirNmb->nmbPlanId.pres == PRSNT_NODEF) {
		caller_data->rdnis.plan = get_ftdm_val(npi_codes, redirNmb->nmbPlanId.val, IN_NP_UNK);
	}

	if (redirNmb->typeNmb.pres == PRSNT_NODEF) {
		caller_data->rdnis.type = get_ftdm_val(ton_codes, redirNmb->typeNmb.val, IN_TON_UNK);
	}
	
	if (redirNmb->nmbDigits.pres == PRSNT_NODEF) {
		ftdm_copy_string(caller_data->rdnis.digits, (const char*)redirNmb->nmbDigits.val, redirNmb->nmbDigits.len+1);
	}
	return FTDM_SUCCESS;
}

ftdm_status_t get_calling_name_from_display(ftdm_channel_t *ftdmchan, Display *display)
{
	ftdm_caller_data_t *caller_data = &ftdmchan->caller_data;
	if (display->eh.pres != PRSNT_NODEF) {
		return FTDM_FAIL;
	}
	if (display->dispInfo.pres != PRSNT_NODEF) {
		return FTDM_FAIL;
	}
	
	ftdm_copy_string(caller_data->cid_name, (const char*)display->dispInfo.val, display->dispInfo.len+1);
	return FTDM_SUCCESS;
}

ftdm_status_t get_calling_name_from_usr_usr(ftdm_channel_t *ftdmchan, UsrUsr *usrUsr)
{
	ftdm_caller_data_t *caller_data = &ftdmchan->caller_data;
	if (usrUsr->eh.pres != PRSNT_NODEF) {
		return FTDM_FAIL;
	}
	
	if (usrUsr->protocolDisc.val != PD_IA5) {
		return FTDM_FAIL;
	}
		
	if (usrUsr->usrInfo.pres != PRSNT_NODEF) {
		return FTDM_FAIL;
	}
		
	ftdm_copy_string(caller_data->cid_name, (const char*)usrUsr->usrInfo.val, usrUsr->usrInfo.len+1);
	return FTDM_SUCCESS;
}

ftdm_status_t get_calling_subaddr(ftdm_channel_t *ftdmchan, CgPtySad *cgPtySad)
{
	char subaddress[100];
	
	if (cgPtySad->eh.pres != PRSNT_NODEF) {
		return FTDM_FAIL;
	}
	memset(subaddress, 0, sizeof(subaddress));
	if(cgPtySad->sadInfo.len >= sizeof(subaddress)) {
		ftdm_log_chan(ftdmchan, FTDM_LOG_WARNING, "Calling Party Subaddress exceeds local size limit (len:%d max:%d)\n", cgPtySad->sadInfo.len, sizeof(subaddress));
		cgPtySad->sadInfo.len = sizeof(subaddress)-1;
	}
		
	memcpy(subaddress, (char*)cgPtySad->sadInfo.val, cgPtySad->sadInfo.len);
	subaddress[cgPtySad->sadInfo.len] = '\0';
	sngisdn_add_var((sngisdn_chan_data_t*)ftdmchan->call_data, "isdn.calling_subaddr", subaddress);
	return FTDM_SUCCESS;
}

ftdm_status_t get_facility_ie(ftdm_channel_t *ftdmchan, FacilityStr *facilityStr)
{
	if (!facilityStr->eh.pres) {
		return FTDM_FAIL;
	}

	return get_facility_ie_str(ftdmchan, facilityStr->facilityStr.val, facilityStr->facilityStr.len);
}

ftdm_status_t get_facility_ie_str(ftdm_channel_t *ftdmchan, uint8_t *data, uint8_t data_len)
{
	sngisdn_span_data_t *signal_data = (sngisdn_span_data_t*) ftdmchan->span->signal_data;
	
	if (signal_data->facility_ie_decode == SNGISDN_OPT_FALSE) {
		/* Max size of Facility IE is 255 */
		uint8_t my_data [255];
		
		/* Always include Facility IE identifier + len so this can be used as a sanity check by the user */
		my_data[0] = SNGISDN_Q931_FACILITY_IE_ID;
		my_data[1] = data_len;
		memcpy(&my_data[2], data, data_len);

		sngisdn_add_raw_data((sngisdn_chan_data_t*)ftdmchan->call_data, my_data, data_len+2);
		
		ftdm_log_chan_msg(ftdmchan, FTDM_LOG_DEBUG, "Raw Facility IE copied available\n");
	} else {
		/* Call libsng_isdn to process facility IE's here */
	}
	return FTDM_SUCCESS;
}

ftdm_status_t get_prog_ind_ie(ftdm_channel_t *ftdmchan, ProgInd *progInd)
{
	uint8_t val;

	if (!progInd->eh.pres) {
		return FTDM_FAIL;
	}

	if (progInd->progDesc.pres) {
		/* TODO: use get_ftdm_val function and table here */
		switch (progInd->progDesc.val) {
			case IN_PD_NOTETEISDN:
				val = SNGISDN_PROGIND_DESCR_NETE_ISDN;
				break;
			case IN_PD_DSTNOTISDN:
				val = SNGISDN_PROGIND_DESCR_DEST_NISDN;
				break;
			case IN_PD_ORGNOTISDN:
				val = SNGISDN_PROGIND_DESCR_ORIG_NISDN;
				break;
			case IN_PD_CALLRET:
				val = SNGISDN_PROGIND_DESCR_RET_ISDN;
				break;
			case IN_PD_DELRESP:
				val = SNGISDN_PROGIND_DESCR_SERV_CHANGE;
				break;
			case IN_PD_IBAVAIL:
				val = SNGISDN_PROGIND_DESCR_IB_AVAIL;
				break;
			default:
				ftdm_log_chan(ftdmchan, FTDM_LOG_WARNING, "Unknown Progress Indicator Description (%d)\n", progInd->progDesc.val);
				val = SNGISDN_PROGIND_DESCR_INVALID;
				break;
		}
		sngisdn_add_var((sngisdn_chan_data_t*)ftdmchan->call_data, "isdn.prog_ind.descr", ftdm_sngisdn_progind_descr2str(val));
	}
	
	if (progInd->location.pres) {
		switch (progInd->location.val) {
			case IN_LOC_USER:
				val = SNGISDN_PROGIND_LOC_USER;
				break;
			case IN_LOC_PRIVNETLU:
				val = SNGISDN_PROGIND_LOC_PRIV_NET_LOCAL_USR;
				break;
			case IN_LOC_PUBNETLU:
				val = SNGISDN_PROGIND_LOC_PUB_NET_LOCAL_USR;
				break;
			case IN_LOC_TRANNET:
				val = SNGISDN_PROGIND_LOC_TRANSIT_NET;
				break;
			case IN_LOC_PUBNETRU:
				val = SNGISDN_PROGIND_LOC_PUB_NET_REMOTE_USR;
				break;
			case IN_LOC_PRIVNETRU:
				val = SNGISDN_PROGIND_LOC_PRIV_NET_REMOTE_USR;
				break;
			case IN_LOC_NETINTER:
				val = SNGISDN_PROGIND_LOC_NET_BEYOND_INTRW;
				break;
			default:
				ftdm_log_chan(ftdmchan, FTDM_LOG_WARNING, "Unknown Progress Indicator Location (%d)", progInd->location.val);
				val = SNGISDN_PROGIND_LOC_INVALID;
				break;
		}
		sngisdn_add_var((sngisdn_chan_data_t*)ftdmchan->call_data, "isdn.prog_ind.loc", ftdm_sngisdn_progind_loc2str(val));
	}	
	return FTDM_SUCCESS;
}


ftdm_status_t set_calling_num(ftdm_channel_t *ftdmchan, CgPtyNmb *cgPtyNmb)
{
	ftdm_caller_data_t *caller_data = &ftdmchan->caller_data;
	uint8_t len = strlen(caller_data->cid_num.digits);
	if (!len) {
		return FTDM_SUCCESS;
	}
	cgPtyNmb->eh.pres			= PRSNT_NODEF;

	cgPtyNmb->screenInd.pres	= PRSNT_NODEF;
	cgPtyNmb->screenInd.val		= caller_data->screen;

	cgPtyNmb->presInd0.pres     = PRSNT_NODEF;
	cgPtyNmb->presInd0.val      = caller_data->pres;
	
	cgPtyNmb->nmbPlanId.pres	= PRSNT_NODEF;
	cgPtyNmb->nmbPlanId.val = get_trillium_val(npi_codes, caller_data->cid_num.plan, IN_NP_UNK);

	cgPtyNmb->typeNmb1.pres		= PRSNT_NODEF;

	cgPtyNmb->typeNmb1.val = get_trillium_val(ton_codes, caller_data->cid_num.type, IN_TON_UNK);

	cgPtyNmb->nmbDigits.pres	= PRSNT_NODEF;
	cgPtyNmb->nmbDigits.len		= len;

	memcpy(cgPtyNmb->nmbDigits.val, caller_data->cid_num.digits, len);

	return FTDM_SUCCESS;
}

ftdm_status_t set_calling_num2(ftdm_channel_t *ftdmchan, CgPtyNmb *cgPtyNmb)
{
	const char* string = NULL;
	uint8_t len,val;
	ftdm_caller_data_t *caller_data = &ftdmchan->caller_data;
	
	string = ftdm_usrmsg_get_var(ftdmchan->usrmsg, "isdn.cg_pty2.digits");
	if ((string == NULL) || !(*string)) {
		return FTDM_FAIL;
	}

	cgPtyNmb->eh.pres			= PRSNT_NODEF;
	
	len = strlen(string);
	cgPtyNmb->nmbDigits.len		= len;

	cgPtyNmb->nmbDigits.pres	= PRSNT_NODEF;
	memcpy(cgPtyNmb->nmbDigits.val, string, len);

	/* Screening Indicator */
	cgPtyNmb->screenInd.pres	= PRSNT_NODEF;

	val = FTDM_SCREENING_INVALID;
	string = ftdm_usrmsg_get_var(ftdmchan->usrmsg, "isdn.cg_pty2.screening_ind");
	if (!ftdm_strlen_zero(string)) {
		val = ftdm_str2ftdm_screening(string);
	}

	/* isdn.cg_pty2.screen_ind does not exist or we could not parse its value */
	if (val == FTDM_SCREENING_INVALID) {		
		/* default to caller data screening ind */
		cgPtyNmb->screenInd.val = caller_data->screen;
	} else {
		cgPtyNmb->screenInd.val = val;
	}

	/* Presentation Indicator */
	cgPtyNmb->presInd0.pres = PRSNT_NODEF;
	
	val = FTDM_PRES_INVALID;
	string = ftdm_usrmsg_get_var(ftdmchan->usrmsg, "isdn.cg_pty2.presentation_ind");
	if (!ftdm_strlen_zero(string)) {
		val = ftdm_str2ftdm_presentation(string);
	}

	if (val == FTDM_PRES_INVALID) {
		cgPtyNmb->presInd0.val = caller_data->pres;
	} else {
		cgPtyNmb->presInd0.val = val;
	}

	/* Numbering Plan Indicator */
	cgPtyNmb->nmbPlanId.pres	= PRSNT_NODEF;
	
	val = FTDM_NPI_INVALID;
	string = ftdm_usrmsg_get_var(ftdmchan->usrmsg, "isdn.cg_pty2.npi");
	if (!ftdm_strlen_zero(string)) {
		val = ftdm_str2ftdm_npi(string);
	}

	if (val == FTDM_NPI_INVALID) {
		cgPtyNmb->nmbPlanId.val = caller_data->cid_num.plan;
	} else {
		cgPtyNmb->nmbPlanId.val = get_trillium_val(npi_codes, val, IN_NP_UNK);
	}

	cgPtyNmb->typeNmb1.pres		= PRSNT_NODEF;

	/* Type of Number */
	val = FTDM_TON_INVALID;
	string = ftdm_usrmsg_get_var(ftdmchan->usrmsg, "isdn.cg_pty2.ton");
	if (!ftdm_strlen_zero(string)) {
		val = ftdm_str2ftdm_ton(string);
	}

	if (val == FTDM_TON_INVALID) {
		cgPtyNmb->typeNmb1.val = caller_data->cid_num.type;
	} else {
		cgPtyNmb->typeNmb1.val = get_trillium_val(ton_codes, val, IN_TON_UNK);
	}
	return FTDM_SUCCESS;
}

ftdm_status_t set_called_num(ftdm_channel_t *ftdmchan, CdPtyNmb *cdPtyNmb)
{
	ftdm_caller_data_t *caller_data = &ftdmchan->caller_data;
	uint8_t len = strlen(caller_data->dnis.digits);
	
	if (!len) {
		return FTDM_SUCCESS;
	}
	
	cdPtyNmb->eh.pres			= PRSNT_NODEF;

	cdPtyNmb->nmbPlanId.pres	= PRSNT_NODEF;
	cdPtyNmb->nmbPlanId.val		= get_trillium_val(npi_codes, caller_data->dnis.plan, IN_NP_UNK);
	
	cdPtyNmb->typeNmb0.pres		= PRSNT_NODEF;
	cdPtyNmb->typeNmb0.val		= get_trillium_val(ton_codes, caller_data->dnis.type, IN_TON_UNK);

	cdPtyNmb->nmbDigits.pres = PRSNT_NODEF;
	cdPtyNmb->nmbDigits.len = len;

	
	memcpy(cdPtyNmb->nmbDigits.val, caller_data->dnis.digits, len);
    return FTDM_SUCCESS;
}

ftdm_status_t set_redir_num(ftdm_channel_t *ftdmchan, RedirNmb *redirNmb)
{
	ftdm_caller_data_t *caller_data = &ftdmchan->caller_data;
	uint8_t len = strlen(caller_data->rdnis.digits);
	if (!len) {
		return FTDM_SUCCESS;
	}

	redirNmb->eh.pres 	= PRSNT_NODEF;

	redirNmb->nmbPlanId.pres 	= PRSNT_NODEF;
	redirNmb->nmbPlanId.val		= get_trillium_val(npi_codes, caller_data->rdnis.plan, IN_NP_UNK);

	redirNmb->typeNmb.pres		= PRSNT_NODEF;
	redirNmb->typeNmb.val		= get_trillium_val(ton_codes, caller_data->rdnis.type, IN_TON_UNK);

	redirNmb->nmbDigits.pres = PRSNT_NODEF;
	redirNmb->nmbDigits.len = len;

	memcpy(redirNmb->nmbDigits.val, caller_data->rdnis.digits, len);

	return FTDM_SUCCESS;
}


ftdm_status_t set_calling_name(ftdm_channel_t *ftdmchan, ConEvnt *conEvnt)
{
	uint8_t len;
	ftdm_caller_data_t *caller_data = &ftdmchan->caller_data;
	/* sngisdn_chan_data_t *sngisdn_info = ftdmchan->call_data; */
	sngisdn_span_data_t *signal_data = (sngisdn_span_data_t*) ftdmchan->span->signal_data;

	len = strlen(caller_data->cid_name);
	if (!len) {
		return FTDM_SUCCESS;
	}

	if (ftdmchan->span->trunk_type == FTDM_TRUNK_BRI ||
		ftdmchan->span->trunk_type == FTDM_TRUNK_BRI_PTMP) {

		conEvnt->usrUsr.eh.pres = PRSNT_NODEF;
		conEvnt->usrUsr.protocolDisc.pres = PRSNT_NODEF;
		conEvnt->usrUsr.protocolDisc.val = PD_IA5; /* IA5 chars */
		conEvnt->usrUsr.usrInfo.pres = PRSNT_NODEF;
		conEvnt->usrUsr.usrInfo.len = len;
		/* in sangoma_brid we used to send usr-usr info as <cid_name>!<calling_number>,
		change to previous style if current one does not work */
		memcpy(conEvnt->usrUsr.usrInfo.val, caller_data->cid_name, len);
	} else {
		switch (signal_data->switchtype) {
		case SNGISDN_SWITCH_NI2:
			/* TODO: Need to send the caller ID as a facility IE */

			break;
		case SNGISDN_SWITCH_EUROISDN:
			if (signal_data->signalling != SNGISDN_SIGNALING_NET) {
			break;
			}
			/* follow through */
		case SNGISDN_SWITCH_5ESS:
		case SNGISDN_SWITCH_4ESS:
		case SNGISDN_SWITCH_DMS100:
			conEvnt->display.eh.pres = PRSNT_NODEF;
			conEvnt->display.dispInfo.pres = PRSNT_NODEF;
			conEvnt->display.dispInfo.len = len;
			memcpy(conEvnt->display.dispInfo.val, caller_data->cid_name, len);
			break;
		case SNGISDN_SWITCH_QSIG:
			/* It seems like QSIG does not support Caller ID Name */
			break;
		case SNGISDN_SWITCH_INSNET:
			/* Don't know how to transmit caller ID name on INSNET */
			break;
		}
	}
	return FTDM_SUCCESS;
}

ftdm_status_t set_calling_subaddr(ftdm_channel_t *ftdmchan, CgPtySad *cgPtySad)
{
	const char* clg_subaddr = NULL;
	clg_subaddr = ftdm_usrmsg_get_var(ftdmchan->usrmsg, "isdn.calling_subaddr");
	if ((clg_subaddr != NULL) && (*clg_subaddr)) {
		unsigned len = strlen (clg_subaddr);
		cgPtySad->eh.pres = PRSNT_NODEF;
		cgPtySad->typeSad.pres = 1;
		cgPtySad->typeSad.val = 0; /* NSAP */
		cgPtySad->oddEvenInd.pres = 1;
		cgPtySad->oddEvenInd.val = 0;

		ftdm_log_chan(ftdmchan, FTDM_LOG_DEBUG, "Sending Calling Party Subaddress:%s\n", clg_subaddr);
		cgPtySad->sadInfo.pres = 1;
		cgPtySad->sadInfo.len = len;
		memcpy(cgPtySad->sadInfo.val, clg_subaddr, len);
	}
	return FTDM_SUCCESS;
}

ftdm_status_t set_facility_ie(ftdm_channel_t *ftdmchan, FacilityStr *facilityStr)
{
	ftdm_status_t status;
	status = set_facility_ie_str(ftdmchan, facilityStr->facilityStr.val, (uint8_t*)&(facilityStr->facilityStr.len));
	if (status == FTDM_SUCCESS) {
		facilityStr->eh.pres = PRSNT_NODEF;
		facilityStr->facilityStr.pres = PRSNT_NODEF;
	}
	return status;
}

ftdm_status_t set_facility_ie_str(ftdm_channel_t *ftdmchan, uint8_t *data, uint8_t *data_len)
{
	ftdm_size_t len;
	uint8_t *mydata;
	void *vdata;

	if (ftdm_usrmsg_get_raw_data(ftdmchan->usrmsg, &vdata, &len) == FTDM_SUCCESS) {
		mydata = vdata;
		if (len > 2 && mydata[0] == SNGISDN_Q931_FACILITY_IE_ID) {
			len = mydata[1];
			memcpy(data, &mydata[2], len);
			*data_len = len;
			return FTDM_SUCCESS;
		}
	}
	return FTDM_FAIL;
}

ftdm_status_t set_prog_ind_ie(ftdm_channel_t *ftdmchan, ProgInd *progInd, ftdm_sngisdn_progind_t prog_ind)
{
	const char *str = NULL;
	int descr = prog_ind.descr;
	int loc = prog_ind.loc;
	
	str = ftdm_usrmsg_get_var(ftdmchan->usrmsg, "isdn.prog_ind.descr");
	if (!ftdm_strlen_zero(str)) {
		/* User wants to override progress indicator */
		descr = ftdm_str2ftdm_sngisdn_progind_descr(str);
	}

	if (descr == SNGISDN_PROGIND_DESCR_INVALID) {
		/* User does not want to send progress indicator */
		return FTDM_SUCCESS;
	}

	str = ftdm_usrmsg_get_var(ftdmchan->usrmsg, "isdn.prog_ind.loc");
	if (!ftdm_strlen_zero(str)) {
		loc = ftdm_str2ftdm_sngisdn_progind_loc(str);
	}
	if (loc == SNGISDN_PROGIND_LOC_INVALID) {
		loc = SNGISDN_PROGIND_LOC_USER;
	}

	progInd->eh.pres = PRSNT_NODEF;	
	progInd->codeStand0.pres = PRSNT_NODEF;
	progInd->codeStand0.val = IN_CSTD_CCITT;
	
	progInd->progDesc.pres = PRSNT_NODEF;
	switch(descr) {
		case SNGISDN_PROGIND_DESCR_NETE_ISDN:
			progInd->progDesc.val = IN_PD_NOTETEISDN;
			break;
		case SNGISDN_PROGIND_DESCR_DEST_NISDN:
			progInd->progDesc.val = IN_PD_DSTNOTISDN;
			break;
		case SNGISDN_PROGIND_DESCR_ORIG_NISDN:
			progInd->progDesc.val = IN_PD_ORGNOTISDN;
			break;
		case SNGISDN_PROGIND_DESCR_RET_ISDN:
			progInd->progDesc.val = IN_PD_CALLRET;
			break;
		case SNGISDN_PROGIND_DESCR_SERV_CHANGE:
			/* Trillium defines do not match ITU-T Q931 Progress descriptions,
			indicate a delayed response for now */
			progInd->progDesc.val = IN_PD_DELRESP;
			break;
		case SNGISDN_PROGIND_DESCR_IB_AVAIL:
			progInd->progDesc.val = IN_PD_IBAVAIL;
			break;
		default:
			ftdm_log(FTDM_LOG_WARNING, "Invalid prog_ind description:%d\n", descr);
			progInd->progDesc.val = IN_PD_NOTETEISDN;
			break;
	}

	progInd->location.pres = PRSNT_NODEF;
	switch (loc) {
		case SNGISDN_PROGIND_LOC_USER:
			progInd->location.val = IN_LOC_USER;
			break;
		case SNGISDN_PROGIND_LOC_PRIV_NET_LOCAL_USR:
			progInd->location.val = IN_LOC_PRIVNETLU;
			break;
		case SNGISDN_PROGIND_LOC_PUB_NET_LOCAL_USR:
			progInd->location.val = IN_LOC_PUBNETLU;
			break;
		case SNGISDN_PROGIND_LOC_TRANSIT_NET:
			progInd->location.val = IN_LOC_TRANNET;
			break;
		case SNGISDN_PROGIND_LOC_PUB_NET_REMOTE_USR:
			progInd->location.val = IN_LOC_PUBNETRU;
			break;
		case SNGISDN_PROGIND_LOC_PRIV_NET_REMOTE_USR:
			progInd->location.val = IN_LOC_PRIVNETRU;
			break;
		case SNGISDN_PROGIND_LOC_NET_BEYOND_INTRW:
			progInd->location.val = IN_LOC_NETINTER;
			break;
		default:
			ftdm_log(FTDM_LOG_WARNING, "Invalid prog_ind location:%d\n", loc);
			progInd->location.val = IN_LOC_USER;
	}
	return FTDM_SUCCESS;
}

ftdm_status_t set_chan_id_ie(ftdm_channel_t *ftdmchan, ChanId *chanId)
{
	sngisdn_chan_data_t *sngisdn_info = (sngisdn_chan_data_t*)ftdmchan->call_data;
	if (!ftdmchan) {
		return FTDM_SUCCESS;
	}

	ftdm_set_flag(sngisdn_info, FLAG_SENT_CHAN_ID);
	
	chanId->eh.pres = PRSNT_NODEF;
	chanId->prefExc.pres = PRSNT_NODEF;
	chanId->prefExc.val = IN_PE_EXCLSVE;
	chanId->dChanInd.pres = PRSNT_NODEF;
	chanId->dChanInd.val = IN_DSI_NOTDCHAN;
	chanId->intIdentPres.pres = PRSNT_NODEF;
	chanId->intIdentPres.val = IN_IIP_IMPLICIT;

	if (ftdmchan->span->trunk_type == FTDM_TRUNK_BRI ||
		   ftdmchan->span->trunk_type == FTDM_TRUNK_BRI_PTMP) {

		/* BRI only params */
		chanId->intType.pres = PRSNT_NODEF;
		chanId->intType.val = IN_IT_BASIC;
		chanId->infoChanSel.pres = PRSNT_NODEF;
		chanId->infoChanSel.val = ftdmchan->physical_chan_id;
	} else {
		chanId->intType.pres = PRSNT_NODEF;
		chanId->intType.val = IN_IT_OTHER;
		chanId->infoChanSel.pres = PRSNT_NODEF;
		chanId->infoChanSel.val = IN_ICS_B1CHAN;
		chanId->chanMapType.pres = PRSNT_NODEF;
		chanId->chanMapType.val = IN_CMT_BCHAN;
		chanId->nmbMap.pres = PRSNT_NODEF;
		chanId->nmbMap.val = IN_NM_CHNNMB;
		chanId->codeStand1.pres = PRSNT_NODEF;
		chanId->codeStand1.val = IN_CSTD_CCITT;
		chanId->chanNmbSlotMap.pres = PRSNT_NODEF;
		chanId->chanNmbSlotMap.len = 1;
		chanId->chanNmbSlotMap.val[0] = ftdmchan->physical_chan_id;
	}
	return FTDM_SUCCESS;
}

ftdm_status_t set_bear_cap_ie(ftdm_channel_t *ftdmchan, BearCap *bearCap)
{
	sngisdn_span_data_t *signal_data = (sngisdn_span_data_t*) ftdmchan->span->signal_data;

	bearCap->eh.pres = PRSNT_NODEF;
	bearCap->infoTranCap.pres = PRSNT_NODEF;
	bearCap->infoTranCap.val = sngisdn_get_infoTranCap_from_user(ftdmchan->caller_data.bearer_capability);

	bearCap->codeStand0.pres = PRSNT_NODEF;
	bearCap->codeStand0.val = IN_CSTD_CCITT;
	bearCap->infoTranRate0.pres = PRSNT_NODEF;
	bearCap->infoTranRate0.val = IN_ITR_64KBIT;
	bearCap->tranMode.pres = PRSNT_NODEF;
	bearCap->tranMode.val = IN_TM_CIRCUIT;

	bearCap->usrInfoLyr1Prot.pres = PRSNT_NODEF;
	bearCap->usrInfoLyr1Prot.val = sngisdn_get_usrInfoLyr1Prot_from_user(ftdmchan->caller_data.bearer_layer1);

	switch (signal_data->switchtype) {
		case SNGISDN_SWITCH_NI2:
		case SNGISDN_SWITCH_4ESS:
		case SNGISDN_SWITCH_5ESS:
		case SNGISDN_SWITCH_DMS100:
		case SNGISDN_SWITCH_INSNET:
			if (bearCap->usrInfoLyr1Prot.val == IN_UIL1_G711ALAW) {
				ftdm_log_chan_msg(ftdmchan, FTDM_LOG_DEBUG, "Overriding bearer cap to u-law\n");
				bearCap->usrInfoLyr1Prot.val = IN_UIL1_G711ULAW;
			}
			break;
		case SNGISDN_SWITCH_EUROISDN:
		case SNGISDN_SWITCH_QSIG:
			if (bearCap->usrInfoLyr1Prot.val == IN_UIL1_G711ULAW) {
				ftdm_log_chan_msg(ftdmchan, FTDM_LOG_DEBUG, "Overriding bearer cap to a-law\n");
				bearCap->usrInfoLyr1Prot.val = IN_UIL1_G711ALAW;
			}
			break;
	}

	bearCap->lyr1Ident.pres = PRSNT_NODEF;
	bearCap->lyr1Ident.val = IN_L1_IDENT;
	
	return FTDM_SUCCESS;
}

ftdm_status_t set_restart_ind_ie(ftdm_channel_t *ftdmchan, RstInd *rstInd)
{
	rstInd->eh.pres = PRSNT_NODEF;
	rstInd->rstClass.pres = PRSNT_NODEF;
	rstInd->rstClass.val = IN_CL_INDCHAN;
	return FTDM_SUCCESS;
}

void sngisdn_t3_timeout(void* p_sngisdn_info)
{
	sngisdn_chan_data_t *sngisdn_info = (sngisdn_chan_data_t*)p_sngisdn_info;
	ftdm_channel_t *ftdmchan = sngisdn_info->ftdmchan;
	sngisdn_span_data_t *signal_data = (sngisdn_span_data_t*) ftdmchan->span->signal_data;

	ftdm_log_chan(ftdmchan, FTDM_LOG_DEBUG, "Timer T3 expired (suId:%d suInstId:%u spInstId:%u)\n",
				  signal_data->cc_id, sngisdn_info->glare.spInstId, sngisdn_info->glare.suInstId);
	ftdm_mutex_lock(ftdmchan->mutex);
	if (ftdm_test_flag(sngisdn_info, FLAG_ACTIVATING)){
		/* PHY layer timed-out, need to clear the call */
		ftdm_log_chan(ftdmchan, FTDM_LOG_INFO, "Failed to Wake-Up line (suId:%d suInstId:%u spInstId:%u)\n",
					  signal_data->cc_id, sngisdn_info->glare.spInstId, sngisdn_info->glare.suInstId);

		ftdmchan->caller_data.hangup_cause = FTDM_CAUSE_NO_ROUTE_DESTINATION;
		ftdm_clear_flag(sngisdn_info, FLAG_ACTIVATING);
		ftdm_set_flag(sngisdn_info, FLAG_LOCAL_ABORT);
		ftdm_set_state(ftdmchan, FTDM_CHANNEL_STATE_TERMINATING);
	}	
	ftdm_mutex_unlock(ftdmchan->mutex);
}

void sngisdn_delayed_setup(void* p_sngisdn_info)
{
	sngisdn_chan_data_t *sngisdn_info = (sngisdn_chan_data_t*)p_sngisdn_info;
	ftdm_channel_t *ftdmchan = sngisdn_info->ftdmchan;

	ftdm_mutex_lock(ftdmchan->mutex);
	sngisdn_snd_setup(ftdmchan);
	ftdm_mutex_unlock(ftdmchan->mutex);
	return;
}

void sngisdn_delayed_release(void* p_sngisdn_info)
{
	sngisdn_chan_data_t *sngisdn_info = (sngisdn_chan_data_t*)p_sngisdn_info;	
	ftdm_channel_t *ftdmchan = sngisdn_info->ftdmchan;
	sngisdn_span_data_t *signal_data = (sngisdn_span_data_t*) ftdmchan->span->signal_data;	

	ftdm_mutex_lock(ftdmchan->mutex);
	
	if (ftdm_test_flag(sngisdn_info, FLAG_DELAYED_REL)) {
		ftdm_clear_flag(sngisdn_info, FLAG_DELAYED_REL);
		ftdm_log_chan(ftdmchan, FTDM_LOG_DEBUG, "Sending delayed RELEASE (suId:%d suInstId:%u spInstId:%u)\n",
								signal_data->cc_id, sngisdn_info->glare.spInstId, sngisdn_info->glare.suInstId);

		sngisdn_snd_release(ftdmchan, 1);
		clear_call_glare_data(sngisdn_info);
	} else {
		ftdm_log_chan(ftdmchan, FTDM_LOG_DEBUG, "Call was already released (suId:%d suInstId:%u spInstId:%u)\n",
								signal_data->cc_id, sngisdn_info->glare.spInstId, sngisdn_info->glare.suInstId);
	}
	ftdm_mutex_unlock(ftdmchan->mutex);
	return;
}

void sngisdn_delayed_connect(void* p_sngisdn_info)
{
	sngisdn_chan_data_t *sngisdn_info = (sngisdn_chan_data_t*)p_sngisdn_info;	
	ftdm_channel_t *ftdmchan = sngisdn_info->ftdmchan;
	sngisdn_span_data_t *signal_data = (sngisdn_span_data_t*) ftdmchan->span->signal_data;	

	ftdm_mutex_lock(ftdmchan->mutex);
	ftdm_log_chan(ftdmchan, FTDM_LOG_DEBUG, "Sending delayed CONNECT (suId:%d suInstId:%u spInstId:%u)\n",
								signal_data->cc_id, sngisdn_info->glare.spInstId, sngisdn_info->glare.suInstId);

	sngisdn_snd_connect(ftdmchan);
	ftdm_mutex_unlock(ftdmchan->mutex);
	return;
}

void sngisdn_delayed_disconnect(void* p_sngisdn_info)
{
	sngisdn_chan_data_t *sngisdn_info = (sngisdn_chan_data_t*)p_sngisdn_info;	
	ftdm_channel_t *ftdmchan = sngisdn_info->ftdmchan;
	sngisdn_span_data_t *signal_data = (sngisdn_span_data_t*) ftdmchan->span->signal_data;	

	ftdm_mutex_lock(ftdmchan->mutex);
	if (ftdmchan->caller_data.hangup_cause == IN_CCNORTTODEST || ftdmchan->state != FTDM_CHANNEL_STATE_DOWN) {
		ftdm_log_chan(ftdmchan, FTDM_LOG_DEBUG, "Sending delayed DISCONNECT (suId:%d suInstId:%u spInstId:%u)\n",
									signal_data->cc_id, sngisdn_info->glare.spInstId, sngisdn_info->glare.suInstId);

 		sngisdn_snd_disconnect(ftdmchan);
		if (ftdmchan->caller_data.hangup_cause == IN_CCNORTTODEST) {
			ftdm_channel_t *close_chan = ftdmchan;
			ftdm_channel_close(&close_chan);
		}
	}

	ftdm_mutex_unlock(ftdmchan->mutex);
	return;
}

void sngisdn_facility_timeout(void* p_sngisdn_info)
{
	sngisdn_chan_data_t *sngisdn_info = (sngisdn_chan_data_t*)p_sngisdn_info;
	ftdm_channel_t *ftdmchan = sngisdn_info->ftdmchan;
	sngisdn_span_data_t *signal_data = (sngisdn_span_data_t*) ftdmchan->span->signal_data;	

	ftdm_mutex_lock(ftdmchan->mutex);
	if (ftdmchan->state == FTDM_CHANNEL_STATE_GET_CALLERID) {
		ftdm_log_chan(ftdmchan, FTDM_LOG_INFO, "Facility timeout reached proceeding with call (suId:%d suInstId:%u spInstId:%u)\n",
					  signal_data->cc_id, sngisdn_info->spInstId, sngisdn_info->suInstId);
		
		ftdm_set_state(ftdmchan, FTDM_CHANNEL_STATE_RING);
	}
	
	ftdm_mutex_unlock(ftdmchan->mutex);
	return;
}

ftdm_status_t sngisdn_check_free_ids(void)
{
	unsigned i;
	unsigned j;
	ftdm_log(FTDM_LOG_INFO, "Checking suInstId's\n");
	for(j=1;j<=MAX_VARIANTS;j++) {
		if (g_sngisdn_data.ccs[j].config_done) {
			for(i=1;i<MAX_INSTID;i++) {
				if (g_sngisdn_data.ccs[j].active_suInstIds[i] != NULL) {
					ftdm_log(FTDM_LOG_INFO, "suId:%u suInstId:%u is not free\n", j, i);
					

				}
			}
		}
	}

	ftdm_log(FTDM_LOG_INFO, "Checking spInstId's\n");
	for(j=1;j<=MAX_VARIANTS;j++) {
		if (g_sngisdn_data.ccs[j].config_done) {
			for(i=1;i<MAX_INSTID;i++) {
				if (g_sngisdn_data.ccs[j].active_spInstIds[i] != NULL) {
					ftdm_log(FTDM_LOG_INFO, "suId:%u spInstId:%u is not free\n", j, i);
					

				}
			}
		}
	}
	ftdm_log(FTDM_LOG_INFO, "Checking ID's done\n");
	return FTDM_SUCCESS;
}

void get_memory_info(void)
{
	U32 availmen = 0;
	SRegInfoShow(S_REG, &availmen);
	return;
}


uint8_t sngisdn_get_infoTranCap_from_user(ftdm_bearer_cap_t bearer_capability)
{
	switch(bearer_capability) {
	case FTDM_BEARER_CAP_SPEECH:
		return IN_ITC_SPEECH;
	case FTDM_BEARER_CAP_UNRESTRICTED:
		return IN_ITC_UNRDIG;
	case FTDM_BEARER_CAP_3_1KHZ_AUDIO:
		return IN_ITC_A31KHZ;
	case FTDM_BEARER_CAP_INVALID:
		return IN_ITC_SPEECH;
	default:
		return IN_ITC_SPEECH;
	}
	return FTDM_BEARER_CAP_SPEECH;
}

uint8_t sngisdn_get_usrInfoLyr1Prot_from_user(ftdm_user_layer1_prot_t layer1_prot)
{
	switch(layer1_prot) {
	case FTDM_USER_LAYER1_PROT_V110:
		return IN_UIL1_CCITTV110;
	case FTDM_USER_LAYER1_PROT_ULAW:
		return IN_UIL1_G711ULAW;
	case FTDM_USER_LAYER1_PROT_ALAW:
		return IN_UIL1_G711ALAW;
	case FTDM_USER_LAYER1_PROT_INVALID:
		return IN_UIL1_G711ULAW;
	default:
		return IN_UIL1_G711ULAW;
	}
	return IN_UIL1_G711ULAW;
}

ftdm_bearer_cap_t sngisdn_get_infoTranCap_from_stack(uint8_t bearer_capability)
{
	switch(bearer_capability) {
	case IN_ITC_SPEECH:
		return FTDM_BEARER_CAP_SPEECH;
	case IN_ITC_UNRDIG:
<<<<<<< HEAD
		return FTDM_BEARER_CAP_64K_UNRESTRICTED;
=======
		return FTDM_BEARER_CAP_UNRESTRICTED;
>>>>>>> 8c0bbed6
	case IN_ITC_A31KHZ:
		return FTDM_BEARER_CAP_3_1KHZ_AUDIO;
	default:
		return FTDM_BEARER_CAP_SPEECH;
	}
	return FTDM_BEARER_CAP_SPEECH;
}

ftdm_user_layer1_prot_t sngisdn_get_usrInfoLyr1Prot_from_stack(uint8_t layer1_prot)
{
	switch(layer1_prot) {
	case IN_UIL1_CCITTV110:
		return FTDM_USER_LAYER1_PROT_V110;
	case IN_UIL1_G711ULAW:
		return FTDM_USER_LAYER1_PROT_ULAW;
	case IN_UIL1_G711ALAW:
		return IN_UIL1_G711ALAW;
	default:
		return FTDM_USER_LAYER1_PROT_ULAW;
	}
	return FTDM_USER_LAYER1_PROT_ULAW;
}

ftdm_status_t sngisdn_show_l1_stats(ftdm_stream_handle_t *stream, ftdm_span_t *span)
{
	L1Mngmt sts;
	sngisdn_span_data_t *signal_data = (sngisdn_span_data_t*)span->signal_data;

	memset(&sts, 0, sizeof(sts));
	sng_isdn_phy_stats(signal_data->link_id , &sts);

	stream->write_function(stream, "\n---------------------------------------------------------------------\n");
	stream->write_function(stream, "   Span:%s", span->name);
	stream->write_function(stream, "\n---------------------------------------------------------------------\n");
	stream->write_function(stream, "   Performance Counters");
	stream->write_function(stream, "\n---------------------------------------------------------------------\n");
	stream->write_function(stream, "RX Packets:\t%u\tTX Packets:\t%u\tEvents:%u\n", sts.t.sts.rx_packets, sts.t.sts.tx_packets, sts.t.sts.rx_events);
	stream->write_function(stream, "RX Bytes:\t%u\tTX Bytes:\t%u\n\n", sts.t.sts.rx_bytes, sts.t.sts.tx_bytes);
	stream->write_function(stream, "TX Queue:\t%u/%u\tRX Queue:\t%u/%u\tEvents Queue:\t%u/%u\n",
							sts.t.sts.num_frames_in_tx_queue,sts.t.sts.tx_queue_len,
							sts.t.sts.num_frames_in_rx_queue, sts.t.sts.rx_queue_len,
							sts.t.sts.rx_events_in_queue, sts.t.sts.event_queue_len);
	
	stream->write_function(stream, "\n---------------------------------------------------------------------\n");
	stream->write_function(stream, "   Errors");
	stream->write_function(stream, "\n---------------------------------------------------------------------\n");
	stream->write_function(stream, "RX Errors:\t%u\tTX Errors:\t%u\n", sts.t.sts.rx_errors, sts.t.sts.tx_errors);
	stream->write_function(stream, "RX Dropped:\t%u\tTX Dropped:\t%u\tEvents Dropped:\t%u\n", sts.t.sts.rx_dropped, sts.t.sts.tx_dropped,sts.t.sts.rx_events_dropped);


	stream->write_function(stream, "\n---------------------------------------------------------------------\n");
	stream->write_function(stream, "   RX Errors Details");
	stream->write_function(stream, "\n---------------------------------------------------------------------\n");
	stream->write_function(stream, "CRC:\t\t%u\tFrame:\t\t%u\tOverruns:\t%u\n", sts.t.sts.rx_crc_errors, sts.t.sts.rx_frame_errors, sts.t.sts.rx_over_errors);
	stream->write_function(stream, "Fifo:\t\t%u\tAborts:\t\t%u\tMissed:\t\t%u\n", sts.t.sts.rx_fifo_errors, sts.t.sts.rx_hdlc_abort_counter, sts.t.sts.rx_missed_errors);
	stream->write_function(stream, "Length:\t\t%u\n", sts.t.sts.rx_length_errors);

	stream->write_function(stream, "\n---------------------------------------------------------------------\n");
	stream->write_function(stream, "   TX Errors Details");
	stream->write_function(stream, "\n---------------------------------------------------------------------\n");
	stream->write_function(stream, "Aborted:\t%u\tFifo:\t\t%u\tCarrier:\t%u\n", sts.t.sts.tx_aborted_errors, sts.t.sts.tx_fifo_errors, sts.t.sts.tx_carrier_errors);
	return FTDM_SUCCESS;
}


ftdm_status_t sngisdn_show_span(ftdm_stream_handle_t *stream, ftdm_span_t *span)
{
	ftdm_signaling_status_t sigstatus;
	ftdm_alarm_flag_t alarmbits;
	ftdm_channel_t *fchan;
	alarmbits = FTDM_ALARM_NONE;
	fchan = ftdm_span_get_channel(span, 1);
	if (fchan) {
		ftdm_channel_get_alarms(fchan, &alarmbits);
	}
			
	ftdm_span_get_sig_status(span, &sigstatus);
	stream->write_function(stream, "span:%s physical:%s signalling:%s\n",
										span->name, alarmbits ? "ALARMED" : "OK",
										ftdm_signaling_status2str(sigstatus));
	return FTDM_SUCCESS;
}

ftdm_status_t sngisdn_show_spans(ftdm_stream_handle_t *stream)
{
	int i;	
	for(i=1;i<=MAX_L1_LINKS;i++) {		
		if (g_sngisdn_data.spans[i]) {
			sngisdn_show_span(stream, g_sngisdn_data.spans[i]->ftdm_span);
		}
	}
	return FTDM_SUCCESS;
}

ftdm_status_t sngisdn_add_var(sngisdn_chan_data_t *sngisdn_info, const char* var, const char* val)
{
	char *t_name = 0, *t_val = 0;
	if (!var || !val) {
		return FTDM_FAIL;
	}
	if (!sngisdn_info->variables) {
		/* initialize on first use */
		sngisdn_info->variables = create_hashtable(16, ftdm_hash_hashfromstring, ftdm_hash_equalkeys);
		ftdm_assert_return(sngisdn_info->variables, FTDM_FAIL, "Failed to create hash table\n");
	}
	t_name = ftdm_strdup(var);
	t_val = ftdm_strdup(val);
	hashtable_insert(sngisdn_info->variables, t_name, t_val, HASHTABLE_FLAG_FREE_KEY | HASHTABLE_FLAG_FREE_VALUE);
	return FTDM_SUCCESS;
}

ftdm_status_t sngisdn_add_raw_data(sngisdn_chan_data_t *sngisdn_info, uint8_t* data, ftdm_size_t data_len)
{
	ftdm_assert_return(!sngisdn_info->raw_data, FTDM_FAIL, "Overwriting existing raw data\n");
	
	sngisdn_info->raw_data = ftdm_calloc(1, data_len);
	ftdm_assert_return(sngisdn_info->raw_data, FTDM_FAIL, "Failed to allocate raw data\n");

	memcpy(sngisdn_info->raw_data, data, data_len);
	sngisdn_info->raw_data_len = data_len;
	return FTDM_SUCCESS;
}

void sngisdn_send_signal(sngisdn_chan_data_t *sngisdn_info, ftdm_signal_event_t event_id)
{
	ftdm_sigmsg_t sigev;
	ftdm_channel_t *ftdmchan = sngisdn_info->ftdmchan;

	memset(&sigev, 0, sizeof(sigev));

	sigev.chan_id = ftdmchan->chan_id;
	sigev.span_id = ftdmchan->span_id;
	sigev.channel = ftdmchan;
	sigev.event_id = event_id;

	if (sngisdn_info->variables) {
		/*
		* variables now belongs to the ftdm core, and
		* will be cleared after sigev is processed by user. Set
		* local pointer to NULL so we do not attempt to
		* destroy it */
		sigev.variables = sngisdn_info->variables;
		sngisdn_info->variables = NULL;
	}

	if (sngisdn_info->raw_data) {
		/*
		* raw_data now belongs to the ftdm core, and
		* will be cleared after sigev is processed by user. Set
		* local pointer to NULL so we do not attempt to
		* destroy it */
		
		sigev.raw.data = sngisdn_info->raw_data;
		sigev.raw.len = sngisdn_info->raw_data_len;
		
		sngisdn_info->raw_data = NULL;
		sngisdn_info->raw_data_len = 0;
	}
	ftdm_span_send_signal(ftdmchan->span, &sigev);
}


/* For Emacs:
 * Local Variables:
 * mode:c
 * indent-tabs-mode:t
 * tab-width:4
 * c-basic-offset:4
 * End:
 * For VIM:
 * vim:set softtabstop=4 shiftwidth=4 tabstop=4:
 */

/******************************************************************************/<|MERGE_RESOLUTION|>--- conflicted
+++ resolved
@@ -1133,11 +1133,7 @@
 	case IN_ITC_SPEECH:
 		return FTDM_BEARER_CAP_SPEECH;
 	case IN_ITC_UNRDIG:
-<<<<<<< HEAD
-		return FTDM_BEARER_CAP_64K_UNRESTRICTED;
-=======
 		return FTDM_BEARER_CAP_UNRESTRICTED;
->>>>>>> 8c0bbed6
 	case IN_ITC_A31KHZ:
 		return FTDM_BEARER_CAP_3_1KHZ_AUDIO;
 	default:
