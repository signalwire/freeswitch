--- conflicted
+++ resolved
@@ -287,12 +287,9 @@
 	uint8_t			restart_timeout;
 	uint8_t			force_sending_complete;
 	uint8_t			cid_name_method;
-<<<<<<< HEAD
 	uint8_t			send_cid_name;	
-
-=======
-	uint8_t			send_cid_name;
->>>>>>> c4259556
+	uint8_t 		send_connect_ack;
+
 	int32_t			timer_t301;
 	int32_t			timer_t302;
 	int32_t			timer_t303;
@@ -309,11 +306,6 @@
 	int32_t			timer_t318;
 	int32_t			timer_t319;
 	int32_t			timer_t322;
-<<<<<<< HEAD
-
-=======
-	uint8_t 		send_connect_ack;
->>>>>>> c4259556
 	char*			local_numbers[SNGISDN_NUM_LOCAL_NUMBERS];
 	ftdm_timer_id_t timers[SNGISDN_NUM_SPAN_TIMERS];
 	ftdm_sched_t 	*sched;
