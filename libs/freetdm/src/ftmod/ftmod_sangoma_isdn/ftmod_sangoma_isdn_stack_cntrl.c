/*
 * Copyright (c) 2010, Sangoma Technologies 
 * David Yat Sin <davidy@sangoma.com>
 * Moises Silva <moy@sangoma.com>
 * All rights reserved.
 *
 * Redistribution and use in source and binary forms, with or without
 * modification, are permitted provided that the following conditions
 * are met:
 *
 * * Redistributions of source code must retain the above copyright
 * notice, this list of conditions and the following disclaimer.
 *
 * * Redistributions in binary form must reproduce the above copyright
 * notice, this list of conditions and the following disclaimer in the
 * documentation and/or other materials provided with the distribution.
 *
 * * Neither the name of the original author; nor the names of any contributors
 * may be used to endorse or promote products derived from this software
 * without specific prior written permission.
 *
 *
 * THIS SOFTWARE IS PROVIDED BY THE COPYRIGHT HOLDERS AND CONTRIBUTORS
 * "AS IS" AND ANY EXPRESS OR IMPLIED WARRANTIES, INCLUDING, BUT NOT
 * LIMITED TO, THE IMPLIED WARRANTIES OF MERCHANTABILITY AND FITNESS FOR
 * A PARTICULAR PURPOSE ARE DISCLAIMED.  IN NO EVENT SHALL THE COPYRIGHT OWNER
 * OR CONTRIBUTORS BE LIABLE FOR ANY DIRECT, INDIRECT, INCIDENTAL, SPECIAL,
 * EXEMPLARY, OR CONSEQUENTIAL DAMAGES (INCLUDING, BUT NOT LIMITED TO,
 * PROCUREMENT OF SUBSTITUTE GOODS OR SERVICES; LOSS OF USE, DATA, OR
 * PROFITS; OR BUSINESS INTERRUPTION) HOWEVER CAUSED AND ON ANY THEORY OF
 * LIABILITY, WHETHER IN CONTRACT, STRICT LIABILITY, OR TORT (INCLUDING
 * NEGLIGENCE OR OTHERWISE) ARISING IN ANY WAY OUT OF THE USE OF THIS
 * SOFTWARE, EVEN IF ADVISED OF THE POSSIBILITY OF SUCH DAMAGE.
 */

#include "ftmod_sangoma_isdn.h"

void stack_resp_hdr_init(Header *hdr);

ftdm_status_t sngisdn_activate_phy(ftdm_span_t *span);
ftdm_status_t sngisdn_deactivate_phy(ftdm_span_t *span);

ftdm_status_t sngisdn_activate_cc(ftdm_span_t *span);
ftdm_status_t sngisdn_activate_trace(ftdm_span_t *span, sngisdn_tracetype_t trace_opt);

ftdm_status_t sngisdn_cntrl_q931(ftdm_span_t *span, uint8_t action, uint8_t subaction);
ftdm_status_t sngisdn_cntrl_q921(ftdm_span_t *span, uint8_t action, uint8_t subaction);


extern ftdm_sngisdn_data_t	g_sngisdn_data;

ftdm_status_t sngisdn_stack_stop(ftdm_span_t *span);


ftdm_status_t sngisdn_stack_start(ftdm_span_t *span)
{
	sngisdn_span_data_t *signal_data = (sngisdn_span_data_t*)span->signal_data;

	
	if (sngisdn_cntrl_q921(span, ABND_ENA, NOTUSED) != FTDM_SUCCESS) {
		ftdm_log(FTDM_LOG_CRIT, "%s:Failed to activate stack q921\n", span->name);
		return FTDM_FAIL;
	}

	/* Try to find an alternative for this */
	/* LAPD will call LdUiDatBndCfm before it received a LdLiMacBndCfm from L1,
	so we need to give some time before activating q931, as q931 will send a
	LdUiDatConReq when activated, and this requires the Mac SAP to be already
	bound first */
	ftdm_sleep(500); 
	
	ftdm_log(FTDM_LOG_DEBUG, "%s:Stack q921 activated\n", span->name);
	if (!g_sngisdn_data.ccs[signal_data->cc_id].activation_done) {
		g_sngisdn_data.ccs[signal_data->cc_id].activation_done = 1;
		if (sngisdn_activate_cc(span) != FTDM_SUCCESS) {
			ftdm_log(FTDM_LOG_CRIT, "%s:Failed to activate stack CC\n", span->name);
			return FTDM_FAIL;
		}
		ftdm_log(FTDM_LOG_DEBUG, "%s:Stack CC activated\n", span->name);
	}

	
	if (sngisdn_cntrl_q931(span, ABND_ENA, SAELMNT) != FTDM_SUCCESS) {
		ftdm_log(FTDM_LOG_CRIT, "%s:Failed to activate stack q931\n", span->name);
		return FTDM_FAIL;
	}
	ftdm_log(FTDM_LOG_DEBUG, "%s:Stack q931 activated\n", span->name);

	ftdm_log(FTDM_LOG_INFO, "%s:Stack activated\n",span->name);
	return FTDM_SUCCESS;
}

ftdm_status_t sngisdn_stack_stop(ftdm_span_t *span)
{
	/* Stop L1 first, so we do not receive any more frames */
	if (sngisdn_deactivate_phy(span) != FTDM_SUCCESS) {
		ftdm_log(FTDM_LOG_CRIT, "%s:Failed to deactivate stack phy\n", span->name);
		return FTDM_FAIL;
	}

	if (sngisdn_cntrl_q931(span, AUBND_DIS, SAELMNT) != FTDM_SUCCESS) {
		ftdm_log(FTDM_LOG_CRIT, "%s:Failed to deactivate stack q931\n", span->name);
		return FTDM_FAIL;
	}

	if (sngisdn_cntrl_q921(span, AUBND_DIS, SAELMNT) != FTDM_SUCCESS) {
		ftdm_log(FTDM_LOG_CRIT, "%s:Failed to deactivate stack q921\n", span->name);
		return FTDM_FAIL;
	}
	
	ftdm_log(FTDM_LOG_INFO, "%s:Signalling stopped\n", span->name);
	return FTDM_SUCCESS;
}


<<<<<<< HEAD
ftdm_status_t sngisdn_activate_phy(ftdm_span_t *span)
=======
ftdm_status_t sng_isdn_wake_up_phy(ftdm_span_t *span)
{
	L1Mngmt cntrl;
	Pst pst;

	sngisdn_span_data_t *signal_data = (sngisdn_span_data_t*)span->signal_data;

	/* initalize the post structure */
	stack_pst_init(&pst);

	/* insert the destination Entity */
	pst.dstEnt = ENTL1;

	/* initalize the control structure */
	memset(&cntrl, 0, sizeof(cntrl));

	/* initalize the control header */
	stack_hdr_init(&cntrl.hdr);

	cntrl.hdr.msgType = TCNTRL;			/* configuration */
	cntrl.hdr.entId.ent = ENTL1;		/* entity */
	cntrl.hdr.entId.inst = S_INST;		/* instance */
	cntrl.hdr.elmId.elmnt = STTSAP;		/* SAP Specific cntrl */

	cntrl.t.cntrl.action = AENA;
	cntrl.t.cntrl.subAction = SAELMNT;
	cntrl.t.cntrl.sapId = signal_data->link_id;
	
	if (sng_isdn_phy_cntrl(&pst, &cntrl)) {
		return FTDM_FAIL;
	}
	return FTDM_SUCCESS;
}

ftdm_status_t sng_isdn_activate_phy(ftdm_span_t *span)
>>>>>>> d7a136cd
{

	/* There is no need to start phy, as it will Q921 will send a activate request to phy when it starts */
	
	return FTDM_SUCCESS;
}

ftdm_status_t sngisdn_deactivate_phy(ftdm_span_t *span)
{
	L1Mngmt cntrl;
	Pst pst;

	sngisdn_span_data_t *signal_data = (sngisdn_span_data_t*)span->signal_data;

	/* initalize the post structure */
	stack_pst_init(&pst);

	/* insert the destination Entity */
	pst.dstEnt = ENTL1;

	/* initalize the control structure */
	memset(&cntrl, 0, sizeof(cntrl));

	/* initalize the control header */
	stack_hdr_init(&cntrl.hdr);

	cntrl.hdr.msgType = TCNTRL;			/* configuration */
	cntrl.hdr.entId.ent = ENTL1;		/* entity */
	cntrl.hdr.entId.inst = S_INST;		/* instance */
	cntrl.hdr.elmId.elmnt = STTSAP;		/* SAP Specific cntrl */

	cntrl.t.cntrl.action = AUBND_DIS;
	cntrl.t.cntrl.subAction = SAELMNT;
	cntrl.t.cntrl.sapId = signal_data->link_id;
	
	if (sng_isdn_phy_cntrl(&pst, &cntrl)) {
		return FTDM_FAIL;
	}
	return FTDM_SUCCESS;
}

ftdm_status_t sngisdn_wake_up_phy(ftdm_span_t *span)
{
	L1Mngmt cntrl;
	Pst pst;

	sngisdn_span_data_t *signal_data = (sngisdn_span_data_t*)span->signal_data;

	/* initalize the post structure */
	stack_pst_init(&pst);

	/* insert the destination Entity */
	pst.dstEnt = ENTL1;

	/* initalize the control structure */
	memset(&cntrl, 0, sizeof(cntrl));

	/* initalize the control header */
	stack_hdr_init(&cntrl.hdr);

	cntrl.hdr.msgType = TCNTRL;			/* configuration */
	cntrl.hdr.entId.ent = ENTL1;		/* entity */
	cntrl.hdr.entId.inst = S_INST;		/* instance */
	cntrl.hdr.elmId.elmnt = STTSAP;		/* SAP Specific cntrl */

	cntrl.t.cntrl.action = AENA;
	cntrl.t.cntrl.subAction = SAELMNT;
	cntrl.t.cntrl.sapId = signal_data->link_id;
	
	if (sng_isdn_phy_cntrl(&pst, &cntrl)) {
		return FTDM_FAIL;
	}
	return FTDM_SUCCESS;
}

ftdm_status_t sngisdn_activate_cc(ftdm_span_t *span)
{
	CcMngmt cntrl;
    Pst pst;

	sngisdn_span_data_t *signal_data = (sngisdn_span_data_t*)span->signal_data;

    /* initalize the post structure */
   stack_pst_init(&pst);

    /* insert the destination Entity */
    pst.dstEnt = ENTCC;

    /* initalize the control structure */
	memset(&cntrl, 0, sizeof(cntrl));

    /* initalize the control header */
    stack_hdr_init(&cntrl.hdr);

	cntrl.hdr.msgType = TCNTRL;			/* configuration */
	cntrl.hdr.entId.ent = ENTCC;		/* entity */
	cntrl.hdr.entId.inst = S_INST;		/* instance */
	cntrl.hdr.elmId.elmnt = STTSAP;		/* physical sap */

	cntrl.t.cntrl.action = ABND_ENA;
	cntrl.t.cntrl.subAction = SAELMNT;

  	cntrl.t.cntrl.sapId = signal_data->cc_id;
	if (sng_isdn_cc_cntrl(&pst, &cntrl)) {
		return FTDM_FAIL;
	}
	return FTDM_SUCCESS;
}

ftdm_status_t sngisdn_activate_trace(ftdm_span_t *span, sngisdn_tracetype_t trace_opt)
{
	sngisdn_span_data_t *signal_data = (sngisdn_span_data_t*)span->signal_data;
	switch (trace_opt) {
		case SNGISDN_TRACE_DISABLE:
			if (sngisdn_test_trace_flag(signal_data, SNGISDN_TRACE_Q921)) {
				ftdm_log(FTDM_LOG_INFO, "s%d Disabling q921 trace\n", signal_data->link_id);
				sngisdn_clear_trace_flag(signal_data, SNGISDN_TRACE_Q921);
				
				if (sngisdn_cntrl_q921(span, ADISIMM, SATRC) != FTDM_SUCCESS) {
					ftdm_log(FTDM_LOG_ERROR, "s%d Failed to disable q921 trace\n");
				}
			}
			if (sngisdn_test_trace_flag(signal_data, SNGISDN_TRACE_Q931)) {
				ftdm_log(FTDM_LOG_INFO, "s%d Disabling q931 trace\n", signal_data->link_id);
				sngisdn_clear_trace_flag(signal_data, SNGISDN_TRACE_Q931);

				if (sngisdn_cntrl_q931(span, ADISIMM, SATRC) != FTDM_SUCCESS) {
					ftdm_log(FTDM_LOG_ERROR, "s%d Failed to disable q931 trace\n");
				}
			}
			break;
		case SNGISDN_TRACE_Q921:
			if (!sngisdn_test_trace_flag(signal_data, SNGISDN_TRACE_Q921)) {
				ftdm_log(FTDM_LOG_INFO, "s%d Enabling q921 trace\n", signal_data->link_id);
				sngisdn_set_trace_flag(signal_data, SNGISDN_TRACE_Q921);

				if (sngisdn_cntrl_q921(span, AENA, SATRC) != FTDM_SUCCESS) {
					ftdm_log(FTDM_LOG_ERROR, "s%d Failed to enable q921 trace\n");
				}
			}
			break;
		case SNGISDN_TRACE_Q931:
			if (!sngisdn_test_trace_flag(signal_data, SNGISDN_TRACE_Q931)) {
				ftdm_log(FTDM_LOG_INFO, "s%d Enabling q931 trace\n", signal_data->link_id);
				sngisdn_set_trace_flag(signal_data, SNGISDN_TRACE_Q931);
				
				if (sngisdn_cntrl_q931(span, AENA, SATRC) != FTDM_SUCCESS) {
					ftdm_log(FTDM_LOG_ERROR, "s%d Failed to enable q931 trace\n");
				}
			}
			break;
	}
	return FTDM_SUCCESS;
}


ftdm_status_t sngisdn_cntrl_q931(ftdm_span_t *span, uint8_t action, uint8_t subaction)
{
	InMngmt cntrl;
	Pst pst;
	sngisdn_span_data_t *signal_data = (sngisdn_span_data_t*)span->signal_data;

	/* initalize the post structure */
	stack_pst_init(&pst);

	/* insert the destination Entity */
	pst.dstEnt = ENTIN;

	/* initalize the control structure */
	memset(&cntrl, 0, sizeof(cntrl));

	/* initalize the control header */
	stack_hdr_init(&cntrl.hdr);

	cntrl.hdr.msgType = TCNTRL;			/* configuration */
	cntrl.hdr.entId.ent = ENTIN;		/* entity */
	cntrl.hdr.entId.inst = S_INST;		/* instance */
	cntrl.hdr.elmId.elmnt = STDLSAP;	/* physical sap */

	cntrl.t.cntrl.action = action;
	cntrl.t.cntrl.subAction = subaction;

	if (action == AENA && subaction == SATRC) {
		cntrl.t.cntrl.trcLen = -1; /* Trace the entire message buffer */
	}
	cntrl.t.cntrl.sapId = signal_data->link_id;
	cntrl.t.cntrl.ces = 0;

	if(sng_isdn_q931_cntrl(&pst, &cntrl)) {
		return FTDM_FAIL;
	}
	return FTDM_SUCCESS;	

}

ftdm_status_t sngisdn_cntrl_q921(ftdm_span_t *span, uint8_t action, uint8_t subaction)
{
	BdMngmt cntrl;
	Pst pst;
	sngisdn_span_data_t *signal_data = (sngisdn_span_data_t*)span->signal_data;

	/* initalize the post structure */
	stack_pst_init(&pst);

	/* insert the destination Entity */
	pst.dstEnt = ENTLD;

	/* initalize the control structure */
	memset(&cntrl, 0, sizeof(cntrl));

	/* initalize the control header */
	stack_hdr_init(&cntrl.hdr);
	/* build control request */
	cntrl.hdr.msgType          = TCNTRL;
	cntrl.hdr.entId.ent        = ENTLD;
	cntrl.hdr.entId.inst       = S_INST;

#if (SMBD_LMINT3 || BD_LMINT3)
	stack_resp_hdr_init(&cntrl.hdr);
#endif /* _LMINT3 */

	cntrl.hdr.elmId.elmnt      = STMSAP;
	cntrl.t.cntrl.action       = action;
	cntrl.t.cntrl.subAction    = subaction;

#if (SMBD_LMINT3 || BD_LMINT3)
	cntrl.t.cntrl.lnkNmb       = signal_data->link_id;
	cntrl.t.cntrl.sapi         = NOTUSED;
	cntrl.t.cntrl.tei          = NOTUSED;
#else /* _LMINT3 */
	cntrl.hdr.elmId.elmntInst1 = signal_data->link_id;
	cntrl.hdr.elmId.elmntInst2 = NOTUSED;
	cntrl.hdr.elmId.elmntInst3 = NOTUSED;
#endif /* _LMINT3 */

	cntrl.t.cntrl.logInt       = NOTUSED;
	cntrl.t.cntrl.trcLen       = NOTUSED;
	if (action == AENA && subaction == SATRC) {
		cntrl.t.cntrl.trcLen = -1; /* Trace the entire message buffer */
	}

	SGetDateTime(&(cntrl.t.cntrl.dt));
	if(sng_isdn_q921_cntrl(&pst, &cntrl)) {
		return FTDM_FAIL;
	}

	return FTDM_SUCCESS;
}


void stack_resp_hdr_init(Header *hdr)
{ 
	hdr->response.selector   = 0;
	hdr->response.mem.region = RTESPEC;
	hdr->response.mem.pool   = S_POOL;
	hdr->response.prior      = PRIOR0;
	hdr->response.route      = RTESPEC;

	return;
}



/* For Emacs:
 * Local Variables:
 * mode:c
 * indent-tabs-mode:t
 * tab-width:4
 * c-basic-offset:4
 * End:
 * For VIM:
 * vim:set softtabstop=4 shiftwidth=4 tabstop=4:
 */

/******************************************************************************/<|MERGE_RESOLUTION|>--- conflicted
+++ resolved
@@ -113,10 +113,7 @@
 }
 
 
-<<<<<<< HEAD
-ftdm_status_t sngisdn_activate_phy(ftdm_span_t *span)
-=======
-ftdm_status_t sng_isdn_wake_up_phy(ftdm_span_t *span)
+ftdm_status_t sngisdn_wake_up_phy(ftdm_span_t *span)
 {
 	L1Mngmt cntrl;
 	Pst pst;
@@ -150,8 +147,7 @@
 	return FTDM_SUCCESS;
 }
 
-ftdm_status_t sng_isdn_activate_phy(ftdm_span_t *span)
->>>>>>> d7a136cd
+ftdm_status_t sngisdn_activate_phy(ftdm_span_t *span)
 {
 
 	/* There is no need to start phy, as it will Q921 will send a activate request to phy when it starts */
