--- conflicted
+++ resolved
@@ -4450,7 +4450,6 @@
 	ftdm_sigmsg_t *new_sigmsg = NULL;
 
 	ftdm_assert_return((sigmsg->raw_data == NULL), FTDM_FAIL, "No raw data should be used with asynchronous notification\n");
-<<<<<<< HEAD
 
 	new_sigmsg = ftdm_calloc(1, sizeof(*sigmsg));
 	if (!new_sigmsg) {
@@ -4462,19 +4461,6 @@
 	return FTDM_SUCCESS;
 }
 
-=======
-
-	new_sigmsg = ftdm_calloc(1, sizeof(*sigmsg));
-	if (!new_sigmsg) {
-		return FTDM_FAIL;
-	}
-	memcpy(new_sigmsg, sigmsg, sizeof(*sigmsg));
-
-	ftdm_queue_enqueue(span->pendingsignals, new_sigmsg);
-	return FTDM_SUCCESS;
-}
-
->>>>>>> cd0cc2e4
 FT_DECLARE(ftdm_status_t) ftdm_span_trigger_signals(const ftdm_span_t *span)
 {
 	ftdm_sigmsg_t *sigmsg = NULL;
