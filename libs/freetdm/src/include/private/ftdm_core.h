/*
 * Copyright (c) 2010, Sangoma Technologies
 * Moises Silva <moy@sangoma.com>
 * All rights reserved.
 * 
 * Redistribution and use in source and binary forms, with or without
 * modification, are permitted provided that the following conditions
 * are met:
 * 
 * * Redistributions of source code must retain the above copyright
 * notice, this list of conditions and the following disclaimer.
 * 
 * * Redistributions in binary form must reproduce the above copyright
 * notice, this list of conditions and the following disclaimer in the
 * documentation and/or other materials provided with the distribution.
 * 
 * * Neither the name of the original author; nor the names of any contributors
 * may be used to endorse or promote products derived from this software
 * without specific prior written permission.
 * 
 * 
 * THIS SOFTWARE IS PROVIDED BY THE COPYRIGHT HOLDERS AND CONTRIBUTORS
 * "AS IS" AND ANY EXPRESS OR IMPLIED WARRANTIES, INCLUDING, BUT NOT
 * LIMITED TO, THE IMPLIED WARRANTIES OF MERCHANTABILITY AND FITNESS FOR
 * A PARTICULAR PURPOSE ARE DISCLAIMED.  IN NO EVENT SHALL THE COPYRIGHT OWNER
 * OR CONTRIBUTORS BE LIABLE FOR ANY DIRECT, INDIRECT, INCIDENTAL, SPECIAL,
 * EXEMPLARY, OR CONSEQUENTIAL DAMAGES (INCLUDING, BUT NOT LIMITED TO,
 * PROCUREMENT OF SUBSTITUTE GOODS OR SERVICES; LOSS OF USE, DATA, OR
 * PROFITS; OR BUSINESS INTERRUPTION) HOWEVER CAUSED AND ON ANY THEORY OF
 * LIABILITY, WHETHER IN CONTRACT, STRICT LIABILITY, OR TORT (INCLUDING
 * NEGLIGENCE OR OTHERWISE) ARISING IN ANY WAY OUT OF THE USE OF THIS
 * SOFTWARE, EVEN IF ADVISED OF THE POSSIBILITY OF SUCH DAMAGE.
 */

#include "freetdm.h"

#ifndef __PRIVATE_FTDM_CORE__
#define __PRIVATE_FTDM_CORE__

#if !defined(_XOPEN_SOURCE) && !defined(__FreeBSD__)
#define _XOPEN_SOURCE 600
#endif

#ifndef HAVE_STRINGS_H
#define HAVE_STRINGS_H 1
#endif
#ifndef HAVE_SYS_SOCKET_H
#define HAVE_SYS_SOCKET_H 1
#endif

#ifdef _MSC_VER
#ifndef __inline__
#define __inline__ __inline
#endif
#if (_MSC_VER >= 1400)			/* VC8+ */
#ifndef _CRT_SECURE_NO_DEPRECATE
#define _CRT_SECURE_NO_DEPRECATE
#endif
#ifndef _CRT_NONSTDC_NO_DEPRECATE
#define _CRT_NONSTDC_NO_DEPRECATE
#endif
#endif
#ifndef strcasecmp
#define strcasecmp(s1, s2) _stricmp(s1, s2)
#endif
#ifndef strncasecmp
#define strncasecmp(s1, s2, n) _strnicmp(s1, s2, n)
#endif
#ifndef snprintf
#define snprintf _snprintf
#endif
#ifndef S_IRUSR
#define S_IRUSR _S_IREAD
#endif
#ifndef S_IWUSR
#define S_IWUSR _S_IWRITE
#endif
#undef HAVE_STRINGS_H
#undef HAVE_SYS_SOCKET_H
/* disable warning for zero length array in a struct */
/* this will cause errors on c99 and ansi compliant compilers and will need to be fixed in the wanpipe header files */
#pragma warning(disable:4706)
#pragma comment(lib, "Winmm")
#endif

#define FTDM_THREAD_STACKSIZE 240 * 1024
#define FTDM_ENUM_NAMES(_NAME, _STRINGS) static const char * _NAME [] = { _STRINGS , NULL };
	
#define ftdm_true(expr)							\
	(expr && ( !strcasecmp(expr, "yes") ||		\
			   !strcasecmp(expr, "on") ||		\
			   !strcasecmp(expr, "true") ||		\
			   !strcasecmp(expr, "enabled") ||	\
			   !strcasecmp(expr, "active") ||	\
			   atoi(expr))) ? FTDM_TRUE : FTDM_FALSE

#ifdef WIN32_LEAN_AND_MEAN
#include <winsock2.h>
#include <mmsystem.h>
#endif

#include <time.h>
#ifndef __WINDOWS__
#include <sys/time.h>
#endif

#include <stdio.h>
#include <stdlib.h>
#include <string.h>
#ifdef HAVE_STRINGS_H
#include <strings.h>
#endif
#include <assert.h>

#include "ftdm_types.h"
#include "hashtable.h"
#include "ftdm_config.h"
#include "g711.h"
#include "libteletone.h"
#include "ftdm_buffer.h"
#include "ftdm_threadmutex.h"
#include "ftdm_sched.h"
#include "ftdm_call_utils.h"

#ifdef __cplusplus
extern "C" {
#endif

#define SPAN_PENDING_CHANS_QUEUE_SIZE 1000
#define SPAN_PENDING_SIGNALS_QUEUE_SIZE 1000

#define GOTO_STATUS(label,st) status = st; goto label ;

#define ftdm_copy_string(x,y,z) strncpy(x, y, z - 1) 
#define ftdm_set_string(x,y) strncpy(x, y, sizeof(x)-1) 
#define ftdm_strlen_zero(s) (!s || *s == '\0')
#define ftdm_strlen_zero_buf(s) (*s == '\0')


#define ftdm_channel_test_feature(obj, flag) ((obj)->features & flag)
#define ftdm_channel_set_feature(obj, flag) (obj)->features = (ftdm_channel_feature_t)((obj)->features | flag)
#define ftdm_channel_clear_feature(obj, flag) (obj)->features = (ftdm_channel_feature_t)((obj)->features & ( ~(flag) ))
#define ftdm_channel_set_member_locked(obj, _m, _v) ftdm_mutex_lock(obj->mutex); obj->_m = _v; ftdm_mutex_unlock(obj->mutex)

/*!
  \brief Test for the existance of a flag on an arbitary object
  \command obj the object to test
  \command flag the or'd list of flags to test
  \return true value if the object has the flags defined
*/
#define ftdm_test_flag(obj, flag) ((obj)->flags & flag)
/*!< Physical (IO) module specific flags */
#define ftdm_test_pflag(obj, flag) ((obj)->pflags & flag)
/*!< signaling module specific flags */
#define ftdm_test_sflag(obj, flag) ((obj)->sflags & flag)

#define ftdm_set_alarm_flag(obj, flag) (obj)->alarm_flags |= (flag)
#define ftdm_clear_alarm_flag(obj, flag) (obj)->alarm_flags &= ~(flag)
#define ftdm_test_alarm_flag(obj, flag) ((obj)->alarm_flags & flag)

#define ftdm_set_io_flag(obj, flag) (obj)->io_flags |= (flag)
#define ftdm_clear_io_flag(obj, flag) (obj)->io_flags &= ~(flag)
#define ftdm_test_io_flag(obj, flag) ((obj)->io_flags & flag)

/*!
  \brief Set a flag on an arbitrary object
  \command obj the object to set the flags on
  \command flag the or'd list of flags to set
*/
#define ftdm_set_flag(obj, flag) (obj)->flags |= (flag)
#define ftdm_set_flag_locked(obj, flag) assert(obj->mutex != NULL);	\
	ftdm_mutex_lock(obj->mutex);										\
	(obj)->flags |= (flag);          	   	                        \
	ftdm_mutex_unlock(obj->mutex);

#define ftdm_set_pflag(obj, flag) (obj)->pflags |= (flag)
#define ftdm_set_pflag_locked(obj, flag) assert(obj->mutex != NULL);	\
	ftdm_mutex_lock(obj->mutex);										\
	(obj)->pflags |= (flag);											\
	ftdm_mutex_unlock(obj->mutex);

#define ftdm_set_sflag(obj, flag) (obj)->sflags |= (flag)
#define ftdm_set_sflag_locked(obj, flag) assert(obj->mutex != NULL);	\
	ftdm_mutex_lock(obj->mutex);										\
	(obj)->sflags |= (flag);											\
	ftdm_mutex_unlock(obj->mutex);

/*!
  \brief Clear a flag on an arbitrary object while locked
  \command obj the object to test
  \command flag the or'd list of flags to clear
*/
#define ftdm_clear_flag(obj, flag) (obj)->flags &= ~(flag)

#define ftdm_clear_flag_locked(obj, flag) assert(obj->mutex != NULL); ftdm_mutex_lock(obj->mutex); (obj)->flags &= ~(flag); ftdm_mutex_unlock(obj->mutex);

#define ftdm_clear_pflag(obj, flag) (obj)->pflags &= ~(flag)

#define ftdm_clear_pflag_locked(obj, flag) assert(obj->mutex != NULL); ftdm_mutex_lock(obj->mutex); (obj)->pflags &= ~(flag); ftdm_mutex_unlock(obj->mutex);

#define ftdm_clear_sflag(obj, flag) (obj)->sflags &= ~(flag)

#define ftdm_clear_sflag_locked(obj, flag) assert(obj->mutex != NULL); ftdm_mutex_lock(obj->mutex); (obj)->sflags &= ~(flag); ftdm_mutex_unlock(obj->mutex);

#ifdef _MSC_VER
/* The while(0) below throws a conditional expression is constant warning */
#pragma warning(disable:4127) 
#endif

/* this macro assumes obj is locked! */
#define ftdm_wait_for_flag_cleared(obj, flag, time) 					\
	do {										\
		int __safety = time;							\
		while(__safety-- && ftdm_test_flag(obj, flag)) { 			\
			ftdm_mutex_unlock(obj->mutex);					\
			ftdm_sleep(10);							\
			ftdm_mutex_lock(obj->mutex);					\
		}									\
		if(!__safety) {								\
			ftdm_log(FTDM_LOG_CRIT, "flag %"FTDM_UINT64_FMT" was never cleared\n", (uint64_t)flag);	\
		}									\
	} while(0);

#define ftdm_is_dtmf(key)  ((key > 47 && key < 58) || (key > 64 && key < 69) || (key > 96 && key < 101) || key == 35 || key == 42 || key == 87 || key == 119)

#ifdef __linux__
#define ftdm_print_stack(level) \
	do { \
		void *__stacktrace[100] = { 0 }; \
		char **__symbols = NULL; \
		int __size = 0; \
		int __i = 0; \
		__size = backtrace(__stacktrace, ftdm_array_len(__stacktrace)); \
		__symbols = backtrace_symbols(__stacktrace, __size); \
		if (__symbols) { \
			for (__i = 0; __i < __size; __i++) { \
				ftdm_log(__level, "%s\n", __symbols[i]); \
			} \
		free(__symbols); \
		} \
	} while (0);
#else
#define ftdm_print_stack(level) ftdm_log(level, "FTDM_PRINT_STACK is not implemented in this operating system!\n");
#endif


#define FTDM_SPAN_IS_BRI(x)	((x)->trunk_type == FTDM_TRUNK_BRI || (x)->trunk_type == FTDM_TRUNK_BRI_PTMP)
/*!
  \brief Copy flags from one arbitrary object to another
  \command dest the object to copy the flags to
  \command src the object to copy the flags from
  \command flags the flags to copy
*/
#define ftdm_copy_flags(dest, src, flags) (dest)->flags &= ~(flags);	(dest)->flags |= ((src)->flags & (flags))

struct ftdm_stream_handle {
	ftdm_stream_handle_write_function_t write_function;
	ftdm_stream_handle_raw_write_function_t raw_write_function;
	void *data;
	void *end;
	ftdm_size_t data_size;
	ftdm_size_t data_len;
	ftdm_size_t alloc_len;
	ftdm_size_t alloc_chunk;
};

FT_DECLARE_NONSTD(ftdm_status_t) ftdm_console_stream_raw_write(ftdm_stream_handle_t *handle, uint8_t *data, ftdm_size_t datalen);
FT_DECLARE_NONSTD(ftdm_status_t) ftdm_console_stream_write(ftdm_stream_handle_t *handle, const char *fmt, ...);

#define FTDM_CMD_CHUNK_LEN 1024
#define FTDM_STANDARD_STREAM(s) memset(&s, 0, sizeof(s)); s.data = ftdm_malloc(FTDM_CMD_CHUNK_LEN); \
	assert(s.data);														\
	memset(s.data, 0, FTDM_CMD_CHUNK_LEN);								\
	s.end = s.data;														\
	s.data_size = FTDM_CMD_CHUNK_LEN;									\
	s.write_function = ftdm_console_stream_write;						\
	s.raw_write_function = ftdm_console_stream_raw_write;				\
	s.alloc_len = FTDM_CMD_CHUNK_LEN;									\
	s.alloc_chunk = FTDM_CMD_CHUNK_LEN

/*! brief create a new queue */
#define ftdm_queue_create(queue, capacity) g_ftdm_queue_handler.create(queue, capacity)

/*! Enqueue an object */
#define ftdm_queue_enqueue(queue, obj) g_ftdm_queue_handler.enqueue(queue, obj)

/*! dequeue an object from the queue */
#define ftdm_queue_dequeue(queue) g_ftdm_queue_handler.dequeue(queue)

/*! wait ms milliseconds for a queue to have available objects, -1 to wait forever */
#define ftdm_queue_wait(queue, ms) g_ftdm_queue_handler.wait(queue, ms)

/*! get the internal interrupt object (to wait for elements to be added from the outside bypassing ftdm_queue_wait) */
#define ftdm_queue_get_interrupt(queue, ms) g_ftdm_queue_handler.get_interrupt(queue, ms)

/*! destroy the queue */ 
#define ftdm_queue_destroy(queue) g_ftdm_queue_handler.destroy(queue)

FT_DECLARE_DATA extern ftdm_queue_handler_t g_ftdm_queue_handler;

#define FTDM_TOKEN_STRLEN 128
#define FTDM_MAX_TOKENS 10

static __inline__ char *ftdm_clean_string(char *s)
{
	char *p;

	for (p = s; p && *p; p++) {
		uint8_t x = (uint8_t) *p;
		if (x < 32 || x > 127) {
			*p = ' ';
		}
	}

	return s;
}

struct ftdm_bitstream {
	uint8_t *data;
	uint32_t datalen;
	uint32_t byte_index;
	uint8_t bit_index;
	int8_t endian;
	uint8_t top;
	uint8_t bot;
	uint8_t ss;
	uint8_t ssv;
};

struct ftdm_fsk_data_state {
	dsp_fsk_handle_t *fsk1200_handle;
	uint8_t init;
	uint8_t *buf;
	size_t bufsize;
	ftdm_size_t blen;
	ftdm_size_t bpos;
	ftdm_size_t dlen;
	ftdm_size_t ppos;
	int checksum;
};

struct ftdm_fsk_modulator {
	teletone_dds_state_t dds;
	ftdm_bitstream_t bs;
	uint32_t carrier_bits_start;
	uint32_t carrier_bits_stop;
	uint32_t chan_sieze_bits;
	uint32_t bit_factor;
	uint32_t bit_accum;
	uint32_t sample_counter;
	int32_t samples_per_bit;
	int32_t est_bytes;
	fsk_modem_types_t modem_type;
	ftdm_fsk_data_state_t *fsk_data;
	ftdm_fsk_write_sample_t write_sample_callback;
	void *user_data;
	int16_t sample_buffer[64];
};


typedef enum {
	FTDM_TYPE_NONE,
	FTDM_TYPE_SPAN = 0xFF,
	FTDM_TYPE_CHANNEL
} ftdm_data_type_t;

/* number of bytes for the IO dump circular buffer (5 seconds worth of audio by default) */
#define FTDM_IO_DUMP_DEFAULT_BUFF_SIZE 8 * 5000
typedef struct {
	char *buffer;
	ftdm_size_t size;
	int windex;
	int wrapped;
} ftdm_io_dump_t;

/* number of interval cycles before timeout and close the debug dtmf file (5 seconds if interval is 20) */
#define DTMF_DEBUG_TIMEOUT 250
typedef struct {
	uint8_t enabled;
	uint8_t requested;
	FILE *file;
	int32_t closetimeout;
	ftdm_mutex_t *mutex;
} ftdm_dtmf_debug_t;

typedef struct {
	uint32_t duration_ms;
	ftdm_time_t start_time;
	/* If set to 1, we will send DTMF event the the tone starts, instead of waiting for end */
	uint8_t trigger_on_start; 
} ftdm_dtmf_detect_t;

/* 2^8 table size, one for each byte (sample) value */
#define FTDM_GAINS_TABLE_SIZE 256
struct ftdm_channel {
	ftdm_data_type_t data_type;
	uint32_t span_id;
	uint32_t chan_id;
	uint32_t physical_span_id;
	uint32_t physical_chan_id;
	uint32_t rate;
	uint32_t extra_id;
	ftdm_chan_type_t type;
	ftdm_socket_t sockfd;
	uint64_t flags;
	uint32_t pflags;
	uint32_t sflags;
	uint8_t	 io_flags;
	ftdm_alarm_flag_t alarm_flags;
	ftdm_channel_feature_t features;
	ftdm_codec_t effective_codec;
	ftdm_codec_t native_codec;
	uint32_t effective_interval;
	uint32_t native_interval;
	uint32_t packet_len;
	ftdm_channel_state_t state;
	ftdm_state_status_t state_status;
	ftdm_channel_state_t last_state;
	ftdm_channel_state_t init_state;
	ftdm_channel_indication_t indication;
	ftdm_state_history_entry_t history[10];
	uint8_t hindex;
	ftdm_mutex_t *mutex;
	teletone_dtmf_detect_state_t dtmf_detect;
	uint32_t buffer_delay;
	ftdm_event_t event_header;
	char last_error[256];
	fio_event_cb_t event_callback;
	uint32_t skip_read_frames;
	ftdm_buffer_t *dtmf_buffer;
	ftdm_buffer_t *gen_dtmf_buffer;
	ftdm_buffer_t *pre_buffer;
	ftdm_buffer_t *digit_buffer;
	ftdm_buffer_t *fsk_buffer;
	ftdm_mutex_t *pre_buffer_mutex;
	uint32_t dtmf_on;
	uint32_t dtmf_off;
	char *dtmf_hangup_buf;
	teletone_generation_session_t tone_session;
	ftdm_time_t last_event_time;
	ftdm_time_t ring_time;
	char tokens[FTDM_MAX_TOKENS+1][FTDM_TOKEN_STRLEN];
	uint8_t needed_tones[FTDM_TONEMAP_INVALID];
	uint8_t detected_tones[FTDM_TONEMAP_INVALID];
	ftdm_tonemap_t last_detected_tone;	
	uint32_t token_count;
	char chan_name[128];
	char chan_number[32];
	ftdm_filehandle_t fds[2];
	ftdm_fsk_data_state_t fsk;
	uint8_t fsk_buf[80];
	uint32_t ring_count;
	ftdm_polarity_t polarity;
	/* Private I/O data. Do not touch unless you are an I/O module */
	void *io_data;
	/* Private signaling data. Do not touch unless you are a signaling module */
	void *call_data;
	struct ftdm_caller_data caller_data;
	struct ftdm_span *span;
	struct ftdm_io_interface *fio;
	unsigned char rx_cas_bits;
	uint32_t pre_buffer_size;
	uint8_t rxgain_table[FTDM_GAINS_TABLE_SIZE];
	uint8_t txgain_table[FTDM_GAINS_TABLE_SIZE];
	float rxgain;
	float txgain;
	int availability_rate;
	void *user_private;
	ftdm_timer_id_t hangup_timer;
	ftdm_channel_iostats_t iostats;
	ftdm_dtmf_debug_t dtmfdbg;
	ftdm_dtmf_detect_t dtmfdetect;
	ftdm_io_dump_t rxdump;
	ftdm_io_dump_t txdump;
	ftdm_interrupt_t *state_completed_interrupt; /*!< Notify when a state change is completed */
	int32_t txdrops;
	int32_t rxdrops;
	ftdm_usrmsg_t *usrmsg;
	ftdm_time_t last_state_change_time;
	ftdm_time_t last_release_time;
};

struct ftdm_span {
	ftdm_data_type_t data_type;
	char *name;
	uint32_t span_id;
	uint32_t chan_count;
	ftdm_span_flag_t flags;
	struct ftdm_io_interface *fio;
	fio_event_cb_t event_callback;
	ftdm_mutex_t *mutex;
	ftdm_trunk_type_t trunk_type;
	ftdm_trunk_mode_t trunk_mode;
	ftdm_analog_start_type_t start_type;
	ftdm_signal_type_t signal_type;
	uint32_t last_used_index;
	/* Private signaling data. Do not touch unless you are a signaling module */
	void *signal_data;
	fio_signal_cb_t signal_cb;
	ftdm_event_t event_header;
	char last_error[256];
	char tone_map[FTDM_TONEMAP_INVALID+1][FTDM_TONEMAP_LEN];
	teletone_tone_map_t tone_detect_map[FTDM_TONEMAP_INVALID+1];
	teletone_multi_tone_t tone_finder[FTDM_TONEMAP_INVALID+1];
	ftdm_channel_t *channels[FTDM_MAX_CHANNELS_SPAN+1];
	fio_channel_outgoing_call_t outgoing_call;
	fio_channel_indicate_t indicate;
	fio_channel_set_sig_status_t set_channel_sig_status;
	fio_channel_get_sig_status_t get_channel_sig_status;
	fio_span_set_sig_status_t set_span_sig_status;
	fio_span_get_sig_status_t get_span_sig_status;
	fio_channel_request_t channel_request;
	ftdm_span_start_t start;
	ftdm_span_stop_t stop;
	ftdm_channel_sig_read_t sig_read;
	ftdm_channel_sig_write_t sig_write;
<<<<<<< HEAD
	ftdm_channel_sig_dtmf_t sig_queue_dtmf;
	ftdm_channel_sig_dtmf_t sig_send_dtmf;
=======
	ftdm_channel_sig_dtmf_t sig_dtmf;
	uint32_t sig_release_guard_time_ms;
>>>>>>> 6b8d5b2b
	ftdm_channel_state_processor_t state_processor; /*!< This guy is called whenever state processing is required */
	void *io_data; /*!< Private I/O data per span. Do not touch unless you are an I/O module */
	char *type;
	char *dtmf_hangup;
	size_t dtmf_hangup_len;
	ftdm_state_map_t *state_map;
	ftdm_caller_data_t default_caller_data;
	ftdm_queue_t *pendingchans; /*!< Channels pending of state processing */
	ftdm_queue_t *pendingsignals; /*!< Signals pending from being delivered to the user */
	struct ftdm_span *next;
};

struct ftdm_group {
	char *name;
	uint32_t group_id;
	uint32_t chan_count;
	ftdm_channel_t *channels[FTDM_MAX_CHANNELS_GROUP];
	uint32_t last_used_index;
	ftdm_mutex_t *mutex;
	struct ftdm_group *next;
};

FT_DECLARE_DATA extern ftdm_crash_policy_t g_ftdm_crash_policy;

FT_DECLARE(ftdm_size_t) ftdm_fsk_modulator_generate_bit(ftdm_fsk_modulator_t *fsk_trans, int8_t bit, int16_t *buf, ftdm_size_t buflen);
FT_DECLARE(int32_t) ftdm_fsk_modulator_generate_carrier_bits(ftdm_fsk_modulator_t *fsk_trans, uint32_t bits);
FT_DECLARE(void) ftdm_fsk_modulator_generate_chan_sieze(ftdm_fsk_modulator_t *fsk_trans);
FT_DECLARE(void) ftdm_fsk_modulator_send_data(ftdm_fsk_modulator_t *fsk_trans);
#define ftdm_fsk_modulator_send_all(_it) ftdm_fsk_modulator_generate_chan_sieze(_it); \
	ftdm_fsk_modulator_generate_carrier_bits(_it, _it->carrier_bits_start); \
	ftdm_fsk_modulator_send_data(_it); \
	ftdm_fsk_modulator_generate_carrier_bits(_it, _it->carrier_bits_stop)

FT_DECLARE(ftdm_status_t) ftdm_fsk_modulator_init(ftdm_fsk_modulator_t *fsk_trans,
									fsk_modem_types_t modem_type,
									uint32_t sample_rate,
									ftdm_fsk_data_state_t *fsk_data,
									float db_level,
									uint32_t carrier_bits_start,
									uint32_t carrier_bits_stop,
									uint32_t chan_sieze_bits,
									ftdm_fsk_write_sample_t write_sample_callback,
									void *user_data);
FT_DECLARE(int8_t) ftdm_bitstream_get_bit(ftdm_bitstream_t *bsp);
FT_DECLARE(void) ftdm_bitstream_init(ftdm_bitstream_t *bsp, uint8_t *data, uint32_t datalen, ftdm_endian_t endian, uint8_t ss);
FT_DECLARE(ftdm_status_t) ftdm_fsk_data_parse(ftdm_fsk_data_state_t *state, ftdm_size_t *type, char **data, ftdm_size_t *len);
FT_DECLARE(ftdm_status_t) ftdm_fsk_demod_feed(ftdm_fsk_data_state_t *state, int16_t *data, size_t samples);
FT_DECLARE(ftdm_status_t) ftdm_fsk_demod_destroy(ftdm_fsk_data_state_t *state);
FT_DECLARE(int) ftdm_fsk_demod_init(ftdm_fsk_data_state_t *state, int rate, uint8_t *buf, size_t bufsize);
FT_DECLARE(ftdm_status_t) ftdm_fsk_data_init(ftdm_fsk_data_state_t *state, uint8_t *data, uint32_t datalen);
FT_DECLARE(ftdm_status_t) ftdm_fsk_data_add_mdmf(ftdm_fsk_data_state_t *state, ftdm_mdmf_type_t type, const uint8_t *data, uint32_t datalen);
FT_DECLARE(ftdm_status_t) ftdm_fsk_data_add_checksum(ftdm_fsk_data_state_t *state);
FT_DECLARE(ftdm_status_t) ftdm_fsk_data_add_sdmf(ftdm_fsk_data_state_t *state, const char *date, char *number);
FT_DECLARE(ftdm_status_t) ftdm_channel_send_fsk_data(ftdm_channel_t *ftdmchan, ftdm_fsk_data_state_t *fsk_data, float db_level);

FT_DECLARE(ftdm_status_t) ftdm_span_load_tones(ftdm_span_t *span, const char *mapname);

FT_DECLARE(ftdm_status_t) ftdm_channel_use(ftdm_channel_t *ftdmchan);

FT_DECLARE(void) ftdm_generate_sln_silence(int16_t *data, uint32_t samples, uint32_t divisor);

FT_DECLARE(uint32_t) ftdm_separate_string(char *buf, char delim, char **array, int arraylen);
FT_DECLARE(void) print_bits(uint8_t *b, int bl, char *buf, int blen, int e, uint8_t ss);
FT_DECLARE(void) print_hex_bytes(uint8_t *data, ftdm_size_t dlen, char *buf, ftdm_size_t blen);

FT_DECLARE_NONSTD(int) ftdm_hash_equalkeys(void *k1, void *k2);
FT_DECLARE_NONSTD(uint32_t) ftdm_hash_hashfromstring(void *ky);

FT_DECLARE(int) ftdm_load_modules(void);

FT_DECLARE(ftdm_status_t) ftdm_unload_modules(void);

FT_DECLARE(ftdm_status_t) ftdm_span_send_signal(ftdm_span_t *span, ftdm_sigmsg_t *sigmsg);

FT_DECLARE(void) ftdm_channel_clear_needed_tones(ftdm_channel_t *ftdmchan);
FT_DECLARE(void) ftdm_channel_rotate_tokens(ftdm_channel_t *ftdmchan);

FT_DECLARE(int) ftdm_load_module(const char *name);
FT_DECLARE(int) ftdm_load_module_assume(const char *name);
FT_DECLARE(int) ftdm_vasprintf(char **ret, const char *fmt, va_list ap);

FT_DECLARE(ftdm_status_t) ftdm_span_close_all(void);
FT_DECLARE(ftdm_status_t) ftdm_channel_open_chan(ftdm_channel_t *ftdmchan);
FT_DECLARE(void) ftdm_ack_indication(ftdm_channel_t *ftdmchan, ftdm_channel_indication_t indication, ftdm_status_t status);


FT_DECLARE(ftdm_iterator_t *) ftdm_get_iterator(ftdm_iterator_type_t type, ftdm_iterator_t *iter);

FT_DECLARE(ftdm_status_t) ftdm_channel_process_media(ftdm_channel_t *ftdmchan, void *data, ftdm_size_t *datalen);

FT_DECLARE(ftdm_status_t) ftdm_raw_read (ftdm_channel_t *ftdmchan, void *data, ftdm_size_t *datalen);
FT_DECLARE(ftdm_status_t) ftdm_raw_write (ftdm_channel_t *ftdmchan, void *data, ftdm_size_t *datalen);

/*! 
 * \brief Retrieves an event from the span
 *
 * \note
 * 	This function is non-reentrant and not thread-safe. 
 * 	The event returned may be modified if the function is called again 
 * 	from a different thread or even the same. It is recommended to
 * 	handle events from the same span in a single thread.
 * 	WARNING: this function used to be public ( in freetdm.h )
 * 	but since is really of no use to users better keep it here
 *
 * \param span The span to retrieve the event from
 * \param event Pointer to store the pointer to the event
 *
 * \retval FTDM_SUCCESS success (at least one event available)
 * \retval FTDM_TIMEOUT Timed out waiting for events
 * \retval FTDM_FAIL failure
 */
FT_DECLARE(ftdm_status_t) ftdm_span_next_event(ftdm_span_t *span, ftdm_event_t **event);

/*! 
 * \brief Enqueue a DTMF string into the channel
 *
 * \param ftdmchan The channel to enqueue the dtmf string to
 * \param dtmf null-terminated DTMF string
 *
 * \retval FTDM_SUCCESS success
 * \retval FTDM_FAIL failure
 */
FT_DECLARE(ftdm_status_t) ftdm_channel_queue_dtmf(ftdm_channel_t *ftdmchan, const char *dtmf);

/* dequeue pending signals and notify the user via the span signal callback */
FT_DECLARE(ftdm_status_t) ftdm_span_trigger_signals(const ftdm_span_t *span);

/*! \brief clear the tone detector state */
FT_DECLARE(void) ftdm_channel_clear_detected_tones(ftdm_channel_t *ftdmchan);

/*! \brief adjust echocanceller for beginning of call */
FT_DECLARE(void) ftdm_set_echocancel_call_begin(ftdm_channel_t *chan);

/*! \brief adjust echocanceller for end of call */
FT_DECLARE(void) ftdm_set_echocancel_call_end(ftdm_channel_t *chan);

/*! \brief save data from user */
FT_DECLARE(ftdm_status_t) ftdm_channel_save_usrmsg(ftdm_channel_t *ftdmchan, ftdm_usrmsg_t *usrmsg);

/*! \brief free usrmsg and variables/raw data attached to it */
FT_DECLARE(ftdm_status_t) ftdm_usrmsg_free(ftdm_usrmsg_t **usrmsg);

/*! \brief Get a custom variable from the user message
 *  \note The variable pointer returned is only valid while the before the event is processed and it'll be destroyed once the event is processed. */
FT_DECLARE(const char *) ftdm_usrmsg_get_var(ftdm_usrmsg_t *usrmsg, const char *var_name);

/*! \brief Get raw data from user message
 *  \param usrmsg The message structure containing the variables
 *  \param data	data will point to available data pointer if available
 *  \param datalen datalen will be set to length of data available
 *  \retval FTDM_SUCCESS data is available
 *  \retval FTDM_FAIL no data available
 *  \note data is only valid within the duration of the callback, to receive a data pointer that does not get
 *  \note destroyed when callback returns, see ftdm_sigmsg_get_raw_data_detached
 */
FT_DECLARE(ftdm_status_t) ftdm_usrmsg_get_raw_data(ftdm_usrmsg_t *usrmsg, void **data, ftdm_size_t *datalen);

/*! \brief free sigmsg and variables/raw data attached to it */
FT_DECLARE(ftdm_status_t) ftdm_sigmsg_free(ftdm_sigmsg_t **sigmsg);

/*! \brief Add a custom variable to the event
 *  \note This variables may be used by signaling modules to override signaling parameters
 *  \todo Document which signaling variables are available
 * */
FT_DECLARE(ftdm_status_t) ftdm_sigmsg_add_var(ftdm_sigmsg_t *sigmsg, const char *var_name, const char *value);

/*! \brief Remove a custom variable from the event
 *  \note The variable pointer returned is only valid while the before the event is processed and it'll be destroyed once the event is processed. */
FT_DECLARE(ftdm_status_t) ftdm_sigmsg_remove_var(ftdm_sigmsg_t *sigmsg, const char *var_name);

/*! \brief Attach raw data to sigmsg
 *  \param sigmsg The message structure containing the variables
 *  \param data pointer to data
 *  \param datalen datalen length of data
 *  \retval FTDM_SUCCESS success, data was successfully saved
 *  \retval FTDM_FAIL failed, event already had data attached to it.
 *  \note data must have been allocated using ftdm_calloc, FreeTDM will free data once the usrmsg is processed.
 */
FT_DECLARE(ftdm_status_t) ftdm_sigmsg_set_raw_data(ftdm_sigmsg_t *sigmsg, void *data, ftdm_size_t datalen);

/*! \brief Retrieve a span and channel data structure from a string in the format 'span_id:chan_id'*/
FT_DECLARE(ftdm_status_t) ftdm_get_channel_from_string(const char *string_id, ftdm_span_t **out_span, ftdm_channel_t **out_channel);

/*!
  \brief Assert condition
*/
#define ftdm_assert(assertion, msg) \
	if (!(assertion)) { \
		ftdm_log(FTDM_LOG_CRIT, "%s", msg); \
		if (g_ftdm_crash_policy & FTDM_CRASH_ON_ASSERT) { \
			ftdm_abort();  \
		} \
	}

/*!
  \brief Assert condition and return
*/
#define ftdm_assert_return(assertion, retval, msg) \
	if (!(assertion)) { \
		ftdm_log(FTDM_LOG_CRIT, "%s", msg); \
		if (g_ftdm_crash_policy & FTDM_CRASH_ON_ASSERT) { \
			ftdm_abort();  \
		} else { \
			return retval; \
		} \
	}

/*!
  \brief Socket the given socket
  \command it the socket
*/
#define ftdm_socket_close(it) if (it > -1) { close(it); it = -1;}

#define ftdm_channel_lock(chan) ftdm_mutex_lock((chan)->mutex)
#define ftdm_channel_unlock(chan) ftdm_mutex_unlock((chan)->mutex)

#define ftdm_log_throttle(level, ...) \
	time_current_throttle_log = ftdm_current_time_in_ms(); \
	if (time_current_throttle_log - time_last_throttle_log > FTDM_THROTTLE_LOG_INTERVAL) {\
		ftdm_log(level, __VA_ARGS__); \
		time_last_throttle_log = time_current_throttle_log; \
	} 

#define ftdm_log_chan_ex(fchan, file, func, line, level, format, ...) ftdm_log(file, func, line, level, "[s%dc%d][%d:%d] " format, fchan->span_id, fchan->chan_id, fchan->physical_span_id, fchan->physical_chan_id, __VA_ARGS__)

#define ftdm_log_chan_ex_msg(fchan, file, func, line, level, msg) ftdm_log(file, func, line, level, "[s%dc%d][%d:%d] " msg, fchan->span_id, fchan->chan_id, fchan->physical_span_id, fchan->physical_chan_id)

#define ftdm_log_chan(fchan, level, format, ...) ftdm_log(level, "[s%dc%d][%d:%d] " format, fchan->span_id, fchan->chan_id, fchan->physical_span_id, fchan->physical_chan_id, __VA_ARGS__)

#define ftdm_log_chan_msg(fchan, level, msg) ftdm_log(level, "[s%dc%d][%d:%d] " msg, fchan->span_id, fchan->chan_id, fchan->physical_span_id, fchan->physical_chan_id)

#define ftdm_log_chan_throttle(fchan, level, format, ...) ftdm_log_throttle(level, "[s%dc%d][%d:%d] " format, fchan->span_id, fchan->chan_id, fchan->physical_span_id, fchan->physical_chan_id, __VA_ARGS__)
#define ftdm_log_chan_msg_throttle(fchan, level, format, ...) ftdm_log_throttle(level, "[s%dc%d][%d:%d] " format, fchan->span_id, fchan->chan_id, fchan->physical_span_id, fchan->physical_chan_id, __VA_ARGS__)

#define ftdm_span_lock(span) ftdm_mutex_lock(span->mutex)
#define ftdm_span_unlock(span) ftdm_mutex_unlock(span->mutex)

#define ftdm_test_and_set_media(fchan) \
		do { \
			if (!ftdm_test_flag((fchan), FTDM_CHANNEL_MEDIA)) { \
				ftdm_set_flag((fchan), FTDM_CHANNEL_MEDIA); \
				ftdm_set_echocancel_call_begin((fchan)); \
				if ((fchan)->dtmfdbg.requested) { \
					ftdm_channel_command((fchan), FTDM_COMMAND_ENABLE_DEBUG_DTMF, NULL); \
				} \
			} \
		} while (0);

FT_DECLARE_DATA extern const char *FTDM_LEVEL_NAMES[9];

static __inline__ void ftdm_abort(void)
{
#ifdef __cplusplus
	::abort();
#else
	abort();
#endif
}

static __inline__ int16_t ftdm_saturated_add(int16_t sample1, int16_t sample2)
{
	int addres;

	addres = sample1 + sample2;
	if (addres > 32767)
		addres = 32767;
	else if (addres < -32767)
		addres = -32767;
	return (int16_t)addres;
}

/* Bitmap helper functions */
typedef long ftdm_bitmap_t;
#define FTDM_BITMAP_NBITS (sizeof(ftdm_bitmap_t) * 8)
#define ftdm_map_set_bit(map, bit) (map[(bit/FTDM_BITMAP_NBITS)] |= ((ftdm_bitmap_t)1 << (bit % FTDM_BITMAP_NBITS)))
#define ftdm_map_clear_bit(map, bit) (map[(bit/FTDM_BITMAP_NBITS)] &= ~((ftdm_bitmap_t)1 << (bit % FTDM_BITMAP_NBITS)))
#define ftdm_map_test_bit(map, bit) (map[(bit/FTDM_BITMAP_NBITS)] & ((ftdm_bitmap_t)1 << (bit % FTDM_BITMAP_NBITS)))

#ifdef __cplusplus
}
#endif

#endif /* endif __PRIVATE_FTDM_CORE__ */<|MERGE_RESOLUTION|>--- conflicted
+++ resolved
@@ -514,13 +514,9 @@
 	ftdm_span_stop_t stop;
 	ftdm_channel_sig_read_t sig_read;
 	ftdm_channel_sig_write_t sig_write;
-<<<<<<< HEAD
 	ftdm_channel_sig_dtmf_t sig_queue_dtmf;
 	ftdm_channel_sig_dtmf_t sig_send_dtmf;
-=======
-	ftdm_channel_sig_dtmf_t sig_dtmf;
 	uint32_t sig_release_guard_time_ms;
->>>>>>> 6b8d5b2b
 	ftdm_channel_state_processor_t state_processor; /*!< This guy is called whenever state processing is required */
 	void *io_data; /*!< Private I/O data per span. Do not touch unless you are an I/O module */
 	char *type;
