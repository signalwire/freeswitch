--- conflicted
+++ resolved
@@ -48,12 +48,7 @@
 #include <stdlib.h>
 #include <string.h>
 #include <errno.h>
-<<<<<<< HEAD
-#ifdef __linux__
-#ifndef __USE_BSD
-=======
 #if defined(__linux__) && !defined(__USE_BSD)
->>>>>>> 5aba96e3
 #define __USE_BSD
 #endif
 #include <unistd.h>
