#if !defined(_XOPEN_SOURCE) && !defined(__FreeBSD__) && !defined(__NetBSD__) && !defined(__OpenBSD__)
#define _XOPEN_SOURCE 600
#endif

#include <stdio.h>
#include <stdlib.h>
#include <esl.h>
#include <signal.h>

#define CMD_BUFLEN 1024
<<<<<<< HEAD
#define PROMPT_PREFIX "sangoma-media-gateway"
=======
static int WARN_STOP = 0;
>>>>>>> f64b03bd

#ifdef WIN32
#define strdup(src) _strdup(src)
#define usleep(time) Sleep(time/1000)
#define fileno _fileno
#define read _read
#include <io.h>

#define CC_NORM         0
#define CC_NEWLINE      1
#define CC_EOF          2
#define CC_ARGHACK      3
#define CC_REFRESH      4
#define CC_CURSOR       5
#define CC_ERROR        6
#define CC_FATAL        7
#define CC_REDISPLAY    8
#define CC_REFRESH_BEEP 9

#define HISTLEN 10
#define KEY_UP 1
#define KEY_DOWN 2
#define KEY_TAB 3
#define CLEAR_OP 4
#define DELETE_REFRESH_OP 5
#define KEY_LEFT 6
#define KEY_RIGHT 7
#define KEY_INSERT 8
#define PROMPT_OP 9

static int console_bufferInput (char* buf, int len, char *cmd, int key);
static unsigned char esl_console_complete(const char *buffer, const char *cursor);
#else
#include <sys/select.h>
#include <unistd.h>
#endif

#include <getopt.h>

#ifdef HAVE_EDITLINE
#include <histedit.h>
#endif

static char prompt_str[512] = "";

typedef struct {
	char name[128];
	char host[128];
	esl_port_t port;
	char user[256];
	char pass[128];
	int debug;
	const char *console_fnkeys[12];
	char loglevel[128];
	int quiet;
} cli_profile_t;

static cli_profile_t profiles[128] = {{{0}}};
static cli_profile_t internal_profile = {{ 0 }};
static int pcount = 0;

static esl_handle_t *global_handle;
static cli_profile_t *global_profile;

static int process_command(esl_handle_t *handle, const char *cmd);

static int running = 1;
static int thread_running = 0;
static char *filter_uuid;


/*
 * If a fnkey is configured then process the command
 */
static unsigned char console_fnkey_pressed(int i)
{
	const char *c;

	assert((i > 0) && (i <= 12));

	c = global_profile->console_fnkeys[i - 1];

	/* This new line is necessary to avoid output to begin after the ">" of the CLI's prompt */
	printf("%s\n", c);
	printf("\n");
	
	if (c == NULL) {
		esl_log(ESL_LOG_ERROR, "FUNCTION KEY F%d IS NOT BOUND, please edit your config.\n", i);
		return CC_REDISPLAY;
	}

	if (process_command(global_handle, c)) {
		running = thread_running = 0;
	}

	return CC_REDISPLAY;
}

#ifdef HAVE_EDITLINE
static char *prompt(EditLine * e)
{
    return prompt_str;
}

static EditLine *el;
static History *myhistory;
static HistEvent ev;

static unsigned char console_f1key(EditLine * el, int ch)
{
	return console_fnkey_pressed(1);
}
static unsigned char console_f2key(EditLine * el, int ch)
{
	return console_fnkey_pressed(2);
}
static unsigned char console_f3key(EditLine * el, int ch)
{
	return console_fnkey_pressed(3);
}
static unsigned char console_f4key(EditLine * el, int ch)
{
	return console_fnkey_pressed(4);
}
static unsigned char console_f5key(EditLine * el, int ch)
{
	return console_fnkey_pressed(5);
}
static unsigned char console_f6key(EditLine * el, int ch)
{
	return console_fnkey_pressed(6);
}
static unsigned char console_f7key(EditLine * el, int ch)
{
	return console_fnkey_pressed(7);
}
static unsigned char console_f8key(EditLine * el, int ch)
{
	return console_fnkey_pressed(8);
}
static unsigned char console_f9key(EditLine * el, int ch)
{
	return console_fnkey_pressed(9);
}
static unsigned char console_f10key(EditLine * el, int ch)
{
	return console_fnkey_pressed(10);
}
static unsigned char console_f11key(EditLine * el, int ch)
{
	return console_fnkey_pressed(11);
}
static unsigned char console_f12key(EditLine * el, int ch)
{
	return console_fnkey_pressed(12);
}

static unsigned char console_eofkey(EditLine * el, int ch)
{
	LineInfo *line;
	/* only exit if empty line */
	line = (LineInfo *)el_line(el);
	if (line->buffer == line->lastchar) {
		printf("/exit\n\n");
		running = thread_running = 0;
		return CC_EOF;
	} else {
		if (line->cursor != line->lastchar) {
			line->cursor++;
			el_deletestr(el, 1);
		}
		return CC_REDISPLAY;
	}
}
#else
#ifdef _MSC_VER
char history[HISTLEN][CMD_BUFLEN+1];
int iHistory = 0;
int iHistorySel = 0;

static int console_history (char *cmd, int direction)
{
	int i;
	static int first;

	if (direction == 0) {
		first = 1;
		if (iHistory < HISTLEN) {
			if (iHistory && strcmp(history[iHistory-1], cmd)) {
				iHistorySel = iHistory;
				strcpy(history[iHistory++], cmd);
			}
			else if (iHistory == 0) {
				iHistorySel = iHistory;
				strcpy(history[iHistory++], cmd);
			}
		}
		else {
			iHistory = HISTLEN-1;
			for (i = 0; i < HISTLEN-1; i++)
			{
				strcpy(history[i], history[i+1]);
			}
			iHistorySel = iHistory;
			strcpy(history[iHistory++], cmd);
		}
	}
	else {
		if (!first) {
			iHistorySel += direction;
		}
		first = 0;
		if (iHistorySel < 0) {
			iHistorySel = 0;
		}
		if (iHistory && iHistorySel >= iHistory) {
			iHistorySel = iHistory-1;
		}
		strcpy(cmd, history[iHistorySel]);
	}
	return (0);
}

static int console_bufferInput (char* addchars, int len, char *cmd, int key)
{
    static int iCmdBuffer = 0;
	static int iCmdCursor = 0;
    static int ignoreNext = 0;
	static int insertMode = 1;
	static COORD orgPosition;
	static char prompt [80];
    int iBuf;
	int i;

	HANDLE hOut;
	CONSOLE_SCREEN_BUFFER_INFO info;
	COORD position;
	hOut = GetStdHandle(STD_OUTPUT_HANDLE);
	GetConsoleScreenBufferInfo(hOut, &info);
	position = info.dwCursorPosition;
	if (iCmdCursor == 0) {
		orgPosition = position;
	}

	if (key == PROMPT_OP) {
		if (strlen(cmd) < sizeof(prompt)) {
			strcpy(prompt, cmd);
		}
		return 0;
	}

	if (key == KEY_TAB) {
		esl_console_complete(cmd, cmd+iCmdBuffer);
		return 0;
	}
	if (key == KEY_UP || key == KEY_DOWN || key == CLEAR_OP) {
		SetConsoleCursorPosition(hOut, orgPosition);
		for (i = 0; i < (int)strlen(cmd); i++) {
			printf(" ");
		}
		SetConsoleCursorPosition(hOut, orgPosition);
		iCmdBuffer = 0;
		iCmdCursor = 0;
		memset(cmd, 0, CMD_BUFLEN);
	}
	if (key == DELETE_REFRESH_OP) {
		int l = len < (int)strlen(cmd) ? len : (int)strlen(cmd);
		for (i = 0; i < l; i++) {
			cmd[--iCmdBuffer] = 0;
		}
		iCmdCursor = (int)strlen(cmd);
		printf("%s", prompt);
		GetConsoleScreenBufferInfo(hOut, &info);
		orgPosition = info.dwCursorPosition;
		printf("%s", cmd);
		return 0;
	}

	if (key == KEY_LEFT) {
		if (iCmdCursor) {
			if (position.X == 0) {
				position.Y -= 1;
				position.X = info.dwSize.X-1;
			}
			else {
				position.X -= 1;
			}

			SetConsoleCursorPosition(hOut, position);
			iCmdCursor--;
		}
	}
	if (key == KEY_RIGHT) {
		if (iCmdCursor < (int)strlen(cmd)) {
			if (position.X == info.dwSize.X-1) {
				position.Y += 1;
				position.X = 0;
			}
			else {
				position.X += 1;
			}

			SetConsoleCursorPosition(hOut, position);
			iCmdCursor++;
		}
	}
	if (key == KEY_INSERT) {
		insertMode = !insertMode;
	}
    for (iBuf = 0; iBuf < len; iBuf++) {
		switch (addchars[iBuf]) {
			case '\r':
			case '\n':
				if (ignoreNext) {
					ignoreNext = 0;
				}
				else {
					int ret = iCmdBuffer;
					if (iCmdBuffer == 0) {
						strcpy(cmd, "Empty");
						ret = (int)strlen(cmd);
					}
					else {
						console_history(cmd, 0);
						cmd[iCmdBuffer] = 0;
					}
					iCmdBuffer = 0;
					iCmdCursor = 0;
					printf("\n");
					return (ret);
				}
				break;
			case '\b':
				if (iCmdCursor) {
					if (position.X == 0) {
						position.Y -= 1;
						position.X = info.dwSize.X-1;
						SetConsoleCursorPosition(hOut, position);
					}
					else {
						position.X -= 1;
						SetConsoleCursorPosition(hOut, position);
					}
					printf(" ");
					if (iCmdCursor < iCmdBuffer) {
							int pos;
							iCmdCursor--;
							for (pos = iCmdCursor; pos < iCmdBuffer; pos++) {
								cmd[pos] = cmd[pos+1];
							}
							cmd[pos] = 0;
							iCmdBuffer--;

							SetConsoleCursorPosition(hOut, position);
							for (pos = iCmdCursor; pos < iCmdBuffer; pos++) {
								printf("%c", cmd[pos]);
							}
							printf(" ");
							SetConsoleCursorPosition(hOut, position);
					}
					else {
						SetConsoleCursorPosition(hOut, position);
						iCmdBuffer--;
						iCmdCursor--;
						cmd[iCmdBuffer] = 0;
					}
				}
				break;
			default:
				if (!ignoreNext) {
					if (iCmdCursor < iCmdBuffer) {
						int pos;

						if (position.X == info.dwSize.X-1) {
							position.Y += 1;
							position.X = 0;
						}
						else {
							position.X += 1;
						}

						if (insertMode) {
							for (pos = iCmdBuffer-1; pos >= iCmdCursor; pos--) {
								cmd[pos+1] = cmd[pos];
							}
						}
						iCmdBuffer++;
						cmd[iCmdCursor++] = addchars[iBuf];
						printf("%c", addchars[iBuf]);
						for (pos = iCmdCursor; pos < iCmdBuffer; pos++) {
							GetConsoleScreenBufferInfo(hOut, &info);
							if (info.dwCursorPosition.X == info.dwSize.X-1 && info.dwCursorPosition.Y == info.dwSize.Y-1) {
								orgPosition.Y -= 1;
								position.Y -= 1;
							}
							printf("%c", cmd[pos]);
						}
						SetConsoleCursorPosition(hOut, position);
					}
					else {
						if (position.X == info.dwSize.X-1 && position.Y == info.dwSize.Y-1) {
							orgPosition.Y -= 1;
						}
						cmd[iCmdBuffer++] = addchars[iBuf];
						iCmdCursor++;
						printf("%c", addchars[iBuf]);
					}
				}
		}
		if (iCmdBuffer == CMD_BUFLEN) {
			printf("Read Console... BUFFER OVERRUN\n");
			iCmdBuffer = 0;
			ignoreNext = 1;
		}
    }
    return (0);
}


static BOOL console_readConsole(HANDLE conIn, char* buf, int len, int* pRed, int *key)
{
    DWORD recordIndex, bufferIndex, toRead, red;
    PINPUT_RECORD pInput;

    GetNumberOfConsoleInputEvents(conIn, &toRead);
	if (len < (int)toRead) {
		toRead = len;
	}
	if (toRead == 0) {
		return(FALSE);
	}

	if ((pInput = (PINPUT_RECORD) malloc(toRead * sizeof(INPUT_RECORD))) == NULL) {
		return (FALSE);
	}
	*key = 0;
    ReadConsoleInput(conIn, pInput, toRead, &red);

    for (recordIndex = bufferIndex = 0; recordIndex < red; recordIndex++) {
        KEY_EVENT_RECORD keyEvent = pInput[recordIndex].Event.KeyEvent;
    	if (pInput[recordIndex].EventType == KEY_EVENT && keyEvent.bKeyDown) {
			if (keyEvent.wVirtualKeyCode == 38 && keyEvent.wVirtualScanCode == 72) {
				buf[0] = 0;
				console_history(buf, -1);
				*key = KEY_UP;
				bufferIndex += (DWORD)strlen(buf);
			}
			if (keyEvent.wVirtualKeyCode == 40 && keyEvent.wVirtualScanCode == 80) {
				buf[0] = 0;
				console_history(buf, 1);
				*key = KEY_DOWN;
				bufferIndex += (DWORD)strlen(buf);
			}
			if (keyEvent.wVirtualKeyCode == 112 && keyEvent.wVirtualScanCode == 59) {
				console_fnkey_pressed(1);
			}
			if (keyEvent.wVirtualKeyCode == 113 && keyEvent.wVirtualScanCode == 60) {
				console_fnkey_pressed(2);
			}
			if (keyEvent.wVirtualKeyCode == 114 && keyEvent.wVirtualScanCode == 61) {
				console_fnkey_pressed(3);
			}
			if (keyEvent.wVirtualKeyCode == 115 && keyEvent.wVirtualScanCode == 62) {
				console_fnkey_pressed(4);
			}
			if (keyEvent.wVirtualKeyCode == 116 && keyEvent.wVirtualScanCode == 63) {
				console_fnkey_pressed(5);
			}
			if (keyEvent.wVirtualKeyCode == 117 && keyEvent.wVirtualScanCode == 64) {
				console_fnkey_pressed(6);
			}
			if (keyEvent.wVirtualKeyCode == 118 && keyEvent.wVirtualScanCode == 65) {
				console_fnkey_pressed(7);
			}
			if (keyEvent.wVirtualKeyCode == 119 && keyEvent.wVirtualScanCode == 66) {
				console_fnkey_pressed(8);
			}
			if (keyEvent.wVirtualKeyCode == 120 && keyEvent.wVirtualScanCode == 67) {
				console_fnkey_pressed(9);
			}
			if (keyEvent.wVirtualKeyCode == 121 && keyEvent.wVirtualScanCode == 68) {
				console_fnkey_pressed(10);
			}
			if (keyEvent.wVirtualKeyCode == 122 && keyEvent.wVirtualScanCode == 87) {
				console_fnkey_pressed(11);
			}
			if (keyEvent.wVirtualKeyCode == 123 && keyEvent.wVirtualScanCode == 88) {
				console_fnkey_pressed(12);
			}
			if (keyEvent.uChar.AsciiChar == 9) {
				*key = KEY_TAB;
				break;
			}
			if (keyEvent.uChar.AsciiChar == 27) {
				*key = CLEAR_OP;
				break;
			}
			if (keyEvent.wVirtualKeyCode == 37 && keyEvent.wVirtualScanCode == 75) {
				*key = KEY_LEFT;
			}
			if (keyEvent.wVirtualKeyCode == 39 && keyEvent.wVirtualScanCode == 77) {
				*key = KEY_RIGHT;
			}
			if (keyEvent.wVirtualKeyCode == 45 && keyEvent.wVirtualScanCode == 82) {
				*key = KEY_INSERT;
			}
    	    while (keyEvent.wRepeatCount && keyEvent.uChar.AsciiChar) {
    			buf[bufferIndex] = keyEvent.uChar.AsciiChar;
				if (buf[bufferIndex] == '\r') {
    				buf[bufferIndex] = '\n';
				}
    			bufferIndex++;
    			keyEvent.wRepeatCount--;
    	    }
    	}
    }

    free(pInput);
    *pRed = bufferIndex;
    return (TRUE);
}
#endif
#endif

static void handle_SIGINT(int sig)
{
	if (sig);

	WARN_STOP = 1;

	signal(SIGINT, handle_SIGINT);
#ifdef SIGTSTP
	signal(SIGTSTP, handle_SIGINT);
#endif
	return;
}

static void handle_SIGQUIT(int sig)
{
	fprintf(stdout, "Caught SIGQUIT\n");
	return;
}

#ifdef WIN32
static HANDLE hStdout;
static WORD wOldColorAttrs;
static CONSOLE_SCREEN_BUFFER_INFO csbiInfo;

static WORD 
#else
static const char*
#endif
COLORS[] = { ESL_SEQ_DEFAULT_COLOR, ESL_SEQ_FRED, ESL_SEQ_FRED, 
			ESL_SEQ_FRED, ESL_SEQ_FMAGEN, ESL_SEQ_FCYAN, ESL_SEQ_FGREEN, ESL_SEQ_FYELLOW };

static int usage(char *name){
	printf("Usage: %s [-H <host>] [-P <port>] [-p <secret>] [-d <level>] [-x command] [profile]\n\n", name);
	printf("  -?,-h --help                    Usage Information\n");
	printf("  -H, --host=hostname             Host to connect\n");
	printf("  -P, --port=port                 Port to connect (1 - 65535)\n");
	printf("  -u, --user=user@domain          user@domain\n");
	printf("  -p, --password=password         Password\n");
	printf("  -x, --execute=command           Execute Command and Exit\n");
	printf("  -l, --loglevel=command          Log Level\n");
	printf("  -q, --quiet                     Disable logging\n");
	printf("  -r, --retry                     Retry connection on failure\n");
	printf("  -R, --reconnect                 Reconnect if disconnected\n");
	printf("  -d, --debug=level               Debug Level (0 - 7)\n\n");
	return 1;
}

static void *msg_thread_run(esl_thread_t *me, void *obj)
{

	esl_handle_t *handle = (esl_handle_t *) obj;

	thread_running = 1;

	while(thread_running && handle->connected) {
		esl_status_t status = esl_recv_event_timed(handle, 10, 1, NULL);
		int aok = 1;		

		if (status == ESL_FAIL) {
			if (aok) esl_log(ESL_LOG_WARNING, "Disconnected.\n");
			running = -1; thread_running = 0;
		} else if (status == ESL_SUCCESS) {
#ifndef WIN32
			fd_set can_write;
			int fd;
			struct timeval to;

			fd = fileno(stdout);
			memset(&to, 0, sizeof(to));
			FD_ZERO(&can_write);
			FD_SET(fd, &can_write);
			to.tv_sec = 0;
			to.tv_usec = 100000;
			if (select(fd + 1, NULL, &can_write, NULL, &to) > 0) {
				aok = FD_ISSET(fd, &can_write);
			} else {
				aok = 0;
			}
#endif
			
			if (handle->last_event) {
				const char *type = esl_event_get_header(handle->last_event, "content-type");
				int known = 0;

				if (!esl_strlen_zero(type)) {
					if (aok && !strcasecmp(type, "log/data")) {
						const char *userdata = esl_event_get_header(handle->last_event, "user-data");
						
						if (esl_strlen_zero(userdata) || esl_strlen_zero(filter_uuid) || !strcasecmp(filter_uuid, userdata)) {
							int level = 0;
							const char *lname = esl_event_get_header(handle->last_event, "log-level");
	#ifdef WIN32
							DWORD len = (DWORD) strlen(handle->last_event->body);
							DWORD outbytes = 0;
	#endif			
							if (lname) {
								level = atoi(lname);
							}
						
						
	#ifdef WIN32
							SetConsoleTextAttribute(hStdout, COLORS[level]);
							WriteFile(hStdout, handle->last_event->body, len, &outbytes, NULL);
							SetConsoleTextAttribute(hStdout, wOldColorAttrs);
	#else
							printf("%s%s%s", COLORS[level], handle->last_event->body, ESL_SEQ_DEFAULT_COLOR);
	#endif
						}
						known++;
					} else if (!strcasecmp(type, "text/disconnect-notice")) {
						running = -1; thread_running = 0;
						known++;
					} else if (aok && !strcasecmp(type, "text/event-plain")) {
						char *foo;
						esl_event_serialize(handle->last_ievent, &foo, ESL_FALSE);
						printf("RECV EVENT\n%s\n", foo);
						free(foo);

						known++;
					}
				}
				
				if (aok && !known) {
					char *foo;
					printf("INCOMING DATA [%s]\n%s\n", type, handle->last_event->body ? handle->last_event->body : "");
					esl_event_serialize(handle->last_event, &foo, ESL_FALSE);
					printf("RECV EVENT\n%s\n", foo);
					free(foo);
				}
			}
		}

		if (WARN_STOP) {
			if (aok) printf("Type control-D or /exit or /quit or /bye to exit.\n\n");
			WARN_STOP = 0;
		}

		usleep(1000);
	}

	thread_running = 0;
	esl_log(ESL_LOG_DEBUG, "Thread Done\n");

	return NULL;
}

static int process_command(esl_handle_t *handle, const char *cmd) 
{
	if ((*cmd == '/' && cmd++) || !strncasecmp(cmd, "...", 3)) {
		
		if (!strcasecmp(cmd, "help")) {
			printf(
				   "Command                    \tDescription\n"
				   "-----------------------------------------------\n"
				   "/help                      \tHelp\n"
				   "/exit, /quit, /bye, ...    \tExit the program.\n"
				   "/event, /noevents, /nixevent\tEvent commands.\n"
				   "/log, /nolog               \tLog commands.\n"
				   "/uuid                      \tFilter logs for a single call uuid\n"
				   "/filter                    \tFilter commands.\n"
				   "/debug [0-7]               \tSet debug level.\n"
				   "\n"
				   );

			goto end;
		}

		if (
			!strcasecmp(cmd, "exit") ||
			!strcasecmp(cmd, "quit") ||
			!strcasecmp(cmd, "...") ||
			!strcasecmp(cmd, "bye")
			) {
			esl_log(ESL_LOG_INFO, "Goodbye!\nSee you at ClueCon http://www.cluecon.com/\n");
			return -1;
		} else if (!strncasecmp(cmd, "uuid", 4)) {
			cmd += 4;
			
			while (*cmd && *cmd == ' ') {
				cmd++;
			}

			if (!esl_strlen_zero(cmd)) {
				filter_uuid = strdup(cmd);
			} else {
				esl_safe_free(filter_uuid);
			}
			
			printf("UUID filtering %s\n", filter_uuid ? "enabled" : "disabled");

		} else if (
			!strncasecmp(cmd, "event", 5) || 
			!strncasecmp(cmd, "noevents", 8) ||
			!strncasecmp(cmd, "nixevent", 8) ||
			!strncasecmp(cmd, "log", 3) || 
			!strncasecmp(cmd, "nolog", 5) || 
			!strncasecmp(cmd, "filter", 6)
			) {

			esl_send_recv(handle, cmd);	

			printf("%s\n", handle->last_sr_reply);
		} else if (!strncasecmp(cmd, "debug", 5)){
			int tmp_debug = atoi(cmd+6);
			if (tmp_debug > -1 && tmp_debug < 8){
				esl_global_set_default_logger(tmp_debug);
				printf("fs_cli debug level set to %d\n", tmp_debug);
			} else {
				printf("fs_cli debug level must be 0 - 7\n");
			}
		} else {
			printf("Unknown command [%s]\n", cmd);	
		}
	} else {
		char cmd_str[1024] = "";
		const char *err = NULL;
		
		snprintf(cmd_str, sizeof(cmd_str), "api %s\nconsole_execute: true\n\n", cmd);
		if (esl_send_recv(handle, cmd_str)) {
			printf("Socket interrupted, bye!\n");
			return -1;
		}
		if (handle->last_sr_event) {
			if (handle->last_sr_event->body) {
				printf("%s\n", handle->last_sr_event->body);
			} else if ((err = esl_event_get_header(handle->last_sr_event, "reply-text")) && !strncasecmp(err, "-err", 3)) {
				printf("Error: %s!\n", err + 4);
			}
		}
	}
	
 end:

	return 0;

}

static int get_profile(const char *name, cli_profile_t **profile)
{
	int x;

	for (x = 0; x < pcount; x++) {
		if (!strcmp(profiles[x].name, name)) {
			*profile = &profiles[x];
			return 0;
		}
	}

	return -1;
}

#ifndef HAVE_EDITLINE
static char command_buf[CMD_BUFLEN+1] = "";

static const char *basic_gets(int *cnt)
{
#ifndef _MSC_VER
	int x = 0;

	printf("%s", prompt_str);

	memset(&command_buf, 0, sizeof(command_buf));
	for (x = 0; x < (sizeof(command_buf) - 1); x++) {
		int c = getchar();
		if (c < 0) {
			int y = read(fileno(stdin), command_buf, sizeof(command_buf) - 1);
			command_buf[y - 1] = '\0';
			break;
		}
		
		command_buf[x] = (char) c;
		
		if (command_buf[x] == '\n') {
			command_buf[x] = '\0';
			break;
		}
	}

	*cnt = x;
#else
	int read, key;
	char keys[CMD_BUFLEN];
	HANDLE stdinHandle = GetStdHandle(STD_INPUT_HANDLE);

	console_bufferInput (0, 0, prompt_str, PROMPT_OP);
	printf("%s", prompt_str);

	*cnt = 0;
	memset(&command_buf, 0, sizeof(command_buf));

	while (!*cnt) {
		if (console_readConsole(stdinHandle, keys, (int)sizeof(keys), &read, &key)) {
			*cnt = console_bufferInput(keys, read, command_buf, key);
			if (!strcmp(command_buf, "Empty")) {
				command_buf[0] = 0;
			}
		}
		Sleep(20);
	}

	return command_buf;
#endif
}
#endif


static void print_banner(FILE *stream)
{
	fprintf(stream,
			

			"\n"
			"*******************************************************\n"
			"* Sangoma Media Gateway                               *\n"
			"* Powered by FreeSWITCH (http://www.freeswitch.org)   *\n"
			"*******************************************************\n"
			"\n"
                        "Type /help <enter> to see a list of commands\n\n\n"
			);
}


static void set_fn_keys(cli_profile_t *profile)
{
	profile->console_fnkeys[0] = "help";
	profile->console_fnkeys[1] = "status";
	profile->console_fnkeys[2] = "show channels";
	profile->console_fnkeys[3] = "show calls";
	profile->console_fnkeys[4] = "sofia status";
	profile->console_fnkeys[5] = "reloadxml";
	profile->console_fnkeys[6] = "/log console";
	profile->console_fnkeys[7] = "/log debug";
	profile->console_fnkeys[8] = "sofia status profile internal";
	profile->console_fnkeys[9] = "fsctl pause";
	profile->console_fnkeys[10] = "fsctl resume";
	profile->console_fnkeys[11] = "version";
}

#define end_of_p(_s) (*_s == '\0' ? _s : _s + strlen(_s) - 1)

static unsigned char esl_console_complete(const char *buffer, const char *cursor)
{
	char cmd_str[2048] = "";
	unsigned char ret = CC_REDISPLAY;
	char *dup = strdup(buffer);
	char *buf = dup;
	int pos = 0, sc = 0;
	char *p;

	if (!esl_strlen_zero(cursor) && !esl_strlen_zero(buffer)) {
		pos = (int)(cursor - buffer);
	}
	if (pos > 0) {
		*(buf + pos) = '\0';
	}

	if ((p = strchr(buf, '\r')) || (p = strchr(buf, '\n'))) {
		*p = '\0';
	}

	while (*buf == ' ') {
		buf++;
		sc++;
	}

#ifdef HAVE_EDITLINE
	if (!*buf && sc) {
		el_deletestr(el, sc);
	}
#endif

	sc = 0;

	p = end_of_p(buf);
	while(p >= buf && *p == ' ') {
		sc++;
		p--;
	}

#ifdef HAVE_EDITLINE
	if (sc > 1) {
		el_deletestr(el, sc - 1);
		*(p + 2) = '\0';
	}
#endif
	

	if (*cursor) {
		snprintf(cmd_str, sizeof(cmd_str), "api console_complete c=%ld;%s\n\n", (long)pos, buf);
	} else {
		snprintf(cmd_str, sizeof(cmd_str), "api console_complete %s\n\n", buf);
	}

	esl_send_recv(global_handle, cmd_str);


	if (global_handle->last_sr_event && global_handle->last_sr_event->body) {
		char *r = global_handle->last_sr_event->body;
		char *w, *p1;
		
		if (r) {
			if ((w = strstr(r, "\n\nwrite="))) {
				int len = 0;
				*w = '\0';
				w += 8;

				len = atoi(w);

				if ((p1= strchr(w, ':'))) {
					w = p1+ 1;
				}
				
				printf("%s\n\n\n", r);

#ifdef HAVE_EDITLINE
				el_deletestr(el, len);
				el_insertstr(el, w);
#else
#ifdef _MSC_VER
				console_bufferInput(0, len, (char*)buffer, DELETE_REFRESH_OP);
				console_bufferInput(w, (int)strlen(w), (char*)buffer, 0);
#endif
#endif
				
			} else {
				printf("%s\n", r);
#ifdef _MSC_VER
				console_bufferInput(0, 0, (char*)buffer, DELETE_REFRESH_OP);
#endif
			}
		}

		fflush(stdout);
	}	

	esl_safe_free(dup);

	return ret;
}

#ifdef HAVE_EDITLINE
static unsigned char complete(EditLine * el, int ch)
{
	const LineInfo *lf = el_line(el);

	return esl_console_complete(lf->buffer, lf->cursor);
}
#endif


int main(int argc, char *argv[])
{
	esl_handle_t handle = {{0}};
	int count = 0;
	const char *line = NULL;
	char cmd_str[1024] = "";
	esl_config_t cfg;
	cli_profile_t *profile = NULL;
	int rv = 0;

#ifndef WIN32
	char hfile[512] = "/etc/smg_cli_history";
	char cfile[512] = "/etc/smg_cli.conf";
	char dft_cfile[512] = "/etc/smg_cli.conf";
#else
	char hfile[512] = "smg_cli_history";
	char cfile[512] = "smg_cli.conf";
	char dft_cfile[512] = "smg_cli.conf";
#endif
	char *home = getenv("HOME");
	/* Vars for optargs */
	int opt;
	static struct option options[] = {
		{"help", 0, 0, 'h'},
		{"host", 1, 0, 'H'},
		{"port", 1, 0, 'P'},
		{"user", 1, 0, 'u'},
		{"password", 1, 0, 'p'},
		{"debug", 1, 0, 'd'},
		{"execute", 1, 0, 'x'},
		{"loglevel", 1, 0, 'l'},
		{"quiet", 0, 0, 'q'},
		{"retry", 0, 0, 'r'},
		{"reconnect", 0, 0, 'R'},
		{0, 0, 0, 0}
	};

	char temp_host[128];
	int argv_host = 0;
	char temp_user[256];
	char temp_pass[128];
	int argv_pass = 0 ;
	int argv_user = 0 ;
	int temp_port = 0;
	int argv_port = 0;
	int temp_log = -1;
	int argv_error = 0;
	int argv_exec = 0;
	char argv_command[1024] = "";
	char argv_loglevel[128] = "";
	int argv_quiet = 0;
	int loops = 2, reconnect = 0;

	strncpy(internal_profile.host, "127.0.0.1", sizeof(internal_profile.host));
	strncpy(internal_profile.pass, "ClueCon", sizeof(internal_profile.pass));
	strncpy(internal_profile.name, "internal", sizeof(internal_profile.name));
	internal_profile.port = 8021;
	set_fn_keys(&internal_profile);


	if (home) {
		snprintf(hfile, sizeof(hfile), "%s/.smg_cli_history", home);
		snprintf(cfile, sizeof(cfile), "%s/.smg_cli_conf", home);
	}
	
	signal(SIGINT, handle_SIGINT);
#ifdef SIGTSTP
	signal(SIGTSTP, handle_SIGINT);
#endif
#ifdef SIGQUIT
	signal(SIGQUIT, handle_SIGQUIT);
#endif
	esl_global_set_default_logger(6); /* default debug level to 6 (info) */
	
	for(;;) {
		int option_index = 0;
		opt = getopt_long(argc, argv, "H:U:P:S:u:p:d:x:l:qrRh?", options, &option_index);
		if (opt == -1) break;
		switch (opt)
		{
			case 'H':
				esl_set_string(temp_host, optarg);
				argv_host = 1;
				break;
			case 'P':
				temp_port= atoi(optarg);
				if (temp_port > 0 && temp_port < 65536){
					argv_port = 1;
				} else {
					printf("ERROR: Port must be in range 1 - 65535\n");
					argv_error = 1;
				}
				break;
			case 'u':
				esl_set_string(temp_user, optarg);
				argv_user = 1;
				break;
			case 'p':
				esl_set_string(temp_pass, optarg);
				argv_pass = 1;
				break;
			case 'd':
				temp_log=atoi(optarg);
				if (temp_log < 0 || temp_log > 7){
					printf("ERROR: Debug level should be 0 - 7.\n");
					argv_error = 1;
				} else {
					esl_global_set_default_logger(temp_log);
				}
				break;
			case 'x':
				argv_exec = 1;
				esl_set_string(argv_command, optarg);
				break;
			case 'l':
				esl_set_string(argv_loglevel, optarg);
				break;
			case 'q':
				argv_quiet = 1;
				break;
		    case 'r':
				loops += 120;
				break;
		    case 'R':
				reconnect = 1;
				break;
			case 'h':
			case '?':
				print_banner(stdout);
				usage(argv[0]);
				return 0;
			default:
				opt = 0;
		}
	}
	
	if (argv_error){
		printf("\n");
		return usage(argv[0]);
	}

	if (!(rv = esl_config_open_file(&cfg, cfile))) {
		rv = esl_config_open_file(&cfg, dft_cfile);
	}

	if (rv) {
		char *var, *val;
		char cur_cat[128] = "";

		while (esl_config_next_pair(&cfg, &var, &val)) {
			if (strcmp(cur_cat, cfg.category)) {
				esl_set_string(cur_cat, cfg.category);
				esl_set_string(profiles[pcount].name, cur_cat);
				esl_set_string(profiles[pcount].host, "localhost");
				esl_set_string(profiles[pcount].pass, "ClueCon");
				profiles[pcount].port = 8021;
				set_fn_keys(&profiles[pcount]);
				esl_log(ESL_LOG_DEBUG, "Found Profile [%s]\n", profiles[pcount].name);
				pcount++;
			}
			
			if (!strcasecmp(var, "host")) {
				esl_set_string(profiles[pcount-1].host, val);
			} else if (!strcasecmp(var, "user")) {
				esl_set_string(profiles[pcount-1].user, val);
			} else if (!strcasecmp(var, "password")) {
				esl_set_string(profiles[pcount-1].pass, val);
			} else if (!strcasecmp(var, "port")) {
				int pt = atoi(val);
				if (pt > 0) {
					profiles[pcount-1].port = (esl_port_t)pt;
				}
			} else if (!strcasecmp(var, "debug")) {
				int dt = atoi(val);
				if (dt > -1 && dt < 8){
					 profiles[pcount-1].debug = dt;
				}	
 			} else if(!strcasecmp(var, "loglevel")) {
 				esl_set_string(profiles[pcount-1].loglevel, val);
 			} else if(!strcasecmp(var, "quiet")) {
 				profiles[pcount-1].quiet = esl_true(val);
			} else if (!strncasecmp(var, "key_F", 5)) {
				char *key = var + 5;

				if (key) {
					int i = atoi(key);
				
					if (i > 0 && i < 13) {
						profiles[pcount-1].console_fnkeys[i - 1] = strdup(val);
					}
				}
			} 
		}
		esl_config_close_file(&cfg);
	}
	
	if (optind < argc) {
		get_profile(argv[optind], &profile);
	}
	
	if (!profile) {
		if (get_profile("default", &profile)) {
			esl_log(ESL_LOG_DEBUG, "profile default does not exist using builtin profile\n");
			profile = &internal_profile;
		}
	}

	if (temp_log < 0 ) {
		esl_global_set_default_logger(profile->debug);
	}	

	if (argv_host) {
		esl_set_string(profile->host, temp_host);
	}
	if (argv_port) {
		profile->port = (esl_port_t)temp_port;
	}

	if (argv_user) {
		esl_set_string(profile->user, temp_user);
	}

	if (argv_pass) {
		esl_set_string(profile->pass, temp_pass);
	}
	
	if (*argv_loglevel) {
		esl_set_string(profile->loglevel, argv_loglevel);
		profile->quiet = 0;
	}

	esl_log(ESL_LOG_DEBUG, "Using profile %s [%s]\n", profile->name, profile->host);
	
	if (argv_host) {
		if (argv_port && profile->port != 8021) {
			snprintf(prompt_str, sizeof(prompt_str), PROMPT_PREFIX "@%s:%u@%s> ", profile->host, profile->port, profile->name);
		} else {
			snprintf(prompt_str, sizeof(prompt_str), PROMPT_PREFIX "@%s@%s> ", profile->host, profile->name);
		}
	} else {
		snprintf(prompt_str, sizeof(prompt_str), PROMPT_PREFIX "@%s> ", profile->name);
	}

 connect:

	while (--loops > 0) {
		memset(&handle, 0, sizeof(handle));
		if (esl_connect(&handle, profile->host, profile->port, profile->user, profile->pass)) {
			esl_global_set_default_logger(7);
			esl_log(ESL_LOG_ERROR, "Error Connecting [%s]\n", handle.err);
			if (loops == 1) {
				if (!argv_exec) usage(argv[0]);
				return -1;
			} else {
#ifndef WIN32
				sleep(1);
#else
				Sleep(1000);
#endif
				esl_log(ESL_LOG_INFO, "Retrying\n");
			}
		} else {
			if (temp_log < 0 ) {
				esl_global_set_default_logger(profile->debug);
			} else {
				esl_global_set_default_logger(temp_log);
			}
			break;
		}
	}


	if (argv_exec){
		const char *err = NULL;

		snprintf(cmd_str, sizeof(cmd_str), "api %s\n\n", argv_command);
		esl_send_recv(&handle, cmd_str);
		if (handle.last_sr_event) {
			if (handle.last_sr_event->body) {
				printf("%s\n", handle.last_sr_event->body);
			} else if ((err = esl_event_get_header(handle.last_sr_event, "reply-text")) && !strncasecmp(err, "-err", 3)) {
				printf("Error: %s!\n", err + 4);
			}
		}

		esl_disconnect(&handle);
		return 0;
	} 

	global_handle = &handle;
	global_profile = profile;

	esl_thread_create_detached(msg_thread_run, &handle);

#ifdef HAVE_EDITLINE
	el = el_init(__FILE__, stdout, stdout, stdout);
	el_set(el, EL_PROMPT, &prompt);
	el_set(el, EL_EDITOR, "emacs");

	myhistory = history_init();

	el_set(el, EL_ADDFN, "f1-key", "F1 KEY PRESS", console_f1key);
	el_set(el, EL_ADDFN, "f2-key", "F2 KEY PRESS", console_f2key);
	el_set(el, EL_ADDFN, "f3-key", "F3 KEY PRESS", console_f3key);
	el_set(el, EL_ADDFN, "f4-key", "F4 KEY PRESS", console_f4key);
	el_set(el, EL_ADDFN, "f5-key", "F5 KEY PRESS", console_f5key);
	el_set(el, EL_ADDFN, "f6-key", "F6 KEY PRESS", console_f6key);
	el_set(el, EL_ADDFN, "f7-key", "F7 KEY PRESS", console_f7key);
	el_set(el, EL_ADDFN, "f8-key", "F8 KEY PRESS", console_f8key);
	el_set(el, EL_ADDFN, "f9-key", "F9 KEY PRESS", console_f9key);
	el_set(el, EL_ADDFN, "f10-key", "F10 KEY PRESS", console_f10key);
	el_set(el, EL_ADDFN, "f11-key", "F11 KEY PRESS", console_f11key);
	el_set(el, EL_ADDFN, "f12-key", "F12 KEY PRESS", console_f12key);

	el_set(el, EL_ADDFN, "EOF-key", "EOF (^D) KEY PRESS", console_eofkey);

	el_set(el, EL_BIND, "\033OP", "f1-key", NULL);
	el_set(el, EL_BIND, "\033OQ", "f2-key", NULL);
	el_set(el, EL_BIND, "\033OR", "f3-key", NULL);
	el_set(el, EL_BIND, "\033OS", "f4-key", NULL);


	el_set(el, EL_BIND, "\033[11~", "f1-key", NULL);
	el_set(el, EL_BIND, "\033[12~", "f2-key", NULL);
	el_set(el, EL_BIND, "\033[13~", "f3-key", NULL);
	el_set(el, EL_BIND, "\033[14~", "f4-key", NULL);
	el_set(el, EL_BIND, "\033[15~", "f5-key", NULL);
	el_set(el, EL_BIND, "\033[17~", "f6-key", NULL);
	el_set(el, EL_BIND, "\033[18~", "f7-key", NULL);
	el_set(el, EL_BIND, "\033[19~", "f8-key", NULL);
	el_set(el, EL_BIND, "\033[20~", "f9-key", NULL);
	el_set(el, EL_BIND, "\033[21~", "f10-key", NULL);
	el_set(el, EL_BIND, "\033[23~", "f11-key", NULL);
	el_set(el, EL_BIND, "\033[24~", "f12-key", NULL);

	el_set(el, EL_BIND, "\004", "EOF-key", NULL);

	el_set(el, EL_ADDFN, "ed-complete", "Complete argument", complete);
	el_set(el, EL_BIND, "^I", "ed-complete", NULL);

	if (myhistory == 0) {
		esl_log(ESL_LOG_ERROR, "history could not be initialized\n");
		goto done;
	}

	history(myhistory, &ev, H_SETSIZE, 800);
	el_set(el, EL_HIST, history, myhistory);
	history(myhistory, &ev, H_LOAD, hfile);

	el_source(el, NULL);

#endif
#ifdef WIN32
	hStdout = GetStdHandle(STD_OUTPUT_HANDLE);
	if (hStdout != INVALID_HANDLE_VALUE && GetConsoleScreenBufferInfo(hStdout, &csbiInfo)) {
		wOldColorAttrs = csbiInfo.wAttributes;
	}
#endif

	if (!argv_quiet && !profile->quiet) {
		snprintf(cmd_str, sizeof(cmd_str), "log %s\n\n", profile->loglevel);	
		esl_send_recv(&handle, cmd_str);
	}

	print_banner(stdout);

	esl_log(ESL_LOG_INFO, "Sangoma Media Gateway CLI Ready.\nenter /help for a list of commands.\n");
	printf("%s\n", handle.last_sr_reply);

	while (running > 0) {
		int r;
		
#ifdef HAVE_EDITLINE
		line = el_gets(el, &count);
#else
		line = basic_gets(&count);
#endif

		if (count > 1) {
			if (!esl_strlen_zero(line)) {
				char *cmd = strdup(line);
				char *p;

#ifdef HAVE_EDITLINE
				const LineInfo *lf = el_line(el);
				char *foo = (char *) lf->buffer;
#endif

				if ((p = strrchr(cmd, '\r')) || (p = strrchr(cmd, '\n'))) {
					*p = '\0';
				}
				assert(cmd != NULL);

#ifdef HAVE_EDITLINE
				history(myhistory, &ev, H_ENTER, line);
#endif
				
				if ((r = process_command(&handle, cmd))) {
					running = r;
				}

#ifdef HAVE_EDITLINE
				el_deletestr(el, strlen(foo) + 1);
				memset(foo, 0, strlen(foo));
#endif
				free(cmd);
			}
		}

		usleep(1000);

	}

	if (running < 0 && reconnect) {
		running = 1;
		loops = 120;
		goto connect;
	}


#ifdef HAVE_EDITLINE
 done:
	history(myhistory, &ev, H_SAVE, hfile);

	/* Clean up our memory */
	history_end(myhistory);
	el_end(el);
#endif

	esl_disconnect(&handle);
	
	thread_running = 0;

	return 0;
}<|MERGE_RESOLUTION|>--- conflicted
+++ resolved
@@ -8,11 +8,8 @@
 #include <signal.h>
 
 #define CMD_BUFLEN 1024
-<<<<<<< HEAD
 #define PROMPT_PREFIX "sangoma-media-gateway"
-=======
 static int WARN_STOP = 0;
->>>>>>> f64b03bd
 
 #ifdef WIN32
 #define strdup(src) _strdup(src)
