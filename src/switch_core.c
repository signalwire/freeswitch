/*
 * FreeSWITCH Modular Media Switching Software Library / Soft-Switch Application
 * Copyright (C) 2005-2014, Anthony Minessale II <anthm@freeswitch.org>
 *
 * Version: MPL 1.1
 *
 * The contents of this file are subject to the Mozilla Public License Version
 * 1.1 (the "License"); you may not use this file except in compliance with
 * the License. You may obtain a copy of the License at
 * http://www.mozilla.org/MPL/
 *
 * Software distributed under the License is distributed on an "AS IS" basis,
 * WITHOUT WARRANTY OF ANY KIND, either express or implied. See the License
 * for the specific language governing rights and limitations under the
 * License.
 *
 * The Original Code is FreeSWITCH Modular Media Switching Software Library / Soft-Switch Application
 *
 * The Initial Developer of the Original Code is
 * Anthony Minessale II <anthm@freeswitch.org>
 * Portions created by the Initial Developer are Copyright (C)
 * the Initial Developer. All Rights Reserved.
 *
 * Contributor(s):
 *
 * Anthony Minessale II <anthm@freeswitch.org>
 * Michael Jerris <mike@jerris.com>
 * Paul D. Tinsley <pdt at jackhammer.org>
 * Marcel Barbulescu <marcelbarbulescu@gmail.com>
 * Joseph Sullivan <jossulli@amazon.com>
 * Seven Du <dujinfang@gmail.com>
 * Andrey Volk <andywolk@gmail.com>
 *
 * switch_core.c -- Main Core Library
 *
 */



#include <switch.h>
#include <switch_ssl.h>
#include <switch_stun.h>
#include <switch_nat.h>
#include "private/switch_core_pvt.h"
#include <switch_curl.h>
#include <switch_msrp.h>
#ifndef WIN32
#include <switch_private.h>
#ifdef HAVE_SETRLIMIT
#include <sys/resource.h>
#endif
#endif
#include <errno.h>
#include <sqlite3.h>
#ifdef HAVE_SYS_PRCTL_H
#include <sys/prctl.h>
#endif
#ifdef SOLARIS_PRIVILEGES
#include <priv.h>
#endif
#include <switch_telnyx.h>

#ifdef __linux__
#include <sys/wait.h>
#ifndef _GNU_SOURCE
#define _GNU_SOURCE /* Required for POSIX_SPAWN_USEVFORK */
#endif
#include <spawn.h>
#include <poll.h>
#endif

#ifdef WIN32
#define popen _popen
#define pclose _pclose
#endif

#ifdef HAVE_SYSTEMD
#include <systemd/sd-daemon.h>
#endif

SWITCH_DECLARE_DATA switch_directories SWITCH_GLOBAL_dirs = { 0 };
SWITCH_DECLARE_DATA switch_filenames SWITCH_GLOBAL_filenames = { 0 };

/* The main runtime obj we keep this hidden for ourselves */
struct switch_runtime runtime = { 0 };
static void switch_load_core_config(const char *file);

static void send_heartbeat(void)
{
	switch_event_t *event;
	switch_core_time_duration_t duration;

	switch_core_measure_time(switch_core_uptime(), &duration);

	if (switch_event_create(&event, SWITCH_EVENT_HEARTBEAT) == SWITCH_STATUS_SUCCESS) {
		switch_event_add_header(event, SWITCH_STACK_BOTTOM, "Event-Info", "System Ready");
		switch_event_add_header(event, SWITCH_STACK_BOTTOM, "Up-Time",
								"%u year%s, "
								"%u day%s, "
								"%u hour%s, "
								"%u minute%s, "
								"%u second%s, "
								"%u millisecond%s, "
								"%u microsecond%s",
								duration.yr, duration.yr == 1 ? "" : "s",
								duration.day, duration.day == 1 ? "" : "s",
								duration.hr, duration.hr == 1 ? "" : "s",
								duration.min, duration.min == 1 ? "" : "s",
								duration.sec, duration.sec == 1 ? "" : "s",
								duration.ms, duration.ms == 1 ? "" : "s", duration.mms, duration.mms == 1 ? "" : "s");

		switch_event_add_header(event, SWITCH_STACK_BOTTOM, "FreeSWITCH-Version", "%s", switch_version_full());
		switch_event_add_header(event, SWITCH_STACK_BOTTOM, "Uptime-msec", "%"SWITCH_TIME_T_FMT, switch_core_uptime() / 1000);
		switch_event_add_header(event, SWITCH_STACK_BOTTOM, "Session-Count", "%u", switch_core_session_count());
		switch_event_add_header(event, SWITCH_STACK_BOTTOM, "Max-Sessions", "%u", switch_core_session_limit(0));
		switch_event_add_header(event, SWITCH_STACK_BOTTOM, "Session-Per-Sec", "%u", runtime.sps);
		switch_event_add_header(event, SWITCH_STACK_BOTTOM, "Session-Per-Sec-Last", "%u", runtime.sps_last);
		switch_event_add_header(event, SWITCH_STACK_BOTTOM, "Session-Per-Sec-Max", "%u", runtime.sps_peak);
		switch_event_add_header(event, SWITCH_STACK_BOTTOM, "Session-Per-Sec-FiveMin", "%u", runtime.sps_peak_fivemin);
		switch_event_add_header(event, SWITCH_STACK_BOTTOM, "Session-Since-Startup", "%" SWITCH_SIZE_T_FMT, switch_core_session_id() - 1);
		switch_event_add_header(event, SWITCH_STACK_BOTTOM, "Session-Peak-Max", "%u", runtime.sessions_peak);
		switch_event_add_header(event, SWITCH_STACK_BOTTOM, "Session-Peak-FiveMin", "%u", runtime.sessions_peak_fivemin);
		switch_event_add_header(event, SWITCH_STACK_BOTTOM, "Idle-CPU", "%f", switch_core_idle_cpu());
		switch_telnyx_on_populate_core_heartbeat(event);
		switch_event_fire(&event);
	}
}

static char main_ip4[256] = "";
static char main_ip6[256] = "";

static void check_ip(void)
{
	char guess_ip4[256] = "";
	char guess_ip6[256] = "";
	char old_ip4[256] = "";
	char old_ip6[256] = "";
	int ok4 = 1, ok6 = 1;
	int mask = 0;
	switch_status_t check6, check4;
	switch_event_t *event;
	char *hostname = switch_core_get_variable("hostname");

	gethostname(runtime.hostname, sizeof(runtime.hostname));

	if (zstr(hostname)) {
		switch_core_set_variable("hostname", runtime.hostname);
	} else if (strcmp(hostname, runtime.hostname)) {
		if (switch_event_create(&event, SWITCH_EVENT_TRAP) == SWITCH_STATUS_SUCCESS) {
			switch_event_add_header(event, SWITCH_STACK_BOTTOM, "condition", "hostname-change");
			switch_event_add_header_string(event, SWITCH_STACK_BOTTOM, "old-hostname", hostname ? hostname : "nil");
			switch_event_add_header_string(event, SWITCH_STACK_BOTTOM, "new-hostname", runtime.hostname);
			switch_event_fire(&event);
		}

		switch_core_set_variable("hostname", runtime.hostname);
	}

	check4 = switch_find_local_ip(guess_ip4, sizeof(guess_ip4), &mask, AF_INET);
	check6 = switch_find_local_ip(guess_ip6, sizeof(guess_ip6), NULL, AF_INET6);

	if (check6 != SWITCH_STATUS_SUCCESS && (zstr(main_ip6) || !strcasecmp(main_ip6, "::1"))) {
		check6 = SWITCH_STATUS_SUCCESS;
	}

	if (check4 != SWITCH_STATUS_SUCCESS) {
		ok4 = 2;
	} else if (!*main_ip4) {
		switch_set_string(main_ip4, guess_ip4);
	} else {
		if (!(ok4 = !strcmp(main_ip4, guess_ip4))) {
			struct in_addr in;

			in.s_addr = mask;
			switch_set_string(old_ip4, main_ip4);
			switch_set_string(main_ip4, guess_ip4);
			switch_core_set_variable("local_ip_v4", guess_ip4);
			switch_core_set_variable("local_mask_v4", inet_ntoa(in));
		}
	}

	if (check6 != SWITCH_STATUS_SUCCESS) {
		ok6 = 2;
	} else if (!*main_ip6) {
		switch_set_string(main_ip6, guess_ip6);
	} else {
		if (!(ok6 = !strcmp(main_ip6, guess_ip6))) {
			switch_set_string(old_ip6, main_ip6);
			switch_set_string(main_ip6, guess_ip6);
			switch_core_set_variable("local_ip_v6", guess_ip6);
		}
	}

	if (!ok4 || !ok6) {
		if (switch_event_create(&event, SWITCH_EVENT_TRAP) == SWITCH_STATUS_SUCCESS) {
			switch_event_add_header(event, SWITCH_STACK_BOTTOM, "condition", "network-address-change");
			if (!ok4) {
				switch_event_add_header_string(event, SWITCH_STACK_BOTTOM, "network-address-previous-v4", old_ip4);
				switch_event_add_header_string(event, SWITCH_STACK_BOTTOM, "network-address-change-v4", main_ip4);
			}
			if (!ok6) {
				switch_event_add_header_string(event, SWITCH_STACK_BOTTOM, "network-address-previous-v6", old_ip6);
				switch_event_add_header_string(event, SWITCH_STACK_BOTTOM, "network-address-change-v6", main_ip6);
			}
			switch_event_fire(&event);
		}
	}

	if (ok4 == 2 || ok6 == 2) {
		if (switch_event_create(&event, SWITCH_EVENT_TRAP) == SWITCH_STATUS_SUCCESS) {
			switch_event_add_header(event, SWITCH_STACK_BOTTOM, "condition", "network-outage");

			switch_event_add_header_string(event, SWITCH_STACK_BOTTOM, "network-status-v4", ok4 == 2 ? "disconnected" : "active");
			switch_event_add_header_string(event, SWITCH_STACK_BOTTOM, "network-address-v4", main_ip4);

			switch_event_add_header_string(event, SWITCH_STACK_BOTTOM, "network-status-v6", ok6 == 2 ? "disconnected" : "active");
			switch_event_add_header_string(event, SWITCH_STACK_BOTTOM, "network-address-v6", main_ip6);

			switch_event_fire(&event);
		}
	}

}

SWITCH_STANDARD_SCHED_FUNC(heartbeat_callback)
{
	send_heartbeat();

	/* reschedule this task */
	task->runtime = switch_epoch_time_now(NULL) + runtime.event_heartbeat_interval;
}


SWITCH_STANDARD_SCHED_FUNC(check_ip_callback)
{
	check_ip();

	/* reschedule this task */
	task->runtime = switch_epoch_time_now(NULL) + 60;
}


SWITCH_DECLARE(switch_status_t) switch_core_set_console(const char *console)
{
	if ((runtime.console = fopen(console, "a")) == 0) {
		fprintf(stderr, "Cannot open output file %s.\n", console);
		return SWITCH_STATUS_FALSE;
	}

	return SWITCH_STATUS_SUCCESS;
}

SWITCH_DECLARE(FILE *) switch_core_get_console(void)
{
	return runtime.console;
}

#ifdef HAVE_SYS_IOCTL_H
#include <sys/ioctl.h>
#endif
SWITCH_DECLARE(void) switch_core_screen_size(int *x, int *y)
{

#ifdef WIN32
	CONSOLE_SCREEN_BUFFER_INFO csbi;
	int ret;

	if ((ret = GetConsoleScreenBufferInfo(GetStdHandle( STD_OUTPUT_HANDLE ), &csbi))) {
		if (x) *x = csbi.dwSize.X;
		if (y) *y = csbi.dwSize.Y;
	}

#elif defined(TIOCGWINSZ)
	struct winsize w;
	ioctl(0, TIOCGWINSZ, &w);

	if (x) *x = w.ws_col;
	if (y) *y = w.ws_row;
#else
	if (x) *x = 80;
	if (y) *y = 24;
#endif

}

SWITCH_DECLARE(FILE *) switch_core_data_channel(switch_text_channel_t channel)
{
	return runtime.console;
}

SWITCH_DECLARE(void) switch_core_global_mutex_lock()
{
	switch_mutex_lock(runtime.global_mutex);
}
SWITCH_DECLARE(void) switch_core_global_mutex_unlock()
{
	switch_mutex_unlock(runtime.global_mutex);
}

SWITCH_DECLARE(void) switch_core_remove_state_handler(const switch_state_handler_table_t *state_handler)
{
	int index, tmp_index = 0;
	const switch_state_handler_table_t *tmp[SWITCH_MAX_STATE_HANDLERS + 1] = { 0 };

	switch_mutex_lock(runtime.global_mutex);

	for (index = 0; index < runtime.state_handler_index; index++) {
		const switch_state_handler_table_t *cur = runtime.state_handlers[index];
		runtime.state_handlers[index] = NULL;
		if (cur == state_handler) {
			continue;
		}
		tmp[tmp_index++] = cur;
	}

	runtime.state_handler_index = 0;

	for (index = 0; index < tmp_index; index++) {
		runtime.state_handlers[runtime.state_handler_index++] = tmp[index];
	}
	switch_mutex_unlock(runtime.global_mutex);
}


SWITCH_DECLARE(int) switch_core_add_state_handler(const switch_state_handler_table_t *state_handler)
{
	int index;

	switch_mutex_lock(runtime.global_mutex);
	index = runtime.state_handler_index;

	if (index > (SWITCH_MAX_STATE_HANDLERS - 1)) {
		index = -1;
	} else {
		runtime.state_handlers[index] = state_handler;
		runtime.state_handler_index++;
	}

	switch_mutex_unlock(runtime.global_mutex);
	return index;
}

SWITCH_DECLARE(const switch_state_handler_table_t *) switch_core_get_state_handler(int index)
{

	if (index >= SWITCH_MAX_STATE_HANDLERS || index > runtime.state_handler_index) {
		return NULL;
	}

	return runtime.state_handlers[index];
}

SWITCH_DECLARE(void) switch_core_dump_variables(switch_stream_handle_t *stream)
{
	switch_event_header_t *hi;

	switch_mutex_lock(runtime.global_mutex);
	for (hi = runtime.global_vars->headers; hi; hi = hi->next) {
		stream->write_function(stream, "%s=%s\n", hi->name, hi->value);
	}
	switch_mutex_unlock(runtime.global_mutex);
}

SWITCH_DECLARE(const char *) switch_core_get_hostname(void)
{
	return runtime.hostname;
}

SWITCH_DECLARE(const char *) switch_core_get_switchname(void)
{
	if (!zstr(runtime.switchname)) return runtime.switchname;
	return runtime.hostname;
}

SWITCH_DECLARE(char *) switch_core_get_domain(switch_bool_t dup)
{
	char *domain;
	const char *var;

	switch_thread_rwlock_rdlock(runtime.global_var_rwlock);
	if (!(var = switch_core_get_variable("domain"))) {
		var = "freeswitch.local";
	}
	if (dup) {
		domain = strdup(var);
	} else {
		domain = (char *) var;
	}
	switch_thread_rwlock_unlock(runtime.global_var_rwlock);

	return domain;
}

SWITCH_DECLARE(switch_status_t) switch_core_get_variables(switch_event_t **event)
{
	switch_status_t status;
	switch_thread_rwlock_rdlock(runtime.global_var_rwlock);
	status = switch_event_dup(event, runtime.global_vars);
	switch_thread_rwlock_unlock(runtime.global_var_rwlock);
	return status;
}

SWITCH_DECLARE(char *) switch_core_get_variable(const char *varname)
{
	char *val;
	switch_thread_rwlock_rdlock(runtime.global_var_rwlock);
	val = (char *) switch_event_get_header(runtime.global_vars, varname);
	switch_thread_rwlock_unlock(runtime.global_var_rwlock);
	return val;
}

SWITCH_DECLARE(char *) switch_core_get_variable_dup(const char *varname)
{
	char *val = NULL, *v;

	if (varname) {
		switch_thread_rwlock_rdlock(runtime.global_var_rwlock);
		if ((v = (char *) switch_event_get_header(runtime.global_vars, varname))) {
			val = strdup(v);
		}
		switch_thread_rwlock_unlock(runtime.global_var_rwlock);
	}

	return val;
}

SWITCH_DECLARE(char *) switch_core_get_variable_pdup(const char *varname, switch_memory_pool_t *pool)
{
	char *val = NULL, *v;

	if (varname) {
		switch_thread_rwlock_rdlock(runtime.global_var_rwlock);
		if ((v = (char *) switch_event_get_header(runtime.global_vars, varname))) {
			val = switch_core_strdup(pool, v);
		}
		switch_thread_rwlock_unlock(runtime.global_var_rwlock);
	}

	return val;
}

static void switch_core_unset_variables(void)
{
	switch_thread_rwlock_wrlock(runtime.global_var_rwlock);
	switch_event_destroy(&runtime.global_vars);
	switch_event_create_plain(&runtime.global_vars, SWITCH_EVENT_CHANNEL_DATA);
	switch_thread_rwlock_unlock(runtime.global_var_rwlock);
}

SWITCH_DECLARE(void) switch_core_set_variable(const char *varname, const char *value)
{
	char *val;

	if (varname) {
		switch_thread_rwlock_wrlock(runtime.global_var_rwlock);
		val = (char *) switch_event_get_header(runtime.global_vars, varname);
		if (val) {
			switch_event_del_header(runtime.global_vars, varname);
		}
		if (value) {
			char *v = strdup(value);
			switch_string_var_check(v, SWITCH_TRUE);
			switch_event_add_header_string(runtime.global_vars, SWITCH_STACK_BOTTOM, varname, v);
			free(v);
		} else {
			switch_event_del_header(runtime.global_vars, varname);
		}
		switch_thread_rwlock_unlock(runtime.global_var_rwlock);
	}
}

SWITCH_DECLARE(switch_bool_t) switch_core_set_var_conditional(const char *varname, const char *value, const char *val2)
{
	char *val;

	if (varname) {
		switch_thread_rwlock_wrlock(runtime.global_var_rwlock);
		val = (char *) switch_event_get_header(runtime.global_vars, varname);

		if (val) {
			if (!val2 || strcmp(val, val2) != 0) {
				switch_thread_rwlock_unlock(runtime.global_var_rwlock);
				return SWITCH_FALSE;
			}
			switch_event_del_header(runtime.global_vars, varname);
		} else if (!zstr(val2)) {
			switch_thread_rwlock_unlock(runtime.global_var_rwlock);
			return SWITCH_FALSE;
		}

		if (value) {
			char *v = strdup(value);
			switch_string_var_check(v, SWITCH_TRUE);
			switch_event_add_header_string(runtime.global_vars, SWITCH_STACK_BOTTOM | SWITCH_STACK_NODUP, varname, v);
		} else {
			switch_event_del_header(runtime.global_vars, varname);
		}
		switch_thread_rwlock_unlock(runtime.global_var_rwlock);
	}
	return SWITCH_TRUE;
}

SWITCH_DECLARE(char *) switch_core_get_uuid(void)
{
	return runtime.uuid_str;
}


static void *SWITCH_THREAD_FUNC switch_core_service_thread(switch_thread_t *thread, void *obj)
{
	switch_core_session_t *session = obj;
	switch_channel_t *channel;
	switch_frame_t *read_frame = NULL;

//  switch_assert(thread != NULL);
//  switch_assert(session != NULL);

	if (switch_core_session_read_lock(session) != SWITCH_STATUS_SUCCESS) {
		return NULL;
	}

	switch_mutex_lock(session->frame_read_mutex);

	channel = switch_core_session_get_channel(session);

	switch_channel_set_flag(channel, CF_SERVICE);
	while (switch_channel_test_flag(channel, CF_SERVICE)) {

		if (switch_channel_test_flag(channel, CF_SERVICE_AUDIO)) {
			switch (switch_core_session_read_frame(session, &read_frame, SWITCH_IO_FLAG_NONE, 0)) {
			case SWITCH_STATUS_SUCCESS:
			case SWITCH_STATUS_TIMEOUT:
			case SWITCH_STATUS_BREAK:
				break;
			default:
				switch_channel_clear_flag(channel, CF_SERVICE);
				break;
			}
		}

		if (switch_channel_test_flag(channel, CF_SERVICE_VIDEO) && switch_channel_test_flag(channel, CF_VIDEO)) {
			switch (switch_core_session_read_video_frame(session, &read_frame, SWITCH_IO_FLAG_NONE, 0)) {
			case SWITCH_STATUS_SUCCESS:
			case SWITCH_STATUS_TIMEOUT:
			case SWITCH_STATUS_BREAK:
				break;
			default:
				switch_channel_clear_flag(channel, CF_SERVICE);
				break;
			}
		}
	}

	switch_mutex_unlock(session->frame_read_mutex);

	switch_channel_clear_flag(channel, CF_SERVICE_AUDIO);
	switch_channel_clear_flag(channel, CF_SERVICE_VIDEO);

	switch_core_session_rwunlock(session);

	return NULL;
}

/* Either add a timeout here or make damn sure the thread cannot get hung somehow (my preference) */
SWITCH_DECLARE(void) switch_core_thread_session_end(switch_core_session_t *session)
{
	switch_channel_t *channel;
	switch_assert(session);

	channel = switch_core_session_get_channel(session);
	switch_assert(channel);

	switch_channel_clear_flag(channel, CF_SERVICE);
	switch_channel_clear_flag(channel, CF_SERVICE_AUDIO);
	switch_channel_clear_flag(channel, CF_SERVICE_VIDEO);

	switch_core_session_kill_channel(session, SWITCH_SIG_BREAK);

}

SWITCH_DECLARE(void) switch_core_service_session_av(switch_core_session_t *session, switch_bool_t audio, switch_bool_t video)
{
	switch_channel_t *channel;
	switch_assert(session);

	channel = switch_core_session_get_channel(session);
	switch_assert(channel);

	if (audio) switch_channel_set_flag(channel, CF_SERVICE_AUDIO);
	if (video) switch_channel_set_flag(channel, CF_SERVICE_VIDEO);

	switch_core_session_launch_thread(session, (void *(*)(switch_thread_t *,void *))switch_core_service_thread, session);
}

/* This function abstracts the thread creation for modules by allowing you to pass a function ptr and
   a void object and trust that that the function will be run in a thread with arg  This lets
   you request and activate a thread without giving up any knowledge about what is in the thread
   neither the core nor the calling module know anything about each other.

   This thread is expected to never exit until the application exits so the func is responsible
   to make sure that is the case.

   The typical use for this is so switch_loadable_module.c can start up a thread for each module
   passing the table of module methods as a session obj into the core without actually allowing
   the core to have any clue and keeping switch_loadable_module.c from needing any thread code.

*/

SWITCH_DECLARE(switch_thread_t *) switch_core_launch_thread(switch_thread_start_t func, void *obj, switch_memory_pool_t *pool)
{
	switch_thread_t *thread = NULL;
	switch_threadattr_t *thd_attr = NULL;
	switch_core_thread_session_t *ts;
	int mypool;

	mypool = pool ? 0 : 1;

	if (!pool && switch_core_new_memory_pool(&pool) != SWITCH_STATUS_SUCCESS) {
		switch_log_printf(SWITCH_CHANNEL_LOG, SWITCH_LOG_CRIT, "Could not allocate memory pool\n");
		return NULL;
	}

	switch_threadattr_create(&thd_attr, pool);

	if ((ts = switch_core_alloc(pool, sizeof(*ts))) == 0) {
		switch_log_printf(SWITCH_CHANNEL_LOG, SWITCH_LOG_CRIT, "Could not allocate memory\n");
	} else {
		if (mypool) {
			ts->pool = pool;
		}
		ts->objs[0] = obj;
		ts->objs[1] = thread;
		switch_threadattr_stacksize_set(thd_attr, SWITCH_THREAD_STACKSIZE);
		switch_threadattr_priority_set(thd_attr, SWITCH_PRI_REALTIME);
		switch_thread_create(&thread, thd_attr, func, ts, pool);
	}

	return thread;
}

SWITCH_DECLARE(void) switch_core_set_globals(void)
{
#define BUFSIZE 1024
#ifdef WIN32
	char lpPathBuffer[BUFSIZE];
	DWORD dwBufSize = BUFSIZE;
	char base_dir[1024];
	char *lastbacklash;
	char *tmp;

	GetModuleFileName(NULL, base_dir, BUFSIZE);
	lastbacklash = strrchr(base_dir, '\\');
	base_dir[(lastbacklash - base_dir)] = '\0';
	/* set base_dir as cwd, to be able to use relative paths in scripting languages (e.g. mod_lua) when FS is running as a service or while debugging FS using visual studio */
	SetCurrentDirectory(base_dir);
	tmp = switch_string_replace(base_dir, "\\", "/");
	strcpy(base_dir, tmp);
	free(tmp);

#else
	char base_dir[1024] = SWITCH_PREFIX_DIR;
#endif

	/* Order of precedence for, eg, rundir:
	 *   -run
	 *   -base
	 *   --with-rundir
	 *   --prefix
	 */

	if (!SWITCH_GLOBAL_dirs.mod_dir && (SWITCH_GLOBAL_dirs.mod_dir = (char *) malloc(BUFSIZE))) {
		if (SWITCH_GLOBAL_dirs.base_dir)
			switch_snprintf(SWITCH_GLOBAL_dirs.mod_dir, BUFSIZE, "%s%smod", SWITCH_GLOBAL_dirs.base_dir, SWITCH_PATH_SEPARATOR);
		else
#ifdef SWITCH_MOD_DIR
			switch_snprintf(SWITCH_GLOBAL_dirs.mod_dir, BUFSIZE, "%s", SWITCH_MOD_DIR);
#else
			switch_snprintf(SWITCH_GLOBAL_dirs.mod_dir, BUFSIZE, "%s%smod", base_dir, SWITCH_PATH_SEPARATOR);
#endif
	}

	if (!SWITCH_GLOBAL_dirs.lib_dir && (SWITCH_GLOBAL_dirs.lib_dir = (char *) malloc(BUFSIZE))) {
		if (SWITCH_GLOBAL_dirs.base_dir)
			switch_snprintf(SWITCH_GLOBAL_dirs.lib_dir, BUFSIZE, "%s%slib", SWITCH_GLOBAL_dirs.base_dir, SWITCH_PATH_SEPARATOR);
		else
#ifdef SWITCH_LIB_DIR
			switch_snprintf(SWITCH_GLOBAL_dirs.lib_dir, BUFSIZE, "%s", SWITCH_LIB_DIR);
#else
			switch_snprintf(SWITCH_GLOBAL_dirs.lib_dir, BUFSIZE, "%s%slib", base_dir, SWITCH_PATH_SEPARATOR);
#endif
	}

	if (!SWITCH_GLOBAL_dirs.conf_dir && (SWITCH_GLOBAL_dirs.conf_dir = (char *) malloc(BUFSIZE))) {
		if (SWITCH_GLOBAL_dirs.base_dir)
			switch_snprintf(SWITCH_GLOBAL_dirs.conf_dir, BUFSIZE, "%s%sconf", SWITCH_GLOBAL_dirs.base_dir, SWITCH_PATH_SEPARATOR);
		else
#ifdef SWITCH_CONF_DIR
			switch_snprintf(SWITCH_GLOBAL_dirs.conf_dir, BUFSIZE, "%s", SWITCH_CONF_DIR);
#else
			switch_snprintf(SWITCH_GLOBAL_dirs.conf_dir, BUFSIZE, "%s%sconf", base_dir, SWITCH_PATH_SEPARATOR);
#endif
	}

	if (!SWITCH_GLOBAL_dirs.log_dir && (SWITCH_GLOBAL_dirs.log_dir = (char *) malloc(BUFSIZE))) {
		if (SWITCH_GLOBAL_dirs.base_dir)
			switch_snprintf(SWITCH_GLOBAL_dirs.log_dir, BUFSIZE, "%s%slog", SWITCH_GLOBAL_dirs.base_dir, SWITCH_PATH_SEPARATOR);
		else
#ifdef SWITCH_LOG_DIR
			switch_snprintf(SWITCH_GLOBAL_dirs.log_dir, BUFSIZE, "%s", SWITCH_LOG_DIR);
#else
			switch_snprintf(SWITCH_GLOBAL_dirs.log_dir, BUFSIZE, "%s%slog", base_dir, SWITCH_PATH_SEPARATOR);
#endif
	}

	if (!SWITCH_GLOBAL_dirs.run_dir && (SWITCH_GLOBAL_dirs.run_dir = (char *) malloc(BUFSIZE))) {
		if (SWITCH_GLOBAL_dirs.base_dir)
			switch_snprintf(SWITCH_GLOBAL_dirs.run_dir, BUFSIZE, "%s%srun", SWITCH_GLOBAL_dirs.base_dir, SWITCH_PATH_SEPARATOR);
		else
#ifdef SWITCH_RUN_DIR
			switch_snprintf(SWITCH_GLOBAL_dirs.run_dir, BUFSIZE, "%s", SWITCH_RUN_DIR);
#else
			switch_snprintf(SWITCH_GLOBAL_dirs.run_dir, BUFSIZE, "%s%srun", base_dir, SWITCH_PATH_SEPARATOR);
#endif
	}

	if (!SWITCH_GLOBAL_dirs.recordings_dir && (SWITCH_GLOBAL_dirs.recordings_dir = (char *) malloc(BUFSIZE))) {
		if (SWITCH_GLOBAL_dirs.base_dir)
			switch_snprintf(SWITCH_GLOBAL_dirs.recordings_dir, BUFSIZE, "%s%srecordings", SWITCH_GLOBAL_dirs.base_dir, SWITCH_PATH_SEPARATOR);
		else
#ifdef SWITCH_RECORDINGS_DIR
			switch_snprintf(SWITCH_GLOBAL_dirs.recordings_dir, BUFSIZE, "%s", SWITCH_RECORDINGS_DIR);
#else
			switch_snprintf(SWITCH_GLOBAL_dirs.recordings_dir, BUFSIZE, "%s%srecordings", base_dir, SWITCH_PATH_SEPARATOR);
#endif
	}

	if (!SWITCH_GLOBAL_dirs.sounds_dir && (SWITCH_GLOBAL_dirs.sounds_dir = (char *) malloc(BUFSIZE))) {
		if (SWITCH_GLOBAL_dirs.base_dir)
			switch_snprintf(SWITCH_GLOBAL_dirs.sounds_dir, BUFSIZE, "%s%ssounds", SWITCH_GLOBAL_dirs.base_dir, SWITCH_PATH_SEPARATOR);
		else
#ifdef SWITCH_SOUNDS_DIR
			switch_snprintf(SWITCH_GLOBAL_dirs.sounds_dir, BUFSIZE, "%s", SWITCH_SOUNDS_DIR);
#else
			switch_snprintf(SWITCH_GLOBAL_dirs.sounds_dir, BUFSIZE, "%s%ssounds", base_dir, SWITCH_PATH_SEPARATOR);
#endif
	}

	if (!SWITCH_GLOBAL_dirs.storage_dir && (SWITCH_GLOBAL_dirs.storage_dir = (char *) malloc(BUFSIZE))) {
		if (SWITCH_GLOBAL_dirs.base_dir)
			switch_snprintf(SWITCH_GLOBAL_dirs.storage_dir, BUFSIZE, "%s%sstorage", SWITCH_GLOBAL_dirs.base_dir, SWITCH_PATH_SEPARATOR);
		else
#ifdef SWITCH_STORAGE_DIR
			switch_snprintf(SWITCH_GLOBAL_dirs.storage_dir, BUFSIZE, "%s", SWITCH_STORAGE_DIR);
#else
			switch_snprintf(SWITCH_GLOBAL_dirs.storage_dir, BUFSIZE, "%s%sstorage", base_dir, SWITCH_PATH_SEPARATOR);
#endif
	}

	if (!SWITCH_GLOBAL_dirs.cache_dir && (SWITCH_GLOBAL_dirs.cache_dir = (char *) malloc(BUFSIZE))) {
		if (SWITCH_GLOBAL_dirs.base_dir)
			switch_snprintf(SWITCH_GLOBAL_dirs.cache_dir, BUFSIZE, "%s%scache", SWITCH_GLOBAL_dirs.base_dir, SWITCH_PATH_SEPARATOR);
		else
#ifdef SWITCH_CACHE_DIR
			switch_snprintf(SWITCH_GLOBAL_dirs.cache_dir, BUFSIZE, "%s", SWITCH_CACHE_DIR);
#else
			switch_snprintf(SWITCH_GLOBAL_dirs.cache_dir, BUFSIZE, "%s%scache", base_dir, SWITCH_PATH_SEPARATOR);
#endif
	}

	if (!SWITCH_GLOBAL_dirs.db_dir && (SWITCH_GLOBAL_dirs.db_dir = (char *) malloc(BUFSIZE))) {
		if (SWITCH_GLOBAL_dirs.base_dir)
			switch_snprintf(SWITCH_GLOBAL_dirs.db_dir, BUFSIZE, "%s%sdb", SWITCH_GLOBAL_dirs.base_dir, SWITCH_PATH_SEPARATOR);
		else
#ifdef SWITCH_DB_DIR
			switch_snprintf(SWITCH_GLOBAL_dirs.db_dir, BUFSIZE, "%s", SWITCH_DB_DIR);
#else
			switch_snprintf(SWITCH_GLOBAL_dirs.db_dir, BUFSIZE, "%s%sdb", base_dir, SWITCH_PATH_SEPARATOR);
#endif
	}

	if (!SWITCH_GLOBAL_dirs.script_dir && (SWITCH_GLOBAL_dirs.script_dir = (char *) malloc(BUFSIZE))) {
		if (SWITCH_GLOBAL_dirs.base_dir)
			switch_snprintf(SWITCH_GLOBAL_dirs.script_dir, BUFSIZE, "%s%sscripts", SWITCH_GLOBAL_dirs.base_dir, SWITCH_PATH_SEPARATOR);
		else
#ifdef SWITCH_SCRIPT_DIR
			switch_snprintf(SWITCH_GLOBAL_dirs.script_dir, BUFSIZE, "%s", SWITCH_SCRIPT_DIR);
#else
			switch_snprintf(SWITCH_GLOBAL_dirs.script_dir, BUFSIZE, "%s%sscripts", base_dir, SWITCH_PATH_SEPARATOR);
#endif
	}

	if (!SWITCH_GLOBAL_dirs.htdocs_dir && (SWITCH_GLOBAL_dirs.htdocs_dir = (char *) malloc(BUFSIZE))) {
		if (SWITCH_GLOBAL_dirs.base_dir)
			switch_snprintf(SWITCH_GLOBAL_dirs.htdocs_dir, BUFSIZE, "%s%shtdocs", SWITCH_GLOBAL_dirs.base_dir, SWITCH_PATH_SEPARATOR);
		else
#ifdef SWITCH_HTDOCS_DIR
			switch_snprintf(SWITCH_GLOBAL_dirs.htdocs_dir, BUFSIZE, "%s", SWITCH_HTDOCS_DIR);
#else
			switch_snprintf(SWITCH_GLOBAL_dirs.htdocs_dir, BUFSIZE, "%s%shtdocs", base_dir, SWITCH_PATH_SEPARATOR);
#endif
	}

	if (!SWITCH_GLOBAL_dirs.grammar_dir && (SWITCH_GLOBAL_dirs.grammar_dir = (char *) malloc(BUFSIZE))) {
		if (SWITCH_GLOBAL_dirs.base_dir)
			switch_snprintf(SWITCH_GLOBAL_dirs.grammar_dir, BUFSIZE, "%s%sgrammar", SWITCH_GLOBAL_dirs.base_dir, SWITCH_PATH_SEPARATOR);
		else
#ifdef SWITCH_GRAMMAR_DIR
			switch_snprintf(SWITCH_GLOBAL_dirs.grammar_dir, BUFSIZE, "%s", SWITCH_GRAMMAR_DIR);
#else
			switch_snprintf(SWITCH_GLOBAL_dirs.grammar_dir, BUFSIZE, "%s%sgrammar", base_dir, SWITCH_PATH_SEPARATOR);
#endif
	}

	if (!SWITCH_GLOBAL_dirs.fonts_dir && (SWITCH_GLOBAL_dirs.fonts_dir = (char *) malloc(BUFSIZE))) {
		if (SWITCH_GLOBAL_dirs.base_dir)
			switch_snprintf(SWITCH_GLOBAL_dirs.fonts_dir, BUFSIZE, "%s%sfonts", SWITCH_GLOBAL_dirs.base_dir, SWITCH_PATH_SEPARATOR);
		else
#ifdef SWITCH_FONTS_DIR
			switch_snprintf(SWITCH_GLOBAL_dirs.fonts_dir, BUFSIZE, "%s", SWITCH_FONTS_DIR);
#else
			switch_snprintf(SWITCH_GLOBAL_dirs.fonts_dir, BUFSIZE, "%s%sfonts", base_dir, SWITCH_PATH_SEPARATOR);
#endif
	}

	if (!SWITCH_GLOBAL_dirs.images_dir && (SWITCH_GLOBAL_dirs.images_dir = (char *) malloc(BUFSIZE))) {
		if (SWITCH_GLOBAL_dirs.base_dir)
			switch_snprintf(SWITCH_GLOBAL_dirs.images_dir, BUFSIZE, "%s%simages", SWITCH_GLOBAL_dirs.base_dir, SWITCH_PATH_SEPARATOR);
		else
#ifdef SWITCH_IMAGES_DIR
			switch_snprintf(SWITCH_GLOBAL_dirs.images_dir, BUFSIZE, "%s", SWITCH_IMAGES_DIR);
#else
			switch_snprintf(SWITCH_GLOBAL_dirs.images_dir, BUFSIZE, "%s%simages", base_dir, SWITCH_PATH_SEPARATOR);
#endif
	}

	if (!SWITCH_GLOBAL_dirs.data_dir && (SWITCH_GLOBAL_dirs.data_dir = (char *) malloc(BUFSIZE))) {
		if (SWITCH_GLOBAL_dirs.base_dir)
			switch_snprintf(SWITCH_GLOBAL_dirs.data_dir, BUFSIZE, "%s", SWITCH_GLOBAL_dirs.base_dir);
		else
#ifdef SWITCH_DATA_DIR
			switch_snprintf(SWITCH_GLOBAL_dirs.data_dir, BUFSIZE, "%s", SWITCH_DATA_DIR);
#else
			switch_snprintf(SWITCH_GLOBAL_dirs.data_dir, BUFSIZE, "%s", base_dir);
#endif
	}

	if (!SWITCH_GLOBAL_dirs.localstate_dir && (SWITCH_GLOBAL_dirs.localstate_dir = (char *) malloc(BUFSIZE))) {
		if (SWITCH_GLOBAL_dirs.base_dir)
			switch_snprintf(SWITCH_GLOBAL_dirs.localstate_dir, BUFSIZE, "%s", SWITCH_GLOBAL_dirs.base_dir);
		else
#ifdef SWITCH_LOCALSTATE_DIR
			switch_snprintf(SWITCH_GLOBAL_dirs.localstate_dir, BUFSIZE, "%s", SWITCH_LOCALSTATE_DIR);
#else
			switch_snprintf(SWITCH_GLOBAL_dirs.localstate_dir, BUFSIZE, "%s", base_dir);
#endif
	}

	if (!SWITCH_GLOBAL_dirs.certs_dir && (SWITCH_GLOBAL_dirs.certs_dir = (char *) malloc(BUFSIZE))) {
		if (SWITCH_GLOBAL_dirs.base_dir)
			switch_snprintf(SWITCH_GLOBAL_dirs.certs_dir, BUFSIZE, "%s%scert", SWITCH_GLOBAL_dirs.base_dir, SWITCH_PATH_SEPARATOR);
		else
#ifdef SWITCH_CERTS_DIR
			switch_snprintf(SWITCH_GLOBAL_dirs.certs_dir, BUFSIZE, "%s", SWITCH_CERTS_DIR);
#else
			switch_snprintf(SWITCH_GLOBAL_dirs.certs_dir, BUFSIZE, "%s%scert", base_dir, SWITCH_PATH_SEPARATOR);
#endif
	}

	if (!SWITCH_GLOBAL_dirs.temp_dir && (SWITCH_GLOBAL_dirs.temp_dir = (char *) malloc(BUFSIZE))) {
#ifdef SWITCH_TEMP_DIR
		switch_snprintf(SWITCH_GLOBAL_dirs.temp_dir, BUFSIZE, "%s", SWITCH_TEMP_DIR);
#else
#ifdef WIN32
		GetTempPath(dwBufSize, lpPathBuffer);
		lpPathBuffer[strlen(lpPathBuffer)-1] = 0;
		tmp = switch_string_replace(lpPathBuffer, "\\", "/");
		strcpy(lpPathBuffer, tmp);
		free(tmp);
		switch_snprintf(SWITCH_GLOBAL_dirs.temp_dir, BUFSIZE, "%s", lpPathBuffer);
#else
		switch_snprintf(SWITCH_GLOBAL_dirs.temp_dir, BUFSIZE, "%s", "/tmp");
#endif
#endif
	}

	if (!SWITCH_GLOBAL_filenames.conf_name && (SWITCH_GLOBAL_filenames.conf_name = (char *) malloc(BUFSIZE))) {
		switch_snprintf(SWITCH_GLOBAL_filenames.conf_name, BUFSIZE, "%s", "freeswitch.xml");
	}

	/* Do this last because it being empty is part of the above logic */
	if (!SWITCH_GLOBAL_dirs.base_dir && (SWITCH_GLOBAL_dirs.base_dir = (char *) malloc(BUFSIZE))) {
		switch_snprintf(SWITCH_GLOBAL_dirs.base_dir, BUFSIZE, "%s", base_dir);
	}

	switch_assert(SWITCH_GLOBAL_dirs.base_dir);
	switch_assert(SWITCH_GLOBAL_dirs.mod_dir);
	switch_assert(SWITCH_GLOBAL_dirs.lib_dir);
	switch_assert(SWITCH_GLOBAL_dirs.conf_dir);
	switch_assert(SWITCH_GLOBAL_dirs.log_dir);
	switch_assert(SWITCH_GLOBAL_dirs.run_dir);
	switch_assert(SWITCH_GLOBAL_dirs.db_dir);
	switch_assert(SWITCH_GLOBAL_dirs.script_dir);
	switch_assert(SWITCH_GLOBAL_dirs.htdocs_dir);
	switch_assert(SWITCH_GLOBAL_dirs.grammar_dir);
	switch_assert(SWITCH_GLOBAL_dirs.fonts_dir);
	switch_assert(SWITCH_GLOBAL_dirs.images_dir);
	switch_assert(SWITCH_GLOBAL_dirs.recordings_dir);
	switch_assert(SWITCH_GLOBAL_dirs.sounds_dir);
	switch_assert(SWITCH_GLOBAL_dirs.certs_dir);
	switch_assert(SWITCH_GLOBAL_dirs.temp_dir);
	switch_assert(SWITCH_GLOBAL_dirs.data_dir);
	switch_assert(SWITCH_GLOBAL_dirs.localstate_dir);

	switch_assert(SWITCH_GLOBAL_filenames.conf_name);
}


SWITCH_DECLARE(int32_t) switch_core_set_process_privileges(void)
{
#ifdef SOLARIS_PRIVILEGES
	priv_set_t *basicset;

	/* make the process privilege-aware */
	setpflags(PRIV_AWARE, 1);

	/* reset the privileges to basic */
	basicset = priv_str_to_set("basic", ",", NULL);
	if (setppriv(PRIV_SET, PRIV_EFFECTIVE, basicset) != 0) {
		fprintf(stderr, "ERROR: Failed to acquire basic privileges (%s)\n", strerror(errno));
	}

	/* we need high-resolution clock, and this requires a non-basic privilege */
	if (priv_set(PRIV_ON, PRIV_EFFECTIVE, PRIV_PROC_CLOCK_HIGHRES, NULL) < 0) {
		fprintf(stderr, "ERROR: Failed to acquire proc_clock_highres privilege (%s)\n", strerror(errno));
		return -1;
	}

	/* need this for setrlimit */
	if (priv_set(PRIV_ON, PRIV_EFFECTIVE, PRIV_SYS_RESOURCE, NULL) < 0) {
		fprintf(stderr, "ERROR: Failed to acquire sys_resource privilege (%s)\n", strerror(errno));
		return -1;
	}

	/* we need to read directories belonging to other uid */
	if (priv_set(PRIV_ON, PRIV_EFFECTIVE, PRIV_FILE_DAC_SEARCH, NULL) < 0) {
		fprintf(stderr, "ERROR: Failed to acquire file_dac_search privilege (%s)\n", strerror(errno));
		return -1;
	}
#endif
	return 0;
}

SWITCH_DECLARE(int32_t) set_low_priority(void)
{
#ifdef WIN32
	return SetPriorityClass(GetCurrentProcess(), BELOW_NORMAL_PRIORITY_CLASS);
#else
#if defined(USE_SCHED_SETSCHEDULER) && ! defined(SOLARIS_PRIVILEGES)
	/*
	 * Try to use a normal scheduler
	 */
	struct sched_param sched = { 0 };
	sched.sched_priority = 0;
	if (sched_setscheduler(0, SCHED_OTHER, &sched) < 0) {
		fprintf(stderr, "ERROR: Failed to set SCHED_OTHER scheduler (%s)\n", strerror(errno));
		return -1;
	}
#endif

#ifdef HAVE_SETPRIORITY
	/*
	 * setpriority() works on FreeBSD (6.2), nice() doesn't
	 */
	if (setpriority(PRIO_PROCESS, getpid(), 19) < 0) {
		fprintf(stderr, "ERROR: Could not set nice level\n");
		return -1;
	}
#else
	if (nice(19) != 19) {
		fprintf(stderr, "ERROR: Could not set nice level\n");
		return -1;
	}
#endif

	return 0;
#endif
}

SWITCH_DECLARE(int32_t) set_realtime_priority(void)
{
#ifdef WIN32
	return SetPriorityClass(GetCurrentProcess(), HIGH_PRIORITY_CLASS);
#else
#ifdef USE_SCHED_SETSCHEDULER
	/*
	 * Try to use a round-robin scheduler
	 * with a fallback if that does not work
	 */
	struct sched_param sched = { 0 };
	sched.sched_priority = SWITCH_PRI_LOW;
#endif

#ifdef SOLARIS_PRIVILEGES
	/* request the privileges to elevate the priority */
	if (priv_set(PRIV_ON, PRIV_EFFECTIVE, PRIV_PROC_PRIOCNTL, NULL) < 0) {
#ifdef PRIV_PROC_PRIOUP
		/* fallback to PRIV_PROC_PRIOUP on SmartOS */
		fprintf(stderr, "WARN: Failed to acquire proc_priocntl privilege (%s)\n", strerror(errno));
		if (priv_set(PRIV_ON, PRIV_EFFECTIVE, PRIV_PROC_PRIOUP, NULL) < 0) {
			fprintf(stderr, "ERROR: Failed to acquire proc_prioup privilege (%s)\n", strerror(errno));
			return -1;
		}
#else
		fprintf(stderr, "ERROR: Failed to acquire proc_priocntl privilege (%s)\n", strerror(errno));
		return -1;
#endif
	}

	if (sched_setscheduler(0, SCHED_FIFO, &sched) < 0) {
		fprintf(stderr, "WARN: Failed to set SCHED_FIFO scheduler (%s)\n", strerror(errno));
	} else {
		return 0;
	}

	if (setpriority(PRIO_PROCESS, 0, -10) < 0) {
		fprintf(stderr, "ERROR: Could not set nice level\n");
		return -1;
	}

	return 0;
#else

#ifdef USE_SCHED_SETSCHEDULER
	if (sched_setscheduler(0, SCHED_FIFO, &sched) < 0) {
		fprintf(stderr, "ERROR: Failed to set SCHED_FIFO scheduler (%s)\n", strerror(errno));
		sched.sched_priority = 0;
		if (sched_setscheduler(0, SCHED_OTHER, &sched) < 0 ) {
			fprintf(stderr, "ERROR: Failed to set SCHED_OTHER scheduler (%s)\n", strerror(errno));
			return -1;
		}
	}
#endif

#ifdef HAVE_SETPRIORITY
	/*
	 * setpriority() works on FreeBSD (6.2), nice() doesn't
	 */
	if (setpriority(PRIO_PROCESS, getpid(), -10) < 0) {
		fprintf(stderr, "ERROR: Could not set nice level\n");
		return -1;
	}
#else
	if (nice(-10) != -10) {
		fprintf(stderr, "ERROR: Could not set nice level\n");
		return -1;
	}
#endif
#endif
	return 0;
#endif
}

SWITCH_DECLARE(uint32_t) switch_core_cpu_count(void)
{
	return runtime.cpu_count;
}

SWITCH_DECLARE(int32_t) set_normal_priority(void)
{
	return 0;
}

SWITCH_DECLARE(int32_t) set_auto_priority(void)
{
#ifndef WIN32
	runtime.cpu_count = sysconf (_SC_NPROCESSORS_ONLN);
#else
	SYSTEM_INFO sysinfo;
	GetSystemInfo( &sysinfo );
	runtime.cpu_count = sysinfo.dwNumberOfProcessors;
#endif

	if (!runtime.cpu_count) runtime.cpu_count = 1;

	return set_realtime_priority();


	// ERROR: code not reachable on Windows Visual Studio Express 2008 return 0;
}

SWITCH_DECLARE(int32_t) change_user_group(const char *user, const char *group)
{
#ifndef WIN32
	uid_t runas_uid = 0;
	gid_t runas_gid = 0;
	struct passwd *runas_pw = NULL;

	if (user) {
		/*
		 * Lookup user information in the system's db
		 */
		runas_pw = getpwnam(user);
		if (!runas_pw) {
			fprintf(stderr, "ERROR: Unknown user \"%s\"\n", user);
			return -1;
		}
		runas_uid = runas_pw->pw_uid;
	}

	if (group) {
		struct group *gr = NULL;

		/*
		 * Lookup group information in the system's db
		 */
		gr = getgrnam(group);
		if (!gr) {
			fprintf(stderr, "ERROR: Unknown group \"%s\"\n", group);
			return -1;
		}
		runas_gid = gr->gr_gid;
	}

	if (runas_uid && getuid() == runas_uid && (!runas_gid || runas_gid == getgid())) {
		/* already running as the right user and group, nothing to do! */
		return 0;
	}

	if (runas_uid) {
#ifdef SOLARIS_PRIVILEGES
		/* request the privilege to set the UID */
		if (priv_set(PRIV_ON, PRIV_EFFECTIVE, PRIV_PROC_SETID, NULL) < 0) {
			fprintf(stderr, "ERROR: Failed to acquire proc_setid privilege (%s)\n", strerror(errno));
			return -1;
		}
#endif
#ifdef HAVE_SETGROUPS
		/*
		 * Drop all group memberships prior to changing anything
		 * or else we're going to inherit the parent's list of groups
		 * (which is not what we want...)
		 */
		if (setgroups(0, NULL) < 0) {
			fprintf(stderr, "ERROR: Failed to drop group access list\n");
			return -1;
		}
#endif
		if (runas_gid) {
			/*
			 * A group has been passed, switch to it
			 * (without loading the user's other groups)
			 */
			if (setgid(runas_gid) < 0) {
				fprintf(stderr, "ERROR: Failed to change gid!\n");
				return -1;
			}
		} else {
			/*
			 * No group has been passed, use the user's primary group in this case
			 */
			if (setgid(runas_pw->pw_gid) < 0) {
				fprintf(stderr, "ERROR: Failed to change gid!\n");
				return -1;
			}
#ifdef HAVE_INITGROUPS
			/*
			 * Set all the other groups the user is a member of
			 * (This can be really useful for fine-grained access control)
			 */
			if (initgroups(runas_pw->pw_name, runas_pw->pw_gid) < 0) {
				fprintf(stderr, "ERROR: Failed to set group access list for user\n");
				return -1;
			}
#endif
		}

		/*
		 * Finally drop all privileges by switching to the new userid
		 */
		if (setuid(runas_uid) < 0) {
			fprintf(stderr, "ERROR: Failed to change uid!\n");
			return -1;
		}
#ifdef HAVE_SYS_PRCTL_H
		if (prctl(PR_SET_DUMPABLE, 1) < 0) {
			fprintf(stderr, "ERROR: Failed to enable core dumps!\n");
			return -1;
		}
#endif
	}
#endif
	return 0;
}

SWITCH_DECLARE(void) switch_core_runtime_loop(int bg)
{
#ifdef WIN32
	HANDLE shutdown_event;
	char path[256] = "";
#endif
	if (bg) {
#ifdef WIN32
		switch_snprintf(path, sizeof(path), "Global\\Freeswitch.%d", getpid());
		shutdown_event = CreateEvent(NULL, FALSE, FALSE, path);
		if (shutdown_event) {
			WaitForSingleObject(shutdown_event, INFINITE);
		}
#else
		while (runtime.running) {
			switch_yield(1000000);
		}
#endif
	} else {
		/* wait for console input */
		switch_console_loop();
	}
}

SWITCH_DECLARE(const char *) switch_core_mime_ext2type(const char *ext)
{
	if (!ext) {
		return NULL;
	}
	return (const char *) switch_core_hash_find(runtime.mime_types, ext);
}

SWITCH_DECLARE(const char *) switch_core_mime_type2ext(const char *mime)
{
	if (!mime) {
		return NULL;
	}
	return (const char *) switch_core_hash_find(runtime.mime_type_exts, mime);
}

SWITCH_DECLARE(switch_hash_index_t *) switch_core_mime_index(void)
{
	return switch_core_hash_first(runtime.mime_types);
}

SWITCH_DECLARE(switch_status_t) switch_core_mime_add_type(const char *type, const char *ext)
{
	char *ptype = NULL;
	char *ext_list = NULL;
	int argc = 0;
	char *argv[20] = { 0 };
	int x;
	switch_status_t status = SWITCH_STATUS_FALSE;

	switch_assert(type);
	switch_assert(ext);

	ptype = switch_core_permanent_strdup(type);
	ext_list = strdup(ext);

	switch_assert(ext_list);

	/* Map each file extension to this MIME type if not already mapped.  Map the MIME type to the first file extension in the list if not already mapped. */
	if ((argc = switch_separate_string(ext_list, ' ', argv, (sizeof(argv) / sizeof(argv[0]))))) {
		int is_mapped_type = switch_core_hash_find(runtime.mime_type_exts, ptype) != NULL;
		for (x = 0; x < argc; x++) {
			if (argv[x] && ptype) {
				if (!switch_core_hash_find(runtime.mime_types, ext)) {
					switch_core_hash_insert(runtime.mime_types, argv[x], ptype);
				}
				if (!is_mapped_type) {
					switch_core_hash_insert(runtime.mime_type_exts, ptype, switch_core_permanent_strdup(argv[x]));
					is_mapped_type = 1;
				}
			}
		}

		status = SWITCH_STATUS_SUCCESS;
	}

	free(ext_list);

	return status;
}

static void load_mime_types(void)
{
	char *cf = "mime.types";
	FILE *fd = NULL;
	char *line_buf = NULL;
	switch_size_t llen = 0;
	char *mime_path = NULL;

	mime_path = switch_mprintf("%s/%s", SWITCH_GLOBAL_dirs.conf_dir, cf);
	switch_assert(mime_path);

	fd = fopen(mime_path, "rb");

	if (fd == NULL) {
		goto end;
	}

	while ((switch_fp_read_dline(fd, &line_buf, &llen))) {
		char *p;
		char *type = line_buf;

		if (*line_buf == '#') {
			continue;
		}

		if ((p = strchr(line_buf, '\r')) || (p = strchr(line_buf, '\n'))) {
			*p = '\0';
		}

		if ((p = strchr(type, '\t')) || (p = strchr(type, ' '))) {
			*p++ = '\0';

			while (*p == ' ' || *p == '\t') {
				p++;
			}

			switch_core_mime_add_type(type, p);
		}

	}

	switch_safe_free(line_buf);
	fclose(fd);

  end:

	switch_safe_free(mime_path);

}

SWITCH_DECLARE(void) switch_core_setrlimits(void)
{
#ifdef HAVE_SETRLIMIT
	struct rlimit rlp;

	/*
	   Setting the stack size on FreeBSD results in an instant crash.

	   If anyone knows how to fix this,
	   feel free to submit a patch to https://github.com/signalwire/freeswitch
	 */

#ifndef __FreeBSD__
	memset(&rlp, 0, sizeof(rlp));
	rlp.rlim_cur = SWITCH_THREAD_STACKSIZE;
	rlp.rlim_max = SWITCH_SYSTEM_THREAD_STACKSIZE;
	setrlimit(RLIMIT_STACK, &rlp);
#endif

	memset(&rlp, 0, sizeof(rlp));
	rlp.rlim_cur = 999999;
	rlp.rlim_max = 999999;
	setrlimit(RLIMIT_NOFILE, &rlp);

	memset(&rlp, 0, sizeof(rlp));
	rlp.rlim_cur = RLIM_INFINITY;
	rlp.rlim_max = RLIM_INFINITY;

	setrlimit(RLIMIT_CPU, &rlp);
	setrlimit(RLIMIT_DATA, &rlp);
	setrlimit(RLIMIT_FSIZE, &rlp);
#ifdef RLIMIT_NPROC
	setrlimit(RLIMIT_NPROC, &rlp);
#endif
#ifdef RLIMIT_RTPRIO
	setrlimit(RLIMIT_RTPRIO, &rlp);
#endif

#if !defined(__OpenBSD__) && !defined(__NetBSD__)
	setrlimit(RLIMIT_AS, &rlp);
#endif
#endif
	return;
}

typedef struct {
	switch_memory_pool_t *pool;
	switch_hash_t *hash;
} switch_ip_list_t;

static switch_ip_list_t IP_LIST = { 0 };

SWITCH_DECLARE(switch_bool_t) switch_check_network_list_ip_port_token(const char *ip_str, int port, const char *list_name, const char **token)
{
	switch_network_list_t *list;
	ip_t  ip, mask, net;
	uint32_t bits;
	char *ipv6 = strchr(ip_str,':');
	switch_bool_t ok = SWITCH_FALSE;
	char *ipv4 = NULL;

	if (!list_name) {
		return SWITCH_FALSE;
	}

	if ((ipv4 = switch_network_ipv4_mapped_ipv6_addr(ip_str))) {
		ip_str = ipv4;
		ipv6 = NULL;
	}

	switch_mutex_lock(runtime.global_mutex);
	if (ipv6) {
		switch_inet_pton(AF_INET6, ip_str, &ip);
	} else {
		switch_inet_pton(AF_INET, ip_str, &ip);
		ip.v4 = htonl(ip.v4);
	}

	if ((list = switch_core_hash_find(IP_LIST.hash, list_name))) {
		if (ipv6) {
			ok = switch_network_list_validate_ip6_port_token(list, ip, port, token);
		} else {
			ok = switch_network_list_validate_ip_port_token(list, ip.v4, port, token);
		}
	} else if (strchr(list_name, '/')) {
		if (strchr(list_name, ',')) {
			char *list_name_dup = strdup(list_name);
			char *argv[32];
			int argc;

			switch_assert(list_name_dup);

			if ((argc = switch_separate_string(list_name_dup, ',', argv, (sizeof(argv) / sizeof(argv[0]))))) {
				int i;
				for (i = 0; i < argc; i++) {
					switch_parse_cidr(argv[i], &net, &mask, &bits);
					if (ipv6) {
						if ((ok = switch_testv6_subnet(ip, net, mask))){
							break;
						}
					} else {
						if ((ok = switch_test_subnet(ip.v4, net.v4, mask.v4))) {
							break;
						}
					}
				}
			}
			free(list_name_dup);
		} else {
			switch_parse_cidr(list_name, &net, &mask, &bits);

			if (ipv6) {
				ok = switch_testv6_subnet(ip, net, mask);
			} else {
				ok = switch_test_subnet(ip.v4, net.v4, mask.v4);
			}
		}
	}

	switch_safe_free(ipv4);
	switch_mutex_unlock(runtime.global_mutex);

	return ok;
}

SWITCH_DECLARE(switch_bool_t) switch_check_network_list_ip_token(const char *ip_str, const char *list_name, const char **token)
{
	return switch_check_network_list_ip_port_token(ip_str, 0, list_name, token);
}

SWITCH_DECLARE(void) switch_load_network_lists(switch_bool_t reload)
{
	switch_xml_t xml = NULL, x_lists = NULL, x_list = NULL, x_node = NULL, cfg = NULL;
	switch_network_list_t *rfc_list, *list;
	char guess_ip[16] = "";
	int mask = 0;
	char guess_mask[16] = "";
	char *tmp_name;
	struct in_addr in;

	switch_find_local_ip(guess_ip, sizeof(guess_ip), &mask, AF_INET);
	in.s_addr = mask;
	switch_set_string(guess_mask, inet_ntoa(in));

	switch_mutex_lock(runtime.global_mutex);

	if (IP_LIST.hash) {
		switch_core_hash_destroy(&IP_LIST.hash);
	}

	if (IP_LIST.pool) {
		switch_core_destroy_memory_pool(&IP_LIST.pool);
	}

	memset(&IP_LIST, 0, sizeof(IP_LIST));
	switch_core_new_memory_pool(&IP_LIST.pool);
	switch_core_hash_init(&IP_LIST.hash);


	tmp_name = "rfc6598.auto";
	switch_network_list_create(&rfc_list, tmp_name, SWITCH_FALSE, IP_LIST.pool);
	switch_log_printf(SWITCH_CHANNEL_LOG, SWITCH_LOG_NOTICE, "Created ip list %s default (deny)\n", tmp_name);
	switch_network_list_add_cidr(rfc_list, "100.64.0.0/10", SWITCH_TRUE);
	switch_core_hash_insert(IP_LIST.hash, tmp_name, rfc_list);

	tmp_name = "rfc1918.auto";
	switch_network_list_create(&rfc_list, tmp_name, SWITCH_FALSE, IP_LIST.pool);
	switch_log_printf(SWITCH_CHANNEL_LOG, SWITCH_LOG_NOTICE, "Created ip list %s default (deny)\n", tmp_name);
	switch_network_list_add_cidr(rfc_list, "10.0.0.0/8", SWITCH_TRUE);
	switch_network_list_add_cidr(rfc_list, "172.16.0.0/12", SWITCH_TRUE);
	switch_network_list_add_cidr(rfc_list, "192.168.0.0/16", SWITCH_TRUE);
	switch_network_list_add_cidr(rfc_list, "fe80::/10", SWITCH_TRUE);
	switch_core_hash_insert(IP_LIST.hash, tmp_name, rfc_list);

	tmp_name = "wan.auto";
	switch_network_list_create(&rfc_list, tmp_name, SWITCH_TRUE, IP_LIST.pool);
	switch_log_printf(SWITCH_CHANNEL_LOG, SWITCH_LOG_NOTICE, "Created ip list %s default (allow)\n", tmp_name);
	switch_network_list_add_cidr(rfc_list, "0.0.0.0/8", SWITCH_FALSE);
	switch_network_list_add_cidr(rfc_list, "10.0.0.0/8", SWITCH_FALSE);
	switch_network_list_add_cidr(rfc_list, "172.16.0.0/12", SWITCH_FALSE);
	switch_network_list_add_cidr(rfc_list, "192.168.0.0/16", SWITCH_FALSE);
	switch_network_list_add_cidr(rfc_list, "169.254.0.0/16", SWITCH_FALSE);
	switch_network_list_add_cidr(rfc_list, "100.64.0.0/10", SWITCH_FALSE);
	switch_network_list_add_cidr(rfc_list, "fe80::/10", SWITCH_FALSE);
	switch_core_hash_insert(IP_LIST.hash, tmp_name, rfc_list);

	tmp_name = "wan_v6.auto";
	switch_network_list_create(&rfc_list, tmp_name, SWITCH_TRUE, IP_LIST.pool);
	switch_log_printf(SWITCH_CHANNEL_LOG, SWITCH_LOG_NOTICE, "Created ip list %s default (allow)\n", tmp_name);
	switch_network_list_add_cidr(rfc_list, "0.0.0.0/0", SWITCH_FALSE);
	switch_network_list_add_cidr(rfc_list, "fe80::/10", SWITCH_FALSE);
	switch_core_hash_insert(IP_LIST.hash, tmp_name, rfc_list);


	tmp_name = "wan_v4.auto";
	switch_network_list_create(&rfc_list, tmp_name, SWITCH_TRUE, IP_LIST.pool);
	switch_log_printf(SWITCH_CHANNEL_LOG, SWITCH_LOG_NOTICE, "Created ip list %s default (allow)\n", tmp_name);
	switch_network_list_add_cidr(rfc_list, "0.0.0.0/8", SWITCH_FALSE);
	switch_network_list_add_cidr(rfc_list, "10.0.0.0/8", SWITCH_FALSE);
	switch_network_list_add_cidr(rfc_list, "172.16.0.0/12", SWITCH_FALSE);
	switch_network_list_add_cidr(rfc_list, "192.168.0.0/16", SWITCH_FALSE);
	switch_network_list_add_cidr(rfc_list, "169.254.0.0/16", SWITCH_FALSE);
	switch_network_list_add_cidr(rfc_list, "100.64.0.0/10", SWITCH_FALSE);
	switch_network_list_add_cidr(rfc_list, "::/0", SWITCH_FALSE);
	switch_core_hash_insert(IP_LIST.hash, tmp_name, rfc_list);


	tmp_name = "any_v6.auto";
	switch_network_list_create(&rfc_list, tmp_name, SWITCH_TRUE, IP_LIST.pool);
	switch_log_printf(SWITCH_CHANNEL_LOG, SWITCH_LOG_NOTICE, "Created ip list %s default (allow)\n", tmp_name);
	switch_network_list_add_cidr(rfc_list, "0.0.0.0/0", SWITCH_FALSE);
	switch_core_hash_insert(IP_LIST.hash, tmp_name, rfc_list);


	tmp_name = "any_v4.auto";
	switch_network_list_create(&rfc_list, tmp_name, SWITCH_TRUE, IP_LIST.pool);
	switch_log_printf(SWITCH_CHANNEL_LOG, SWITCH_LOG_NOTICE, "Created ip list %s default (allow)\n", tmp_name);
	switch_network_list_add_cidr(rfc_list, "::/0", SWITCH_FALSE);
	switch_core_hash_insert(IP_LIST.hash, tmp_name, rfc_list);


	tmp_name = "nat.auto";
	switch_network_list_create(&rfc_list, tmp_name, SWITCH_FALSE, IP_LIST.pool);
	switch_log_printf(SWITCH_CHANNEL_LOG, SWITCH_LOG_NOTICE, "Created ip list %s default (deny)\n", tmp_name);
	if (switch_network_list_add_host_mask(rfc_list, guess_ip, guess_mask, SWITCH_FALSE) == SWITCH_STATUS_SUCCESS) {
		switch_log_printf(SWITCH_CHANNEL_LOG, SWITCH_LOG_NOTICE, "Adding %s/%s (deny) to list %s\n", guess_ip, guess_mask, tmp_name);
	}
	switch_network_list_add_cidr(rfc_list, "10.0.0.0/8", SWITCH_TRUE);
	switch_network_list_add_cidr(rfc_list, "172.16.0.0/12", SWITCH_TRUE);
	switch_network_list_add_cidr(rfc_list, "192.168.0.0/16", SWITCH_TRUE);
	switch_network_list_add_cidr(rfc_list, "100.64.0.0/10", SWITCH_TRUE);
	switch_core_hash_insert(IP_LIST.hash, tmp_name, rfc_list);

	tmp_name = "loopback.auto";
	switch_network_list_create(&rfc_list, tmp_name, SWITCH_FALSE, IP_LIST.pool);
	switch_log_printf(SWITCH_CHANNEL_LOG, SWITCH_LOG_NOTICE, "Created ip list %s default (deny)\n", tmp_name);
	switch_network_list_add_cidr(rfc_list, "127.0.0.0/8", SWITCH_TRUE);
	switch_network_list_add_cidr(rfc_list, "::1/128", SWITCH_TRUE);
	switch_core_hash_insert(IP_LIST.hash, tmp_name, rfc_list);

	tmp_name = "localnet.auto";
	switch_network_list_create(&list, tmp_name, SWITCH_FALSE, IP_LIST.pool);
	switch_log_printf(SWITCH_CHANNEL_LOG, SWITCH_LOG_NOTICE, "Created ip list %s default (deny)\n", tmp_name);

	if (switch_network_list_add_host_mask(list, guess_ip, guess_mask, SWITCH_TRUE) == SWITCH_STATUS_SUCCESS) {
		switch_log_printf(SWITCH_CHANNEL_LOG, SWITCH_LOG_NOTICE, "Adding %s/%s (allow) to list %s\n", guess_ip, guess_mask, tmp_name);
	}
	switch_core_hash_insert(IP_LIST.hash, tmp_name, list);


	if ((xml = switch_xml_open_cfg("acl.conf", &cfg, NULL))) {
		if ((x_lists = switch_xml_child(cfg, "network-lists"))) {
			for (x_list = switch_xml_child(x_lists, "list"); x_list; x_list = x_list->next) {
				const char *name = switch_xml_attr(x_list, "name");
				const char *dft = switch_xml_attr(x_list, "default");
				switch_bool_t default_type = SWITCH_TRUE;

				if (zstr(name)) {
					continue;
				}

				if (dft) {
					default_type = switch_true(dft);
				}

				if (switch_network_list_create(&list, name, default_type, IP_LIST.pool) != SWITCH_STATUS_SUCCESS) {
					abort();
				}

				if (reload) {
					switch_log_printf(SWITCH_CHANNEL_LOG, SWITCH_LOG_NOTICE, "Created ip list %s default (%s)\n", name, default_type ? "allow" : "deny");
				} else {
					switch_log_printf(SWITCH_CHANNEL_LOG, SWITCH_LOG_CONSOLE, "Created ip list %s default (%s)\n", name, default_type ? "allow" : "deny");
				}


				for (x_node = switch_xml_child(x_list, "node"); x_node; x_node = x_node->next) {
					const char *cidr = NULL, *host = NULL, *mask = NULL, *domain = NULL, *port = NULL;
					switch_bool_t ok = default_type;
					const char *type = switch_xml_attr(x_node, "type");
					switch_network_port_range_t port_range;
					char *argv[MAX_NETWORK_PORTS] = { 0 };
					int argc = 0, i;

					if (type) {
						ok = switch_true(type);
					}

					cidr = switch_xml_attr(x_node, "cidr");
					host = switch_xml_attr(x_node, "host");
					mask = switch_xml_attr(x_node, "mask");
					domain = switch_xml_attr(x_node, "domain");

					memset(&port_range, 0, sizeof(switch_network_port_range_t));

					if( (port = switch_xml_attr(x_node, "port")) != NULL) {
						port_range.port = atoi(port);
					}

					if( (port = switch_xml_attr(x_node, "ports")) != NULL) {
						argc = switch_separate_string((char*)port, ',', argv, (sizeof(argv) / sizeof(argv[0])));
						for(i=0; i < argc; i++) {
							port_range.ports[i] = atoi(argv[i]);
						}
					}
					if( (port = switch_xml_attr(x_node, "port-min")) != NULL) {
						port_range.min_port = atoi(port);
					}
					if( (port = switch_xml_attr(x_node, "port-max")) != NULL) {
						port_range.max_port = atoi(port);
					}

					if (domain) {
						switch_event_t *my_params = NULL;
						switch_xml_t x_domain, xml_root;
						switch_xml_t gt, gts, ut, uts;

						switch_event_create(&my_params, SWITCH_EVENT_GENERAL);
						switch_assert(my_params);
						switch_event_add_header_string(my_params, SWITCH_STACK_BOTTOM, "domain", domain);
						switch_event_add_header_string(my_params, SWITCH_STACK_BOTTOM, "purpose", "network-list");

						if (switch_xml_locate_domain(domain, my_params, &xml_root, &x_domain) != SWITCH_STATUS_SUCCESS) {
							switch_log_printf(SWITCH_CHANNEL_LOG, SWITCH_LOG_WARNING, "Cannot locate domain %s\n", domain);
							switch_event_destroy(&my_params);
							continue;
						}

						switch_event_destroy(&my_params);

						if ((ut = switch_xml_child(x_domain, "users"))) {
							x_domain = ut;
						}

						for (ut = switch_xml_child(x_domain, "user"); ut; ut = ut->next) {
							const char *user_cidr = switch_xml_attr(ut, "cidr");
							const char *id = switch_xml_attr(ut, "id");

							if (id && user_cidr) {
								char *token = switch_mprintf("%s@%s", id, domain);
								switch_assert(token);
								switch_network_list_add_cidr_token(list, user_cidr, ok, token);
								free(token);
							}
						}

						for (gts = switch_xml_child(x_domain, "groups"); gts; gts = gts->next) {
							for (gt = switch_xml_child(gts, "group"); gt; gt = gt->next) {
								for (uts = switch_xml_child(gt, "users"); uts; uts = uts->next) {
									for (ut = switch_xml_child(uts, "user"); ut; ut = ut->next) {
										const char *user_cidr = switch_xml_attr(ut, "cidr");
										const char *id = switch_xml_attr(ut, "id");

										if (id && user_cidr) {
											char *token = switch_mprintf("%s@%s", id, domain);
											switch_assert(token);
											switch_network_list_add_cidr_port_token(list, user_cidr, ok, token, &port_range);
											free(token);
										}
									}
								}
							}
						}

						switch_xml_free(xml_root);
					} else if (cidr) {
						switch_network_list_add_cidr_port_token(list, cidr, ok, NULL, &port_range);
					} else if (host && mask) {
						switch_network_list_add_host_port_mask(list, host, mask, ok, &port_range);
					}
				}

				switch_core_hash_insert(IP_LIST.hash, name, list);
			}
		}

		switch_xml_free(xml);
	}

	switch_mutex_unlock(runtime.global_mutex);
}

SWITCH_DECLARE(uint32_t) switch_core_max_dtmf_duration(uint32_t duration)
{
	if (duration) {
		if (duration > SWITCH_MAX_DTMF_DURATION) {
			duration = SWITCH_MAX_DTMF_DURATION;
		}
		if (duration < SWITCH_MIN_DTMF_DURATION) {
			duration = SWITCH_MIN_DTMF_DURATION;
		}
		runtime.max_dtmf_duration = duration;
		if (duration < runtime.min_dtmf_duration) {
			runtime.min_dtmf_duration = duration;
		}
	}
	return runtime.max_dtmf_duration;
}

SWITCH_DECLARE(uint32_t) switch_core_default_dtmf_duration(uint32_t duration)
{
	if (duration) {
		if (duration < SWITCH_MIN_DTMF_DURATION) {
			duration = SWITCH_MIN_DTMF_DURATION;
		}
		if (duration > SWITCH_MAX_DTMF_DURATION) {
			duration = SWITCH_MAX_DTMF_DURATION;
		}
		runtime.default_dtmf_duration = duration;

		if (duration < runtime.min_dtmf_duration) {
			runtime.min_dtmf_duration = duration;
		}

		if (duration > runtime.max_dtmf_duration) {
			runtime.max_dtmf_duration = duration;
		}

	}
	return runtime.default_dtmf_duration;
}

SWITCH_DECLARE(uint32_t) switch_core_min_dtmf_duration(uint32_t duration)
{
	if (duration) {
		if (duration < SWITCH_MIN_DTMF_DURATION) {
			duration = SWITCH_MIN_DTMF_DURATION;
		}
		if (duration > SWITCH_MAX_DTMF_DURATION) {
			duration = SWITCH_MAX_DTMF_DURATION;
		}

		runtime.min_dtmf_duration = duration;

		if (duration > runtime.max_dtmf_duration) {
			runtime.max_dtmf_duration = duration;
		}
	}
	return runtime.min_dtmf_duration;
}

SWITCH_DECLARE(switch_status_t) switch_core_thread_set_cpu_affinity(int cpu)
{
	switch_status_t status = SWITCH_STATUS_FALSE;

	if (cpu > -1) {

#ifdef HAVE_CPU_SET_MACROS
		cpu_set_t set;

		CPU_ZERO(&set);
		CPU_SET(cpu, &set);

		if (!sched_setaffinity(0, sizeof(set), &set)) {
			status = SWITCH_STATUS_SUCCESS;
		}

#else
#if WIN32
		if (SetThreadAffinityMask(GetCurrentThread(), (DWORD_PTR) cpu)) {
			status = SWITCH_STATUS_SUCCESS;
		}
#endif
#endif
	}

	return status;
}


#ifdef ENABLE_ZRTP
static void switch_core_set_serial(void)
{
	char buf[13] = "";
	char path[256];

	int fd = -1, write_fd = -1;
	switch_ssize_t bytes = 0;

	switch_snprintf(path, sizeof(path), "%s%sfreeswitch.serial", SWITCH_GLOBAL_dirs.conf_dir, SWITCH_PATH_SEPARATOR);


	if ((fd = open(path, O_RDONLY, 0)) < 0) {
		char *ip = switch_core_get_variable_dup("local_ip_v4");
		uint32_t ipi = 0;
		switch_byte_t *byte;
		int i = 0;

		if (ip) {
			switch_inet_pton(AF_INET, ip, &ipi);
			free(ip);
			ip = NULL;
		}


		byte = (switch_byte_t *) & ipi;

		for (i = 0; i < 8; i += 2) {
			switch_snprintf(buf + i, sizeof(buf) - i, "%0.2x", *byte);
			byte++;
		}

		switch_stun_random_string(buf + 8, 4, "0123456789abcdef");

		if ((write_fd = open(path, O_WRONLY | O_CREAT | O_TRUNC, S_IRUSR | S_IWUSR)) >= 0) {
			bytes = write(write_fd, buf, sizeof(buf));
			bytes++;
			close(write_fd);
		}
	} else {
		bytes = read(fd, buf, sizeof(buf) - 1);
		close(fd);
	}

	switch_core_set_variable("switch_serial", buf);
}
#endif

SWITCH_DECLARE(int) switch_core_test_flag(int flag)
{
	return switch_test_flag((&runtime), flag);
}


SWITCH_DECLARE(switch_status_t) switch_core_init(switch_core_flag_t flags, switch_bool_t console, const char **err)
{
	switch_uuid_t uuid;
	char guess_ip[256];
	int mask = 0;
	struct in_addr in;


	if (runtime.runlevel > 0) {
		/* one per customer */
		return SWITCH_STATUS_SUCCESS;
	}

	memset(&runtime, 0, sizeof(runtime));
	gethostname(runtime.hostname, sizeof(runtime.hostname));

	runtime.shutdown_cause = SWITCH_CAUSE_SYSTEM_SHUTDOWN;
	runtime.max_db_handles = 50;
	runtime.db_handle_timeout = 5000000;
	runtime.event_heartbeat_interval = 20;

	runtime.runlevel++;
	runtime.dummy_cng_frame.data = runtime.dummy_data;
	runtime.dummy_cng_frame.datalen = sizeof(runtime.dummy_data);
	runtime.dummy_cng_frame.buflen = sizeof(runtime.dummy_data);
	runtime.dbname = "core";
	switch_set_flag((&runtime.dummy_cng_frame), SFF_CNG);
	switch_set_flag((&runtime), SCF_AUTO_SCHEMAS);
	switch_set_flag((&runtime), SCF_CLEAR_SQL);
	switch_set_flag((&runtime), SCF_API_EXPANSION);
	switch_set_flag((&runtime), SCF_SESSION_THREAD_POOL);
#ifdef WIN32
	switch_set_flag((&runtime), SCF_THREADED_SYSTEM_EXEC);
#endif
	switch_set_flag((&runtime), SCF_NO_NEW_SESSIONS);
	if (flags & SCF_LOG_DISABLE) {
		runtime.hard_log_level = SWITCH_LOG_DISABLE;
		flags &= ~SCF_LOG_DISABLE;
	} else {
		runtime.hard_log_level = SWITCH_LOG_DEBUG;
	}
	runtime.mailer_app = "sendmail";
	runtime.mailer_app_args = "-t";
	runtime.max_dtmf_duration = SWITCH_MAX_DTMF_DURATION;
	runtime.default_dtmf_duration = SWITCH_DEFAULT_DTMF_DURATION;
	runtime.min_dtmf_duration = SWITCH_MIN_DTMF_DURATION;
	runtime.odbc_dbtype = DBTYPE_DEFAULT;
	runtime.dbname = NULL;
#ifndef WIN32
	runtime.cpu_count = sysconf (_SC_NPROCESSORS_ONLN);
#else
	{
		SYSTEM_INFO sysinfo;
		GetSystemInfo( &sysinfo );
		runtime.cpu_count = sysinfo.dwNumberOfProcessors;
	}
#endif

	if (!runtime.cpu_count) runtime.cpu_count = 1;

	if (sqlite3_initialize() != SQLITE_OK) {
		*err = "FATAL ERROR! Could not initialize SQLite\n";
		return SWITCH_STATUS_MEMERR;
	}

	/* INIT APR and Create the pool context */
	if (apr_initialize() != SWITCH_STATUS_SUCCESS) {
		*err = "FATAL ERROR! Could not initialize APR\n";
		return SWITCH_STATUS_MEMERR;
	}

	if (!(runtime.memory_pool = switch_core_memory_init())) {
		*err = "FATAL ERROR! Could not allocate memory pool\n";
		return SWITCH_STATUS_MEMERR;
	}
	switch_assert(runtime.memory_pool != NULL);

	switch_dir_make_recursive(SWITCH_GLOBAL_dirs.base_dir, SWITCH_DEFAULT_DIR_PERMS, runtime.memory_pool);
	switch_dir_make_recursive(SWITCH_GLOBAL_dirs.mod_dir, SWITCH_DEFAULT_DIR_PERMS, runtime.memory_pool);
	switch_dir_make_recursive(SWITCH_GLOBAL_dirs.conf_dir, SWITCH_DEFAULT_DIR_PERMS, runtime.memory_pool);
	switch_dir_make_recursive(SWITCH_GLOBAL_dirs.log_dir, SWITCH_DEFAULT_DIR_PERMS, runtime.memory_pool);
	switch_dir_make_recursive(SWITCH_GLOBAL_dirs.run_dir, SWITCH_DEFAULT_DIR_PERMS, runtime.memory_pool);
	switch_dir_make_recursive(SWITCH_GLOBAL_dirs.db_dir, SWITCH_DEFAULT_DIR_PERMS, runtime.memory_pool);
	switch_dir_make_recursive(SWITCH_GLOBAL_dirs.script_dir, SWITCH_DEFAULT_DIR_PERMS, runtime.memory_pool);
	switch_dir_make_recursive(SWITCH_GLOBAL_dirs.htdocs_dir, SWITCH_DEFAULT_DIR_PERMS, runtime.memory_pool);
	switch_dir_make_recursive(SWITCH_GLOBAL_dirs.grammar_dir, SWITCH_DEFAULT_DIR_PERMS, runtime.memory_pool);
	switch_dir_make_recursive(SWITCH_GLOBAL_dirs.fonts_dir, SWITCH_DEFAULT_DIR_PERMS, runtime.memory_pool);
	switch_dir_make_recursive(SWITCH_GLOBAL_dirs.images_dir, SWITCH_DEFAULT_DIR_PERMS, runtime.memory_pool);
	switch_dir_make_recursive(SWITCH_GLOBAL_dirs.recordings_dir, SWITCH_DEFAULT_DIR_PERMS, runtime.memory_pool);
	switch_dir_make_recursive(SWITCH_GLOBAL_dirs.sounds_dir, SWITCH_DEFAULT_DIR_PERMS, runtime.memory_pool);
	switch_dir_make_recursive(SWITCH_GLOBAL_dirs.temp_dir, SWITCH_DEFAULT_DIR_PERMS, runtime.memory_pool);
	switch_dir_make_recursive(SWITCH_GLOBAL_dirs.certs_dir, SWITCH_DEFAULT_DIR_PERMS, runtime.memory_pool);

	switch_mutex_init(&runtime.uuid_mutex, SWITCH_MUTEX_NESTED, runtime.memory_pool);

	switch_mutex_init(&runtime.throttle_mutex, SWITCH_MUTEX_NESTED, runtime.memory_pool);

	switch_mutex_init(&runtime.session_hash_mutex, SWITCH_MUTEX_NESTED, runtime.memory_pool);
	switch_mutex_init(&runtime.global_mutex, SWITCH_MUTEX_NESTED, runtime.memory_pool);

	switch_thread_rwlock_create(&runtime.global_var_rwlock, runtime.memory_pool);
	switch_core_set_globals();
	switch_core_session_init(runtime.memory_pool);
	switch_event_create_plain(&runtime.global_vars, SWITCH_EVENT_CHANNEL_DATA);
	switch_core_hash_init_case(&runtime.mime_types, SWITCH_FALSE);
	switch_core_hash_init_case(&runtime.mime_type_exts, SWITCH_FALSE);
	switch_core_hash_init_case(&runtime.ptimes, SWITCH_FALSE);
	load_mime_types();
	runtime.flags |= flags;
	runtime.sps_total = 30;

	*err = NULL;

	if (console) {
		runtime.console = stdout;
	}

	SSL_library_init();
	switch_ssl_init_ssl_locks();
	OpenSSL_add_all_algorithms();
	switch_curl_init();

	switch_core_set_variable("hostname", runtime.hostname);
	switch_find_local_ip(guess_ip, sizeof(guess_ip), &mask, AF_INET);
	switch_core_set_variable("local_ip_v4", guess_ip);
	in.s_addr = mask;
	switch_core_set_variable("local_mask_v4", inet_ntoa(in));


	switch_find_local_ip(guess_ip, sizeof(guess_ip), NULL, AF_INET6);
	switch_core_set_variable("local_ip_v6", guess_ip);
	switch_core_set_variable("base_dir", SWITCH_GLOBAL_dirs.base_dir);
	switch_core_set_variable("recordings_dir", SWITCH_GLOBAL_dirs.recordings_dir);
	switch_core_set_variable("sound_prefix", SWITCH_GLOBAL_dirs.sounds_dir);
	switch_core_set_variable("sounds_dir", SWITCH_GLOBAL_dirs.sounds_dir);
	switch_core_set_variable("conf_dir", SWITCH_GLOBAL_dirs.conf_dir);
	switch_core_set_variable("log_dir", SWITCH_GLOBAL_dirs.log_dir);
	switch_core_set_variable("run_dir", SWITCH_GLOBAL_dirs.run_dir);
	switch_core_set_variable("db_dir", SWITCH_GLOBAL_dirs.db_dir);
	switch_core_set_variable("mod_dir", SWITCH_GLOBAL_dirs.mod_dir);
	switch_core_set_variable("htdocs_dir", SWITCH_GLOBAL_dirs.htdocs_dir);
	switch_core_set_variable("script_dir", SWITCH_GLOBAL_dirs.script_dir);
	switch_core_set_variable("temp_dir", SWITCH_GLOBAL_dirs.temp_dir);
	switch_core_set_variable("grammar_dir", SWITCH_GLOBAL_dirs.grammar_dir);
	switch_core_set_variable("fonts_dir", SWITCH_GLOBAL_dirs.fonts_dir);
	switch_core_set_variable("images_dir", SWITCH_GLOBAL_dirs.images_dir);
	switch_core_set_variable("certs_dir", SWITCH_GLOBAL_dirs.certs_dir);
	switch_core_set_variable("storage_dir", SWITCH_GLOBAL_dirs.storage_dir);
	switch_core_set_variable("cache_dir", SWITCH_GLOBAL_dirs.cache_dir);
	switch_core_set_variable("data_dir", SWITCH_GLOBAL_dirs.data_dir);
	switch_core_set_variable("localstate_dir", SWITCH_GLOBAL_dirs.localstate_dir);
#ifdef ENABLE_ZRTP
	switch_core_set_serial();
#endif
	switch_uuid_get(&uuid);
	switch_uuid_format(runtime.uuid_str, &uuid);
	switch_core_set_variable("core_uuid", runtime.uuid_str);

	switch_console_init(runtime.memory_pool);
	switch_channel_global_init(runtime.memory_pool);

	if (switch_xml_init(runtime.memory_pool, err) != SWITCH_STATUS_SUCCESS) {
		/* allow missing configuration if MINIMAL */
		if (!(flags & SCF_MINIMAL)) {
			apr_terminate();
			return SWITCH_STATUS_MEMERR;
		}
	}

	switch_event_init(runtime.memory_pool);

	if (switch_test_flag((&runtime), SCF_USE_AUTO_NAT)) {
		switch_nat_init(runtime.memory_pool, switch_test_flag((&runtime), SCF_USE_NAT_MAPPING));
	}

	switch_log_init(runtime.memory_pool, runtime.colorize_console);

	runtime.tipping_point = 0;
	runtime.timer_affinity = -1;
	runtime.microseconds_per_tick = 20000;

	if (flags & SCF_MINIMAL) return SWITCH_STATUS_SUCCESS;

	switch_load_core_config("switch.conf");

	switch_core_state_machine_init(runtime.memory_pool);

	switch_core_media_init();
	switch_scheduler_task_thread_start();

	switch_nat_late_init();

	switch_rtp_init(runtime.memory_pool);

	runtime.running = 1;
	runtime.initiated = switch_mono_micro_time_now();

	switch_scheduler_add_task(switch_epoch_time_now(NULL), heartbeat_callback, "heartbeat", "core", 0, NULL, SSHF_NONE | SSHF_NO_DEL);

	switch_scheduler_add_task(switch_epoch_time_now(NULL), check_ip_callback, "check_ip", "core", 0, NULL, SSHF_NONE | SSHF_NO_DEL | SSHF_OWN_THREAD);

	return SWITCH_STATUS_SUCCESS;
}


#ifdef TRAP_BUS
static void handle_SIGBUS(int sig)
{
	switch_log_printf(SWITCH_CHANNEL_LOG, SWITCH_LOG_DEBUG1, "Sig BUS!\n");
	return;
}
#endif

static void handle_SIGHUP(int sig)
{
	if (sig) {
		switch_event_t *event;

		if (switch_event_create(&event, SWITCH_EVENT_TRAP) == SWITCH_STATUS_SUCCESS) {
			switch_event_add_header(event, SWITCH_STACK_BOTTOM, "Trapped-Signal", "HUP");
			switch_event_fire(&event);
		}
	}
	return;
}


SWITCH_DECLARE(uint32_t) switch_default_ptime(const char *name, uint32_t number)
{
	uint32_t *p;

	if ((p = switch_core_hash_find(runtime.ptimes, name))) {
		return *p;
	}

	return 20;
}

SWITCH_DECLARE(uint32_t) switch_default_rate(const char *name, uint32_t number)
{

	if (!strcasecmp(name, "opus")) {
		return 48000;
	} else if (!strncasecmp(name, "h26", 3)) { // h26x
		return 90000;
	} else if (!strncasecmp(name, "vp", 2)) {  // vp8, vp9
		return 90000;
	}

	return 8000;
}

static uint32_t d_30 = 30;

void switch_enable_dump_cores(int enabled)
{
	struct rlimit rlp;
	int uid = geteuid();
	seteuid(getuid()); // Switch back to starting uid for next call
	memset(&rlp, 0, sizeof(rlp));
	rlp.rlim_cur = enabled ? RLIM_INFINITY : 0;
	rlp.rlim_max = enabled ? RLIM_INFINITY : 0;
	setrlimit(RLIMIT_CORE, &rlp);
	seteuid(uid);
}

static void switch_load_core_config(const char *file)
{
	switch_xml_t xml = NULL, cfg = NULL;

	switch_core_hash_insert(runtime.ptimes, "ilbc", &d_30);
	switch_core_hash_insert(runtime.ptimes, "isac", &d_30);
	switch_core_hash_insert(runtime.ptimes, "G723", &d_30);


	if ((xml = switch_xml_open_cfg(file, &cfg, NULL))) {
		switch_xml_t settings, param;

		if ((settings = switch_xml_child(cfg, "default-ptimes"))) {
			for (param = switch_xml_child(settings, "codec"); param; param = param->next) {
				const char *var = switch_xml_attr_soft(param, "name");
				const char *val = switch_xml_attr_soft(param, "ptime");

				if (!zstr(var) && !zstr(val)) {
					uint32_t *p;
					uint32_t v = switch_atoul(val);

					if (!strcasecmp(var, "G723") || !strcasecmp(var, "iLBC")) {
						switch_log_printf(SWITCH_CHANNEL_LOG, SWITCH_LOG_CRIT, "Error adding %s, defaults cannot be changed\n", var);
						continue;
					}

					if (v == 0) {
						switch_log_printf(SWITCH_CHANNEL_LOG, SWITCH_LOG_CRIT, "Error adding %s, invalid ptime\n", var);
						continue;
					}

					p = switch_core_alloc(runtime.memory_pool, sizeof(*p));
					*p = v;
					switch_core_hash_insert(runtime.ptimes, var, p);
				}

			}
		}

		if ((settings = switch_xml_child(cfg, "settings"))) {
			for (param = switch_xml_child(settings, "param"); param; param = param->next) {
				const char *var = switch_xml_attr_soft(param, "name");
				const char *val = switch_xml_attr_soft(param, "value");

				if (!strcasecmp(var, "loglevel")) {
					int level;
					if (*val > 47 && *val < 58) {
						level = atoi(val);
					} else {
						level = switch_log_str2level(val);
					}

					if (level != SWITCH_LOG_INVALID) {
						switch_core_session_ctl(SCSC_LOGLEVEL, &level);
					}
#ifdef HAVE_SETRLIMIT
				} else if (!strcasecmp(var, "dump-cores") && switch_true(val)) {
					switch_enable_dump_cores(1);
					
				} else if (!strcasecmp(var, "dump-cores") && !switch_true(val)) {
					switch_enable_dump_cores(0);
#endif
				}else if (!strcasecmp(var, "debug-level")) {
					int tmp = atoi(val);
					if (tmp > -1 && tmp < 11) {
						switch_core_session_ctl(SCSC_DEBUG_LEVEL, &tmp);
					}
				} else if (!strcasecmp(var, "max-db-handles")) {
					long tmp = atol(val);

					if (tmp > 4 && tmp < 5001) {
						runtime.max_db_handles = (uint32_t) tmp;
					} else {
						switch_log_printf(SWITCH_CHANNEL_LOG, SWITCH_LOG_ERROR, "max-db-handles must be between 5 and 5000\n");
					}
				} else if (!strcasecmp(var, "db-handle-timeout")) {
					long tmp = atol(val);

					if (tmp > 0 && tmp < 5001) {
						runtime.db_handle_timeout = (uint32_t) tmp * 1000000;
					} else {
						switch_log_printf(SWITCH_CHANNEL_LOG, SWITCH_LOG_ERROR, "db-handle-timeout must be between 1 and 5000\n");
					}

				} else if (!strcasecmp(var, "event-heartbeat-interval")) {
					long tmp = atol(val);

					if (tmp > 0) {
						runtime.event_heartbeat_interval = (uint32_t) tmp;
					} else {
						switch_log_printf(SWITCH_CHANNEL_LOG, SWITCH_LOG_ERROR, "heartbeat-interval must be a greater than 0\n");
					}

				} else if (!strcasecmp(var, "multiple-registrations")) {
					runtime.multiple_registrations = switch_true(val);
				} else if (!strcasecmp(var, "auto-create-schemas")) {
					if (switch_true(val)) {
						switch_set_flag((&runtime), SCF_AUTO_SCHEMAS);
					} else {
						switch_clear_flag((&runtime), SCF_AUTO_SCHEMAS);
					}
				} else if (!strcasecmp(var, "session-thread-pool")) {
					if (switch_true(val)) {
						switch_set_flag((&runtime), SCF_SESSION_THREAD_POOL);
					} else {
						switch_clear_flag((&runtime), SCF_SESSION_THREAD_POOL);
					}
				} else if (!strcasecmp(var, "auto-clear-sql")) {
					if (switch_true(val)) {
						switch_set_flag((&runtime), SCF_CLEAR_SQL);
					} else {
						switch_clear_flag((&runtime), SCF_CLEAR_SQL);
					}
				} else if (!strcasecmp(var, "api-expansion")) {
					if (switch_true(val)) {
						switch_set_flag((&runtime), SCF_API_EXPANSION);
					} else {
						switch_clear_flag((&runtime), SCF_API_EXPANSION);
					}
				} else if (!strcasecmp(var, "enable-early-hangup") && switch_true(val)) {
					switch_set_flag((&runtime), SCF_EARLY_HANGUP);
				} else if (!strcasecmp(var, "colorize-console") && switch_true(val)) {
					runtime.colorize_console = SWITCH_TRUE;
				} else if (!strcasecmp(var, "core-db-pre-trans-execute") && !zstr(val)) {
					runtime.core_db_pre_trans_execute = switch_core_strdup(runtime.memory_pool, val);
				} else if (!strcasecmp(var, "core-db-post-trans-execute") && !zstr(val)) {
					runtime.core_db_post_trans_execute = switch_core_strdup(runtime.memory_pool, val);
				} else if (!strcasecmp(var, "core-db-inner-pre-trans-execute") && !zstr(val)) {
					runtime.core_db_inner_pre_trans_execute = switch_core_strdup(runtime.memory_pool, val);
				} else if (!strcasecmp(var, "core-db-inner-post-trans-execute") && !zstr(val)) {
					runtime.core_db_inner_post_trans_execute = switch_core_strdup(runtime.memory_pool, val);
				} else if (!strcasecmp(var, "dialplan-timestamps")) {
					if (switch_true(val)) {
						switch_set_flag((&runtime), SCF_DIALPLAN_TIMESTAMPS);
					} else {
						switch_clear_flag((&runtime), SCF_DIALPLAN_TIMESTAMPS);
					}
				} else if (!strcasecmp(var, "mailer-app") && !zstr(val)) {
					runtime.mailer_app = switch_core_strdup(runtime.memory_pool, val);
				} else if (!strcasecmp(var, "mailer-app-args") && val) {
					runtime.mailer_app_args = switch_core_strdup(runtime.memory_pool, val);
				} else if (!strcasecmp(var, "sessions-per-second") && !zstr(val)) {
					switch_core_sessions_per_second(atoi(val));
				} else if (!strcasecmp(var, "max-dtmf-duration") && !zstr(val)) {
					int tmp = atoi(val);
					if (tmp > 0) {
						switch_core_max_dtmf_duration((uint32_t) tmp);
					}
				} else if (!strcasecmp(var, "min-dtmf-duration") && !zstr(val)) {
					int tmp = atoi(val);
					if (tmp > 0) {
						switch_core_min_dtmf_duration((uint32_t) tmp);
					}
				} else if (!strcasecmp(var, "default-dtmf-duration") && !zstr(val)) {
					int tmp = atoi(val);
					if (tmp > 0) {
						switch_core_default_dtmf_duration((uint32_t) tmp);
					}
				} else if (!strcasecmp(var, "enable-use-system-time")) {
					switch_time_set_use_system_time(switch_true(val));
				} else if (!strcasecmp(var, "enable-monotonic-timing")) {
					switch_time_set_monotonic(switch_true(val));
				} else if (!strcasecmp(var, "enable-softtimer-timerfd")) {
					int ival = 0;
					if (val) {
						if (switch_true(val)) {
							ival = 2;
						} else {
							if (strcasecmp(val, "broadcast")) {
								ival = 1;
							} else if (strcasecmp(val, "fd-per-timer")) {
								ival = 2;
							}
						}
					}
					switch_time_set_timerfd(ival);
				} else if (!strcasecmp(var, "enable-clock-nanosleep")) {
					switch_time_set_nanosleep(switch_true(val));
				} else if (!strcasecmp(var, "enable-cond-yield")) {
					switch_time_set_cond_yield(switch_true(val));
				} else if (!strcasecmp(var, "enable-timer-matrix")) {
					switch_time_set_matrix(switch_true(val));
				} else if (!strcasecmp(var, "max-sessions") && !zstr(val)) {
					switch_core_session_limit(atoi(val));
				} else if (!strcasecmp(var, "verbose-channel-events") && !zstr(val)) {
					int v = switch_true(val);
					if (v) {
						switch_set_flag((&runtime), SCF_VERBOSE_EVENTS);
					} else {
						switch_clear_flag((&runtime), SCF_VERBOSE_EVENTS);
					}
				} else if (!strcasecmp(var, "threaded-system-exec") && !zstr(val)) {
#ifdef WIN32
					switch_log_printf(SWITCH_CHANNEL_LOG, SWITCH_LOG_WARNING, "threaded-system-exec is not implemented on this platform\n");
#else
					int v = switch_true(val);
					if (v) {
						switch_set_flag((&runtime), SCF_THREADED_SYSTEM_EXEC);
					} else {
						switch_clear_flag((&runtime), SCF_THREADED_SYSTEM_EXEC);
					}
#endif
				} else if (!strcasecmp(var, "spawn-instead-of-system") && !zstr(val)) {
#ifdef WIN32
					switch_log_printf(SWITCH_CHANNEL_LOG, SWITCH_LOG_WARNING, "spawn-instead-of-system is not implemented on this platform\n");
#else
					int v = switch_true(val);
					if (v) {
						switch_core_set_variable("spawn_instead_of_system", "true");
					} else {
						switch_core_set_variable("spawn_instead_of_system", "false");
					}
#endif
				} else if (!strcasecmp(var, "exclude-error-log-from-xml-cdr") && !zstr(val)) {
					int v = switch_true(val);
					if (v) {
						switch_core_set_variable("exclude_error_log_from_xml_cdr", "true");
					} else {
						switch_core_set_variable("exclude_error_log_from_xml_cdr", "false");
					}
				} else if (!strcasecmp(var, "min-idle-cpu") && !zstr(val)) {
					switch_core_min_idle_cpu(atof(val));
				} else if (!strcasecmp(var, "tipping-point") && !zstr(val)) {
					runtime.tipping_point = atoi(val);
				} else if (!strcasecmp(var, "cpu-idle-smoothing-depth") && !zstr(val)) {
					runtime.cpu_idle_smoothing_depth = atoi(val);
				} else if (!strcasecmp(var, "events-use-dispatch") && !zstr(val)) {
					runtime.events_use_dispatch = switch_true(val);
				} else if (!strcasecmp(var, "initial-event-threads") && !zstr(val)) {
					int tmp;

					if (!runtime.events_use_dispatch) {
						runtime.events_use_dispatch = 1;
						switch_log_printf(SWITCH_CHANNEL_LOG, SWITCH_LOG_WARNING,
										  "Implicitly setting events-use-dispatch based on usage of this initial-event-threads parameter.\n");
					}

					tmp = atoi(val);

					if (tmp > runtime.cpu_count / 2) {
						tmp = runtime.cpu_count / 2;
						switch_log_printf(SWITCH_CHANNEL_LOG, SWITCH_LOG_WARNING, "This value cannot be higher than %d so setting it to that value\n",
										  runtime.cpu_count / 2);
					}

					if (tmp < 1) {
						tmp = 1;
						switch_log_printf(SWITCH_CHANNEL_LOG, SWITCH_LOG_WARNING, "This value cannot be lower than 1 so setting it to that level\n");
					}

					switch_event_launch_dispatch_threads(tmp);

				} else if (!strcasecmp(var, "1ms-timer") && switch_true(val)) {
					runtime.microseconds_per_tick = 1000;
				} else if (!strcasecmp(var, "timer-affinity") && !zstr(val)) {
					if (!strcasecmp(val, "disabled")) {
						runtime.timer_affinity = -1;
					} else {
						runtime.timer_affinity = atoi(val);
					}
				} else if (!strcasecmp(var, "ice-resolve-candidate")) {
					switch_core_media_set_resolveice(switch_true(val));
				} else if (!strcasecmp(var, "rtp-start-port") && !zstr(val)) {
					switch_rtp_set_start_port((switch_port_t) atoi(val));
				} else if (!strcasecmp(var, "rtp-end-port") && !zstr(val)) {
					switch_rtp_set_end_port((switch_port_t) atoi(val));
				} else if (!strcasecmp(var, "rtp-port-usage-robustness") && switch_true(val)) {
					runtime.port_alloc_flags |= SPF_ROBUST_UDP;
				} else if (!strcasecmp(var, "core-db-name") && !zstr(val)) {
					runtime.dbname = switch_core_strdup(runtime.memory_pool, val);
				} else if (!strcasecmp(var, "core-db-dsn") && !zstr(val)) {
					runtime.odbc_dsn = switch_core_strdup(runtime.memory_pool, val);
				} else if (!strcasecmp(var, "core-non-sqlite-db-required") && !zstr(val)) {
					switch_set_flag((&runtime), SCF_CORE_NON_SQLITE_DB_REQ);
				} else if (!strcasecmp(var, "core-dbtype") && !zstr(val)) {
					if (!strcasecmp(val, "MSSQL")) {
						runtime.odbc_dbtype = DBTYPE_MSSQL;
					} else {
						runtime.odbc_dbtype = DBTYPE_DEFAULT;
					}
#ifdef ENABLE_ZRTP
				} else if (!strcasecmp(var, "rtp-enable-zrtp")) {
					switch_core_set_variable("zrtp_enabled", val);
#endif
				} else if (!strcasecmp(var, "switchname") && !zstr(val)) {
					runtime.switchname = switch_core_strdup(runtime.memory_pool, val);
					switch_log_printf(SWITCH_CHANNEL_LOG, SWITCH_LOG_NOTICE, "Set switchname to %s\n", runtime.switchname);
				} else if (!strcasecmp(var, "rtp-retain-crypto-keys")) {
					if (switch_true(val)) {
						switch_log_printf(SWITCH_CHANNEL_LOG, SWITCH_LOG_WARNING,
										  "rtp-retain-crypto-keys enabled. Could be used to decrypt secure media.\n");
					}
					switch_core_set_variable("rtp_retain_crypto_keys", val);
				} else if (!strcasecmp(var, "caller-profile-soft-variables-uses-prefix") && !zstr(val)) {
					int v = switch_true(val);
					if (v) {
						switch_set_flag((&runtime), SCF_CPF_SOFT_PREFIX);
					} else {
						switch_clear_flag((&runtime), SCF_CPF_SOFT_PREFIX);
					}
				} else if (!strcasecmp(var, "caller-profile-soft-lookup-values") && !zstr(val)) {
					int v = switch_true(val);
					if (v) {
						switch_set_flag((&runtime), SCF_CPF_SOFT_LOOKUP);
					} else {
						switch_clear_flag((&runtime), SCF_CPF_SOFT_LOOKUP);
					}
				} else if (!strcasecmp(var, "event-channel-key-separator") && !zstr(val)) {
					runtime.event_channel_key_separator = switch_core_strdup(runtime.memory_pool, val);
				} else if (!strcasecmp(var, "event-channel-enable-hierarchy-deliver") && !zstr(val)) {
					int v = switch_true(val);
					if (v) {
						switch_set_flag((&runtime), SCF_EVENT_CHANNEL_ENABLE_HIERARCHY_DELIVERY);
					} else {
						switch_clear_flag((&runtime), SCF_EVENT_CHANNEL_ENABLE_HIERARCHY_DELIVERY);
					}
				} else if (!strcasecmp(var, "event-channel-hierarchy-deliver-once") && !zstr(val)) {
					int v = switch_true(val);
					if (v) {
						switch_set_flag((&runtime), SCF_EVENT_CHANNEL_HIERARCHY_DELIVERY_ONCE);
					} else {
						switch_clear_flag((&runtime), SCF_EVENT_CHANNEL_HIERARCHY_DELIVERY_ONCE);
					}
				} else if (!strcasecmp(var, "event-channel-log-undeliverable-json") && !zstr(val)) {
					int v = switch_true(val);
					if (v) {
						switch_set_flag((&runtime), SCF_EVENT_CHANNEL_LOG_UNDELIVERABLE_JSON);
					} else {
						switch_clear_flag((&runtime), SCF_EVENT_CHANNEL_LOG_UNDELIVERABLE_JSON);
					}
				} else if (!strcasecmp(var, "max-audio-channels") && !zstr(val)) {
					switch_core_max_audio_channels(atoi(val));
				} else if (!strcasecmp(var, "log-truncate")) {
					int truncate = atoi(val);
					switch_core_session_ctl(SCSC_LOG_TRUNCATE, &truncate);
				}
			}
		}

		if (runtime.event_channel_key_separator == NULL) {
			runtime.event_channel_key_separator = switch_core_strdup(runtime.memory_pool, ".");
		}

		if ((settings = switch_xml_child(cfg, "variables"))) {
			for (param = switch_xml_child(settings, "variable"); param; param = param->next) {
				const char *var = switch_xml_attr_soft(param, "name");
				const char *val = switch_xml_attr_soft(param, "value");
				if (var && val) {
					switch_core_set_variable(var, val);
				}
			}
		}

		switch_xml_free(xml);
	}


}

SWITCH_DECLARE(const char *) switch_core_banner(void)
{

	return ("\n"
			".=============================================================.\n"
			"|   _____              ______        _____ _____ ____ _   _   |\n"
			"|  |  ___| __ ___  ___/ ___\\ \\      / /_ _|_   _/ ___| | | |  |\n"
			"|  | |_ | '__/ _ \\/ _ \\___ \\\\ \\ /\\ / / | |  | || |   | |_| |  |\n"
			"|  |  _|| | |  __/  __/___) |\\ V  V /  | |  | || |___|  _  |  |\n"
			"|  |_|  |_|  \\___|\\___|____/  \\_/\\_/  |___| |_| \\____|_| |_|  |\n"
			"|                                                             |\n"
			".=============================================================."
			"\n"

			"|   Anthony Minessale II, Michael Jerris, Brian West, Others  |\n"
			"|   FreeSWITCH (http://www.freeswitch.org)                    |\n"
			"|   Paypal Donations Appreciated: paypal@freeswitch.org       |\n"
			"|   Brought to you by ClueCon http://www.cluecon.com/         |\n"
			".=============================================================.\n"
			"\n");
}

switch_status_t switch_core_sqldb_init(const char **err)
{
	if (switch_core_check_core_db_dsn() != SWITCH_STATUS_SUCCESS) {
		*err = "NO SUITABLE DATABASE INTERFACE IS AVAILABLE TO SERVE 'core-db-dsn'!\n";
		return SWITCH_STATUS_GENERR;
	}

	if (switch_core_sqldb_start(runtime.memory_pool, switch_test_flag((&runtime), SCF_USE_SQL) ? SWITCH_TRUE : SWITCH_FALSE) != SWITCH_STATUS_SUCCESS) {
		*err = "Error activating database";
		return SWITCH_STATUS_GENERR;
	}

	return SWITCH_STATUS_SUCCESS;
}

SWITCH_DECLARE(switch_status_t) switch_core_init_and_modload(switch_core_flag_t flags, switch_bool_t console, const char **err)
{
	switch_event_t *event;
	char *cmd;
	int x = 0;
	const char *use = NULL;
#include "cc.h"


	if (switch_core_init(flags, console, err) != SWITCH_STATUS_SUCCESS) {
		return SWITCH_STATUS_GENERR;
	}

	if (runtime.runlevel > 1) {
		/* one per customer */
		return SWITCH_STATUS_SUCCESS;
	}

	runtime.runlevel++;
	runtime.events_use_dispatch = 1;

	switch_core_set_signal_handlers();
	switch_load_network_lists(SWITCH_FALSE);

	switch_msrp_init();

	switch_log_printf(SWITCH_CHANNEL_LOG, SWITCH_LOG_CONSOLE, "Bringing up environment.\n");
	switch_log_printf(SWITCH_CHANNEL_LOG, SWITCH_LOG_CONSOLE, "Loading Modules.\n");
	if (switch_loadable_module_init(SWITCH_TRUE) != SWITCH_STATUS_SUCCESS) {
		*err = "Cannot load modules";
		switch_log_printf(SWITCH_CHANNEL_LOG, SWITCH_LOG_CONSOLE, "Error: %s\n", *err);
		return SWITCH_STATUS_GENERR;
	}

	switch_load_network_lists(SWITCH_FALSE);

	switch_load_core_config("post_load_switch.conf");

	switch_core_set_signal_handlers();

	if (switch_event_create(&event, SWITCH_EVENT_STARTUP) == SWITCH_STATUS_SUCCESS) {
		switch_event_add_header(event, SWITCH_STACK_BOTTOM, "Event-Info", "System Ready");
		switch_event_fire(&event);
	}

	switch_core_screen_size(&x, NULL);

	use = (x > 100) ? cc : cc_s;

#ifdef WIN32
	switch_log_printf(SWITCH_CHANNEL_LOG, SWITCH_LOG_CONSOLE, "%s%s\n\n", switch_core_banner(), use);
#else
	switch_log_printf(SWITCH_CHANNEL_LOG, SWITCH_LOG_CONSOLE, "%s%s%s%s%s%s\n\n",
					  SWITCH_SEQ_DEFAULT_COLOR,
					  SWITCH_SEQ_FYELLOW, SWITCH_SEQ_BBLUE,
					  switch_core_banner(),
					  use, SWITCH_SEQ_DEFAULT_COLOR);

#endif


	switch_log_printf(SWITCH_CHANNEL_LOG, SWITCH_LOG_INFO,
					  "\nFreeSWITCH Version %s (%s)\n\nFreeSWITCH Started\nMax Sessions [%u]\nSession Rate [%d]\nSQL [%s]\n",
					  switch_version_full(), switch_version_revision_human(),
					  switch_core_session_limit(0),
					  switch_core_sessions_per_second(0), switch_test_flag((&runtime), SCF_USE_SQL) ? "Enabled" : "Disabled");


	if (x < 160) {
		switch_log_printf(SWITCH_CHANNEL_LOG, SWITCH_LOG_CONSOLE, "\n[This app Best viewed at 160x60 or more..]\n");
	}

	switch_clear_flag((&runtime), SCF_NO_NEW_SESSIONS);

	if ((cmd = switch_core_get_variable_dup("api_on_startup"))) {
		switch_stream_handle_t stream = { 0 };
		SWITCH_STANDARD_STREAM(stream);
		switch_console_execute(cmd, 0, &stream);
		switch_log_printf(SWITCH_CHANNEL_LOG, SWITCH_LOG_CONSOLE, "Startup command [%s] executed. Output:\n%s\n", cmd, (char *)stream.data);
		free(stream.data);
		free(cmd);
	}
	
	send_heartbeat();

#ifdef HAVE_SYSTEMD
	sd_notifyf(0, "READY=1\n"
		"MAINPID=%lu\n", (unsigned long) getpid());
#endif

	return SWITCH_STATUS_SUCCESS;

}

SWITCH_DECLARE(void) switch_core_measure_time(switch_time_t total_ms, switch_core_time_duration_t *duration)
{
	switch_time_t temp = total_ms / 1000;
	memset(duration, 0, sizeof(*duration));
	duration->mms = (uint32_t) (total_ms % 1000);
	duration->ms = (uint32_t) (temp % 1000);
	temp = temp / 1000;
	duration->sec = (uint32_t) (temp % 60);
	temp = temp / 60;
	duration->min = (uint32_t) (temp % 60);
	temp = temp / 60;
	duration->hr = (uint32_t) (temp % 24);
	temp = temp / 24;
	duration->day = (uint32_t) (temp % 365);
	duration->yr = (uint32_t) (temp / 365);
}

SWITCH_DECLARE(switch_time_t) switch_core_uptime(void)
{
	return switch_mono_micro_time_now() - runtime.initiated;
}

SWITCH_DECLARE(void) switch_core_set_last_seen(switch_interval_time_t last_seen)
{
	runtime.last_seen = last_seen;
}

SWITCH_DECLARE(void) switch_core_set_last_seen_previous(switch_interval_time_t last_seen)
{
	runtime.last_seen_previous = last_seen;
}

SWITCH_DECLARE(switch_interval_time_t) switch_core_get_last_seen()
{
	return runtime.last_seen;
}

SWITCH_DECLARE(switch_interval_time_t) switch_core_get_last_seen_previous()
{
	return runtime.last_seen_previous;
}


#ifdef _MSC_VER
static void win_shutdown(void)
{

	HANDLE shutdown_event;
	char path[512];
	/* for windows we need the event to signal for shutting down a background FreeSWITCH */
	snprintf(path, sizeof(path), "Global\\Freeswitch.%d", getpid());

	/* open the event so we can signal it */
	shutdown_event = OpenEvent(EVENT_MODIFY_STATE, FALSE, path);

	if (shutdown_event) {
		/* signal the event to shutdown */
		SetEvent(shutdown_event);
		/* cleanup */
		CloseHandle(shutdown_event);
	}
}
#endif

SWITCH_DECLARE(void) switch_core_set_signal_handlers(void)
{
	/* set signal handlers */
	signal(SIGINT, SIG_IGN);
#ifdef SIGPIPE
	signal(SIGPIPE, SIG_IGN);
#endif
#ifdef SIGALRM
	signal(SIGALRM, SIG_IGN);
#endif
#ifdef SIGQUIT
	signal(SIGQUIT, SIG_IGN);
#endif
#ifdef SIGPOLL
	signal(SIGPOLL, SIG_IGN);
#endif
#ifdef SIGIO
	signal(SIGIO, SIG_IGN);
#endif
#ifdef TRAP_BUS
	signal(SIGBUS, handle_SIGBUS);
#endif
#ifdef SIGUSR1
	signal(SIGUSR1, handle_SIGHUP);
#endif
	signal(SIGHUP, handle_SIGHUP);
}

SWITCH_DECLARE(uint32_t) switch_core_debug_level(void)
{
	return runtime.debug_level;
}

SWITCH_DECLARE(int32_t) switch_core_sps(void)
{
	return runtime.sps;
}

SWITCH_DECLARE(int32_t) switch_core_sps_last(void)
{
	return runtime.sps_last;
}

SWITCH_DECLARE(int32_t) switch_core_sps_peak(void)
{
	return runtime.sps_peak;
}

SWITCH_DECLARE(int32_t) switch_core_sps_peak_fivemin(void)
{
	return runtime.sps_peak_fivemin;
}

SWITCH_DECLARE(int32_t) switch_core_sessions_peak(void)
{
	return runtime.sessions_peak;
}

SWITCH_DECLARE(int32_t) switch_core_sessions_peak_fivemin(void)
{
	return runtime.sessions_peak_fivemin;
}

SWITCH_DECLARE(uint32_t) switch_core_log_truncate(void)
{
	return runtime.log_truncate;
}

SWITCH_DECLARE(uint32_t) switch_core_max_audio_channels(uint32_t limit)
{
	if (limit) {
		runtime.max_audio_channels = limit;
	}

	return runtime.max_audio_channels;
}

SWITCH_DECLARE(int32_t) switch_core_session_ctl(switch_session_ctl_t cmd, void *val)
{
	int *intval = (int *) val;
	int oldintval = 0, newintval = 0;

	if (intval) {
		oldintval = *intval;
	}

	if (switch_test_flag((&runtime), SCF_SHUTTING_DOWN)) {
		return -1;
	}

	switch (cmd) {
	case SCSC_RECOVER:
		{
			char *arg = (char *) val;
			char *tech = NULL, *prof = NULL;
			int r, flush = 0;

			if (!zstr(arg)) {
				tech = strdup(arg);
				switch_assert(tech);

				if ((prof = strchr(tech, ':'))) {
					*prof++ = '\0';
				}

				if (!strcasecmp(tech, "flush")) {
					flush++;

					if (prof) {
						char *tech = prof;
						if ((prof = strchr(tech, ':'))) {
							*prof++ = '\0';
						}
					}
				}

			}

			if (flush) {
				switch_core_recovery_flush(tech, prof);
				r = -1;
			} else {
				r = switch_core_recovery_recover(tech, prof);
			}

			switch_safe_free(tech);
			return r;

		}
		break;
	case SCSC_DEBUG_SQL:
		{
			if (switch_test_flag((&runtime), SCF_DEBUG_SQL)) {
				switch_clear_flag((&runtime), SCF_DEBUG_SQL);
				newintval = 0;
			} else {
				switch_set_flag((&runtime), SCF_DEBUG_SQL);
				newintval = 1;
			}
		}
		break;
	case SCSC_VERBOSE_EVENTS:
		if (intval) {
			if (oldintval > -1) {
				if (oldintval) {
					switch_set_flag((&runtime), SCF_VERBOSE_EVENTS);
				} else {
					switch_clear_flag((&runtime), SCF_VERBOSE_EVENTS);
				}
			}
			newintval = switch_test_flag((&runtime), SCF_VERBOSE_EVENTS);
		}
		break;
	case SCSC_API_EXPANSION:
		if (intval) {
			if (oldintval > -1) {
				if (oldintval) {
					switch_set_flag((&runtime), SCF_API_EXPANSION);
				} else {
					switch_clear_flag((&runtime), SCF_API_EXPANSION);
				}
			}
			newintval = switch_test_flag((&runtime), SCF_API_EXPANSION);
		}
		break;
	case SCSC_THREADED_SYSTEM_EXEC:
		if (intval) {
			if (oldintval > -1) {
				if (oldintval) {
					switch_set_flag((&runtime), SCF_THREADED_SYSTEM_EXEC);
				} else {
					switch_clear_flag((&runtime), SCF_THREADED_SYSTEM_EXEC);
				}
			}
			newintval = switch_test_flag((&runtime), SCF_THREADED_SYSTEM_EXEC);
		}
		break;
	case SCSC_CALIBRATE_CLOCK:
		switch_time_calibrate_clock();
		break;
	case SCSC_FLUSH_DB_HANDLES:
		switch_cache_db_flush_handles();
		break;
	case SCSC_SEND_SIGHUP:
		handle_SIGHUP(1);
		break;
	case SCSC_SYNC_CLOCK:
		switch_time_sync();
		newintval = 0;
		break;
	case SCSC_SYNC_CLOCK_WHEN_IDLE:
		newintval = switch_core_session_sync_clock();
		break;
	case SCSC_SQL:
		if (oldintval) {
			switch_core_sqldb_resume();
		} else {
			switch_core_sqldb_pause();
		}
		break;
	case SCSC_PAUSE_ALL:
		if (oldintval) {
			switch_set_flag((&runtime), SCF_NO_NEW_SESSIONS);
		} else {
			switch_clear_flag((&runtime), SCF_NO_NEW_SESSIONS);
		}
		break;
	case SCSC_PAUSE_INBOUND:
		if (oldintval) {
			switch_set_flag((&runtime), SCF_NO_NEW_INBOUND_SESSIONS);
		} else {
			switch_clear_flag((&runtime), SCF_NO_NEW_INBOUND_SESSIONS);
		}
		break;
	case SCSC_PAUSE_OUTBOUND:
		if (oldintval) {
			switch_set_flag((&runtime), SCF_NO_NEW_OUTBOUND_SESSIONS);
		} else {
			switch_clear_flag((&runtime), SCF_NO_NEW_OUTBOUND_SESSIONS);
		}
		break;
	case SCSC_HUPALL:
		switch_core_session_hupall(SWITCH_CAUSE_MANAGER_REQUEST);
		break;
	case SCSC_CANCEL_SHUTDOWN:
		switch_clear_flag((&runtime), SCF_SHUTDOWN_REQUESTED);
		break;
	case SCSC_SAVE_HISTORY:
		switch_console_save_history();
		break;
	case SCSC_CRASH:
		switch_log_printf(SWITCH_CHANNEL_LOG, SWITCH_LOG_CRIT, "Declinatio Mortuus Obfirmo!\n");
		switch_console_save_history();
		abort();
		break;
	case SCSC_SHUTDOWN_NOW:
		switch_console_save_history();
		exit(0);
		break;
	case SCSC_REINCARNATE_NOW:
		switch_console_save_history();
		exit(SWITCH_STATUS_RESTART);
		break;
	case SCSC_SHUTDOWN_ELEGANT:
	case SCSC_SHUTDOWN_ASAP:
		{
			int x = 19;
			uint32_t count;
			switch_event_t *shutdown_requested_event = NULL;
			if (switch_event_create(&shutdown_requested_event, SWITCH_EVENT_SHUTDOWN_REQUESTED) == SWITCH_STATUS_SUCCESS) {
				switch_event_add_header(shutdown_requested_event, SWITCH_STACK_BOTTOM, "Event-Info", "%s", cmd == SCSC_SHUTDOWN_ASAP ? "ASAP" : "elegant");
				switch_event_fire(&shutdown_requested_event);
			}
			switch_set_flag((&runtime), SCF_SHUTDOWN_REQUESTED);
			if (cmd == SCSC_SHUTDOWN_ASAP) {
				switch_set_flag((&runtime), SCF_NO_NEW_SESSIONS);
			}

			while (runtime.running && switch_test_flag((&runtime), SCF_SHUTDOWN_REQUESTED) && (count = switch_core_session_count())) {
				switch_yield(500000);
				if (++x == 20) {
					switch_log_printf(SWITCH_CHANNEL_LOG, SWITCH_LOG_WARNING,
									  "Shutdown in progress, %u session(s) remain.\nShutting down %s\n",
									  count, cmd == SCSC_SHUTDOWN_ASAP ? "ASAP" : "once there are no active calls.");
					x = 0;
				}
			}

			if (switch_test_flag((&runtime), SCF_SHUTDOWN_REQUESTED)) {
				switch_set_flag((&runtime), SCF_NO_NEW_SESSIONS);
#ifdef _MSC_VER
				win_shutdown();
#endif

				if (oldintval) {
					switch_set_flag((&runtime), SCF_RESTART);
					switch_log_printf(SWITCH_CHANNEL_LOG, SWITCH_LOG_INFO, "Restarting\n");
				} else {
					switch_log_printf(SWITCH_CHANNEL_LOG, SWITCH_LOG_INFO, "Shutting down\n");
#ifdef HAVE_SYSTEMD
					sd_notifyf(0, "STOPPING=1\n");
#endif
#ifdef _MSC_VER
					fclose(stdin);
#endif
				}
				runtime.running = 0;
			} else {
				switch_log_printf(SWITCH_CHANNEL_LOG, SWITCH_LOG_INFO, "Shutdown Cancelled\n");
				switch_clear_flag((&runtime), SCF_NO_NEW_SESSIONS);
			}
		}
		break;
	case SCSC_PAUSE_CHECK:
		newintval = !!(switch_test_flag((&runtime), SCF_NO_NEW_SESSIONS) == SCF_NO_NEW_SESSIONS);
		break;
	case SCSC_PAUSE_INBOUND_CHECK:
		newintval = !!switch_test_flag((&runtime), SCF_NO_NEW_INBOUND_SESSIONS);
		break;
	case SCSC_PAUSE_OUTBOUND_CHECK:
		newintval = !!switch_test_flag((&runtime), SCF_NO_NEW_OUTBOUND_SESSIONS);
		break;
	case SCSC_READY_CHECK:
		newintval = switch_core_ready();
		break;
	case SCSC_SHUTDOWN_CHECK:
		newintval = !!switch_test_flag((&runtime), SCF_SHUTDOWN_REQUESTED);
		break;
	case SCSC_SHUTDOWN:

#ifdef _MSC_VER
		win_shutdown();
#endif

		if (oldintval) {
			switch_set_flag((&runtime), SCF_RESTART);
			switch_log_printf(SWITCH_CHANNEL_LOG, SWITCH_LOG_INFO, "Restarting\n");
		} else {
			switch_log_printf(SWITCH_CHANNEL_LOG, SWITCH_LOG_INFO, "Shutting down\n");
#ifdef _MSC_VER
			fclose(stdin);
#endif
		}
		runtime.running = 0;
		break;
	case SCSC_CHECK_RUNNING:
		newintval = runtime.running;
		break;
	case SCSC_LOGLEVEL:
		if (oldintval >= SWITCH_LOG_DISABLE) {
			runtime.hard_log_level = oldintval;
		}

		if (runtime.hard_log_level > SWITCH_LOG_DEBUG) {
			runtime.hard_log_level = SWITCH_LOG_DEBUG;
		}
		newintval = runtime.hard_log_level;
		break;
	case SCSC_DEBUG_LEVEL:
		if (oldintval > -1) {
			if (oldintval > 10)
				oldintval = 10;
			runtime.debug_level = oldintval;
		}
		newintval = runtime.debug_level;
		break;
	case SCSC_MIN_IDLE_CPU:
		{
			double *dval = (double *) val;
			if (dval) {
				*dval = switch_core_min_idle_cpu(*dval);
			}
			intval = NULL;
		}
		break;
	case SCSC_MAX_SESSIONS:
		newintval = switch_core_session_limit(oldintval);
		break;
	case SCSC_LAST_SPS:
		newintval = runtime.sps_last;
		break;
	case SCSC_SPS_PEAK:
		if (oldintval == -1) {
			runtime.sps_peak = 0;
		}
		newintval = runtime.sps_peak;
		break;
	case SCSC_SPS_PEAK_FIVEMIN:
		newintval = runtime.sps_peak_fivemin;
		break;
	case SCSC_SESSIONS_PEAK:
		newintval = runtime.sessions_peak;
		break;
	case SCSC_SESSIONS_PEAK_FIVEMIN:
		newintval = runtime.sessions_peak_fivemin;
		break;
	case SCSC_MAX_DTMF_DURATION:
		newintval = switch_core_max_dtmf_duration(oldintval);
		break;
	case SCSC_MIN_DTMF_DURATION:
		newintval = switch_core_min_dtmf_duration(oldintval);
		break;
	case SCSC_DEFAULT_DTMF_DURATION:
		newintval = switch_core_default_dtmf_duration(oldintval);
		break;
	case SCSC_SPS:
		switch_mutex_lock(runtime.throttle_mutex);
		if (oldintval > 0) {
			runtime.sps_total = oldintval;
		}
		newintval = runtime.sps_total;
		switch_mutex_unlock(runtime.throttle_mutex);
		break;

	case SCSC_RECLAIM:
		switch_core_memory_reclaim_all();
		newintval = 0;
		break;
<<<<<<< HEAD

	case SCSC_LOG_TRUNCATE:
		if (oldintval > -1) {
			runtime.log_truncate = oldintval;
		}
		newintval = runtime.log_truncate;
=======
	case SCSC_MDNS_RESOLVE:
		switch_core_media_set_resolveice(!!oldintval);
		break;
	case SCSC_SHUTDOWN_CAUSE:
		runtime.shutdown_cause = oldintval;
>>>>>>> 883d2cb6
		break;
	}

	if (intval) {
		*intval = newintval;
	}


	return 0;
}

SWITCH_DECLARE(switch_core_flag_t) switch_core_flags(void)
{
	return runtime.flags;
}

SWITCH_DECLARE(switch_bool_t) switch_core_running(void)
{
	return runtime.running ? SWITCH_TRUE : SWITCH_FALSE;
}

SWITCH_DECLARE(switch_bool_t) switch_core_ready(void)
{
	return (switch_test_flag((&runtime), SCF_SHUTTING_DOWN) || switch_test_flag((&runtime), SCF_NO_NEW_SESSIONS) == SCF_NO_NEW_SESSIONS) ? SWITCH_FALSE : SWITCH_TRUE;
}

SWITCH_DECLARE(switch_bool_t) switch_core_ready_inbound(void)
{
	return (switch_test_flag((&runtime), SCF_SHUTTING_DOWN) || switch_test_flag((&runtime), SCF_NO_NEW_INBOUND_SESSIONS)) ? SWITCH_FALSE : SWITCH_TRUE;
}

SWITCH_DECLARE(switch_bool_t) switch_core_ready_outbound(void)
{
	return (switch_test_flag((&runtime), SCF_SHUTTING_DOWN) || switch_test_flag((&runtime), SCF_NO_NEW_OUTBOUND_SESSIONS)) ? SWITCH_FALSE : SWITCH_TRUE;
}

void switch_core_sqldb_destroy()
{
	if (switch_test_flag((&runtime), SCF_USE_SQL)) {
		switch_core_sqldb_stop();
	}
}

SWITCH_DECLARE(switch_status_t) switch_core_destroy(void)
{
	switch_event_t *event;

	if (switch_event_create(&event, SWITCH_EVENT_SHUTDOWN) == SWITCH_STATUS_SUCCESS) {
		switch_event_add_header(event, SWITCH_STACK_BOTTOM, "Event-Info", "System Shutting Down");
		switch_event_fire(&event);
	}

	switch_set_flag((&runtime), SCF_NO_NEW_SESSIONS);
	switch_set_flag((&runtime), SCF_SHUTTING_DOWN);

	switch_log_printf(SWITCH_CHANNEL_LOG, SWITCH_LOG_CONSOLE, "End existing sessions\n");
	switch_core_session_hupall(runtime.shutdown_cause);
	switch_log_printf(SWITCH_CHANNEL_LOG, SWITCH_LOG_CONSOLE, "Clean up modules.\n");

	switch_loadable_module_shutdown();

	switch_curl_destroy();

	switch_ssl_destroy_ssl_locks();
	EVP_cleanup();

	switch_scheduler_task_thread_stop();

	switch_rtp_shutdown();
	switch_msrp_destroy();

	if (switch_test_flag((&runtime), SCF_USE_AUTO_NAT)) {
		switch_nat_shutdown();
	}
	switch_xml_destroy();
	switch_console_shutdown();
	switch_channel_global_uninit();

	switch_log_printf(SWITCH_CHANNEL_LOG, SWITCH_LOG_CONSOLE, "Closing Event Engine.\n");
	switch_event_shutdown();

	switch_log_printf(SWITCH_CHANNEL_LOG, SWITCH_LOG_CONSOLE, "Finalizing Shutdown.\n");
	switch_log_shutdown();

	switch_core_session_uninit();
	switch_core_unset_variables();
	switch_core_memory_stop();

	if (runtime.console && runtime.console != stdout && runtime.console != stderr) {
		fclose(runtime.console);
		runtime.console = NULL;
	}

	switch_safe_free(SWITCH_GLOBAL_dirs.base_dir);
	switch_safe_free(SWITCH_GLOBAL_dirs.mod_dir);
	switch_safe_free(SWITCH_GLOBAL_dirs.conf_dir);
	switch_safe_free(SWITCH_GLOBAL_dirs.log_dir);
	switch_safe_free(SWITCH_GLOBAL_dirs.db_dir);
	switch_safe_free(SWITCH_GLOBAL_dirs.script_dir);
	switch_safe_free(SWITCH_GLOBAL_dirs.htdocs_dir);
	switch_safe_free(SWITCH_GLOBAL_dirs.grammar_dir);
	switch_safe_free(SWITCH_GLOBAL_dirs.fonts_dir);
	switch_safe_free(SWITCH_GLOBAL_dirs.images_dir);
	switch_safe_free(SWITCH_GLOBAL_dirs.storage_dir);
	switch_safe_free(SWITCH_GLOBAL_dirs.cache_dir);
	switch_safe_free(SWITCH_GLOBAL_dirs.recordings_dir);
	switch_safe_free(SWITCH_GLOBAL_dirs.sounds_dir);
	switch_safe_free(SWITCH_GLOBAL_dirs.run_dir);
	switch_safe_free(SWITCH_GLOBAL_dirs.temp_dir);
	switch_safe_free(SWITCH_GLOBAL_dirs.data_dir);
	switch_safe_free(SWITCH_GLOBAL_dirs.localstate_dir);
	switch_safe_free(SWITCH_GLOBAL_dirs.certs_dir);
	switch_safe_free(SWITCH_GLOBAL_dirs.lib_dir);

	switch_safe_free(SWITCH_GLOBAL_filenames.conf_name);

	switch_event_destroy(&runtime.global_vars);
	switch_core_hash_destroy(&runtime.ptimes);
	switch_core_hash_destroy(&runtime.mime_types);
	switch_core_hash_destroy(&runtime.mime_type_exts);

	if (IP_LIST.hash) {
		switch_core_hash_destroy(&IP_LIST.hash);
	}

	if (IP_LIST.pool) {
		switch_core_destroy_memory_pool(&IP_LIST.pool);
	}

	switch_core_media_deinit();

	if (runtime.memory_pool) {
		apr_pool_destroy(runtime.memory_pool);
		apr_terminate();
	}

	sqlite3_shutdown();

	return switch_test_flag((&runtime), SCF_RESTART) ? SWITCH_STATUS_RESTART : SWITCH_STATUS_SUCCESS;
}

SWITCH_DECLARE(switch_status_t) switch_core_management_exec(char *relative_oid, switch_management_action_t action, char *data, switch_size_t datalen)
{
	const switch_management_interface_t *ptr;
	switch_status_t status = SWITCH_STATUS_FALSE;

	if ((ptr = switch_loadable_module_get_management_interface(relative_oid))) {
		status = ptr->management_function(relative_oid, action, data, datalen);
	}

	return status;
}

SWITCH_DECLARE(void) switch_core_memory_reclaim_all(void)
{
	switch_core_memory_reclaim_logger();
	switch_core_memory_reclaim_events();
	switch_core_memory_reclaim();
}


struct system_thread_handle {
	const char *cmd;
	switch_thread_cond_t *cond;
	switch_mutex_t *mutex;
	switch_memory_pool_t *pool;
	int ret;
	int *fds;
};

static void *SWITCH_THREAD_FUNC system_thread(switch_thread_t *thread, void *obj)
{
	struct system_thread_handle *sth = (struct system_thread_handle *) obj;

#if defined(HAVE_SETRLIMIT) && !defined(__FreeBSD__)
	struct rlimit rlim;
	struct rlimit rlim_save;

	memset(&rlim, 0, sizeof(rlim));
	getrlimit(RLIMIT_STACK, &rlim);

	memset(&rlim_save, 0, sizeof(rlim_save));
	getrlimit(RLIMIT_STACK, &rlim_save);

	rlim.rlim_cur = rlim.rlim_max;
	if (setrlimit(RLIMIT_STACK, &rlim) < 0) {
		switch_log_printf(SWITCH_CHANNEL_LOG, SWITCH_LOG_ERROR, "Setting stack size failed! (%s)\n", strerror(errno));
	}
#endif

	if (sth->fds) {
		dup2(sth->fds[1], STDOUT_FILENO);
	}

	sth->ret = system(sth->cmd);

#if defined(HAVE_SETRLIMIT) && !defined(__FreeBSD__)
	if (setrlimit(RLIMIT_STACK, &rlim_save) < 0) {
		switch_log_printf(SWITCH_CHANNEL_LOG, SWITCH_LOG_ERROR, "Setting stack size failed! (%s)\n", strerror(errno));
	}
#endif

	switch_mutex_lock(sth->mutex);
	switch_thread_cond_signal(sth->cond);
	switch_mutex_unlock(sth->mutex);

	switch_core_destroy_memory_pool(&sth->pool);

	return NULL;
}


static int switch_system_thread(const char *cmd, switch_bool_t wait)
{
	switch_thread_t *thread;
	switch_threadattr_t *thd_attr;
	int ret = 0;
	struct system_thread_handle *sth;
	switch_memory_pool_t *pool;

	if (switch_core_new_memory_pool(&pool) != SWITCH_STATUS_SUCCESS) {
		switch_log_printf(SWITCH_CHANNEL_LOG, SWITCH_LOG_CRIT, "Pool Failure\n");
		return 1;
	}

	if (!(sth = switch_core_alloc(pool, sizeof(struct system_thread_handle)))) {
		switch_core_destroy_memory_pool(&pool);
		return 1;
	}

	sth->pool = pool;
	sth->cmd = switch_core_strdup(pool, cmd);

	switch_thread_cond_create(&sth->cond, sth->pool);
	switch_mutex_init(&sth->mutex, SWITCH_MUTEX_NESTED, sth->pool);
	switch_mutex_lock(sth->mutex);

	switch_threadattr_create(&thd_attr, sth->pool);
	switch_threadattr_stacksize_set(thd_attr, SWITCH_SYSTEM_THREAD_STACKSIZE);
	switch_threadattr_detach_set(thd_attr, 1);
	switch_thread_create(&thread, thd_attr, system_thread, sth, sth->pool);

	if (wait) {
		switch_thread_cond_wait(sth->cond, sth->mutex);
		ret = sth->ret;
	}
	switch_mutex_unlock(sth->mutex);

	return ret;
}

SWITCH_DECLARE(int) switch_max_file_desc(void)
{
	int max = 0;

#ifndef WIN32
#if defined(HAVE_GETDTABLESIZE)
	max = getdtablesize();
#else
	max = sysconf(_SC_OPEN_MAX);
#endif
#endif

	return max;

}

SWITCH_DECLARE(void) switch_close_extra_files(int *keep, int keep_ttl)
{
	int open_max = switch_max_file_desc();
	int i, j;

	for (i = 3; i < open_max; i++) {
		if (keep) {
			for (j = 0; j < keep_ttl; j++) {
				if (i == keep[j]) {
					goto skip;
				}
			}
		}

		close(i);

	skip:

		continue;

	}
}


#ifdef WIN32
static int switch_system_fork(const char *cmd, switch_bool_t wait)
{
	return switch_system_thread(cmd, wait);
}

SWITCH_DECLARE(pid_t) switch_fork(void)
{
	return -1;
}


#else

SWITCH_DECLARE(pid_t) switch_fork(void)
{
	int i = fork();

	if (!i) {
		set_low_priority();
	}

	return i;
}



static int switch_system_fork(const char *cmd, switch_bool_t wait)
{
	int pid;
	char *dcmd = strdup(cmd);
#if defined(HAVE_SETRLIMIT) && !defined(__FreeBSD__)
	struct rlimit rlim;
	struct rlimit rlim_save;
#endif

	switch_core_set_signal_handlers();

	pid = switch_fork();

	if (pid) {
		if (wait) {
			waitpid(pid, NULL, 0);
		}
		free(dcmd);
	} else {
		switch_close_extra_files(NULL, 0);

#if defined(HAVE_SETRLIMIT) && !defined(__FreeBSD__)
		memset(&rlim, 0, sizeof(rlim));
		getrlimit(RLIMIT_STACK, &rlim);

		memset(&rlim_save, 0, sizeof(rlim_save));
		getrlimit(RLIMIT_STACK, &rlim_save);

		rlim.rlim_cur = rlim.rlim_max;
		if (setrlimit(RLIMIT_STACK, &rlim) < 0) {
			switch_log_printf(SWITCH_CHANNEL_LOG, SWITCH_LOG_ERROR, "Setting stack size failed! (%s)\n", strerror(errno));
		}
#endif

		if (system(dcmd) == -1) {
			switch_log_printf(SWITCH_CHANNEL_LOG, SWITCH_LOG_ERROR, "Failed to execute because of a command error : %s\n", dcmd);
		}
		free(dcmd);
		exit(0);
	}

	return 0;
}
#endif



SWITCH_DECLARE(int) switch_system(const char *cmd, switch_bool_t wait)
{
	int retval = 0;
#ifdef __linux__
	switch_bool_t spawn_instead_of_system = switch_true(switch_core_get_variable("spawn_instead_of_system"));
#else
	switch_bool_t spawn_instead_of_system = SWITCH_FALSE;
#endif
	
	if (spawn_instead_of_system) {
		retval = switch_stream_spawn(cmd, SWITCH_TRUE, wait, NULL);
	} else if (switch_test_flag((&runtime), SCF_THREADED_SYSTEM_EXEC)) {
		retval = switch_system_thread(cmd, wait);
	} else {
		retval = switch_system_fork(cmd, wait);
	}
	return retval;
}



SWITCH_DECLARE(int) switch_stream_system_fork(const char *cmd, switch_stream_handle_t *stream)
{
	return switch_stream_system(cmd, stream);
}

#ifdef __linux__
extern char **environ;
#endif

SWITCH_DECLARE(int) switch_stream_spawn(const char *cmd, switch_bool_t shell, switch_bool_t wait, switch_stream_handle_t *stream)
{
#ifndef __linux__
	switch_log_printf(SWITCH_CHANNEL_LOG, SWITCH_LOG_WARNING, "posix_spawn is unsupported on current platform\n");
	return 1;
#else
	int status = 0, rval;
	char buffer[1024];
	pid_t pid;
	char *pdata = NULL, *argv[64];
	posix_spawn_file_actions_t action;
	posix_spawnattr_t *attr;
	int cout_pipe[2];
	int cerr_pipe[2];
	struct pollfd pfds[2] = { {0} };

	if (zstr(cmd)) {
		switch_log_printf(SWITCH_CHANNEL_LOG, SWITCH_LOG_WARNING, "Failed to execute switch_spawn_stream because of empty command\n");
		return 1;
	}

	if (shell) {
		argv[0] = switch_core_get_variable("spawn_system_shell");
		argv[1] = "-c";
		argv[2] = (char *)cmd;
		argv[3] = NULL;
		if (zstr(argv[0])) {
			argv[0] = "/bin/sh";
		}
	} else {
		if (!(pdata = strdup(cmd))) {
			return 1;
		}
		if (!switch_separate_string(pdata, ' ', argv, (sizeof(argv) / sizeof(argv[0])))) {
			free(pdata);
			return 1;
		}
	}

	if (!(attr = malloc(sizeof(posix_spawnattr_t)))) {
		switch_log_printf(SWITCH_CHANNEL_LOG, SWITCH_LOG_ERROR, "Failed to execute switch_spawn_stream because of a memory error: %s\n", cmd);
		switch_safe_free(pdata);
		return 1;
	}

	if (stream) {
		if (pipe(cout_pipe)) {
			switch_log_printf(SWITCH_CHANNEL_LOG, SWITCH_LOG_ERROR, "Failed to execute switch_spawn_stream because of a pipe error: %s\n", cmd);
			free(attr);
			switch_safe_free(pdata);
			return 1;
		}

		if (pipe(cerr_pipe)) {
			switch_log_printf(SWITCH_CHANNEL_LOG, SWITCH_LOG_ERROR, "Failed to execute switch_spawn_stream because of a pipe error: %s\n", cmd);
			close(cout_pipe[0]);
			close(cout_pipe[1]);
			free(attr);
			switch_safe_free(pdata);
			return 1;
		}
	}

	memset(attr, 0, sizeof(posix_spawnattr_t));
	posix_spawnattr_init(attr);
	posix_spawnattr_setflags(attr, POSIX_SPAWN_USEVFORK);

	posix_spawn_file_actions_init(&action);

	if (stream) {
		posix_spawn_file_actions_addclose(&action, cout_pipe[0]);
		posix_spawn_file_actions_addclose(&action, cerr_pipe[0]);
		posix_spawn_file_actions_adddup2(&action, cout_pipe[1], 1);
		posix_spawn_file_actions_adddup2(&action, cerr_pipe[1], 2);

		posix_spawn_file_actions_addclose(&action, cout_pipe[1]);
		posix_spawn_file_actions_addclose(&action, cerr_pipe[1]);
	}

	if (posix_spawnp(&pid, argv[0], &action, attr, argv, environ) != 0) {
		status = 1;
		switch_log_printf(SWITCH_CHANNEL_LOG, SWITCH_LOG_WARNING, "Failed to execute posix_spawnp: %s\n", cmd);
		if (stream) {
			close(cout_pipe[0]), close(cerr_pipe[0]);
			close(cout_pipe[1]), close(cerr_pipe[1]);
		}
	} else {
		if (stream) {
			close(cout_pipe[1]), close(cerr_pipe[1]); /* close child-side of pipes */

			pfds[0] = (struct pollfd) {
				.fd = cout_pipe[0],
					.events = POLLIN,
					.revents = 0
			};

			pfds[1] = (struct pollfd) {
				.fd = cerr_pipe[0],
					.events = POLLIN,
					.revents = 0
			};

			while ((rval = poll(pfds, 2, /*timeout*/-1)) > 0) {
				if (pfds[0].revents & POLLIN) {
					int bytes_read = read(cout_pipe[0], buffer, sizeof(buffer));
					stream->raw_write_function(stream, (unsigned char *)buffer, bytes_read);
				} else if (pfds[1].revents & POLLIN) {
					int bytes_read = read(cerr_pipe[0], buffer, sizeof(buffer));
					switch_log_printf(SWITCH_CHANNEL_LOG, SWITCH_LOG_WARNING, "STDERR of cmd (%s): %.*s\n", cmd, bytes_read, buffer);
				} else {
					break; /* nothing left to read */
				}
			}

			close(cout_pipe[0]), close(cerr_pipe[0]);
		}

		if (wait) {
			if (waitpid(pid, &status, 0) != pid) {
				switch_log_printf(SWITCH_CHANNEL_LOG, SWITCH_LOG_WARNING, "waitpid failed: %s\n", cmd);
			} else if (status != 0) {
				switch_log_printf(SWITCH_CHANNEL_LOG, SWITCH_LOG_WARNING, "Exit status (%d): %s\n", status, cmd);
			}
		}
	}

	posix_spawnattr_destroy(attr);
	free(attr);
	posix_spawn_file_actions_destroy(&action);
	switch_safe_free(pdata);

	return status;
#endif
}

SWITCH_DECLARE(int) switch_spawn(const char *cmd, switch_bool_t wait)
{
	return switch_stream_spawn(cmd, SWITCH_FALSE, wait, NULL);
}

SWITCH_DECLARE(switch_status_t) switch_core_get_stacksizes(switch_size_t *cur, switch_size_t *max)
{
#ifdef HAVE_SETRLIMIT
	struct rlimit rlp;

	memset(&rlp, 0, sizeof(rlp));
	getrlimit(RLIMIT_STACK, &rlp);

	*cur = rlp.rlim_cur;
	*max = rlp.rlim_max;

	return SWITCH_STATUS_SUCCESS;

#else

	return SWITCH_STATUS_FALSE;

#endif



}


SWITCH_DECLARE(int) switch_stream_system(const char *cmd, switch_stream_handle_t *stream)
{
#ifdef __linux__
	switch_bool_t spawn_instead_of_system = switch_true(switch_core_get_variable("spawn_instead_of_system"));
#else
	switch_bool_t spawn_instead_of_system = SWITCH_FALSE;
#endif

	if (spawn_instead_of_system){
		return switch_stream_spawn(cmd, SWITCH_TRUE, SWITCH_TRUE, stream);
	} else {
		char buffer[128];
		size_t bytes;
		FILE* pipe = popen(cmd, "r");
		if (!pipe) return 1;

		while (!feof(pipe)) {
			while ((bytes = fread(buffer, 1, 128, pipe)) > 0) {
				if (stream != NULL) {
					stream->raw_write_function(stream, (unsigned char *)buffer, bytes);
				}
			}
		}

		if (ferror(pipe)) {
			pclose(pipe);
			return 1;
		}

		pclose(pipe);
		return 0;
	}
}

SWITCH_DECLARE(uint16_t) switch_core_get_rtp_port_range_start_port()
{
	uint16_t start_port = 0;

	/* By default pass rtp port range start value as zero in order to get actual
	 * RTP port range start value as configured */
	start_port = (uint16_t)switch_rtp_set_start_port((switch_port_t)start_port);

	return start_port;
}

SWITCH_DECLARE(uint16_t) switch_core_get_rtp_port_range_end_port()
{
	uint16_t end_port = 0;

	/* By default pass rtp port range end value as zero in order to get actual
	 * RTP port range end value as configured */
	end_port = (uint16_t)switch_rtp_set_end_port((switch_port_t)end_port);

	return end_port;
}

SWITCH_DECLARE(const char *) switch_core_get_event_channel_key_separator(void)
{
	return runtime.event_channel_key_separator;
}

/* For Emacs:
 * Local Variables:
 * mode:c
 * indent-tabs-mode:t
 * tab-width:4
 * c-basic-offset:4
 * End:
 * For VIM:
 * vim:set softtabstop=4 shiftwidth=4 tabstop=4 noet:
 */<|MERGE_RESOLUTION|>--- conflicted
+++ resolved
@@ -3069,20 +3069,17 @@
 		switch_core_memory_reclaim_all();
 		newintval = 0;
 		break;
-<<<<<<< HEAD
 
 	case SCSC_LOG_TRUNCATE:
 		if (oldintval > -1) {
 			runtime.log_truncate = oldintval;
 		}
 		newintval = runtime.log_truncate;
-=======
 	case SCSC_MDNS_RESOLVE:
 		switch_core_media_set_resolveice(!!oldintval);
 		break;
 	case SCSC_SHUTDOWN_CAUSE:
 		runtime.shutdown_cause = oldintval;
->>>>>>> 883d2cb6
 		break;
 	}
 
