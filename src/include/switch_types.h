/*
 * FreeSWITCH Modular Media Switching Software Library / Soft-Switch Application
 * Copyright (C) 2005-2021, Anthony Minessale II <anthm@freeswitch.org>
 *
 * Version: MPL 1.1
 *
 * The contents of this file are subject to the Mozilla Public License Version
 * 1.1 (the "License"); you may not use this file except in compliance with
 * the License. You may obtain a copy of the License at
 * http://www.mozilla.org/MPL/
 *
 * Software distributed under the License is distributed on an "AS IS" basis,
 * WITHOUT WARRANTY OF ANY KIND, either express or implied. See the License
 * for the specific language governing rights and limitations under the
 * License.
 *
 * The Original Code is FreeSWITCH Modular Media Switching Software Library / Soft-Switch Application
 *
 * The Initial Developer of the Original Code is
 * Anthony Minessale II <anthm@freeswitch.org>
 * Portions created by the Initial Developer are Copyright (C)
 * the Initial Developer. All Rights Reserved.
 *
 * Contributor(s):
 *
 * Anthony Minessale II <anthm@freeswitch.org>
 * Bret McDanel <trixter AT 0xdecafbad dot com>
 * Joseph Sullivan <jossulli@amazon.com>
 * Raymond Chandler <intralanman@freeswitch.org>
 * Emmanuel Schmidbauer <e.schmidbauer@gmail.com>
 * Andrey Volk <andywolk@gmail.com>
 *
 * switch_types.h -- Data Types
 *
 */
/*! \file switch_types.h
    \brief Data Types
*/
#ifndef SWITCH_TYPES_H
#define SWITCH_TYPES_H

#include <switch.h>
#include <switch_json.h>
#include <switch_vpx.h>

SWITCH_BEGIN_EXTERN_C
#define SWITCH_ENT_ORIGINATE_DELIM ":_:"
#define SWITCH_BLANK_STRING ""
#define SWITCH_TON_UNDEF 255
#define SWITCH_NUMPLAN_UNDEF 255
#ifdef WIN32
#define SWITCH_SEQ_FWHITE FOREGROUND_RED | FOREGROUND_GREEN | FOREGROUND_BLUE | FOREGROUND_INTENSITY
#define SWITCH_SEQ_FRED FOREGROUND_RED | FOREGROUND_INTENSITY
#define SWITCH_SEQ_FMAGEN FOREGROUND_BLUE | FOREGROUND_RED
#define SWITCH_SEQ_FCYAN FOREGROUND_GREEN | FOREGROUND_BLUE
#define SWITCH_SEQ_FGREEN FOREGROUND_GREEN
#define SWITCH_SEQ_FYELLOW FOREGROUND_RED | FOREGROUND_GREEN | FOREGROUND_INTENSITY
#define SWITCH_SEQ_DEFAULT_COLOR SWITCH_SEQ_FWHITE
#else
#define SWITCH_SEQ_ESC "\033["
/* Ansi Control character suffixes */
#define SWITCH_SEQ_HOME_CHAR 'H'
#define SWITCH_SEQ_HOME_CHAR_STR "H"
#define SWITCH_SEQ_CLEARLINE_CHAR '1'
#define SWITCH_SEQ_CLEARLINE_CHAR_STR "1"
#define SWITCH_SEQ_CLEARLINEEND_CHAR "K"
#define SWITCH_SEQ_CLEARSCR_CHAR0 '2'
#define SWITCH_SEQ_CLEARSCR_CHAR1 'J'
#define SWITCH_SEQ_CLEARSCR_CHAR "2J"
#define SWITCH_SEQ_DEFAULT_COLOR SWITCH_SEQ_ESC SWITCH_SEQ_END_COLOR	/* Reset to Default fg/bg color */
#define SWITCH_SEQ_AND_COLOR ";"	/* To add multiple color definitions */
#define SWITCH_SEQ_END_COLOR "m"	/* To end color definitions */
/* Foreground colors values */
#define SWITCH_SEQ_F_BLACK "30"
#define SWITCH_SEQ_F_RED "31"
#define SWITCH_SEQ_F_GREEN "32"
#define SWITCH_SEQ_F_YELLOW "33"
#define SWITCH_SEQ_F_BLUE "34"
#define SWITCH_SEQ_F_MAGEN "35"
#define SWITCH_SEQ_F_CYAN "36"
#define SWITCH_SEQ_F_WHITE "37"
/* Background colors values */
#define SWITCH_SEQ_B_BLACK "40"
#define SWITCH_SEQ_B_RED "41"
#define SWITCH_SEQ_B_GREEN "42"
#define SWITCH_SEQ_B_YELLOW "43"
#define SWITCH_SEQ_B_BLUE "44"
#define SWITCH_SEQ_B_MAGEN "45"
#define SWITCH_SEQ_B_CYAN "46"
#define SWITCH_SEQ_B_WHITE "47"
/* Preset escape sequences - Change foreground colors only */
#define SWITCH_SEQ_FBLACK SWITCH_SEQ_ESC SWITCH_SEQ_F_BLACK SWITCH_SEQ_END_COLOR
#define SWITCH_SEQ_FRED SWITCH_SEQ_ESC SWITCH_SEQ_F_RED SWITCH_SEQ_END_COLOR
#define SWITCH_SEQ_FGREEN SWITCH_SEQ_ESC SWITCH_SEQ_F_GREEN SWITCH_SEQ_END_COLOR
#define SWITCH_SEQ_FYELLOW SWITCH_SEQ_ESC SWITCH_SEQ_F_YELLOW SWITCH_SEQ_END_COLOR
#define SWITCH_SEQ_FBLUE SWITCH_SEQ_ESC SWITCH_SEQ_F_BLUE SWITCH_SEQ_END_COLOR
#define SWITCH_SEQ_FMAGEN SWITCH_SEQ_ESC SWITCH_SEQ_F_MAGEN SWITCH_SEQ_END_COLOR
#define SWITCH_SEQ_FCYAN SWITCH_SEQ_ESC SWITCH_SEQ_F_CYAN SWITCH_SEQ_END_COLOR
#define SWITCH_SEQ_FWHITE SWITCH_SEQ_ESC SWITCH_SEQ_F_WHITE SWITCH_SEQ_END_COLOR
#define SWITCH_SEQ_BBLACK SWITCH_SEQ_ESC SWITCH_SEQ_B_BLACK SWITCH_SEQ_END_COLOR
#define SWITCH_SEQ_BRED SWITCH_SEQ_ESC SWITCH_SEQ_B_RED SWITCH_SEQ_END_COLOR
#define SWITCH_SEQ_BGREEN SWITCH_SEQ_ESC SWITCH_SEQ_B_GREEN SWITCH_SEQ_END_COLOR
#define SWITCH_SEQ_BYELLOW SWITCH_SEQ_ESC SWITCH_SEQ_B_YELLOW SWITCH_SEQ_END_COLOR
#define SWITCH_SEQ_BBLUE SWITCH_SEQ_ESC SWITCH_SEQ_B_BLUE SWITCH_SEQ_END_COLOR
#define SWITCH_SEQ_BMAGEN SWITCH_SEQ_ESC SWITCH_SEQ_B_MAGEN SWITCH_SEQ_END_COLOR
#define SWITCH_SEQ_BCYAN SWITCH_SEQ_ESC SWITCH_SEQ_B_CYAN SWITCH_SEQ_END_COLOR
#define SWITCH_SEQ_BWHITE SWITCH_SEQ_ESC SWITCH_SEQ_B_WHITE SWITCH_SEQ_END_COLOR
/* Preset escape sequences */
#define SWITCH_SEQ_HOME SWITCH_SEQ_ESC SWITCH_SEQ_HOME_CHAR_STR
#define SWITCH_SEQ_CLEARLINE SWITCH_SEQ_ESC SWITCH_SEQ_CLEARLINE_CHAR_STR
#define SWITCH_SEQ_CLEARLINEEND SWITCH_SEQ_ESC SWITCH_SEQ_CLEARLINEEND_CHAR
#define SWITCH_SEQ_CLEARSCR SWITCH_SEQ_ESC SWITCH_SEQ_CLEARSCR_CHAR SWITCH_SEQ_HOME
#endif
#define SWITCH_DEFAULT_CLID_NAME ""
#define SWITCH_DEFAULT_CLID_NUMBER "0000000000"
#define SWITCH_DEFAULT_DTMF_DURATION 2000
#define SWITCH_DEFAULT_TIMEOUT 60
#define SWITCH_MIN_DTMF_DURATION 400
#define SWITCH_MAX_DTMF_DURATION 192000
#define SWITCH_DEFAULT_DIR_PERMS SWITCH_FPROT_UREAD | SWITCH_FPROT_UWRITE | SWITCH_FPROT_UEXECUTE | SWITCH_FPROT_GREAD | SWITCH_FPROT_GEXECUTE
#ifdef WIN32
#define SWITCH_PATH_SEPARATOR "/"
#else
#define SWITCH_PATH_SEPARATOR "/"
#endif
#define SWITCH_URL_SEPARATOR "://"
#define SWITCH_IGNORE_DISPLAY_UPDATES_VARIABLE "ignore_display_updates"
#define SWITCH_AUDIO_SPOOL_PATH_VARIABLE "audio_spool_path"
#define SWITCH_BRIDGE_HANGUP_CAUSE_VARIABLE "bridge_hangup_cause"
#define SWITCH_READ_TERMINATOR_USED_VARIABLE "read_terminator_used"
#define SWITCH_SEND_SILENCE_WHEN_IDLE_VARIABLE "send_silence_when_idle"
#define SWITCH_CURRENT_APPLICATION_VARIABLE "current_application"
#define SWITCH_CURRENT_APPLICATION_DATA_VARIABLE "current_application_data"
#define SWITCH_CURRENT_APPLICATION_RESPONSE_VARIABLE "current_application_response"
#define SWITCH_PASSTHRU_PTIME_MISMATCH_VARIABLE "passthru_ptime_mismatch"
#define SWITCH_ENABLE_HEARTBEAT_EVENTS_VARIABLE "enable_heartbeat_events"
#define SWITCH_BYPASS_MEDIA_AFTER_BRIDGE_VARIABLE "bypass_media_after_bridge"
#define SWITCH_READ_RESULT_VARIABLE "read_result"
#define SWITCH_ATT_XFER_RESULT_VARIABLE "att_xfer_result"
#define SWITCH_COPY_XML_CDR_VARIABLE "copy_xml_cdr"
#define SWITCH_COPY_JSON_CDR_VARIABLE "copy_json_cdr"
#define SWITCH_CURRENT_APPLICATION_VARIABLE "current_application"
#define SWITCH_PROTO_SPECIFIC_HANGUP_CAUSE_VARIABLE "proto_specific_hangup_cause"
#define SWITCH_TRANSFER_HISTORY_VARIABLE "transfer_history"
#define SWITCH_TRANSFER_SOURCE_VARIABLE "transfer_source"
#define SWITCH_SENSITIVE_DTMF_VARIABLE "sensitive_dtmf"
#define SWITCH_RECORD_POST_PROCESS_EXEC_APP_VARIABLE "record_post_process_exec_app"
#define SWITCH_RECORD_POST_PROCESS_EXEC_API_VARIABLE "record_post_process_exec_api"

#define SWITCH_CHANNEL_EXECUTE_ON_ANSWER_VARIABLE "execute_on_answer"
#define SWITCH_CHANNEL_EXECUTE_ON_PRE_ANSWER_VARIABLE "execute_on_pre_answer"
#define SWITCH_CHANNEL_EXECUTE_ON_MEDIA_VARIABLE "execute_on_media"
#define SWITCH_CHANNEL_EXECUTE_ON_RING_VARIABLE "execute_on_ring"
#define SWITCH_CHANNEL_EXECUTE_ON_TONE_DETECT_VARIABLE "execute_on_tone_detect"
#define SWITCH_CHANNEL_EXECUTE_ON_ORIGINATE_VARIABLE "execute_on_originate"
#define SWITCH_CHANNEL_EXECUTE_ON_POST_ORIGINATE_VARIABLE "execute_on_post_originate"
#define SWITCH_CHANNEL_EXECUTE_ON_PRE_ORIGINATE_VARIABLE "execute_on_pre_originate"

#define SWITCH_CHANNEL_EXECUTE_ON_PRE_BRIDGE_VARIABLE "execute_on_pre_bridge"
#define SWITCH_CHANNEL_EXECUTE_ON_POST_BRIDGE_VARIABLE "execute_on_post_bridge"

#define SWITCH_CHANNEL_API_ON_ANSWER_VARIABLE "api_on_answer"
#define SWITCH_CHANNEL_API_ON_PRE_ANSWER_VARIABLE "api_on_pre_answer"
#define SWITCH_CHANNEL_API_ON_MEDIA_VARIABLE "api_on_media"
#define SWITCH_CHANNEL_API_ON_RING_VARIABLE "api_on_ring"
#define SWITCH_CHANNEL_API_ON_TONE_DETECT_VARIABLE "api_on_tone_detect"
#define SWITCH_CHANNEL_API_ON_ORIGINATE_VARIABLE "api_on_originate"
#define SWITCH_CHANNEL_API_ON_POST_ORIGINATE_VARIABLE "api_on_post_originate"
#define SWITCH_CHANNEL_API_ON_PRE_ORIGINATE_VARIABLE "api_on_pre_originate"

#define SWITCH_CALL_TIMEOUT_VARIABLE "call_timeout"
#define SWITCH_HOLDING_UUID_VARIABLE "holding_uuid"
#define SWITCH_SOFT_HOLDING_UUID_VARIABLE "soft_holding_uuid"
#define SWITCH_API_BRIDGE_END_VARIABLE "api_after_bridge"
#define SWITCH_API_BRIDGE_START_VARIABLE "api_before_bridge"
#define SWITCH_API_HANGUP_HOOK_VARIABLE "api_hangup_hook"
#define SWITCH_API_REPORTING_HOOK_VARIABLE "api_reporting_hook"
#define SWITCH_SESSION_IN_HANGUP_HOOK_VARIABLE "session_in_hangup_hook"
#define SWITCH_PROCESS_CDR_VARIABLE "process_cdr"
#define SWITCH_SKIP_CDR_CAUSES_VARIABLE "skip_cdr_causes"
#define SWITCH_FORCE_PROCESS_CDR_VARIABLE "force_process_cdr"
#define SWITCH_BRIDGE_CHANNEL_VARIABLE "bridge_channel"
#define SWITCH_CHANNEL_NAME_VARIABLE "channel_name"
#define SWITCH_BRIDGE_UUID_VARIABLE "bridge_uuid"
#define SWITCH_CONTINUE_ON_FAILURE_VARIABLE "continue_on_fail"
#define SWITCH_PLAYBACK_TERMINATORS_VARIABLE "playback_terminators"
#define SWITCH_PLAYBACK_TERMINATOR_USED "playback_terminator_used"
#define SWITCH_CACHE_SPEECH_HANDLES_VARIABLE "cache_speech_handles"
#define SWITCH_CACHE_SPEECH_HANDLES_OBJ_NAME "__cache_speech_handles_obj__"
#define SWITCH_BYPASS_MEDIA_VARIABLE "bypass_media"
#define SWITCH_PROXY_MEDIA_VARIABLE "proxy_media"
#define SWITCH_ENDPOINT_DISPOSITION_VARIABLE "endpoint_disposition"
#define SWITCH_HOLD_MUSIC_VARIABLE "hold_music"
#define SWITCH_TEMP_HOLD_MUSIC_VARIABLE "temp_hold_music"
#define SWITCH_EXPORT_VARS_VARIABLE "export_vars"
#define SWITCH_BRIDGE_EXPORT_VARS_VARIABLE "bridge_export_vars"
#define SWITCH_R_SDP_VARIABLE "switch_r_sdp"
#define SWITCH_L_SDP_VARIABLE "switch_l_sdp"
#define SWITCH_B_SDP_VARIABLE "switch_m_sdp"
#define SWITCH_BRIDGE_VARIABLE "bridge_to"
#define SWITCH_LAST_BRIDGE_VARIABLE "last_bridge_to"
#define SWITCH_SIGNAL_BRIDGE_VARIABLE "signal_bridge_to"
#define SWITCH_SIGNAL_BOND_VARIABLE "signal_bond"
#define SWITCH_ORIGINATE_SIGNAL_BOND_VARIABLE "originate_signal_bond"
#define SWITCH_ORIGINATOR_VARIABLE "originator"
#define SWITCH_ORIGINATOR_CODEC_VARIABLE "originator_codec"
#define SWITCH_ORIGINATOR_VIDEO_CODEC_VARIABLE "originator_video_codec"
#define SWITCH_LOCAL_MEDIA_IP_VARIABLE "local_media_ip"
#define SWITCH_LOCAL_MEDIA_PORT_VARIABLE "local_media_port"
#define SWITCH_ADVERTISED_MEDIA_IP_VARIABLE "advertised_media_ip"
#define SWITCH_REMOTE_MEDIA_IP_VARIABLE "remote_media_ip"
#define SWITCH_REMOTE_MEDIA_PORT_VARIABLE "remote_media_port"
#define SWITCH_REMOTE_VIDEO_IP_VARIABLE "remote_video_ip"
#define SWITCH_REMOTE_VIDEO_PORT_VARIABLE "remote_video_port"
#define SWITCH_LOCAL_VIDEO_IP_VARIABLE "local_video_ip"
#define SWITCH_LOCAL_VIDEO_PORT_VARIABLE "local_video_port"
#define SWITCH_LOCAL_TEXT_IP_VARIABLE "local_text_ip"
#define SWITCH_LOCAL_TEXT_PORT_VARIABLE "local_text_port"
#define SWITCH_HANGUP_AFTER_BRIDGE_VARIABLE "hangup_after_bridge"
#define SWITCH_PARK_AFTER_BRIDGE_VARIABLE "park_after_bridge"
#define SWITCH_PARK_AFTER_EARLY_BRIDGE_VARIABLE "park_after_early_bridge"
#define SWITCH_TRANSFER_AFTER_BRIDGE_VARIABLE "transfer_after_bridge"
#define SWITCH_TRANSFER_AFTER_EARLY_BRIDGE_VARIABLE "transfer_after_early_bridge"
#define SWITCH_EXEC_AFTER_BRIDGE_APP_VARIABLE "exec_after_bridge_app"
#define SWITCH_EXEC_AFTER_BRIDGE_ARG_VARIABLE "exec_after_bridge_arg"
#define SWITCH_MAX_FORWARDS_VARIABLE "max_forwards"
#define SWITCH_RFC7989_SESSION_ID_VARIABLE "session_uuid"
#define SWITCH_RFC7989_REMOTE_SESSION_ID_VARIABLE "remote_session_uuid"
#define SWITCH_RFC7989_APP_SESSION_ID_VARIABLE "app_session_uuid"
#define SWITCH_RFC7989_GENERIC_PARAM_VARIABLE "generic_param_session_uuid"
#define SWITCH_MAX_SESSION_TRANSFERS_VARIABLE "max_session_transfers"
#define SWITCH_DISABLE_APP_LOG_VARIABLE "disable_app_log"
#define SWITCH_SPEECH_KEY "speech"
#define SWITCH_UUID_BRIDGE "uuid_bridge"
#define SWITCH_BITS_PER_BYTE 8
#define SWITCH_DEFAULT_FILE_BUFFER_LEN 65536
#define SWITCH_DTMF_LOG_LEN 1000
#define SWITCH_MAX_TRANS 2000
#define SWITCH_CORE_SESSION_MAX_PRIVATES 2
#define SWITCH_DEFAULT_VIDEO_SIZE 1200
#define SWITCH_RTCP_AUDIO_INTERVAL_MSEC "1000"
#define SWITCH_RTCP_VIDEO_INTERVAL_MSEC "1000"

#define TEXT_UNICODE_LINEFEED {0xe2, 0x80, 0xa8}
#define MAX_FMTP_LEN 256

/* Jitter */
#define JITTER_VARIANCE_THRESHOLD 400.0
/* IPDV */
#define IPDV_THRESHOLD 1.0
/* Burst and Lost Rate */
#define LOST_BURST_ANALYZE 500
/* Burst */
#define LOST_BURST_CAPTURE 1024

typedef uint8_t switch_byte_t;

typedef enum {
	SWITCH_PVT_PRIMARY = 0,
	SWITCH_PVT_SECONDARY
} switch_pvt_class_t;


/*!
  \enum switch_dtmf_source_t
  \brief DTMF sources
<pre>
    SWITCH_DTMF_UNKNOWN             - Unknown source
    SWITCH_DTMF_INBAND_AUDIO        - From audio
    SWITCH_DTMF_RTP                 - From RTP as a telephone event
    SWITCH_DTMF_ENDPOINT            - From endpoint signaling
    SWITCH_DTMF_APP                 - From application
</pre>
 */
typedef enum {
	SWITCH_DTMF_UNKNOWN,
	SWITCH_DTMF_INBAND_AUDIO,
	SWITCH_DTMF_RTP,
	SWITCH_DTMF_ENDPOINT,
	SWITCH_DTMF_APP
} switch_dtmf_source_t;

typedef enum {
	DIGIT_TARGET_SELF,
	DIGIT_TARGET_PEER,
	DIGIT_TARGET_BOTH
} switch_digit_action_target_t;



typedef enum {
	DTMF_FLAG_SKIP_PROCESS = (1 << 0),
	DTMF_FLAG_SENSITIVE = (1 << 1)
} dtmf_flag_t;

typedef struct {
	char digit;
	uint32_t duration;
	int32_t flags;
	switch_dtmf_source_t source;
} switch_dtmf_t;

typedef enum {
	SWITCH_CALL_DIRECTION_INBOUND,
	SWITCH_CALL_DIRECTION_OUTBOUND
} switch_call_direction_t;

typedef enum {
	SBF_DIAL_ALEG = (1 << 0),
	SBF_EXEC_ALEG = (1 << 1),
	SBF_DIAL_BLEG = (1 << 2),
	SBF_EXEC_BLEG = (1 << 3),
	SBF_EXEC_OPPOSITE = (1 << 4),
	SBF_EXEC_SAME = (1 << 5),
	SBF_ONCE = (1 << 6),
	SBF_EXEC_INLINE = (1 << 7)
} switch_bind_flag_enum_t;
typedef uint32_t switch_bind_flag_t;

typedef enum {
	SWITCH_DTMF_RECV = 0,
	SWITCH_DTMF_SEND = 1
} switch_dtmf_direction_t;

typedef enum {
	SOF_NONE = 0,
	SOF_NOBLOCK = (1 << 0),
	SOF_FORKED_DIAL = (1 << 1),
	SOF_NO_EFFECTIVE_ANI = (1 << 2),
	SOF_NO_EFFECTIVE_ANIII = (1 << 3),
	SOF_NO_EFFECTIVE_CID_NUM = (1 << 4),
	SOF_NO_EFFECTIVE_CID_NAME = (1 << 5),
	SOF_NO_LIMITS = (1 << 6)
} switch_originate_flag_enum_t;
typedef uint32_t switch_originate_flag_t;

typedef enum {
	SPF_NONE = 0,
	SPF_ODD = (1 << 0),
	SPF_EVEN = (1 << 1),
	SPF_ROBUST_TCP = (1 << 2),
	SPF_ROBUST_UDP = (1 << 3)
} switch_port_flag_enum_t;
typedef uint32_t switch_port_flag_t;

typedef enum {
	ED_NONE = 0,
	ED_MUX_READ = (1 << 0),
	ED_MUX_WRITE = (1 << 1),
	ED_DTMF = (1 << 2),
	ED_COPY_DISPLAY = (1 << 3),
	ED_BRIDGE_READ = (1 << 4),
	ED_BRIDGE_WRITE = (1 << 5),
	ED_TAP_READ = (1 << 6),
	ED_TAP_WRITE = (1 << 7),
	ED_STEREO = (1 << 8)
} switch_eavesdrop_flag_enum_t;
typedef uint32_t switch_eavesdrop_flag_t;

typedef enum {
	SCF_NONE = 0,
	SCF_USE_SQL = (1 << 0),
	SCF_NO_NEW_OUTBOUND_SESSIONS = (1 << 1),
	SCF_NO_NEW_INBOUND_SESSIONS = (1 << 2),
	SCF_NO_NEW_SESSIONS = (SCF_NO_NEW_OUTBOUND_SESSIONS | SCF_NO_NEW_INBOUND_SESSIONS),
	SCF_SHUTTING_DOWN = (1 << 3),
	SCF_VG = (1 << 4),
	SCF_RESTART = (1 << 5),
	SCF_SHUTDOWN_REQUESTED = (1 << 6),
	SCF_USE_AUTO_NAT = (1 << 7),
	SCF_EARLY_HANGUP = (1 << 8),
	SCF_CALIBRATE_CLOCK = (1 << 9),
	SCF_USE_HEAVY_TIMING = (1 << 10),
	SCF_USE_CLOCK_RT = (1 << 11),
	SCF_VERBOSE_EVENTS = (1 << 12),
	SCF_USE_WIN32_MONOTONIC = (1 << 13),
	SCF_AUTO_SCHEMAS = (1 << 14),
	SCF_MINIMAL = (1 << 15),
	SCF_USE_NAT_MAPPING = (1 << 16),
	SCF_CLEAR_SQL = (1 << 17),
	SCF_THREADED_SYSTEM_EXEC = (1 << 18),
	SCF_SYNC_CLOCK_REQUESTED = (1 << 19),
	SCF_CORE_NON_SQLITE_DB_REQ = (1 << 20),
	SCF_DEBUG_SQL = (1 << 21),
	SCF_API_EXPANSION = (1 << 22),
	SCF_SESSION_THREAD_POOL = (1 << 23),
	SCF_DIALPLAN_TIMESTAMPS = (1 << 24),
	SCF_CPF_SOFT_PREFIX = (1 << 25),
	SCF_CPF_SOFT_LOOKUP = (1 << 26),
	SCF_EVENT_CHANNEL_ENABLE_HIERARCHY_DELIVERY = (1 << 27),
	SCF_EVENT_CHANNEL_HIERARCHY_DELIVERY_ONCE = (1 << 28),
	SCF_EVENT_CHANNEL_LOG_UNDELIVERABLE_JSON = (1 << 29),
	SCF_LOG_DISABLE = (1 << 30)
} switch_core_flag_enum_t;
typedef uint32_t switch_core_flag_t;

typedef enum {
	SWITCH_ENDPOINT_INTERFACE,
	SWITCH_TIMER_INTERFACE,
	SWITCH_DIALPLAN_INTERFACE,
	SWITCH_CODEC_INTERFACE,
	SWITCH_APPLICATION_INTERFACE,
	SWITCH_API_INTERFACE,
	SWITCH_FILE_INTERFACE,
	SWITCH_SPEECH_INTERFACE,
	SWITCH_DIRECTORY_INTERFACE,
	SWITCH_CHAT_INTERFACE,
	SWITCH_SAY_INTERFACE,
	SWITCH_ASR_INTERFACE,
	SWITCH_MANAGEMENT_INTERFACE,
	SWITCH_LIMIT_INTERFACE,
	SWITCH_CHAT_APPLICATION_INTERFACE,
	SWITCH_JSON_API_INTERFACE,
	SWITCH_DATABASE_INTERFACE,
} switch_module_interface_name_t;

/*!
  \enum switch_database_flag_t
  \brief Database flags
<pre>
SWITCH_DATABASE_FLAG_ROW_SIZE_LIMIT = (1 <<  0) - Indicates that database has got row-size limit for the combined sizes of all columns.
</pre>
 */
typedef enum {
	SWITCH_DATABASE_FLAG_ROW_SIZE_LIMIT = (1 << 0)
} switch_database_flag_enum_t;
typedef uint32_t switch_database_flag_t;

typedef enum {
	SUF_NONE = 0,
	SUF_THREAD_RUNNING = (1 << 0),
	SUF_READY = (1 << 1),
	SUF_NATIVE = (1 << 2)
} switch_unicast_flag_enum_t;
typedef uint32_t switch_unicast_flag_t;

typedef enum {
	SWITCH_FALSE = 0,
	SWITCH_TRUE = 1
} switch_bool_t;

/* WARNING, Do not forget to update *SAY_METHOD_NAMES[] in src/switch_ivr_play_say.c */
typedef enum {
	SSM_NA,
	SSM_PRONOUNCED,
	SSM_ITERATED,
	SSM_COUNTED,
	SSM_PRONOUNCED_YEAR
} switch_say_method_t;

/* WARNING, Do not forget to update *SAY_TYPE_NAMES[] in src/switch_ivr_say.c */
typedef enum {
	SST_NUMBER,
	SST_ITEMS,
	SST_PERSONS,
	SST_MESSAGES,
	SST_CURRENCY,
	SST_TIME_MEASUREMENT,
	SST_CURRENT_DATE,
	SST_CURRENT_TIME,
	SST_CURRENT_DATE_TIME,
	SST_TELEPHONE_NUMBER,
	SST_TELEPHONE_EXTENSION,
	SST_URL,
	SST_IP_ADDRESS,
	SST_EMAIL_ADDRESS,
	SST_POSTAL_ADDRESS,
	SST_ACCOUNT_NUMBER,
	SST_NAME_SPELLED,
	SST_NAME_PHONETIC,
	SST_SHORT_DATE_TIME
} switch_say_type_t;

typedef enum {
	SSG_MASCULINE,
	SSG_FEMININE,
	SSG_NEUTER,
	SSG_UTRUM
} switch_say_gender_t;

typedef enum {
	SMA_NONE,
	SMA_GET,
	SMA_SET
} switch_management_action_t;

typedef enum {
	SSHF_NONE = 0,
	SSHF_OWN_THREAD = (1 << 0),
	SSHF_FREE_ARG = (1 << 1),
	SSHF_NO_DEL = (1 << 2)
} switch_scheduler_flag_enum_t;
typedef uint32_t switch_scheduler_flag_t;

typedef enum {
	SMF_NONE = 0,
	SMF_REBRIDGE = (1 << 0),
	SMF_ECHO_ALEG = (1 << 1),
	SMF_ECHO_BLEG = (1 << 2),
	SMF_FORCE = (1 << 3),
	SMF_LOOP = (1 << 4),
	SMF_HOLD_BLEG = (1 << 5),
	SMF_IMMEDIATE = (1 << 6),
	SMF_EXEC_INLINE = (1 << 7),
	SMF_PRIORITY = (1 << 8),
	SMF_REPLYONLY_A = (1 << 9),
	SMF_REPLYONLY_B = (1 << 10)
} switch_media_flag_enum_t;
typedef uint32_t switch_media_flag_t;

typedef enum {
	SWITCH_BITPACK_MODE_RFC3551,
	SWITCH_BITPACK_MODE_AAL2
} switch_bitpack_mode_t;

typedef enum {
	SWITCH_ABC_TYPE_INIT,
	SWITCH_ABC_TYPE_READ,
	SWITCH_ABC_TYPE_WRITE,
	SWITCH_ABC_TYPE_WRITE_REPLACE,
	SWITCH_ABC_TYPE_READ_REPLACE,
	SWITCH_ABC_TYPE_READ_PING,
	SWITCH_ABC_TYPE_TAP_NATIVE_READ,
	SWITCH_ABC_TYPE_TAP_NATIVE_WRITE,
	SWITCH_ABC_TYPE_CLOSE,
	SWITCH_ABC_TYPE_READ_VIDEO_PING,
	SWITCH_ABC_TYPE_WRITE_VIDEO_PING,
	SWITCH_ABC_TYPE_STREAM_VIDEO_PING,
	SWITCH_ABC_TYPE_VIDEO_PATCH,
	SWITCH_ABC_TYPE_READ_TEXT
} switch_abc_type_t;

typedef struct {
	switch_byte_t *buf;
	uint32_t buflen;
	switch_byte_t *cur;
	uint32_t bytes;
	uint32_t bits_tot;
	switch_byte_t bits_cur;
	switch_byte_t bits_rem;
	switch_byte_t frame_bits;
	switch_byte_t shiftby;
	switch_byte_t this_byte;
	switch_byte_t under;
	switch_byte_t over;
	switch_bitpack_mode_t mode;
} switch_bitpack_t;


struct switch_directories {
	char *base_dir;
	char *mod_dir;
	char *conf_dir;
	char *log_dir;
	char *run_dir;
	char *db_dir;
	char *script_dir;
	char *temp_dir;
	char *htdocs_dir;
	char *grammar_dir;
	char *storage_dir;
	char *cache_dir;
	char *recordings_dir;
	char *sounds_dir;
	char *lib_dir;
	char *certs_dir;
	char *fonts_dir;
	char *images_dir;
	char *data_dir;
	char *localstate_dir;
};

typedef struct switch_directories switch_directories;
SWITCH_DECLARE_DATA extern switch_directories SWITCH_GLOBAL_dirs;

struct switch_filenames {
    char *conf_name;
};

typedef struct switch_filenames switch_filenames;
SWITCH_DECLARE_DATA extern switch_filenames SWITCH_GLOBAL_filenames;

#define SWITCH_MAX_STACKS 32
#define SWITCH_THREAD_STACKSIZE 240 * 1024
#define SWITCH_SYSTEM_THREAD_STACKSIZE 8192 * 1024
#define SWITCH_MAX_INTERVAL 120	/* we only do up to 120ms */
#define SWITCH_INTERVAL_PAD 10	/* A little extra buffer space to be safe */
#define SWITCH_MAX_SAMPLE_LEN 48
#define SWITCH_BYTES_PER_SAMPLE 2	/* slin is 2 bytes per sample */
#define SWITCH_RECOMMENDED_BUFFER_SIZE 8192
#define SWITCH_MAX_CODECS 50
#define SWITCH_MAX_STATE_HANDLERS 30
#define SWITCH_CORE_QUEUE_LEN 100000
#define SWITCH_MAX_MANAGEMENT_BUFFER_LEN 1024 * 8

#define SWITCH_ACCEPTABLE_INTERVAL(_i) (_i && _i <= SWITCH_MAX_INTERVAL && (_i % 10) == 0)

typedef enum {
	SWITCH_RW_READ,
	SWITCH_RW_WRITE
} switch_rw_t;

typedef enum {
	SWITCH_CPF_NONE = 0,
	SWITCH_CPF_SCREEN = (1 << 0),
	SWITCH_CPF_HIDE_NAME = (1 << 1),
	SWITCH_CPF_HIDE_NUMBER = (1 << 2),
	SWITCH_CPF_SOFT_PREFIX = (1 << 3),
	SWITCH_CPF_SOFT_LOOKUP = (1 << 4)
} switch_caller_profile_flag_enum_t;
typedef uint32_t switch_caller_profile_flag_t;

typedef enum {
	// flags matching libsndfile
	SWITCH_AUDIO_COL_STR_TITLE = 0x01,
	SWITCH_AUDIO_COL_STR_COPYRIGHT = 0x02,
	SWITCH_AUDIO_COL_STR_SOFTWARE = 0x03,
	SWITCH_AUDIO_COL_STR_ARTIST = 0x04,
	SWITCH_AUDIO_COL_STR_COMMENT = 0x05,
	SWITCH_AUDIO_COL_STR_DATE = 0x06,
	SWITCH_AUDIO_COL_STR_ALBUM = 0x07,
	SWITCH_AUDIO_COL_STR_LICENSE = 0x08,
	SWITCH_AUDIO_COL_STR_TRACKNUMBER = 0x09,
	SWITCH_AUDIO_COL_STR_GENRE = 0x10,

	// custom flags
	SWITCH_AUDIO_COL_STR_FILE_SIZE = 0xF0,
	SWITCH_AUDIO_COL_STR_FILE_TRIMMED = 0xF1,
	SWITCH_AUDIO_COL_STR_FILE_TRIMMED_MS = 0xF2
} switch_audio_col_t;

typedef enum {
	SWITCH_XML_SECTION_RESULT = 0,
	SWITCH_XML_SECTION_CONFIG = (1 << 0),
	SWITCH_XML_SECTION_DIRECTORY = (1 << 1),
	SWITCH_XML_SECTION_DIALPLAN = (1 << 2),
	SWITCH_XML_SECTION_LANGUAGES = (1 << 3),
	SWITCH_XML_SECTION_CHATPLAN = (1 << 4),
	SWITCH_XML_SECTION_CHANNELS = (1 << 5),
	/* Nothing after this line */
	SWITCH_XML_SECTION_MAX = (1 << 5)
} switch_xml_section_enum_t;
typedef uint32_t switch_xml_section_t;

/*!
  \enum switch_vad_flag_t
  \brief RTP Related Flags
<pre>
    SWITCH_VAD_FLAG_TALKING         - Currently Talking
    SWITCH_VAD_FLAG_EVENTS_TALK     - Fire events when talking is detected
	SWITCH_VAD_FLAG_EVENTS_NOTALK   - Fire events when not talking is detected
	SWITCH_VAD_FLAG_CNG				- Send CNG
</pre>
 */
typedef enum {
	SWITCH_VAD_FLAG_TALKING = (1 << 0),
	SWITCH_VAD_FLAG_EVENTS_TALK = (1 << 1),
	SWITCH_VAD_FLAG_EVENTS_NOTALK = (1 << 2),
	SWITCH_VAD_FLAG_CNG = (1 << 3)
} switch_vad_flag_enum_t;
typedef uint32_t switch_vad_flag_t;

typedef enum {
	SWITCH_VAD_STATE_NONE,
	SWITCH_VAD_STATE_START_TALKING,
	SWITCH_VAD_STATE_TALKING,
	SWITCH_VAD_STATE_STOP_TALKING,
	SWITCH_VAD_STATE_ERROR
} switch_vad_state_t;
typedef struct switch_vad_s switch_vad_t;

typedef struct error_period {
	int64_t start;
	int64_t stop;
	uint32_t flaws;
	uint32_t consecutive_flaws;
	struct error_period *next;
} switch_error_period_t;


typedef struct {
	switch_size_t raw_bytes;
	switch_size_t media_bytes;
	switch_size_t packet_count;
	switch_size_t period_packet_count;
	switch_size_t media_packet_count;
	switch_size_t skip_packet_count;
	switch_size_t jb_packet_count;
	switch_size_t dtmf_packet_count;
	switch_size_t cng_packet_count;
	switch_size_t flush_packet_count;
	switch_size_t largest_jb_size;
	/* Jitter */
	int64_t last_proc_time;
	int64_t jitter_n;
	int64_t jitter_add;
	int64_t jitter_addsq;

	double variance;
	double min_variance;
	double max_variance;
	double std_deviation;

	/* Burst and Packet Loss */
	double lossrate;
	double burstrate;
	double mean_interval;
	int loss[LOST_BURST_CAPTURE];
	int last_loss;
	int recved;
	int last_processed_seq;
	switch_size_t flaws;
	switch_size_t last_flaw;
	double R;
	double mos;
	struct error_period *error_log;
} switch_rtp_numbers_t;

typedef struct {
	uint32_t packet_count;        /* sent packet count */
	uint32_t octet_count;
	uint32_t peer_ssrc;
	uint32_t last_rpt_ts;         /* RTP timestamp at which the last report was generated and sent */
	uint32_t ssrc;                /* identifier of the source */
	uint32_t csrc;                /* contributing source 0-15 32bit each */
	uint32_t last_pkt_tsdiff;     /* Jitter calculation, timestamp difference between the two last received packet */
	double   inter_jitter;        /* Jitter calculation, Interarrival jitter */
	uint32_t last_rpt_ext_seq;    /* Packet loss calculation, extended sequence number at the begining of this RTCP report interval */
	uint16_t last_rpt_cycle;      /* Packet loss calculation, sequence number cycle at the begining of the current RTCP report interval */
	uint16_t period_pkt_count;    /* Packet loss calculation, packet count received during this RTCP report interval */
	uint16_t pkt_count;           /* Packet loss calculation, packet count received during this session */
	uint16_t sent_pkt_count;
	uint32_t rtcp_rtp_count;      /* RTCP report generated count */
	uint32_t high_ext_seq_recv;   /* Packet loss calculation, highest extended sequence number received and processed for stats */
	uint16_t cycle;               /* Packet loss calculation, sequence number cycle of the current RTCP report interval */
	uint32_t bad_seq;             /* Bad SEQ found, used to detect reset on the other side */
	uint16_t base_seq;            /* Packet loss calculation, first sequence number received */
	uint32_t cum_lost;            /* Packet loss calculation, cumulative number of packet lost */
	uint32_t last_recv_lsr_local; /* RTT calculation, When receiving an SR we save our local timestamp in fraction of 65536 seconds */
	uint32_t last_recv_lsr_peer;  /* RTT calculation, When receiving an SR we extract the middle 32bits of the remote NTP timestamp to include it in the next SR LSR */
	uint32_t init;
} switch_rtcp_numbers_t;

typedef struct {
	uint16_t nack_count; 
	uint16_t fir_count;
	uint16_t pli_count;
	uint16_t sr_count;
	uint16_t rr_count;
} switch_rtcp_video_counters_t;

typedef struct {
	/* counters and stats for the incoming video stream and outgoing RTCP*/
	switch_rtcp_video_counters_t video_in;
	/* counters and stats for the outgoing video stream and incoming RTCP*/
	switch_rtcp_video_counters_t video_out;
} switch_rtcp_video_stats_t;

typedef struct {
	switch_rtp_numbers_t inbound;
	switch_rtp_numbers_t outbound;
	switch_rtcp_numbers_t rtcp;
	uint32_t read_count;
} switch_rtp_stats_t;

typedef enum {
	SWITCH_RTP_FLUSH_ONCE,
	SWITCH_RTP_FLUSH_STICK,
	SWITCH_RTP_FLUSH_UNSTICK
} switch_rtp_flush_t;

#define SWITCH_RTP_CNG_PAYLOAD 13

/*!
  \enum switch_rtp_flag_t
  \brief RTP Related Flags
<pre>
    SWITCH_RTP_FLAG_NOBLOCK       - Do not block
    SWITCH_RTP_FLAG_IO            - IO is ready
	SWITCH_RTP_FLAG_USE_TIMER     - Timeout Reads and replace with a CNG Frame
	SWITCH_RTP_FLAG_SECURE        - Secure RTP
	SWITCH_RTP_FLAG_AUTOADJ       - Auto-Adjust the dest based on the source
	SWITCH_RTP_FLAG_RAW_WRITE     - Try to forward packets unscathed
	SWITCH_RTP_FLAG_GOOGLEHACK    - Convert payload from 102 to 97
	SWITCH_RTP_FLAG_VAD           - Enable VAD
	SWITCH_RTP_FLAG_BREAK		  - Stop what you are doing and return SWITCH_STATUS_BREAK
	SWITCH_RTP_FLAG_DATAWAIT	  - Do not return from reads unless there is data even when non blocking
	SWITCH_RTP_FLAG_BUGGY_2833    - Emulate the bug in cisco equipment to allow interop
	SWITCH_RTP_FLAG_PASS_RFC2833  - Pass 2833 (ignore it)
	SWITCH_RTP_FLAG_AUTO_CNG      - Generate outbound CNG frames when idle
</pre>
 */
typedef enum {
	SWITCH_RTP_FLAG_NOBLOCK = 0,
	SWITCH_RTP_FLAG_DTMF_ON,
	SWITCH_RTP_FLAG_IO,
	SWITCH_RTP_FLAG_USE_TIMER,
	SWITCH_RTP_FLAG_RTCP_PASSTHRU,
	SWITCH_RTP_FLAG_SECURE_SEND,
	SWITCH_RTP_FLAG_SECURE_RECV,
	SWITCH_RTP_FLAG_AUTOADJ,
	SWITCH_RTP_FLAG_RTCP_AUTOADJ,
	SWITCH_RTP_FLAG_RAW_WRITE,
	SWITCH_RTP_FLAG_GOOGLEHACK,
	SWITCH_RTP_FLAG_VAD,
	SWITCH_RTP_FLAG_BREAK,
	SWITCH_RTP_FLAG_UDPTL,
	SWITCH_RTP_FLAG_DATAWAIT,
	SWITCH_RTP_FLAG_BYTESWAP,
	SWITCH_RTP_FLAG_PASS_RFC2833,
	SWITCH_RTP_FLAG_AUTO_CNG,
	SWITCH_RTP_FLAG_SECURE_SEND_RESET,
	SWITCH_RTP_FLAG_SECURE_RECV_RESET,
	SWITCH_RTP_FLAG_PROXY_MEDIA,
	SWITCH_RTP_FLAG_SHUTDOWN,
	SWITCH_RTP_FLAG_FLUSH,
	SWITCH_RTP_FLAG_AUTOFLUSH,
	SWITCH_RTP_FLAG_STICKY_FLUSH,
	SWITCH_RTP_FLAG_DEBUG_RTP_READ,
	SWITCH_RTP_FLAG_DEBUG_RTP_WRITE,
	SWITCH_RTP_FLAG_ESTIMATORS,
	SWITCH_RTP_FLAG_ADJ_BITRATE_CAP,
	SWITCH_RTP_FLAG_VIDEO,
	SWITCH_RTP_FLAG_ENABLE_RTCP,
	SWITCH_RTP_FLAG_RTCP_MUX,
	SWITCH_RTP_FLAG_KILL_JB,
	SWITCH_RTP_FLAG_VIDEO_BREAK,
	SWITCH_RTP_FLAG_PAUSE,
	SWITCH_RTP_FLAG_FIR,
	SWITCH_RTP_FLAG_PLI,
	SWITCH_RTP_FLAG_RESET,
	SWITCH_RTP_FLAG_MUTE,
	SWITCH_RTP_FLAG_NACK,
	SWITCH_RTP_FLAG_TMMBR,
	SWITCH_RTP_FLAG_DETECT_SSRC,
	SWITCH_RTP_FLAG_TEXT,
	SWITCH_RTP_FLAG_OLD_FIR,
	SWITCH_RTP_FLAG_PASSTHRU,
	SWITCH_RTP_FLAG_SECURE_SEND_MKI,
	SWITCH_RTP_FLAG_SECURE_RECV_MKI,
	SWITCH_RTP_FLAG_SRTP_HANGUP_ON_ERROR,
	SWITCH_RTP_FLAG_AUDIO_FIRE_SEND_RTCP_EVENT,
	SWITCH_RTP_FLAG_VIDEO_FIRE_SEND_RTCP_EVENT,
	SWITCH_RTP_FLAG_INVALID
} switch_rtp_flag_t;


typedef enum {
	RTP_BUG_NONE = 0,			/* won't be using this one much ;) */

	RTP_BUG_CISCO_SKIP_MARK_BIT_2833 = (1 << 0),
	/* Some Cisco devices get mad when you send the mark bit on new 2833 because it makes
	   them flush their jitterbuffer and the dtmf along with it.

	   This flag will disable the sending of the mark bit on the first DTMF packet.
	 */


	RTP_BUG_SONUS_SEND_INVALID_TIMESTAMP_2833 = (1 << 1),
		/*
		   Sonus wrongly expects that, when sending a multi-packet 2833 DTMF event, The sender
		   should increment the RTP timestamp in each packet when, in reality, the sender should
		   send the same exact timestamp and increment the duration field in the 2833 payload.
		   This allows a reconstruction of the duration if any of the packets are lost.

		   final_duration - initial_timestamp = total_samples

		   However, if the duration value exceeds the space allocated (16 bits), The sender should increment
		   the timestamp one unit and reset the duration to 0.

		   Always sending a duration of 0 with a new timestamp should be tolerated but is rarely intentional
		   and is mistakenly done by many devices.
		   The issue is that the Sonus expects everyone to do it this way instead of tolerating either way.
		   Sonus will actually ignore every packet with the same timestamp before concluding if it's DTMF.

		   This flag will cause each packet to have a new timestamp.
		 */


	RTP_BUG_IGNORE_MARK_BIT = (1 << 2),

	/*
	  A Huawei SBC has been discovered that sends the mark bit on every single RTP packet.
	  Since this causes the RTP stack to flush it's buffers, it horribly messes up the timing on the channel.

	  This flag will do nothing when an inbound packet contains the mark bit.

	 */


	RTP_BUG_SEND_LINEAR_TIMESTAMPS = (1 << 3),

	/*
	  Our friends at Sonus get real mad when the timestamps are not in perfect sequence even during periods of silence.
	  With this flag, we will only increment the timestamp when write packets even if they are eons apart.

	 */

	RTP_BUG_START_SEQ_AT_ZERO = (1 << 4),

	/*
	  Our friends at Sonus also get real mad if the sequence number does not start at 0.
	  Typically, we set this to a random starting value for your saftey.
	  This is a security risk you take upon yourself when you enable this flag.
	 */


	RTP_BUG_NEVER_SEND_MARKER = (1 << 5),

	/*
	  Our friends at Sonus are on a roll, They also get easily dumbfounded by marker bits.
	  This flag will never send any. Sheesh....
	 */

	RTP_BUG_IGNORE_DTMF_DURATION = (1 << 6),

	/*
	  Guess Who? ... Yep, Sonus (and who know's who else) likes to interweave DTMF with the audio stream making it take
	  2X as long as it should and sending an incorrect duration making the DTMF very delayed.
	  This flag will treat every dtmf as if it were 50ms and queue it on recipt of the leading packet rather than at the end.
	 */


	RTP_BUG_ACCEPT_ANY_PACKETS = (1 << 7),

	/*
	  Oracle's Contact Center Anywhere (CCA) likes to use a single RTP socket to send all its outbound audio.
	  This messes up our ability to auto adjust to NATTED RTP and causes us to ignore its audio packets.
	  This flag will allow compatibility with this dying product.
	*/


	RTP_BUG_GEN_ONE_GEN_ALL = (1 << 8),

	/*
	  Some RTP endpoints (and by some we mean *cough* _SONUS_!) do not like it when the timestamps jump forward or backwards in time.
	  So say you are generating a file that says "please wait for me to complete your call, or generating ringback"
	  Now you place and outbound call and you are bridging.  Well, while you were playing the file, you were generating your own RTP timestamps.
	  But, now that you have a remote RTP stream, you'd rather send those timestamps as-is in case they will be fed to a remote jitter buffer......
	  Ok, so this causes the audio to completely fade out despite the fact that we send the mark bit which should give them heads up its happening.

	  Sigh, This flag will tell FreeSWITCH that if it ever generates even one RTP packet itself, to continue to generate all of them and ignore the
	  actual timestamps in the frames.

	 */

	RTP_BUG_CHANGE_SSRC_ON_MARKER = (1 << 9),

	/*
	  By default FS will change the SSRC when the marker is set and it detects a timestamp reset.
	  If this setting is enabled it will NOT do this (old behaviour).
	 */

	RTP_BUG_FLUSH_JB_ON_DTMF = (1 << 10),

	/* FLUSH JITTERBUFFER When getting RFC2833 to reduce bleed through */

	RTP_BUG_ACCEPT_ANY_PAYLOAD = (1 << 11),

	/*
	  Make FS accept any payload type instead of dropping and returning CNG frame. Workaround while FS only supports a single payload per rtp session.
	  This can be used by endpoint modules to detect payload changes and act appropriately (ex: sofia could send a reINVITE with single codec).
	  This should probably be a flag, but flag enum is already full!
	*/


	RTP_BUG_ALWAYS_AUTO_ADJUST = (1 << 12)

	/*
	  Leave the auto-adjust behavior enableed permenantly rather than only at appropriate times.  (IMPLICITLY sets RTP_BUG_ACCEPT_ANY_PACKETS)

	 */

} switch_rtp_bug_flag_t;

#ifdef _MSC_VER
#pragma pack(push, r1, 1)
#endif

#if SWITCH_BYTE_ORDER == __BIG_ENDIAN
typedef struct {
	unsigned version:2;			/* protocol version       */
	unsigned p:1;				/* padding flag           */
	unsigned x:1;				/* header extension flag  */
	unsigned cc:4;				/* CSRC count             */
	unsigned m:1;				/* marker bit             */
	unsigned pt:7;				/* payload type           */
	unsigned seq:16;			/* sequence number        */
	unsigned ts:32;				/* timestamp              */
	unsigned ssrc:32;			/* synchronization source */
} switch_rtp_hdr_t;

typedef struct {
	unsigned length:16;			/* length                 */
	unsigned profile:16;		/* defined by profile     */
} switch_rtp_hdr_ext_t;

#else /*  BIG_ENDIAN */

typedef struct {
	unsigned cc:4;				/* CSRC count             */
	unsigned x:1;				/* header extension flag  */
	unsigned p:1;				/* padding flag           */
	unsigned version:2;			/* protocol version       */
	unsigned pt:7;				/* payload type           */
	unsigned m:1;				/* marker bit             */
	unsigned seq:16;			/* sequence number        */
	unsigned ts:32;				/* timestamp              */
	unsigned ssrc:32;			/* synchronization source */
} switch_rtp_hdr_t;

typedef struct {
	unsigned profile:16;		/* defined by profile     */
	unsigned length:16;			/* length                 */
} switch_rtp_hdr_ext_t;

#endif

#ifdef _MSC_VER
#pragma pack(pop, r1)
#endif

#ifdef _MSC_VER
#pragma pack(push, r1, 1)
#endif

#if SWITCH_BYTE_ORDER == __BIG_ENDIAN
typedef struct switch_rtcp_hdr_s {
	unsigned version:2;			/* protocol version                  */
	unsigned p:1;				/* padding flag                      */
	unsigned count:5;			/* number of reception report blocks */
	unsigned type:8;			/* packet type                       */
	unsigned length:16;			/* length in 32-bit words - 1        */
} switch_rtcp_hdr_t;

#else /*  BIG_ENDIAN */

typedef struct switch_rtcp_hdr_s {
	unsigned count:5;			/* number of reception report blocks */
	unsigned p:1;				/* padding flag                      */
	unsigned version:2;			/* protocol version                  */
	unsigned type:8;			/* packet type                       */
	unsigned length:16;			/* length in 32-bit words - 1        */
} switch_rtcp_hdr_t;

#endif

#ifdef _MSC_VER
#pragma pack(pop, r1)
#endif

typedef struct audio_buffer_header_s {
	uint32_t ts;
	uint32_t len;
} audio_buffer_header_t;


/*!
  \enum switch_priority_t
  \brief Priority Indication
<pre>
    SWITCH_PRIORITY_NORMAL  - Normal Priority
    SWITCH_PRIORITY_LOW     - Low Priority
    SWITCH_PRIORITY_HIGH    - High Priority
</pre>
 */
typedef enum {
	SWITCH_PRIORITY_NORMAL,
	SWITCH_PRIORITY_LOW,
	SWITCH_PRIORITY_HIGH
} switch_priority_t;

/*!
  \enum switch_ivr_option_t
  \brief Possible options related to ivr functions
<pre>
    SWITCH_IVR_OPTION_NONE  - nothing whatsoever
    SWITCH_IVR_OPTION_ASYNC - Asynchronous (do things in the background when applicable)
	SWITCH_IVR_OPTION_FILE  - string argument implies a filename
</pre>
 */
typedef enum {
	SWITCH_IVR_OPTION_NONE = 0,
	SWITCH_IVR_OPTION_ASYNC = (1 << 0),
	SWITCH_IVR_OPTION_FILE = (1 << 1)
} switch_ivr_option_enum_t;
typedef uint32_t switch_ivr_option_t;

/*!
  \enum switch_core_session_message_types_t
  \brief Possible types of messages for inter-session communication
<pre>
	SWITCH_MESSAGE_REDIRECT_AUDIO     - Indication to redirect audio to another location if possible
	SWITCH_MESSAGE_TRANSMIT_TEXT      - A text message
	SWITCH_MESSAGE_INDICATE_ANSWER    - indicate answer
	SWITCH_MESSAGE_INDICATE_PROGRESS  - indicate progress
	SWITCH_MESSAGE_INDICATE_BRIDGE    - indicate a bridge starting
	SWITCH_MESSAGE_INDICATE_UNBRIDGE  - indicate a bridge ending
	SWITCH_MESSAGE_INDICATE_TRANSFER  - indicate a transfer is taking place
	SWITCH_MESSAGE_INDICATE_MEDIA	  - indicate media is required
	SWITCH_MESSAGE_INDICATE_NOMEDIA	  - indicate no-media is required
	SWITCH_MESSAGE_INDICATE_HOLD      - indicate hold
	SWITCH_MESSAGE_INDICATE_UNHOLD    - indicate unhold
	SWITCH_MESSAGE_INDICATE_REDIRECT  - indicate redirect
	SWITCH_MESSAGE_INDICATE_RESPOND    - indicate reject
	SWITCH_MESSAGE_INDICATE_BROADCAST - indicate media broadcast
	SWITCH_MESSAGE_INDICATE_MEDIA_REDIRECT - indicate media broadcast
	SWITCH_MESSAGE_INDICATE_DEFLECT - indicate deflect
	SWITCH_MESSAGE_INDICATE_VIDEO_REFRESH_REQ - indicate video refresh request
</pre>
 */
typedef enum {
	SWITCH_MESSAGE_REDIRECT_AUDIO,
	SWITCH_MESSAGE_TRANSMIT_TEXT,
	SWITCH_MESSAGE_INDICATE_ANSWER,
	SWITCH_MESSAGE_INDICATE_ACKNOWLEDGE_CALL,
	SWITCH_MESSAGE_INDICATE_PROGRESS,
	SWITCH_MESSAGE_INDICATE_BRIDGE,
	SWITCH_MESSAGE_INDICATE_UNBRIDGE,
	SWITCH_MESSAGE_INDICATE_TRANSFER,
	SWITCH_MESSAGE_INDICATE_RINGING,
	SWITCH_MESSAGE_INDICATE_ALERTING,
	SWITCH_MESSAGE_INDICATE_MEDIA,
	SWITCH_MESSAGE_INDICATE_3P_MEDIA,
	SWITCH_MESSAGE_INDICATE_NOMEDIA,
	SWITCH_MESSAGE_INDICATE_3P_NOMEDIA,
	SWITCH_MESSAGE_INDICATE_HOLD,
	SWITCH_MESSAGE_INDICATE_UNHOLD,
	SWITCH_MESSAGE_INDICATE_REDIRECT,
	SWITCH_MESSAGE_INDICATE_RESPOND,
	SWITCH_MESSAGE_INDICATE_BROADCAST,
	SWITCH_MESSAGE_INDICATE_MEDIA_REDIRECT,
	SWITCH_MESSAGE_INDICATE_DEFLECT,
	SWITCH_MESSAGE_INDICATE_VIDEO_REFRESH_REQ,
	SWITCH_MESSAGE_INDICATE_DISPLAY,
	SWITCH_MESSAGE_INDICATE_MEDIA_PARAMS,
	SWITCH_MESSAGE_INDICATE_TRANSCODING_NECESSARY,
	SWITCH_MESSAGE_INDICATE_AUDIO_SYNC,
	SWITCH_MESSAGE_INDICATE_VIDEO_SYNC,
	SWITCH_MESSAGE_INDICATE_REQUEST_IMAGE_MEDIA,
	SWITCH_MESSAGE_INDICATE_UUID_CHANGE,
	SWITCH_MESSAGE_INDICATE_SIMPLIFY,
	SWITCH_MESSAGE_INDICATE_DEBUG_MEDIA,
	SWITCH_MESSAGE_INDICATE_PROXY_MEDIA,
	SWITCH_MESSAGE_INDICATE_APPLICATION_EXEC,
	SWITCH_MESSAGE_INDICATE_APPLICATION_EXEC_COMPLETE,
	SWITCH_MESSAGE_INDICATE_PHONE_EVENT,
	SWITCH_MESSAGE_INDICATE_T38_DESCRIPTION,
	SWITCH_MESSAGE_INDICATE_UDPTL_MODE,
	SWITCH_MESSAGE_INDICATE_CLEAR_PROGRESS,
	SWITCH_MESSAGE_INDICATE_JITTER_BUFFER,
	SWITCH_MESSAGE_INDICATE_RECOVERY_REFRESH,
	SWITCH_MESSAGE_INDICATE_SIGNAL_DATA,
	SWITCH_MESSAGE_INDICATE_MESSAGE,
	SWITCH_MESSAGE_INDICATE_INFO,
	SWITCH_MESSAGE_INDICATE_AUDIO_DATA,
	SWITCH_MESSAGE_INDICATE_BLIND_TRANSFER_RESPONSE,
	SWITCH_MESSAGE_INDICATE_STUN_ERROR,
	SWITCH_MESSAGE_INDICATE_MEDIA_RENEG,
	SWITCH_MESSAGE_INDICATE_KEEPALIVE,
	SWITCH_MESSAGE_INDICATE_HARD_MUTE,
	SWITCH_MESSAGE_INDICATE_BITRATE_REQ,
	SWITCH_MESSAGE_INDICATE_BITRATE_ACK,
	SWITCH_MESSAGE_INDICATE_CODEC_DEBUG_REQ,
	SWITCH_MESSAGE_INDICATE_CODEC_SPECIFIC_REQ,
	SWITCH_MESSAGE_REFER_EVENT,
	SWITCH_MESSAGE_ANSWER_EVENT,
	SWITCH_MESSAGE_PROGRESS_EVENT,
	SWITCH_MESSAGE_RING_EVENT,
	SWITCH_MESSAGE_RESAMPLE_EVENT,
	SWITCH_MESSAGE_HEARTBEAT_EVENT,
	SWITCH_MESSAGE_INDICATE_SESSION_ID,
	SWITCH_MESSAGE_INDICATE_PROMPT,
	SWITCH_MESSAGE_INVALID
} switch_core_session_message_types_t;

typedef struct {
	uint16_t T38FaxVersion;
	uint32_t T38MaxBitRate;
	switch_bool_t T38FaxFillBitRemoval;
	switch_bool_t T38FaxTranscodingMMR;
	switch_bool_t T38FaxTranscodingJBIG;
	const char *T38FaxRateManagement;
	uint32_t T38FaxMaxBuffer;
	uint32_t T38FaxMaxDatagram;
	const char *T38FaxUdpEC;
	const char *T38VendorInfo;
	const char *remote_ip;
	uint16_t remote_port;
	const char *local_ip;
	uint16_t local_port;
	const char *sdp_o_line;
} switch_t38_options_t;

/*!
  \enum switch_stack_t
  \brief Expression of how to stack a list
<pre>
SWITCH_STACK_BOTTOM - Stack on the bottom
SWITCH_STACK_TOP	- Stack on the top
</pre>
 */
typedef enum {
	SWITCH_STACK_BOTTOM = (1 << 0),
	SWITCH_STACK_TOP = (1 << 1),
	SWITCH_STACK_UNSHIFT = (1 << 2),
	SWITCH_STACK_PUSH = (1 << 3)
} switch_stack_t;

/*!
  \enum switch_status_t
  \brief Common return values
<pre>
    SWITCH_STATUS_SUCCESS	- General Success (common return value for most functions)
    SWITCH_STATUS_FALSE		- General Falsehood
    SWITCH_STATUS_TIMEOUT	- A Timeout has occured
    SWITCH_STATUS_RESTART	- An indication to restart the previous operation
    SWITCH_STATUS_TERM		- An indication to terminate
    SWITCH_STATUS_NOTIMPL	- An indication that requested resource is not impelemented
    SWITCH_STATUS_MEMERR	- General memory error
    SWITCH_STATUS_NOOP		- NOTHING
    SWITCH_STATUS_RESAMPLE	- An indication that a resample has occured
    SWITCH_STATUS_GENERR	- A general Error
    SWITCH_STATUS_INUSE		- An indication that requested resource is in use
	SWITCH_STATUS_BREAK     - A non-fatal break of an operation
    SWITCH_STATUS_SOCKERR   - A socket error
	SWITCH_STATUS_MORE_DATA - Need More Data
	SWITCH_STATUS_NOTFOUND  - Not Found
	SWITCH_STATUS_UNLOAD    - Unload
	SWITCH_STATUS_NOUNLOAD  - Never Unload
</pre>
 */
typedef enum {
	SWITCH_STATUS_SUCCESS,
	SWITCH_STATUS_FALSE,
	SWITCH_STATUS_TIMEOUT,
	SWITCH_STATUS_RESTART,
	SWITCH_STATUS_INTR,
	SWITCH_STATUS_NOTIMPL,
	SWITCH_STATUS_MEMERR,
	SWITCH_STATUS_NOOP,
	SWITCH_STATUS_RESAMPLE,
	SWITCH_STATUS_GENERR,
	SWITCH_STATUS_INUSE,
	SWITCH_STATUS_BREAK,
	SWITCH_STATUS_SOCKERR,
	SWITCH_STATUS_MORE_DATA,
	SWITCH_STATUS_NOTFOUND,
	SWITCH_STATUS_UNLOAD,
	SWITCH_STATUS_NOUNLOAD,
	SWITCH_STATUS_IGNORE,
	SWITCH_STATUS_TOO_SMALL,
	SWITCH_STATUS_FOUND,
	SWITCH_STATUS_CONTINUE,
	SWITCH_STATUS_TERM,
	SWITCH_STATUS_NOT_INITALIZED,
	SWITCH_STATUS_TOO_LATE,
	SWITCH_STATUS_XBREAK = 35,
	SWITCH_STATUS_WINBREAK = 730035
} switch_status_t;



/*!
\enum switch_log_level_t
\brief Log Level Enumeration
<pre>
	SWITCH_LOG_DEBUG            - Debug
	SWITCH_LOG_INFO             - Info
	SWITCH_LOG_NOTICE           - Notice
	SWITCH_LOG_WARNING          - Warning
	SWITCH_LOG_ERROR            - Error
	SWITCH_LOG_CRIT             - Critical
	SWITCH_LOG_ALERT            - Alert
	SWITCH_LOG_CONSOLE          - Console
</pre>
 */
typedef enum {
	SWITCH_LOG_DEBUG10 = 110,
	SWITCH_LOG_DEBUG9 = 109,
	SWITCH_LOG_DEBUG8 = 108,
	SWITCH_LOG_DEBUG7 = 107,
	SWITCH_LOG_DEBUG6 = 106,
	SWITCH_LOG_DEBUG5 = 105,
	SWITCH_LOG_DEBUG4 = 104,
	SWITCH_LOG_DEBUG3 = 103,
	SWITCH_LOG_DEBUG2 = 102,
	SWITCH_LOG_DEBUG1 = 101,
	SWITCH_LOG_DEBUG = 7,
	SWITCH_LOG_INFO = 6,
	SWITCH_LOG_NOTICE = 5,
	SWITCH_LOG_WARNING = 4,
	SWITCH_LOG_ERROR = 3,
	SWITCH_LOG_CRIT = 2,
	SWITCH_LOG_ALERT = 1,
	SWITCH_LOG_CONSOLE = 0,
	SWITCH_LOG_DISABLE = -1,
	SWITCH_LOG_INVALID = 64,
	SWITCH_LOG_UNINIT = 1000
} switch_log_level_t;


/*!
\enum switch_text_channel_t
\brief A target to write log/debug info to
<pre>
SWITCH_CHANNEL_ID_LOG			- Write to the currently defined log
SWITCH_CHANNEL_ID_LOG_CLEAN		- Write to the currently defined log with no extra file/line/date information
SWITCH_CHANNEL_ID_EVENT			- Write to the event engine as a LOG event
</pre>
 */
typedef enum {
	SWITCH_CHANNEL_ID_LOG,
	SWITCH_CHANNEL_ID_LOG_CLEAN,
	SWITCH_CHANNEL_ID_EVENT,
	SWITCH_CHANNEL_ID_SESSION
} switch_text_channel_t;

typedef enum {
	SCSMF_DYNAMIC = (1 << 0),
	SCSMF_FREE_STRING_REPLY = (1 << 1),
	SCSMF_FREE_POINTER_REPLY = (1 << 2)
} switch_core_session_message_flag_enum_t;
typedef uint32_t switch_core_session_message_flag_t;

typedef struct switch_core_session switch_core_session_t;
static inline switch_core_session_t *switch_core_session_type_check(switch_core_session_t *session) { return session; }
static inline const char *switch_const_char_type_check(const char *str) { return str; }

#define SWITCH_CHANNEL_LOG SWITCH_CHANNEL_ID_LOG, __FILE__, __SWITCH_FUNC__, __LINE__, NULL
#define SWITCH_CHANNEL_LOG_CLEAN SWITCH_CHANNEL_ID_LOG_CLEAN, __FILE__, __SWITCH_FUNC__, __LINE__, NULL
#define SWITCH_CHANNEL_SESSION_LOG_CLEAN(x) SWITCH_CHANNEL_ID_LOG_CLEAN, __FILE__, __SWITCH_FUNC__, __LINE__, switch_core_session_get_uuid((x))
#define SWITCH_CHANNEL_EVENT SWITCH_CHANNEL_ID_EVENT, __FILE__, __SWITCH_FUNC__, __LINE__, NULL
#define SWITCH_CHANNEL_SESSION_LOG(x) SWITCH_CHANNEL_ID_SESSION, __FILE__, __SWITCH_FUNC__, __LINE__, (const char*)switch_core_session_type_check(x)
#define SWITCH_CHANNEL_CHANNEL_LOG(x) SWITCH_CHANNEL_ID_SESSION, __FILE__, __SWITCH_FUNC__, __LINE__, (const char*)switch_channel_get_session(x)
#define SWITCH_CHANNEL_UUID_LOG(x) SWITCH_CHANNEL_ID_LOG, __FILE__, __SWITCH_FUNC__, __LINE__, switch_const_char_type_check(x)

typedef enum {
	CCS_DOWN,
	CCS_DIALING,
	CCS_RINGING,
	CCS_EARLY,
	CCS_ACTIVE,
	CCS_HELD,
	CCS_RING_WAIT,
	CCS_HANGUP,
	CCS_UNHELD
} switch_channel_callstate_t;

typedef enum {
	SDS_DOWN,
	SDS_RINGING,
	SDS_ACTIVE,
	SDS_ACTIVE_MULTI,
	SDS_HELD,
	SDS_UNHELD,
	SDS_HANGUP
} switch_device_state_t;


/*!
  \enum switch_channel_state_t
  \brief Channel States (these are the defaults, CS_SOFT_EXECUTE, CS_EXCHANGE_MEDIA, and CS_CONSUME_MEDIA are often overridden by specific apps)
<pre>
CS_NEW       - Channel is newly created.
CS_INIT      - Channel has been initialized.
CS_ROUTING   - Channel is looking for an extension to execute.
CS_SOFT_EXECUTE  - Channel is ready to execute from 3rd party control.
CS_EXECUTE   - Channel is executing it's dialplan.
CS_EXCHANGE_MEDIA  - Channel is exchanging media with another channel.
CS_PARK      - Channel is accepting media awaiting commands.
CS_CONSUME_MEDIA		 - Channel is consuming all media and dropping it.
CS_HIBERNATE - Channel is in a sleep state.
CS_RESET 	 - Channel is in a reset state.
CS_HANGUP    - Channel is flagged for hangup and ready to end.
CS_REPORTING - Channel is ready to collect call detail.
CS_DESTROY      - Channel is ready to be destroyed and out of the state machine.
</pre>
 */
typedef enum {
	CS_NEW,
	CS_INIT,
	CS_ROUTING,
	CS_SOFT_EXECUTE,
	CS_EXECUTE,
	CS_EXCHANGE_MEDIA,
	CS_PARK,
	CS_CONSUME_MEDIA,
	CS_HIBERNATE,
	CS_RESET,
	CS_HANGUP,
	CS_REPORTING,
	CS_DESTROY,
	CS_NONE
} switch_channel_state_t;

typedef enum {
	SWITCH_RING_READY_NONE,
	SWITCH_RING_READY_RINGING,
	SWITCH_RING_READY_QUEUED
}  switch_ring_ready_t;


/*!
  \enum switch_channel_flag_t
  \brief Channel Flags

<pre>
CF_ANSWERED			- Channel is answered
CF_OUTBOUND			- Channel is an outbound channel
CF_EARLY_MEDIA		- Channel is ready for audio before answer
CF_ORIGINATOR		- Channel is an originator
CF_TRANSFER			- Channel is being transfered
CF_ACCEPT_CNG		- Channel will accept CNG frames
CF_REDIRECT 		- Channel is being redirected
CF_BRIDGED			- Channel in a bridge
CF_HOLD				- Channel is on hold
CF_HOLD_BLEG        - B leg is on hold
CF_SERVICE			- Channel has a service thread
CF_TAGGED			- Channel is tagged
CF_WINNER			- Channel is the winner
CF_REUSE_CALLER_PROFILE - Channel reuse caller profile 
CF_CONTROLLED		- Channel is under control
CF_PROXY_MODE		- Channel has no media
CF_SUSPEND			- Suspend i/o
CF_EVENT_PARSE		- Suspend control events
CF_GEN_RINGBACK		- Channel is generating it's own ringback
CF_RING_READY		- Channel is ready to send ringback
CF_BREAK			- Channel should stop what it's doing
CF_BROADCAST		- Channel is broadcasting
CF_UNICAST			- Channel has a unicast connection
CF_VIDEO			- Channel has video
CF_EVENT_LOCK		- Don't parse events
CF_RESET			- Tell extension parser to reset
CF_ORIGINATING		- Channel is originating
CF_STOP_BROADCAST	- Signal to stop broadcast

CF_AUDIO_PAUSE      - Audio is not ready to read/write
CF_VIDEO_PAUSE      - Video is not ready to read/write

CF_MEDIA_SET        - Session has read codec assigned

</pre>
 */

typedef enum {
	CC_MEDIA_ACK = 1,
	CC_BYPASS_MEDIA,
	CC_PROXY_MEDIA,
	CC_JITTERBUFFER,
	CC_FS_RTP,
	CC_QUEUEABLE_DTMF_DELAY,
	CC_IO_OVERRIDE,
	CC_RTP_RTT,
	CC_MSRP,
	CC_MUTE_VIA_MEDIA_STREAM,
	/* WARNING: DO NOT ADD ANY FLAGS BELOW THIS LINE */
	CC_FLAG_MAX
} switch_channel_cap_t;

typedef enum {
	CF_ANSWERED = 1,
	CF_OUTBOUND,
	CF_EARLY_MEDIA,
	CF_BRIDGE_ORIGINATOR,
	CF_UUID_BRIDGE_ORIGINATOR,
	CF_TRANSFER,
	CF_ACCEPT_CNG,
	CF_REDIRECT,
	CF_BRIDGED,
	CF_HOLD,
	CF_HOLD_BLEG,
	CF_SERVICE,
	CF_TAGGED,
	CF_WINNER,
	CF_REUSE_CALLER_PROFILE,
	CF_CONTROLLED,
	CF_PROXY_MODE,
	CF_PROXY_OFF,
	CF_SUSPEND,
	CF_EVENT_PARSE,
	CF_GEN_RINGBACK,
	CF_RING_READY,
	CF_BREAK,
	CF_BROADCAST,
	CF_UNICAST,
	CF_VIDEO,
	CF_EVENT_LOCK,
	CF_EVENT_LOCK_PRI,
	CF_RESET,
	CF_ORIGINATING,
	CF_STOP_BROADCAST,
	CF_PROXY_MEDIA,
	CF_INNER_BRIDGE,
	CF_REQ_MEDIA,
	CF_VERBOSE_EVENTS,
	CF_PAUSE_BUGS,
	CF_DIVERT_EVENTS,
	CF_BLOCK_STATE,
	CF_FS_RTP,
	CF_REPORTING,
	CF_PARK,
	CF_TIMESTAMP_SET,
	CF_ORIGINATOR,
	CF_XFER_ZOMBIE,
	CF_MEDIA_ACK,
	CF_THREAD_SLEEPING,
	CF_DISABLE_RINGBACK,
	CF_NOT_READY,
	CF_SIGNAL_BRIDGE_TTL,
	CF_MEDIA_BRIDGE_TTL,
	CF_BYPASS_MEDIA_AFTER_BRIDGE,
	CF_LEG_HOLDING,
	CF_BROADCAST_DROP_MEDIA,
	CF_EARLY_HANGUP,
	CF_MEDIA_SET,
	CF_CONSUME_ON_ORIGINATE,
	CF_PASSTHRU_PTIME_MISMATCH,
	CF_BRIDGE_NOWRITE,
	CF_RECOVERED,
	CF_JITTERBUFFER,
	CF_JITTERBUFFER_PLC,
	CF_DIALPLAN,
	CF_BLEG,
	CF_BLOCK_BROADCAST_UNTIL_MEDIA,
	CF_CNG_PLC,
	CF_ATTENDED_TRANSFER,
	CF_LAZY_ATTENDED_TRANSFER,
	CF_SIGNAL_DATA,
	CF_SIMPLIFY,
	CF_ZOMBIE_EXEC,
	CF_INTERCEPT,
	CF_INTERCEPTED,
	CF_VIDEO_REFRESH_REQ,
	CF_MANUAL_VID_REFRESH,
	CF_MANUAL_MEDIA_PARAMS,
	CF_SERVICE_AUDIO,
	CF_SERVICE_VIDEO,
	CF_CHANNEL_SWAP,
	CF_DEVICE_LEG,
	CF_FINAL_DEVICE_LEG,
	CF_PICKUP,
	CF_CONFIRM_BLIND_TRANSFER,
	CF_NO_PRESENCE,
	CF_CONFERENCE,
	CF_CONFERENCE_ADV,
	CF_RECOVERING,
	CF_RECOVERING_BRIDGE,
	CF_TRACKED,
	CF_TRACKABLE,
	CF_NO_CDR,
	CF_EARLY_OK,
	CF_MEDIA_TRANS,
	CF_HOLD_ON_BRIDGE,
	CF_SECURE,
	CF_LIBERAL_DTMF,
	CF_SLA_BARGE,
	CF_SLA_BARGING,
	CF_PROTO_HOLD, //TFLAG_SIP_HOLD
	CF_HOLD_LOCK,
	CF_VIDEO_POSSIBLE,//TFLAG_VIDEO
	CF_NOTIMER_DURING_BRIDGE,
	CF_PASS_RFC2833,
	CF_T38_PASSTHRU,
	CF_DROP_DTMF,
	CF_REINVITE,
	CF_NOSDP_REINVITE,
	CF_AUTOFLUSH_DURING_BRIDGE,
	CF_RTP_NOTIMER_DURING_BRIDGE,
	CF_AVPF,
	CF_AVPF_MOZ,
	CF_ICE,
	CF_DTLS,
	CF_VERBOSE_SDP,
	CF_DTLS_OK,
	CF_3PCC,
	CF_VIDEO_PASSIVE,
	CF_NOVIDEO,
	CF_VIDEO_BITRATE_UNMANAGABLE,
	CF_VIDEO_ECHO,
	CF_VIDEO_BLANK,
	CF_VIDEO_WRITING,
	CF_SLA_INTERCEPT,
	CF_VIDEO_BREAK,
	CF_AUDIO_PAUSE_READ,
	CF_AUDIO_PAUSE_WRITE,
	CF_VIDEO_PAUSE_READ,
	CF_VIDEO_PAUSE_WRITE,
	CF_BYPASS_MEDIA_AFTER_HOLD,
	CF_HANGUP_HELD,
	CF_CONFERENCE_RESET_MEDIA,
	CF_VIDEO_DECODED_READ,
	CF_VIDEO_DEBUG_READ,
	CF_VIDEO_DEBUG_WRITE,
	CF_NO_RECOVER,
	CF_VIDEO_READY,
	CF_VIDEO_MIRROR_INPUT,
	CF_VIDEO_READ_FILE_ATTACHED,
	CF_VIDEO_WRITE_FILE_ATTACHED,
	CF_3P_MEDIA_REQUESTED,
	CF_3P_NOMEDIA_REQUESTED,
	CF_3P_NOMEDIA_REQUESTED_BLEG,
	CF_IMAGE_SDP,
	CF_VIDEO_SDP_RECVD,
	CF_TEXT_SDP_RECVD,
	CF_HAS_TEXT,
	CF_TEXT_POSSIBLE,
	CF_TEXT_PASSIVE,
	CF_TEXT_ECHO,
	CF_TEXT_ACTIVE,
	CF_TEXT_IDLE,
	CF_TEXT_LINE_BASED,
	CF_QUEUE_TEXT_EVENTS,
	CF_FIRE_TEXT_EVENTS,
	CF_MSRP,
	CF_MSRPS,
	CF_WANT_MSRP,
	CF_WANT_MSRPS,
	CF_RTT,
	CF_WANT_RTT,
	CF_AUDIO,
	CF_AWAITING_STREAM_CHANGE,
	CF_PROCESSING_STREAM_CHANGE,
	CF_STREAM_CHANGED,
	CF_ARRANGED_BRIDGE,
	CF_STATE_REPEAT,
	CF_WANT_DTLSv1_2,
	CF_RFC7329_COMPAT,
<<<<<<< HEAD
	CF_BREAK_ALL,
=======
	CF_REATTACHED,
	CF_VIDEO_READ_TAPPED,
	CF_VIDEO_WRITE_TAPPED,
	CF_DEVICES_CHANGED,
>>>>>>> bb682fc5
	/* WARNING: DO NOT ADD ANY FLAGS BELOW THIS LINE */
	/* IF YOU ADD NEW ONES CHECK IF THEY SHOULD PERSIST OR ZERO THEM IN switch_core_session.c switch_core_session_request_xml() */
	CF_FLAG_MAX
} switch_channel_flag_t;

typedef struct switch_vid_params_s {
	uint32_t width;
	uint32_t height;
	uint32_t fps;
	uint32_t d_width;
	uint32_t d_height;
} switch_vid_params_t;

typedef struct switch_fps_s {
	float fps;
	int ms;
	int samples;
} switch_fps_t;


typedef enum {
	CF_APP_TAGGED = (1 << 0),
	CF_APP_T38 = (1 << 1),
	CF_APP_T38_REQ = (1 << 2),
	CF_APP_T38_FAIL = (1 << 3),
	CF_APP_T38_NEGOTIATED = (1 << 4),
	CF_APP_T38_POSSIBLE = (1 << 5)
} switch_channel_app_flag_t;


/*!
  \enum switch_frame_flag_t
  \brief Frame Flags

<pre>
SFF_CNG        = (1 <<  0) - Frame represents comfort noise
SFF_RAW_RTP    = (1 <<  1) - Frame has raw rtp accessible
SFF_RTP_HEADER = (1 <<  2) - Get the rtp header from the frame header
SFF_PLC        = (1 <<  3) - Frame has generated PLC data
SFF_RFC2833    = (1 <<  4) - Frame has rfc2833 dtmf data
SFF_DYNAMIC    = (1 <<  5) - Frame is dynamic and should be freed
SFF_MARKER     = (1 << 11) - Frame flag has Marker set, only set by encoder
SFF_WAIT_KEY_FRAME = (1 << 12) - Need a key from before could decode, or force generate a key frame on encode
</pre>
 */
typedef enum {
	SFF_NONE = 0,
	SFF_CNG = (1 << 0),
	SFF_RAW_RTP = (1 << 1),
	SFF_RTP_HEADER = (1 << 2),
	SFF_PLC = (1 << 3),
	SFF_RFC2833 = (1 << 4),
	SFF_PROXY_PACKET = (1 << 5),
	SFF_DYNAMIC = (1 << 6),
	SFF_UDPTL_PACKET = (1 << 7),
	SFF_NOT_AUDIO = (1 << 8),
	SFF_RTCP = (1 << 9),
	SFF_MARKER = (1 << 10),
	SFF_WAIT_KEY_FRAME = (1 << 11),
	SFF_RAW_RTP_PARSE_FRAME = (1 << 12),
	SFF_PICTURE_RESET = (1 << 13),
	SFF_SAME_IMAGE = (1 << 14),
	SFF_USE_VIDEO_TIMESTAMP = (1 << 15),
	SFF_ENCODED = (1 << 16),
	SFF_TEXT_LINE_BREAK = (1 << 17),
	SFF_IS_KEYFRAME = (1 << 18),
	SFF_EXTERNAL = (1 << 19)
} switch_frame_flag_enum_t;
typedef uint32_t switch_frame_flag_t;


typedef enum {
	SAF_NONE = 0,
	SAF_SUPPORT_NOMEDIA = (1 << 0),
	SAF_ROUTING_EXEC = (1 << 1),
	SAF_MEDIA_TAP = (1 << 2),
	SAF_ZOMBIE_EXEC = (1 << 3),
	SAF_NO_LOOPBACK = (1 << 4),
	SAF_SUPPORT_TEXT_ONLY = (1 << 5)
} switch_application_flag_enum_t;
typedef uint32_t switch_application_flag_t;

typedef enum {
	SCAF_NONE = 0
} switch_chat_application_flag_enum_t;
typedef uint32_t switch_chat_application_flag_t;


/*!
  \enum switch_signal_t
  \brief Signals to send to channels
<pre>
SWITCH_SIG_KILL - Kill the channel
SWITCH_SIG_XFER - Stop the current io but leave it viable
</pre>
 */

typedef enum {
	SWITCH_SIG_NONE,
	SWITCH_SIG_KILL,
	SWITCH_SIG_XFER,
	SWITCH_SIG_BREAK
} switch_signal_t;

/*!
  \enum switch_codec_flag_t
  \brief Codec related flags
<pre>
SWITCH_CODEC_FLAG_ENCODE =			(1 <<  0) - Codec can encode
SWITCH_CODEC_FLAG_DECODE =			(1 <<  1) - Codec can decode
SWITCH_CODEC_FLAG_SILENCE_START =	(1 <<  2) - Start period of silence
SWITCH_CODEC_FLAG_SILENCE_STOP =	(1 <<  3) - End period of silence
SWITCH_CODEC_FLAG_SILENCE =			(1 <<  4) - Silence
SWITCH_CODEC_FLAG_FREE_POOL =		(1 <<  5) - Free codec's pool on destruction
SWITCH_CODEC_FLAG_AAL2 =			(1 <<  6) - USE AAL2 Bitpacking
SWITCH_CODEC_FLAG_PASSTHROUGH =		(1 <<  7) - Passthrough only
</pre>
*/
typedef enum {
	SWITCH_CODEC_FLAG_ENCODE = (1 << 0),
	SWITCH_CODEC_FLAG_DECODE = (1 << 1),
	SWITCH_CODEC_FLAG_SILENCE_START = (1 << 2),
	SWITCH_CODEC_FLAG_SILENCE_STOP = (1 << 3),
	SWITCH_CODEC_FLAG_SILENCE = (1 << 4),
	SWITCH_CODEC_FLAG_FREE_POOL = (1 << 5),
	SWITCH_CODEC_FLAG_AAL2 = (1 << 6),
	SWITCH_CODEC_FLAG_PASSTHROUGH = (1 << 7),
	SWITCH_CODEC_FLAG_READY = (1 << 8),
	SWITCH_CODEC_FLAG_HAS_ADJ_BITRATE = (1 << 14),
	SWITCH_CODEC_FLAG_HAS_PLC = (1 << 15),
	SWITCH_CODEC_FLAG_VIDEO_PATCHING = (1 << 16)
} switch_codec_flag_enum_t;
typedef uint32_t switch_codec_flag_t;


/*!
  \enum switch_speech_flag_t
  \brief Speech related flags
<pre>
SWITCH_SPEECH_FLAG_HASTEXT =		(1 <<  0) - Interface is has text to read.
SWITCH_SPEECH_FLAG_PEEK =			(1 <<  1) - Read data but do not erase it.
SWITCH_SPEECH_FLAG_FREE_POOL =		(1 <<  2) - Free interface's pool on destruction.
SWITCH_SPEECH_FLAG_BLOCKING =       (1 <<  3) - Indicate that a blocking call is desired
SWITCH_SPEECH_FLAG_PAUSE = 			(1 <<  4) - Pause toggle for playback
</pre>
*/
typedef enum {
	SWITCH_SPEECH_FLAG_NONE = 0,
	SWITCH_SPEECH_FLAG_HASTEXT = (1 << 0),
	SWITCH_SPEECH_FLAG_PEEK = (1 << 1),
	SWITCH_SPEECH_FLAG_FREE_POOL = (1 << 2),
	SWITCH_SPEECH_FLAG_BLOCKING = (1 << 3),
	SWITCH_SPEECH_FLAG_PAUSE = (1 << 4),
	SWITCH_SPEECH_FLAG_OPEN = (1 << 5),
	SWITCH_SPEECH_FLAG_DONE = (1 << 6)
} switch_speech_flag_enum_t;
typedef uint32_t switch_speech_flag_t;

/*!
  \enum switch_asr_flag_t
  \brief Asr related flags
<pre>
SWITCH_ASR_FLAG_DATA =			(1 <<  0) - Interface has data
SWITCH_ASR_FLAG_FREE_POOL =		(1 <<  1) - Pool needs to be freed
SWITCH_ASR_FLAG_CLOSED = 		(1 <<  2) - Interface has been closed
SWITCH_ASR_FLAG_FIRE_EVENTS =	(1 <<  3) - Fire all speech events
SWITCH_ASR_FLAG_AUTO_RESUME =   (1 <<  4) - Auto Resume
</pre>
*/
typedef enum {
	SWITCH_ASR_FLAG_NONE = 0,
	SWITCH_ASR_FLAG_DATA = (1 << 0),
	SWITCH_ASR_FLAG_FREE_POOL = (1 << 1),
	SWITCH_ASR_FLAG_CLOSED = (1 << 2),
	SWITCH_ASR_FLAG_FIRE_EVENTS = (1 << 3),
	SWITCH_ASR_FLAG_AUTO_RESUME = (1 << 4)

} switch_asr_flag_enum_t;
typedef uint32_t switch_asr_flag_t;

/*!
  \enum switch_directory_flag_t
  \brief Directory Handle related flags
<pre>
SWITCH_DIRECTORY_FLAG_FREE_POOL =		(1 <<  0) - Free interface's pool on destruction.
</pre>
*/
typedef enum {
	SWITCH_DIRECTORY_FLAG_FREE_POOL = (1 << 0)

} switch_directory_flag_enum_t;
typedef uint32_t switch_directory_flag_t;

/*!
  \enum switch_codec_type_t
  \brief Codec types
<pre>
SWITCH_CODEC_TYPE_AUDIO - Audio Codec
SWITCH_CODEC_TYPE_VIDEO - Video Codec
SWITCH_CODEC_TYPE_T38   - T38 Codec
SWITCH_CODEC_TYPE_APP   - Application Codec
</pre>
 */
typedef enum {
	SWITCH_CODEC_TYPE_AUDIO,
	SWITCH_CODEC_TYPE_VIDEO,
	SWITCH_CODEC_TYPE_T38,
	SWITCH_CODEC_TYPE_APP
} switch_codec_type_t;

typedef enum {
	SWITCH_MEDIA_TYPE_AUDIO,
	SWITCH_MEDIA_TYPE_VIDEO,
	SWITCH_MEDIA_TYPE_TEXT
} switch_media_type_t;
#define SWITCH_MEDIA_TYPE_TOTAL 3


/*!
  \enum switch_timer_flag_t
  \brief Timer related flags
<pre>
SWITCH_TIMER_FLAG_FREE_POOL =		(1 <<  0) - Free timer's pool on destruction
</pre>
*/
typedef enum {
	SWITCH_TIMER_FLAG_FREE_POOL = (1 << 0)
} switch_timer_flag_enum_t;
typedef uint32_t switch_timer_flag_t;


/*!
  \enum switch_timer_flag_t
  \brief Timer related flags
<pre>
SMBF_READ_STREAM - Include the Read Stream
SMBF_WRITE_STREAM - Include the Write Stream
SMBF_WRITE_REPLACE - Replace the Write Stream
SMBF_READ_REPLACE - Replace the Read Stream
SMBF_STEREO - Record in stereo
SMBF_ANSWER_REQ - Don't record until the channel is answered
SMBF_BRIDGE_REQ - Don't record until the channel is bridged
SMBF_THREAD_LOCK - Only let the same thread who created the bug remove it.
SMBF_PRUNE -
SMBF_NO_PAUSE -
SMBF_STEREO_SWAP - Record in stereo: Write Stream - left channel, Read Stream - right channel
</pre>
*/
typedef enum {
	SMBF_BOTH = 0,
	SMBF_READ_STREAM = (1 << 0),
	SMBF_WRITE_STREAM = (1 << 1),
	SMBF_WRITE_REPLACE = (1 << 2),
	SMBF_READ_REPLACE = (1 << 3),
	SMBF_READ_PING = (1 << 4),
	SMBF_STEREO = (1 << 5),
	SMBF_ANSWER_REQ = (1 << 6),
	SMBF_BRIDGE_REQ = (1 << 7),
	SMBF_THREAD_LOCK = (1 << 8),
	SMBF_PRUNE = (1 << 9),
	SMBF_NO_PAUSE = (1 << 10),
	SMBF_STEREO_SWAP = (1 << 11),
	SMBF_LOCK = (1 << 12),
	SMBF_TAP_NATIVE_READ = (1 << 13),
	SMBF_TAP_NATIVE_WRITE = (1 << 14),
	SMBF_ONE_ONLY = (1 << 15),
	SMBF_MASK = (1 << 16),
	SMBF_READ_VIDEO_PING = (1 << 17),
	SMBF_WRITE_VIDEO_PING = (1 << 18),
	SMBF_READ_VIDEO_STREAM = (1 << 19),
	SMBF_WRITE_VIDEO_STREAM = (1 << 20),
	SMBF_VIDEO_PATCH = (1 << 21),
	SMBF_SPY_VIDEO_STREAM = (1 << 22),
	SMBF_SPY_VIDEO_STREAM_BLEG = (1 << 23),
	SMBF_READ_VIDEO_PATCH = (1 << 24),
	SMBF_READ_TEXT_STREAM = (1 << 25),
	SMBF_FIRST = (1 << 26),
	SMBF_PAUSE = (1 << 27)
} switch_media_bug_flag_enum_t;
typedef uint32_t switch_media_bug_flag_t;

/*!
  \enum switch_file_flag_t
  \brief File flags
<pre>
SWITCH_FILE_FLAG_READ =         (1 <<  0) - Open for read
SWITCH_FILE_FLAG_WRITE =        (1 <<  1) - Open for write
SWITCH_FILE_FLAG_FREE_POOL =    (1 <<  2) - Free file handle's pool on destruction
SWITCH_FILE_DATA_SHORT =        (1 <<  3) - Read data in shorts
SWITCH_FILE_DATA_INT =          (1 <<  4) - Read data in ints
SWITCH_FILE_DATA_FLOAT =        (1 <<  5) - Read data in floats
SWITCH_FILE_DATA_DOUBLE =       (1 <<  6) - Read data in doubles
SWITCH_FILE_DATA_RAW =          (1 <<  7) - Read data as is
SWITCH_FILE_PAUSE =             (1 <<  8) - Pause
SWITCH_FILE_NATIVE =            (1 <<  9) - File is in native format (no transcoding)
SWITCH_FILE_SEEK = 				(1 << 10) - File has done a seek
SWITCH_FILE_OPEN =              (1 << 11) - File is open
</pre>
 */
typedef enum {
	SWITCH_FILE_FLAG_READ = (1 << 0),
	SWITCH_FILE_FLAG_WRITE = (1 << 1),
	SWITCH_FILE_FLAG_FREE_POOL = (1 << 2),
	SWITCH_FILE_DATA_SHORT = (1 << 3),
	SWITCH_FILE_DATA_INT = (1 << 4),
	SWITCH_FILE_DATA_FLOAT = (1 << 5),
	SWITCH_FILE_DATA_DOUBLE = (1 << 6),
	SWITCH_FILE_DATA_RAW = (1 << 7),
	SWITCH_FILE_PAUSE = (1 << 8),
	SWITCH_FILE_NATIVE = (1 << 9),
	SWITCH_FILE_SEEK = (1 << 10),
	SWITCH_FILE_OPEN = (1 << 11),
	SWITCH_FILE_CALLBACK = (1 << 12),
	SWITCH_FILE_DONE = (1 << 13),
	SWITCH_FILE_BUFFER_DONE = (1 << 14),
	SWITCH_FILE_WRITE_APPEND = (1 << 15),
	SWITCH_FILE_WRITE_OVER = (1 << 16),
	SWITCH_FILE_NOMUX = (1 << 17),
	SWITCH_FILE_BREAK_ON_CHANGE = (1 << 18),
	SWITCH_FILE_FLAG_VIDEO = (1 << 19),
	SWITCH_FILE_FLAG_VIDEO_EOF = (1 << 20),
	SWITCH_FILE_PRE_CLOSED = (1 << 21)
} switch_file_flag_enum_t;
typedef uint32_t switch_file_flag_t;

typedef enum {
	SWITCH_IO_FLAG_NONE = 0,
	SWITCH_IO_FLAG_NOBLOCK = (1 << 0),
	SWITCH_IO_FLAG_SINGLE_READ = (1 << 1),
	SWITCH_IO_FLAG_FORCE = (1 << 2),
	SWITCH_IO_FLAG_QUEUED = (1 << 3)
} switch_io_flag_enum_t;
typedef uint32_t switch_io_flag_t;

/* make sure this is synced with the EVENT_NAMES array in switch_event.c
   also never put any new ones before EVENT_ALL
*/
/*!
  \enum switch_event_types_t
  \brief Built-in Events

<pre>
    SWITCH_EVENT_CUSTOM				- A custom event
    SWITCH_EVENT_CLONE				- A cloned event
    SWITCH_EVENT_CHANNEL_CREATE		- A channel has been created
    SWITCH_EVENT_CHANNEL_DESTROY	- A channel has been destroyed
    SWITCH_EVENT_CHANNEL_STATE		- A channel has changed state
    SWITCH_EVENT_CHANNEL_CALLSTATE	- A channel has changed call state
    SWITCH_EVENT_CHANNEL_ANSWER		- A channel has been answered
    SWITCH_EVENT_CHANNEL_HANGUP		- A channel has been hungup
    SWITCH_EVENT_CHANNEL_HANGUP_COMPLETE	- A channel has completed the hangup
    SWITCH_EVENT_CHANNEL_EXECUTE	- A channel has executed a module's application
    SWITCH_EVENT_CHANNEL_EXECUTE_COMPLETE	- A channel has finshed executing a module's application
    SWITCH_EVENT_CHANNEL_HOLD		- A channel has been put on hold
    SWITCH_EVENT_CHANNEL_UNHOLD		- A channel has been unheld
    SWITCH_EVENT_CHANNEL_BRIDGE     - A channel has bridged to another channel
    SWITCH_EVENT_CHANNEL_UNBRIDGE   - A channel has unbridged from another channel
    SWITCH_EVENT_CHANNEL_PROGRESS	- A channel has started ringing
    SWITCH_EVENT_CHANNEL_PROGRESS_MEDIA	- A channel has started early media
    SWITCH_EVENT_CHANNEL_OUTGOING	- A channel has been unparked
    SWITCH_EVENT_CHANNEL_PARK 		- A channel has been parked
    SWITCH_EVENT_CHANNEL_UNPARK 	- A channel has been unparked
    SWITCH_EVENT_CHANNEL_APPLICATION- A channel has called and event from an application
    SWITCH_EVENT_CHANNEL_ORIGINATE  - A channel has been originated
    SWITCH_EVENT_CHANNEL_UUID       - A channel has changed uuid
    SWITCH_EVENT_API				- An API call has been executed
    SWITCH_EVENT_LOG				- A LOG event has been triggered
    SWITCH_EVENT_INBOUND_CHAN		- A new inbound channel has been created
    SWITCH_EVENT_OUTBOUND_CHAN		- A new outbound channel has been created
    SWITCH_EVENT_STARTUP			- The system has been started
    SWITCH_EVENT_SHUTDOWN			- The system has been shutdown
    SWITCH_EVENT_PUBLISH			- Publish
    SWITCH_EVENT_UNPUBLISH			- UnPublish
    SWITCH_EVENT_TALK				- Talking Detected
    SWITCH_EVENT_NOTALK				- Not Talking Detected
    SWITCH_EVENT_SESSION_CRASH		- Session Crashed
    SWITCH_EVENT_MODULE_LOAD		- Module was loaded
    SWITCH_EVENT_MODULE_UNLOAD		- Module was unloaded
    SWITCH_EVENT_DTMF				- DTMF was sent
    SWITCH_EVENT_MESSAGE			- A Basic Message
    SWITCH_EVENT_PRESENCE_IN		- Presence in
    SWITCH_EVENT_NOTIFY_IN			- Received incoming NOTIFY from gateway subscription
    SWITCH_EVENT_PRESENCE_OUT		- Presence out
    SWITCH_EVENT_PRESENCE_PROBE		- Presence probe
    SWITCH_EVENT_MESSAGE_WAITING	- A message is waiting
    SWITCH_EVENT_MESSAGE_QUERY		- A query for MESSAGE_WAITING events
    SWITCH_EVENT_ROSTER				- ?
    SWITCH_EVENT_CODEC				- Codec Change
    SWITCH_EVENT_BACKGROUND_JOB		- Background Job
    SWITCH_EVENT_DETECTED_SPEECH	- Detected Speech
    SWITCH_EVENT_DETECTED_TONE      - Detected Tone
    SWITCH_EVENT_PRIVATE_COMMAND	- A private command event
    SWITCH_EVENT_HEARTBEAT			- Machine is alive
    SWITCH_EVENT_TRAP				- Error Trap
    SWITCH_EVENT_ADD_SCHEDULE		- Something has been scheduled
    SWITCH_EVENT_DEL_SCHEDULE		- Something has been unscheduled
    SWITCH_EVENT_EXE_SCHEDULE		- Something scheduled has been executed
    SWITCH_EVENT_RE_SCHEDULE		- Something scheduled has been rescheduled
    SWITCH_EVENT_RELOADXML			- XML registry has been reloaded
    SWITCH_EVENT_NOTIFY				- Notification
    SWITCH_EVENT_PHONE_FEATURE		- Notification (DND/CFWD/etc)
    SWITCH_EVENT_PHONE_FEATURE_SUBSCRIBE - Phone feature subscription
    SWITCH_EVENT_SEND_MESSAGE		- Message
    SWITCH_EVENT_RECV_MESSAGE		- Message
    SWITCH_EVENT_REQUEST_PARAMS
    SWITCH_EVENT_CHANNEL_DATA
    SWITCH_EVENT_GENERAL
    SWITCH_EVENT_COMMAND
    SWITCH_EVENT_SESSION_HEARTBEAT
    SWITCH_EVENT_CLIENT_DISCONNECTED
    SWITCH_EVENT_SERVER_DISCONNECTED
    SWITCH_EVENT_SEND_INFO
    SWITCH_EVENT_RECV_INFO
    SWITCH_EVENT_RECV_RTCP_MESSAGE
    SWITCH_EVENT_SEND_RTCP_MESSAGE
    SWITCH_EVENT_CALL_SECURE
    SWITCH_EVENT_NAT            	- NAT Management (new/del/status)
    SWITCH_EVENT_RECORD_START
    SWITCH_EVENT_RECORD_STOP
    SWITCH_EVENT_PLAYBACK_START
    SWITCH_EVENT_PLAYBACK_STOP
    SWITCH_EVENT_CALL_UPDATE
    SWITCH_EVENT_FAILURE            - A failure occurred which might impact the normal functioning of the switch
    SWITCH_EVENT_SOCKET_DATA
    SWITCH_EVENT_MEDIA_BUG_START
    SWITCH_EVENT_MEDIA_BUG_STOP
    SWITCH_EVENT_CONFERENCE_DATA_QUERY
    SWITCH_EVENT_CONFERENCE_DATA
    SWITCH_EVENT_CALL_SETUP_REQ
    SWITCH_EVENT_CALL_SETUP_RESULT
    SWITCH_EVENT_CALL_DETAIL
    SWITCH_EVENT_DEVICE_STATE
    SWITCH_EVENT_SHUTDOWN_REQUESTED		- Shutdown of the system has been requested
    SWITCH_EVENT_ALL				- All events at once
</pre>

 */
typedef enum {
	SWITCH_EVENT_CUSTOM,
	SWITCH_EVENT_CLONE,
	SWITCH_EVENT_CHANNEL_CREATE,
	SWITCH_EVENT_CHANNEL_DESTROY,
	SWITCH_EVENT_CHANNEL_STATE,
	SWITCH_EVENT_CHANNEL_CALLSTATE,
	SWITCH_EVENT_CHANNEL_ANSWER,
	SWITCH_EVENT_CHANNEL_HANGUP,
	SWITCH_EVENT_CHANNEL_HANGUP_COMPLETE,
	SWITCH_EVENT_CHANNEL_EXECUTE,
	SWITCH_EVENT_CHANNEL_EXECUTE_COMPLETE,
	SWITCH_EVENT_CHANNEL_HOLD,
	SWITCH_EVENT_CHANNEL_UNHOLD,
	SWITCH_EVENT_CHANNEL_BRIDGE,
	SWITCH_EVENT_CHANNEL_UNBRIDGE,
	SWITCH_EVENT_CHANNEL_PROGRESS,
	SWITCH_EVENT_CHANNEL_PROGRESS_MEDIA,
	SWITCH_EVENT_CHANNEL_OUTGOING,
	SWITCH_EVENT_CHANNEL_PARK,
	SWITCH_EVENT_CHANNEL_UNPARK,
	SWITCH_EVENT_CHANNEL_APPLICATION,
	SWITCH_EVENT_CHANNEL_ORIGINATE,
	SWITCH_EVENT_CHANNEL_UUID,
	SWITCH_EVENT_API,
	SWITCH_EVENT_LOG,
	SWITCH_EVENT_INBOUND_CHAN,
	SWITCH_EVENT_OUTBOUND_CHAN,
	SWITCH_EVENT_STARTUP,
	SWITCH_EVENT_SHUTDOWN,
	SWITCH_EVENT_PUBLISH,
	SWITCH_EVENT_UNPUBLISH,
	SWITCH_EVENT_TALK,
	SWITCH_EVENT_NOTALK,
	SWITCH_EVENT_SESSION_CRASH,
	SWITCH_EVENT_MODULE_LOAD,
	SWITCH_EVENT_MODULE_UNLOAD,
	SWITCH_EVENT_DTMF,
	SWITCH_EVENT_MESSAGE,
	SWITCH_EVENT_PRESENCE_IN,
	SWITCH_EVENT_NOTIFY_IN,
	SWITCH_EVENT_PRESENCE_OUT,
	SWITCH_EVENT_PRESENCE_PROBE,
	SWITCH_EVENT_MESSAGE_WAITING,
	SWITCH_EVENT_MESSAGE_QUERY,
	SWITCH_EVENT_ROSTER,
	SWITCH_EVENT_CODEC,
	SWITCH_EVENT_BACKGROUND_JOB,
	SWITCH_EVENT_DETECTED_SPEECH,
	SWITCH_EVENT_DETECTED_TONE,
	SWITCH_EVENT_PRIVATE_COMMAND,
	SWITCH_EVENT_HEARTBEAT,
	SWITCH_EVENT_TRAP,
	SWITCH_EVENT_ADD_SCHEDULE,
	SWITCH_EVENT_DEL_SCHEDULE,
	SWITCH_EVENT_EXE_SCHEDULE,
	SWITCH_EVENT_RE_SCHEDULE,
	SWITCH_EVENT_RELOADXML,
	SWITCH_EVENT_NOTIFY,
	SWITCH_EVENT_PHONE_FEATURE,
	SWITCH_EVENT_PHONE_FEATURE_SUBSCRIBE,
	SWITCH_EVENT_SEND_MESSAGE,
	SWITCH_EVENT_RECV_MESSAGE,
	SWITCH_EVENT_REQUEST_PARAMS,
	SWITCH_EVENT_CHANNEL_DATA,
	SWITCH_EVENT_GENERAL,
	SWITCH_EVENT_COMMAND,
	SWITCH_EVENT_SESSION_HEARTBEAT,
	SWITCH_EVENT_CLIENT_DISCONNECTED,
	SWITCH_EVENT_SERVER_DISCONNECTED,
	SWITCH_EVENT_SEND_INFO,
	SWITCH_EVENT_RECV_INFO,
	SWITCH_EVENT_RECV_RTCP_MESSAGE,
	SWITCH_EVENT_SEND_RTCP_MESSAGE,
	SWITCH_EVENT_CALL_SECURE,
	SWITCH_EVENT_NAT,
	SWITCH_EVENT_RECORD_START,
	SWITCH_EVENT_RECORD_STOP,
	SWITCH_EVENT_PLAYBACK_START,
	SWITCH_EVENT_PLAYBACK_STOP,
	SWITCH_EVENT_CALL_UPDATE,
	SWITCH_EVENT_FAILURE,
	SWITCH_EVENT_SOCKET_DATA,
	SWITCH_EVENT_MEDIA_BUG_START,
	SWITCH_EVENT_MEDIA_BUG_STOP,
	SWITCH_EVENT_CONFERENCE_DATA_QUERY,
	SWITCH_EVENT_CONFERENCE_DATA,
	SWITCH_EVENT_CALL_SETUP_REQ,
	SWITCH_EVENT_CALL_SETUP_RESULT,
	SWITCH_EVENT_CALL_DETAIL,
	SWITCH_EVENT_DEVICE_STATE,
	SWITCH_EVENT_TEXT,
	SWITCH_EVENT_SHUTDOWN_REQUESTED,
	SWITCH_EVENT_ALL
} switch_event_types_t;

typedef enum {
	SWITCH_INPUT_TYPE_DTMF,
	SWITCH_INPUT_TYPE_EVENT
} switch_input_type_t;

typedef enum {
	SWITCH_CAUSE_NONE = 0,
	SWITCH_CAUSE_UNALLOCATED_NUMBER = 1,
	SWITCH_CAUSE_NO_ROUTE_TRANSIT_NET = 2,
	SWITCH_CAUSE_NO_ROUTE_DESTINATION = 3,
	SWITCH_CAUSE_CHANNEL_UNACCEPTABLE = 6,
	SWITCH_CAUSE_CALL_AWARDED_DELIVERED = 7,
	SWITCH_CAUSE_NORMAL_CLEARING = 16,
	SWITCH_CAUSE_USER_BUSY = 17,
	SWITCH_CAUSE_NO_USER_RESPONSE = 18,
	SWITCH_CAUSE_NO_ANSWER = 19,
	SWITCH_CAUSE_SUBSCRIBER_ABSENT = 20,
	SWITCH_CAUSE_CALL_REJECTED = 21,
	SWITCH_CAUSE_NUMBER_CHANGED = 22,
	SWITCH_CAUSE_REDIRECTION_TO_NEW_DESTINATION = 23,
	SWITCH_CAUSE_EXCHANGE_ROUTING_ERROR = 25,
	SWITCH_CAUSE_DESTINATION_OUT_OF_ORDER = 27,
	SWITCH_CAUSE_INVALID_NUMBER_FORMAT = 28,
	SWITCH_CAUSE_FACILITY_REJECTED = 29,
	SWITCH_CAUSE_RESPONSE_TO_STATUS_ENQUIRY = 30,
	SWITCH_CAUSE_NORMAL_UNSPECIFIED = 31,
	SWITCH_CAUSE_NORMAL_CIRCUIT_CONGESTION = 34,
	SWITCH_CAUSE_NETWORK_OUT_OF_ORDER = 38,
	SWITCH_CAUSE_NORMAL_TEMPORARY_FAILURE = 41,
	SWITCH_CAUSE_SWITCH_CONGESTION = 42,
	SWITCH_CAUSE_ACCESS_INFO_DISCARDED = 43,
	SWITCH_CAUSE_REQUESTED_CHAN_UNAVAIL = 44,
	SWITCH_CAUSE_PRE_EMPTED = 45,
	SWITCH_CAUSE_FACILITY_NOT_SUBSCRIBED = 50,
	SWITCH_CAUSE_OUTGOING_CALL_BARRED = 52,
	SWITCH_CAUSE_INCOMING_CALL_BARRED = 54,
	SWITCH_CAUSE_BEARERCAPABILITY_NOTAUTH = 57,
	SWITCH_CAUSE_BEARERCAPABILITY_NOTAVAIL = 58,
	SWITCH_CAUSE_SERVICE_UNAVAILABLE = 63,
	SWITCH_CAUSE_BEARERCAPABILITY_NOTIMPL = 65,
	SWITCH_CAUSE_CHAN_NOT_IMPLEMENTED = 66,
	SWITCH_CAUSE_FACILITY_NOT_IMPLEMENTED = 69,
	SWITCH_CAUSE_SERVICE_NOT_IMPLEMENTED = 79,
	SWITCH_CAUSE_INVALID_CALL_REFERENCE = 81,
	SWITCH_CAUSE_INCOMPATIBLE_DESTINATION = 88,
	SWITCH_CAUSE_INVALID_MSG_UNSPECIFIED = 95,
	SWITCH_CAUSE_MANDATORY_IE_MISSING = 96,
	SWITCH_CAUSE_MESSAGE_TYPE_NONEXIST = 97,
	SWITCH_CAUSE_WRONG_MESSAGE = 98,
	SWITCH_CAUSE_IE_NONEXIST = 99,
	SWITCH_CAUSE_INVALID_IE_CONTENTS = 100,
	SWITCH_CAUSE_WRONG_CALL_STATE = 101,
	SWITCH_CAUSE_RECOVERY_ON_TIMER_EXPIRE = 102,
	SWITCH_CAUSE_MANDATORY_IE_LENGTH_ERROR = 103,
	SWITCH_CAUSE_PROTOCOL_ERROR = 111,
	SWITCH_CAUSE_INTERWORKING = 127,
	SWITCH_CAUSE_SUCCESS = 142,
	SWITCH_CAUSE_ORIGINATOR_CANCEL = 487,
	SWITCH_CAUSE_CRASH = 700,
	SWITCH_CAUSE_SYSTEM_SHUTDOWN = 701,
	SWITCH_CAUSE_LOSE_RACE = 702,
	SWITCH_CAUSE_MANAGER_REQUEST = 703,
	SWITCH_CAUSE_BLIND_TRANSFER = 800,
	SWITCH_CAUSE_ATTENDED_TRANSFER = 801,
	SWITCH_CAUSE_ALLOTTED_TIMEOUT = 802,
	SWITCH_CAUSE_USER_CHALLENGE = 803,
	SWITCH_CAUSE_MEDIA_TIMEOUT = 804,
	SWITCH_CAUSE_PICKED_OFF = 805,
	SWITCH_CAUSE_USER_NOT_REGISTERED = 806,
	SWITCH_CAUSE_PROGRESS_TIMEOUT = 807,
	SWITCH_CAUSE_INVALID_GATEWAY = 808,
	SWITCH_CAUSE_GATEWAY_DOWN = 809,
	SWITCH_CAUSE_INVALID_URL = 810,
	SWITCH_CAUSE_INVALID_PROFILE = 811,
	SWITCH_CAUSE_NO_PICKUP = 812,
	SWITCH_CAUSE_SRTP_READ_ERROR = 813,
	SWITCH_CAUSE_BOWOUT = 814,
	SWITCH_CAUSE_BUSY_EVERYWHERE = 815,
	SWITCH_CAUSE_DECLINE = 816,
	SWITCH_CAUSE_DOES_NOT_EXIST_ANYWHERE = 817,
	SWITCH_CAUSE_NOT_ACCEPTABLE = 818,
	SWITCH_CAUSE_UNWANTED = 819,
	SWITCH_CAUSE_NO_IDENTITY = 820,
	SWITCH_CAUSE_BAD_IDENTITY_INFO = 821,
	SWITCH_CAUSE_UNSUPPORTED_CERTIFICATE = 822,
	SWITCH_CAUSE_INVALID_IDENTITY = 823,
	SWITCH_CAUSE_STALE_DATE = 824
} switch_call_cause_t;

typedef enum {
	SCSC_PAUSE_INBOUND,
	SCSC_PAUSE_OUTBOUND,
	SCSC_PAUSE_ALL,
	SCSC_HUPALL,
	SCSC_SHUTDOWN,
	SCSC_CHECK_RUNNING,
	SCSC_LOGLEVEL,
	SCSC_SPS,
	SCSC_LAST_SPS,
	SCSC_RECLAIM,
	SCSC_MAX_SESSIONS,
	SCSC_SYNC_CLOCK,
	SCSC_MAX_DTMF_DURATION,
	SCSC_MIN_DTMF_DURATION,
	SCSC_DEFAULT_DTMF_DURATION,
	SCSC_SHUTDOWN_ELEGANT,
	SCSC_SHUTDOWN_ASAP,
	SCSC_CANCEL_SHUTDOWN,
	SCSC_SEND_SIGHUP,
	SCSC_DEBUG_LEVEL,
	SCSC_FLUSH_DB_HANDLES,
	SCSC_SHUTDOWN_NOW,
	SCSC_REINCARNATE_NOW,
	SCSC_CALIBRATE_CLOCK,
	SCSC_SAVE_HISTORY,
	SCSC_CRASH,
	SCSC_MIN_IDLE_CPU,
	SCSC_VERBOSE_EVENTS,
	SCSC_SHUTDOWN_CHECK,
	SCSC_PAUSE_INBOUND_CHECK,
	SCSC_PAUSE_OUTBOUND_CHECK,
	SCSC_PAUSE_CHECK,
	SCSC_READY_CHECK,
	SCSC_THREADED_SYSTEM_EXEC,
	SCSC_SYNC_CLOCK_WHEN_IDLE,
	SCSC_DEBUG_SQL,
	SCSC_SQL,
	SCSC_API_EXPANSION,
	SCSC_RECOVER,
	SCSC_SPS_PEAK,
	SCSC_SPS_PEAK_FIVEMIN,
	SCSC_SESSIONS_PEAK,
	SCSC_SESSIONS_PEAK_FIVEMIN,
	SCSC_MDNS_RESOLVE,
	SCSC_SHUTDOWN_CAUSE
} switch_session_ctl_t;

typedef enum {
	SSH_FLAG_STICKY = (1 << 0),
	SSH_FLAG_PRE_EXEC = (1 << 1)
} switch_state_handler_flag_t;

#ifdef WIN32
typedef SOCKET switch_os_socket_t;
#define SWITCH_SOCK_INVALID INVALID_SOCKET
#else
typedef int switch_os_socket_t;
#define SWITCH_SOCK_INVALID -1
#endif

typedef struct fspr_pool_t switch_memory_pool_t;
typedef void* switch_plc_state_t;
typedef uint16_t switch_port_t;
typedef uint8_t switch_payload_t;
typedef struct switch_app_log switch_app_log_t;
typedef struct switch_rtp switch_rtp_t;
typedef struct switch_rtcp switch_rtcp_t;
typedef struct switch_core_session_message switch_core_session_message_t;
typedef struct switch_event_header switch_event_header_t;
typedef struct switch_event switch_event_t;
typedef struct switch_event_subclass switch_event_subclass_t;
typedef struct switch_event_node switch_event_node_t;
typedef struct switch_loadable_module switch_loadable_module_t;
typedef struct switch_frame switch_frame_t;
typedef struct switch_rtcp_frame switch_rtcp_frame_t;
typedef struct switch_channel switch_channel_t;
typedef struct switch_sql_queue_manager switch_sql_queue_manager_t;
typedef struct switch_file_handle switch_file_handle_t;
typedef struct switch_caller_profile switch_caller_profile_t;
typedef struct switch_caller_extension switch_caller_extension_t;
typedef struct switch_caller_application switch_caller_application_t;
typedef struct switch_state_handler_table switch_state_handler_table_t;
typedef struct switch_timer switch_timer_t;
typedef struct switch_codec switch_codec_t;
typedef struct switch_core_thread_session switch_core_thread_session_t;
typedef struct switch_codec_implementation switch_codec_implementation_t;
typedef struct switch_buffer switch_buffer_t;
typedef union  switch_codec_settings switch_codec_settings_t;
typedef struct switch_codec_fmtp switch_codec_fmtp_t;
typedef struct switch_coredb_handle switch_coredb_handle_t;
typedef struct switch_odbc_handle switch_odbc_handle_t;
typedef struct switch_database_interface_handle switch_database_interface_handle_t;

typedef struct switch_io_routines switch_io_routines_t;
typedef struct switch_speech_handle switch_speech_handle_t;
typedef struct switch_asr_handle switch_asr_handle_t;
typedef struct switch_directory_handle switch_directory_handle_t;
typedef struct switch_loadable_module_interface switch_loadable_module_interface_t;
typedef struct switch_endpoint_interface switch_endpoint_interface_t;
typedef struct switch_timer_interface switch_timer_interface_t;
typedef struct switch_dialplan_interface switch_dialplan_interface_t;
typedef struct switch_codec_interface switch_codec_interface_t;
typedef struct switch_application_interface switch_application_interface_t;
typedef struct switch_chat_application_interface switch_chat_application_interface_t;
typedef struct switch_api_interface switch_api_interface_t;
typedef struct switch_json_api_interface switch_json_api_interface_t;
typedef struct switch_file_interface switch_file_interface_t;
typedef struct switch_speech_interface switch_speech_interface_t;
typedef struct switch_asr_interface switch_asr_interface_t;
typedef struct switch_directory_interface switch_directory_interface_t;
typedef struct switch_chat_interface switch_chat_interface_t;
typedef struct switch_management_interface switch_management_interface_t;
typedef struct switch_core_port_allocator switch_core_port_allocator_t;
typedef struct switch_media_bug switch_media_bug_t;
typedef struct switch_limit_interface switch_limit_interface_t;
typedef struct switch_database_interface switch_database_interface_t;

typedef void (*hashtable_destructor_t)(void *ptr);

struct switch_console_callback_match_node {
	char *val;
	struct switch_console_callback_match_node *next;
};
typedef struct switch_console_callback_match_node switch_console_callback_match_node_t;

struct switch_console_callback_match {
	struct switch_console_callback_match_node *head;
	struct switch_console_callback_match_node *end;
	int count;
	int dynamic;
};
typedef struct switch_console_callback_match switch_console_callback_match_t;

typedef void (*switch_media_bug_exec_cb_t)(switch_media_bug_t *bug, void *user_data);

typedef switch_status_t (*switch_core_video_thread_callback_func_t) (switch_core_session_t *session, switch_frame_t *frame, void *user_data);
typedef switch_status_t (*switch_core_text_thread_callback_func_t) (switch_core_session_t *session, switch_frame_t *frame, void *user_data);
typedef void (*switch_cap_callback_t) (const char *var, const char *val, void *user_data);
typedef switch_status_t (*switch_console_complete_callback_t) (const char *, const char *, switch_console_callback_match_t **matches);
typedef switch_bool_t (*switch_media_bug_callback_t) (switch_media_bug_t *, void *, switch_abc_type_t);
typedef switch_bool_t (*switch_tone_detect_callback_t) (switch_core_session_t *, const char *, const char *);
typedef struct switch_xml_binding switch_xml_binding_t;

typedef void (*switch_engine_function_t) (switch_core_session_t *session, void *user_data);


typedef switch_status_t (*switch_core_codec_encode_func_t) (switch_codec_t *codec,
															switch_codec_t *other_codec,
															void *decoded_data,
															uint32_t decoded_data_len,
															uint32_t decoded_rate,
															void *encoded_data, uint32_t *encoded_data_len, uint32_t *encoded_rate, unsigned int *flag);


typedef switch_status_t (*switch_core_codec_decode_func_t) (switch_codec_t *codec,
															switch_codec_t *other_codec,
															void *encoded_data,
															uint32_t encoded_data_len,
															uint32_t encoded_rate,
															void *decoded_data, uint32_t *decoded_data_len, uint32_t *decoded_rate, unsigned int *flag);

typedef switch_status_t (*switch_core_codec_video_encode_func_t) (switch_codec_t *codec, switch_frame_t *frame);

typedef switch_status_t (*switch_core_codec_video_decode_func_t) (switch_codec_t *codec, switch_frame_t *frame);

typedef enum {
	SCC_VIDEO_GEN_KEYFRAME = 0,
	SCC_VIDEO_BANDWIDTH,
	SCC_VIDEO_RESET,
	SCC_AUDIO_PACKET_LOSS,
	SCC_AUDIO_ADJUST_BITRATE,
	SCC_DEBUG,
	SCC_CODEC_SPECIFIC
} switch_codec_control_command_t;

typedef enum {
	SCCT_NONE = 0,
	SCCT_STRING,
	SCCT_INT,
} switch_codec_control_type_t;

typedef enum {
	SWITCH_IO_READ,
	SWITCH_IO_WRITE
} switch_io_type_t;

typedef switch_status_t (*switch_core_codec_control_func_t) (switch_codec_t *codec,
																   switch_codec_control_command_t cmd,
																   switch_codec_control_type_t ctype,
																   void *cmd_data,
																   switch_codec_control_type_t atype,
																   void *cmd_arg,
																   switch_codec_control_type_t *rtype,
																   void **ret_data);


typedef switch_status_t (*switch_core_codec_init_func_t) (switch_codec_t *, switch_codec_flag_t, const switch_codec_settings_t *codec_settings);
typedef switch_status_t (*switch_core_codec_fmtp_parse_func_t) (const char *fmtp, switch_codec_fmtp_t *codec_fmtp);
typedef switch_status_t (*switch_core_codec_destroy_func_t) (switch_codec_t *);


typedef switch_status_t (*switch_chat_application_function_t) (switch_event_t *, const char *);
#define SWITCH_STANDARD_CHAT_APP(name) static switch_status_t name (switch_event_t *message, const char *data)

typedef void (*switch_application_function_t) (switch_core_session_t *, const char *);
#define SWITCH_STANDARD_APP(name) static void name (switch_core_session_t *session, const char *data)

typedef int (*switch_core_recover_callback_t)(switch_core_session_t *session);
typedef void (*switch_event_callback_t) (switch_event_t *);
typedef switch_caller_extension_t *(*switch_dialplan_hunt_function_t) (switch_core_session_t *, void *, switch_caller_profile_t *);
#define SWITCH_STANDARD_DIALPLAN(name) static switch_caller_extension_t *name (switch_core_session_t *session, void *arg, switch_caller_profile_t *caller_profile)

typedef switch_bool_t (*switch_hash_delete_callback_t) (_In_ const void *key, _In_ const void *val, _In_opt_ void *pData);
#define SWITCH_HASH_DELETE_FUNC(name) static switch_bool_t name (const void *key, const void *val, void *pData)

typedef struct switch_scheduler_task switch_scheduler_task_t;

typedef void (*switch_scheduler_func_t) (switch_scheduler_task_t *task);

#define SWITCH_STANDARD_SCHED_FUNC(name) static void name (switch_scheduler_task_t *task)

typedef switch_status_t (*switch_state_handler_t) (switch_core_session_t *);
typedef struct switch_stream_handle switch_stream_handle_t;
typedef uint8_t * (*switch_stream_handle_read_function_t) (switch_stream_handle_t *handle, int *len);
typedef switch_status_t (*switch_stream_handle_write_function_t) (switch_stream_handle_t *handle, const char *fmt, ...);
typedef switch_status_t (*switch_stream_handle_raw_write_function_t) (switch_stream_handle_t *handle, uint8_t *data, switch_size_t datalen);

typedef switch_status_t (*switch_api_function_t) (_In_opt_z_ const char *cmd, _In_opt_ switch_core_session_t *session,
												  _In_ switch_stream_handle_t *stream);


#define SWITCH_STANDARD_API(name) static switch_status_t name (_In_opt_z_ const char *cmd, _In_opt_ switch_core_session_t *session, _In_ switch_stream_handle_t *stream)


typedef switch_status_t (*switch_json_api_function_t) (const cJSON *json, _In_opt_ switch_core_session_t *session, cJSON **json_reply);


#define SWITCH_STANDARD_JSON_API(name) static switch_status_t name (const cJSON *json, _In_opt_ switch_core_session_t *session, cJSON **json_reply)

typedef switch_status_t (*switch_input_callback_function_t) (switch_core_session_t *session, void *input,
															 switch_input_type_t input_type, void *buf, unsigned int buflen);
typedef switch_status_t (*switch_read_frame_callback_function_t) (switch_core_session_t *session, switch_frame_t *frame, void *user_data);
typedef struct switch_say_interface switch_say_interface_t;

#define DMACHINE_MAX_DIGIT_LEN 512

typedef enum {
	DM_MATCH_POSITIVE,
	DM_MATCH_NEGATIVE
} dm_match_type_t;

struct switch_ivr_dmachine;
typedef struct switch_ivr_dmachine switch_ivr_dmachine_t;

struct switch_ivr_dmachine_match {
	switch_ivr_dmachine_t *dmachine;
	const char *match_digits;
	int32_t match_key;
	dm_match_type_t type;
	void *user_data;
};

typedef struct switch_ivr_dmachine_match switch_ivr_dmachine_match_t;
typedef switch_status_t (*switch_ivr_dmachine_callback_t) (switch_ivr_dmachine_match_t *match);

#define MAX_ARG_RECURSION 25

#define arg_recursion_check_start(_args) if (_args) {					\
		if (_args->loops >= MAX_ARG_RECURSION) {						\
			switch_log_printf(SWITCH_CHANNEL_LOG, SWITCH_LOG_ERROR,		\
							  "RECURSION ERROR!  It's not the best idea to call things that collect input recursively from an input callback.\n"); \
			return SWITCH_STATUS_GENERR;								\
		} else {_args->loops++;}										\
	}


#define arg_recursion_check_stop(_args) if (_args) _args->loops--

typedef struct {
	switch_input_callback_function_t input_callback;
	void *buf;
	uint32_t buflen;
	switch_read_frame_callback_function_t read_frame_callback;
	void *user_data;
	switch_ivr_dmachine_t *dmachine;
	int loops;
} switch_input_args_t;


typedef struct {
	switch_say_type_t type;
	switch_say_method_t method;
	switch_say_gender_t gender;
	const char *ext;
} switch_say_args_t;


typedef switch_status_t (*switch_say_callback_t) (switch_core_session_t *session,
												  char *tosay,
												  switch_say_args_t *say_args,
												  switch_input_args_t *args);

typedef switch_status_t (*switch_say_string_callback_t) (switch_core_session_t *session,
														 char *tosay,
														 switch_say_args_t *say_args, char **rstr);

struct switch_say_file_handle;
typedef struct switch_say_file_handle switch_say_file_handle_t;

typedef switch_status_t (*switch_new_say_callback_t) (switch_say_file_handle_t *sh,
													  char *tosay,
													  switch_say_args_t *say_args);


typedef struct switch_xml *switch_xml_t;
typedef struct switch_core_time_duration switch_core_time_duration_t;
typedef switch_xml_t(*switch_xml_open_root_function_t) (uint8_t reload, const char **err, void *user_data);
typedef switch_xml_t(*switch_xml_search_function_t) (const char *section,
													 const char *tag_name, const char *key_name, const char *key_value, switch_event_t *params,
													 void *user_data);

struct switch_hashtable;
struct switch_hashtable_iterator;
typedef struct switch_hashtable switch_hash_t;
typedef struct switch_hashtable switch_inthash_t;
typedef struct switch_hashtable_iterator switch_hash_index_t;

struct switch_network_list;
typedef struct switch_network_list switch_network_list_t;


#define SWITCH_API_VERSION 5
#define SWITCH_MODULE_LOAD_ARGS (switch_loadable_module_interface_t **module_interface, switch_memory_pool_t *pool)
#define SWITCH_MODULE_RUNTIME_ARGS (void)
#define SWITCH_MODULE_SHUTDOWN_ARGS (void)
typedef switch_status_t (*switch_module_load_t) SWITCH_MODULE_LOAD_ARGS;
typedef switch_status_t (*switch_module_runtime_t) SWITCH_MODULE_RUNTIME_ARGS;
typedef switch_status_t (*switch_module_shutdown_t) SWITCH_MODULE_SHUTDOWN_ARGS;
#define SWITCH_MODULE_LOAD_FUNCTION(name) switch_status_t name SWITCH_MODULE_LOAD_ARGS
#define SWITCH_MODULE_RUNTIME_FUNCTION(name) switch_status_t name SWITCH_MODULE_RUNTIME_ARGS
#define SWITCH_MODULE_SHUTDOWN_FUNCTION(name) switch_status_t name SWITCH_MODULE_SHUTDOWN_ARGS

typedef enum {
	SWITCH_PRI_LOW = 1,
	SWITCH_PRI_NORMAL = 10,
	SWITCH_PRI_IMPORTANT = 50,
	SWITCH_PRI_REALTIME = 99,
} switch_thread_priority_t;

typedef enum {
	SMODF_NONE = 0,
	SMODF_GLOBAL_SYMBOLS = (1 << 0)
} switch_module_flag_enum_t;
typedef uint32_t switch_module_flag_t;

typedef struct switch_loadable_module_function_table {
	int switch_api_version;
	switch_module_load_t load;
	switch_module_shutdown_t shutdown;
	switch_module_runtime_t runtime;
	switch_module_flag_t flags;
} switch_loadable_module_function_table_t;

typedef int (*switch_modulename_callback_func_t) (void *user_data, const char *module_name);

typedef struct switch_slin_data switch_slin_data_t;

#define SWITCH_MODULE_DEFINITION_EX(name, load, shutdown, runtime, flags)					\
static const char modname[] =  #name ;														\
SWITCH_MOD_DECLARE_DATA switch_loadable_module_function_table_t name##_module_interface = {	\
	SWITCH_API_VERSION,																		\
	load,																					\
	shutdown,																				\
	runtime,																				\
	flags																					\
}

#define SWITCH_MODULE_DEFINITION(name, load, shutdown, runtime)								\
		SWITCH_MODULE_DEFINITION_EX(name, load, shutdown, runtime, SMODF_NONE)

/* things we don't deserve to know about */
/*! \brief A channel */
struct switch_channel;
/*! \brief A core session representing a call and all of it's resources */
struct switch_core_session;
/*! \brief An audio bug */
struct switch_media_bug;
/*! \brief A digit stream parser object */
struct switch_ivr_digit_stream_parser;
struct sql_queue_manager;

struct switch_media_handle_s;
typedef struct switch_media_handle_s switch_media_handle_t;

typedef uint32_t switch_event_channel_id_t;
typedef void (*switch_event_channel_func_t)(const char *event_channel, cJSON *json, const char *key, switch_event_channel_id_t id, void *user_data);

struct switch_live_array_s;
typedef struct switch_live_array_s switch_live_array_t;

typedef enum {
	SDP_TYPE_REQUEST,
	SDP_TYPE_RESPONSE
} switch_sdp_type_t;


typedef enum {
	AEAD_AES_256_GCM_8,
	AEAD_AES_256_GCM,
	AEAD_AES_128_GCM_8,
	AEAD_AES_128_GCM,
	AES_CM_256_HMAC_SHA1_80,
	AES_CM_192_HMAC_SHA1_80,
	AES_CM_128_HMAC_SHA1_80,
	AES_CM_256_HMAC_SHA1_32,
	AES_CM_192_HMAC_SHA1_32,
	AES_CM_128_HMAC_SHA1_32,
	AES_CM_128_NULL_AUTH,
	CRYPTO_INVALID
} switch_rtp_crypto_key_type_t;

/* Keep in sync with CRYPTO_KEY_PARAM_METHOD table. */
typedef enum {
	CRYPTO_KEY_PARAM_METHOD_INLINE,											/* identified by "inline" chars in SRTP key parameter */
	CRYPTO_KEY_PARAM_METHOD_INVALID
} switch_rtp_crypto_key_param_method_type_t;

typedef struct payload_map_s {
	switch_media_type_t type;
	switch_sdp_type_t sdp_type;
	uint32_t ptime;
	uint32_t rate;
	uint8_t allocated;
	uint8_t negotiated;
	uint8_t current;
	unsigned long hash;

	char *rm_encoding;
	char *iananame;
	char *modname;
	switch_payload_t pt;
	unsigned long rm_rate;
	unsigned long adv_rm_rate;
	uint32_t codec_ms;
	uint32_t bitrate;

	char *rm_fmtp;

	switch_payload_t recv_pt;

	char *fmtp_out;

	char *remote_sdp_ip;
	switch_port_t remote_sdp_port;

	int channels;
	int adv_channels;

	struct payload_map_s *next;

} payload_map_t;

typedef enum {
	SWITCH_MEDIA_FLOW_SENDRECV = 0,
	SWITCH_MEDIA_FLOW_SENDONLY,
	SWITCH_MEDIA_FLOW_RECVONLY,
	SWITCH_MEDIA_FLOW_INACTIVE,
	SWITCH_MEDIA_FLOW_DISABLED
} switch_media_flow_t;

typedef enum {
	ICE_GOOGLE_JINGLE = (1 << 0),
	ICE_VANILLA = (1 << 1),
	ICE_CONTROLLED = (1 << 2),
	ICE_LITE = (1 << 3)
} switch_core_media_ice_type_t;

typedef enum {
	SWITCH_POLL_READ = (1 << 0),
	SWITCH_POLL_WRITE = (1 << 1),
	SWITCH_POLL_ERROR = (1 << 2),
	SWITCH_POLL_HUP = (1 << 3),
	SWITCH_POLL_RDNORM = (1 << 4),
	SWITCH_POLL_RDBAND = (1 << 5),
	SWITCH_POLL_PRI = (1 << 6),
	SWITCH_POLL_INVALID = (1 << 7)
} switch_poll_t;

typedef struct switch_waitlist_s {
	switch_os_socket_t sock;
	uint32_t events;
	uint32_t revents;
} switch_waitlist_t;

struct switch_jb_s;
typedef struct switch_jb_s switch_jb_t;

//struct kalman_estimator_s;
//typedef struct kalman_estimator_s kalman_estimator_t;

//struct cusum_kalman_detector_s;
//typedef struct cusum_kalman_detector_s cusum_kalman_detector_t;

struct switch_img_txt_handle_s;
typedef struct switch_img_txt_handle_s switch_img_txt_handle_t;

struct switch_frame_buffer_s;
typedef struct switch_frame_buffer_s switch_frame_buffer_t;

typedef enum {
	SVR_BLOCK = (1 << 0),
	SVR_FLUSH = (1 << 1),
	SVR_CHECK = (1 << 2)
} switch_video_read_flag_t;

typedef enum {
	SPY_LOWER_RIGHT_SMALL,
	SPY_LOWER_RIGHT_LARGE,
	SPY_DUAL_CROP
} switch_vid_spy_fmt_t;

typedef enum {
	SCFC_FLUSH_AUDIO,
	SCFC_PAUSE_READ,
	SCFC_PAUSE_WRITE,
	SCFC_RESUME_WRITE
} switch_file_command_t;


struct switch_rtp_text_factory_s;
typedef struct switch_rtp_text_factory_s  switch_rtp_text_factory_t;
typedef struct switch_agc_s switch_agc_t;

struct switch_chromakey_s;
typedef struct switch_chromakey_s switch_chromakey_t;

typedef enum {
	SWITCH_VIDEO_ENCODE_SPEED_DEFAULT = 0,
	SWITCH_VIDEO_ENCODE_SPEED_FAST = 0,
	SWITCH_VIDEO_ENCODE_SPEED_MEDIUM,
	SWITCH_VIDEO_ENCODE_SPEED_SLOW
} switch_video_encode_speed_t;

typedef enum {
	SWITCH_VIDEO_PROFILE_BASELINE,
	SWITCH_VIDEO_PROFILE_MAIN,
	SWITCH_VIDEO_PROFILE_HIGH
} switch_video_profile_t;

typedef struct switch_mm_s {
	int samplerate;
	int channels;
	int keyint;
	int ab;
	int vb;
	int vw;
	int vh;
	int cbr;
	float fps;
	float source_fps;
	int source_kps;
	int vbuf;
	switch_video_profile_t vprofile;
	switch_video_encode_speed_t vencspd;
	uint8_t try_hardware_encoder;
	int scale_w;
	int scale_h;
	switch_img_fmt_t fmt;
	char *auth_username;
	char *auth_password;
} switch_mm_t;

#define SWITCH_RTP_MAX_CRYPTO_LEN 64

/* If MKI is used, then one or more key-materials are present in the <key-params> section of the crypto attribute.
 * This struct describes the single MKI entry (key-material) within <key-params> section of crypto attribute.
 * Key-material follows the format:
 *		"inline:" <key||salt> ["|" lifetime] ["|" MKI ":" length]
 * which translates to
 *		"inline: KEYSALT|MKI_ID:MKI_SZ" or "inline: KEYSALT|LIFETIME|MKI_ID:MKI_SZ" */
typedef struct switch_crypto_key_material_s {
	switch_rtp_crypto_key_param_method_type_t	method;
	unsigned char								raw_key[SWITCH_RTP_MAX_CRYPTO_LEN];	/* Key-salt. Master key appended with salt. Sizes determined by crypto suite. */
	char										*crypto_key;						/* Complete key material string ("method:keysalt[|lifetime]|mki"). */
	uint64_t									lifetime;	/* OPTIONAL. The lifetime value MAY be written as a non-zero, positive decimal integer or as a power of 2. Must be less than max lifetime of RTP and RTCP packets in given crypto suite. */
	unsigned int								mki_id;		/* OPTIONAL. */
	unsigned int								mki_size;	/* OPTIONAL. Byte length of the master key field in the RTP packet. */
	struct switch_crypto_key_material_s			*next;		/* NULL if this is the last master key in crypto attribute set. */
} switch_crypto_key_material_t;

typedef struct secure_settings_s {
	int crypto_tag;
	unsigned char local_raw_key[SWITCH_RTP_MAX_CRYPTO_LEN];
	unsigned char remote_raw_key[SWITCH_RTP_MAX_CRYPTO_LEN];
	switch_rtp_crypto_key_type_t crypto_type;
	char *local_crypto_key;
	char *remote_crypto_key;

	/* 
	 * MKI support (as per rfc4568).
	 * Normally single crypto attribute contains one key-material in a <key-params> section, e.g. "inline: KEYSALT" or "inline: KEYSALT|2^LIFETIME_BITS".
	 * But if MKI is used, then one or more key-materials are present in the <key-params> section of the crypto attribute. Each key-material follows the format:
	 *
	 * "inline:" <key||salt> ["|" lifetime] ["|" MKI ":" length]
	 *
	 *		"inline: KEYSALT|MKI_ID:MKI_SZ"
	 * or
	 *		"inline: KEYSALT|2^LIFETIME_BITS|MKI_ID:MKI_SZ"
	 *
	 * This points to singly linked list of key-material descriptions if there is more than one key-material present in this crypto attribute (this key is inserted as the head of the list in that case), or to NULL otherwise.
	 */
	struct switch_crypto_key_material_s	*local_key_material_next;		/* NULL if MKI not used for crypto set on outbound SRTP. */
	unsigned long						local_key_material_n;			/* number of key_materials in the linked list for outbound SRTP */
	struct switch_crypto_key_material_s	*remote_key_material_next;		/* NULL if MKI not used for crypto set on inbound SRTP. */
	unsigned long						remote_key_material_n;			/* number of key_materials in the linked list for inbound SRTP */
} switch_secure_settings_t;

/* Default MKI index used for packets send from FS. We always use first key if multiple master keys are present in the crypto attribute. */ 
#define SWITCH_CRYPTO_MKI_INDEX 0

/* max number of MKI in a single crypto line supported */
#define SWITCH_CRYPTO_MKI_MAX	20

struct switch_dial_handle_s;
typedef struct switch_dial_handle_s switch_dial_handle_t;

struct switch_dial_leg_s;
typedef struct switch_dial_leg_s switch_dial_leg_t;

struct switch_dial_leg_list_s;
typedef struct switch_dial_leg_list_s switch_dial_leg_list_t;

struct switch_dial_handle_list_s;
typedef struct switch_dial_handle_list_s switch_dial_handle_list_t;

SWITCH_END_EXTERN_C
#endif
/* For Emacs:
 * Local Variables:
 * mode:c
 * indent-tabs-mode:t
 * tab-width:4
 * c-basic-offset:4
 * End:
 * For VIM:
 * vim:set softtabstop=4 shiftwidth=4 tabstop=4 noet:
 */<|MERGE_RESOLUTION|>--- conflicted
+++ resolved
@@ -1626,14 +1626,11 @@
 	CF_STATE_REPEAT,
 	CF_WANT_DTLSv1_2,
 	CF_RFC7329_COMPAT,
-<<<<<<< HEAD
 	CF_BREAK_ALL,
-=======
 	CF_REATTACHED,
 	CF_VIDEO_READ_TAPPED,
 	CF_VIDEO_WRITE_TAPPED,
 	CF_DEVICES_CHANGED,
->>>>>>> bb682fc5
 	/* WARNING: DO NOT ADD ANY FLAGS BELOW THIS LINE */
 	/* IF YOU ADD NEW ONES CHECK IF THEY SHOULD PERSIST OR ZERO THEM IN switch_core_session.c switch_core_session_request_xml() */
 	CF_FLAG_MAX
