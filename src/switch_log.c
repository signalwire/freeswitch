/*
 * FreeSWITCH Modular Media Switching Software Library / Soft-Switch Application
 * Copyright (C) 2005-2021, Anthony Minessale II <anthm@freeswitch.org>
 *
 * Version: MPL 1.1
 *
 * The contents of this file are subject to the Mozilla Public License Version
 * 1.1 (the "License"); you may not use this file except in compliance with
 * the License. You may obtain a copy of the License at
 * http://www.mozilla.org/MPL/
 *
 * Software distributed under the License is distributed on an "AS IS" basis,
 * WITHOUT WARRANTY OF ANY KIND, either express or implied. See the License
 * for the specific language governing rights and limitations under the
 * License.
 *
 * The Original Code is FreeSWITCH Modular Media Switching Software Library / Soft-Switch Application
 *
 * The Initial Developer of the Original Code is
 * Anthony Minessale II <anthm@freeswitch.org>
 * Portions created by the Initial Developer are Copyright (C)
 * the Initial Developer. All Rights Reserved.
 *
 * Contributor(s):
 *
 * Anthony Minessale II <anthm@freeswitch.org>
 *
 *
 * switch_log.c -- Logging
 *
 */

#include <switch.h>
#include "private/switch_core_pvt.h"

static const char *LEVELS[] = {
	"DISABLE",
	"CONSOLE",
	"ALERT",
	"CRIT",
	"ERR",
	"WARNING",
	"NOTICE",
	"INFO",
	"DEBUG",
	NULL
};

struct switch_log_binding {
	switch_log_function_t function;
	switch_log_level_t level;
	int is_console;
	struct switch_log_binding *next;
};

typedef struct switch_log_binding switch_log_binding_t;

static switch_memory_pool_t *LOG_POOL = NULL;
static switch_log_binding_t *BINDINGS = NULL;
switch_mutex_t *BINDLOCK = NULL;
uint8_t mod_graylog_loaded = 0;
time_t counter = 0;
static switch_mutex_t *COUNTERLOCK = NULL;
static switch_queue_t *LOG_QUEUE = NULL;
#ifdef SWITCH_LOG_RECYCLE
static switch_queue_t *LOG_RECYCLE_QUEUE = NULL;
#endif
static int8_t THREAD_RUNNING = 0;
static uint8_t MAX_LEVEL = 0;
static int mods_loaded = 0;
static int console_mods_loaded = 0;
static switch_bool_t COLORIZE = SWITCH_FALSE;

static int64_t log_sequence = 0;

#ifdef WIN32
static HANDLE hStdout;
static WORD wOldColorAttrs;
static CONSOLE_SCREEN_BUFFER_INFO csbiInfo;

static WORD
#else
static const char *
#endif




	COLORS[] =
	{ SWITCH_SEQ_DEFAULT_COLOR, SWITCH_SEQ_FRED, SWITCH_SEQ_FRED, SWITCH_SEQ_FRED, SWITCH_SEQ_FMAGEN, SWITCH_SEQ_FCYAN, SWITCH_SEQ_FGREEN,
SWITCH_SEQ_FYELLOW };


SWITCH_DECLARE(cJSON *) switch_log_node_to_json(const switch_log_node_t *node, int log_level, switch_log_json_format_t *json_format, switch_event_t *chan_vars)
{
	cJSON *json = NULL;
	char *hostname;
	char *full_message = node->content;
	char *parsed_full_message = NULL;
	char *field_name = NULL;
	switch_event_t *log_fields = NULL;
	switch_core_session_t *session = NULL;

	if (node->meta && cJSON_IsObject(node->meta)) {
		if (json_format->custom_field_prefix) {
			cJSON *field = NULL;
			json = cJSON_CreateObject();
			for (field = node->meta->child; field; field = field->next) {
				if (!zstr(field->string)) {
					char *field_name = switch_mprintf("%s%s", json_format->custom_field_prefix, field->string);
					cJSON_AddItemToObject(json, field_name, cJSON_Duplicate(field, cJSON_True));
					free(field_name);
				}
			}
		} else {
			json = cJSON_Duplicate(node->meta, cJSON_True);
		}
	} else {
		json = cJSON_CreateObject();
	}

	if (json_format->version.name && json_format->version.value) {
		cJSON_AddItemToObject(json, json_format->version.name, cJSON_CreateString(json_format->version.value));
	}
	if (json_format->host.name) {
		if (json_format->host.value) {
			cJSON_AddItemToObject(json, json_format->host.name, cJSON_CreateString(json_format->host.value));
		} else if ((hostname = switch_core_get_variable("hostname")) && !zstr(hostname)) {
			cJSON_AddItemToObject(json, json_format->host.name, cJSON_CreateString(hostname));
		} else if ((hostname = switch_core_get_variable("local_ip_v4")) && !zstr(hostname)) {
			cJSON_AddItemToObject(json, json_format->host.name, cJSON_CreateString(hostname));
		}
	}
	if (json_format->timestamp.name) {
		double timestamp = node->timestamp;
		if (json_format->timestamp_divisor > 1.0) {
			timestamp = timestamp / json_format->timestamp_divisor;
		}
		cJSON_AddItemToObject(json, json_format->timestamp.name, cJSON_CreateNumber(timestamp));
	}
	if (json_format->level.name) {
		cJSON_AddItemToObject(json, json_format->level.name, cJSON_CreateNumber(log_level));
	}
	if (json_format->ident.name) {
		if (json_format->ident.value) {
			cJSON_AddItemToObject(json, json_format->ident.name, cJSON_CreateString(json_format->ident.value));
		} else {
			cJSON_AddItemToObject(json, json_format->ident.name, cJSON_CreateString("freeswitch"));
		}
	}
	if (json_format->pid.name) {
		if (json_format->pid.value) {
			cJSON_AddItemToObject(json, json_format->pid.name, cJSON_CreateNumber(atoi(json_format->pid.value)));
		} else {
			cJSON_AddItemToObject(json, json_format->pid.name, cJSON_CreateNumber((int)getpid()));
		}
	}
	if (json_format->uuid.name && !zstr(node->userdata)) {
		cJSON_AddItemToObject(json, json_format->uuid.name, cJSON_CreateString(node->userdata));
	}
	if (json_format->file.name && !zstr_buf(node->file)) {
		cJSON_AddItemToObject(json, json_format->file.name, cJSON_CreateString(node->file));
		if (json_format->line.name) {
			cJSON_AddItemToObject(json, json_format->line.name, cJSON_CreateNumber(node->line));
		}
	}
	if (json_format->function.name && !zstr_buf(node->func)) {
		cJSON_AddItemToObject(json, json_format->function.name, cJSON_CreateString(node->func));
	}
	if (json_format->sequence.name) {
		cJSON_AddItemToObject(json, json_format->sequence.name, cJSON_CreateNumber(node->sequence));
	}

	/* skip initial space and new line */
	if (*full_message == ' ') {
		full_message++;
	}
	if (*full_message == '\n') {
		full_message++;
	}

	/* get fields from log tags */
	if (node->tags) {
		switch_event_dup(&log_fields, node->tags);
	}

	/* get fields from channel data, if configured */
	if (!zstr(node->userdata) && chan_vars && chan_vars->headers && (session = switch_core_session_locate(node->userdata))) {
		switch_channel_t *channel = switch_core_session_get_channel(session);
		switch_event_header_t *hp;
		/* session_fields name mapped to variable name */
		for (hp = chan_vars->headers; hp; hp = hp->next) {
			if (!zstr(hp->name) && !zstr(hp->value)) {
				const char *val = switch_channel_get_variable(channel, hp->value);
				if (!zstr(val)) {
					if (!log_fields) {
						switch_event_create_plain(&log_fields, SWITCH_EVENT_CHANNEL_DATA);
					}
					switch_event_add_header_string(log_fields, SWITCH_STACK_BOTTOM, hp->name, val);
				}
			}
		}
		switch_core_session_rwunlock(session);
	}

	/* parse list of fields from message text, if any */
	if (strncmp(full_message, "LOG_FIELDS", 10) == 0) {
		switch_event_create_brackets(full_message+10, '[', ']', ',', &log_fields, &parsed_full_message, SWITCH_TRUE);
		full_message = parsed_full_message;
	}

	/* add additional fields */
	if (log_fields) {
		switch_event_header_t *hp;
		const char *prefix = json_format->custom_field_prefix ? json_format->custom_field_prefix : "";
		for (hp = log_fields->headers; hp; hp = hp->next) {
			if (!zstr(hp->name) && !zstr(hp->value)) {
				if (strncmp(hp->name, "@#", 2) == 0) {
					field_name = switch_mprintf("%s%s", prefix, hp->name + 2);
					cJSON_AddItemToObject(json, field_name, cJSON_CreateNumber(strtod(hp->value, NULL)));
				} else {
					field_name = switch_mprintf("%s%s", prefix, hp->name);
					cJSON_AddItemToObject(json, field_name, cJSON_CreateString(hp->value));
				}
				free(field_name);
			}
		}
		switch_event_destroy(&log_fields);
	}

	if (json_format->full_message.name) {
		cJSON_AddItemToObject(json, json_format->full_message.name, cJSON_CreateString(full_message));
	} else {
		cJSON_AddItemToObject(json, "message", cJSON_CreateString(full_message));
	}

	if (json_format->short_message.name) {
		char short_message[151];
		char *short_message_end = NULL;
		switch_snprintf(short_message, sizeof(short_message) - 1, "%s", full_message);
		if ((short_message_end = strchr(short_message, '\n'))) {
			*short_message_end = '\0';
		}
		cJSON_AddItemToObject(json, json_format->short_message.name, cJSON_CreateString(short_message));
	}

	switch_safe_free(parsed_full_message);

	return json;
}

static switch_log_node_t *switch_log_node_alloc()
{
	switch_log_node_t *node = NULL;
#ifdef SWITCH_LOG_RECYCLE
	void *pop = NULL;

	if (switch_queue_trypop(LOG_RECYCLE_QUEUE, &pop) == SWITCH_STATUS_SUCCESS) {
		node = (switch_log_node_t *) pop;
	} else {
#endif
		node = malloc(sizeof(*node));
		switch_assert(node);
#ifdef SWITCH_LOG_RECYCLE
	}
#endif
	return node;
}

SWITCH_DECLARE(switch_log_node_t *) switch_log_node_dup(const switch_log_node_t *node)
{
	switch_log_node_t *newnode = switch_log_node_alloc();

	*newnode = *node;
	newnode->content = NULL;

	if (node->data) {
		newnode->data = strdup(node->data);
		switch_assert(newnode->data);

		// content is a pointer inside data; need to calculate the new pointer
		if (node->content && node->content >= node->data) {
			newnode->content = newnode->data + (node->content - node->data);
		}
	}

	if (node->userdata) {
		newnode->userdata = strdup(node->userdata);
		switch_assert(newnode->userdata);
	}

	if (node->tags) {
		switch_event_dup(&newnode->tags, node->tags);
	}

	if (node->meta) {
		newnode->meta = cJSON_Duplicate(node->meta, cJSON_True);
	}

	return newnode;
}

SWITCH_DECLARE(void) switch_log_node_free(switch_log_node_t **pnode)
{
	switch_log_node_t *node;

	if (!pnode) {
		return;
	}

	node = *pnode;

	if (node) {
		switch_safe_free(node->userdata);
		switch_safe_free(node->data);
		if (node->tags) {
			switch_event_destroy(&node->tags);
		}
		if (node->meta) {
			cJSON_Delete(node->meta);
			node->meta = NULL;
		}
#ifdef SWITCH_LOG_RECYCLE
		if (switch_queue_trypush(LOG_RECYCLE_QUEUE, node) != SWITCH_STATUS_SUCCESS) {
			free(node);
		}
#else
		free(node);
#endif
	}
	*pnode = NULL;
}

SWITCH_DECLARE(const char *) switch_log_level2str(switch_log_level_t level)
{
	if (level > SWITCH_LOG_DEBUG) {
		level = SWITCH_LOG_DEBUG;
	}
	return LEVELS[level + 1];
}

static int switch_log_to_mask(switch_log_level_t level)
{
	switch (level) {
	case SWITCH_LOG_DEBUG:
		return (1<<7);
	case SWITCH_LOG_INFO:
		return (1<<6);
	case SWITCH_LOG_NOTICE:
		return (1<<5);
	case SWITCH_LOG_WARNING:
		return (1<<4);
	case SWITCH_LOG_ERROR:
		return (1<<3);
	case SWITCH_LOG_CRIT:
		return (1<<2);
	case SWITCH_LOG_ALERT:
		return (1<<1);
	case SWITCH_LOG_CONSOLE:
		return (1<<0);
	default:
		return 0;
	}
}

SWITCH_DECLARE(uint32_t) switch_log_str2mask(const char *str)
{
	int argc = 0, x = 0;
	char *argv[10] = { 0 };
	uint32_t mask = 0;
	char *p = strdup(str);
	switch_log_level_t level = SWITCH_LOG_INVALID;

	switch_assert(p);

	if ((argc = switch_separate_string(p, ',', argv, (sizeof(argv) / sizeof(argv[0]))))) {
		for (x = 0; x < argc && argv[x]; x++) {
			if (!strcasecmp(argv[x], "all")) {
				mask = 0xFF;
				break;
			} else {
				level = switch_log_str2level(argv[x]);

				if (level != SWITCH_LOG_INVALID) {
					mask |= switch_log_to_mask(level);
				}
			}
		}
	}

	free(p);

	return mask;
}

SWITCH_DECLARE(switch_log_level_t) switch_log_str2level(const char *str)
{
	int x = 0;
	switch_log_level_t level = SWITCH_LOG_INVALID;

	if (switch_is_number(str)) {
		x = atoi(str);

		if (x > SWITCH_LOG_INVALID) {
			return SWITCH_LOG_INVALID - 1;
		} else if (x < 0) {
			return 0;
		} else {
			return x;
		}
	}


	for (x = 0;; x++) {
		if (!LEVELS[x]) {
			break;
		}

		if (!strcasecmp(LEVELS[x], str)) {
			level = (switch_log_level_t)(x - 1);
			break;
		}
	}

	return level;
}

SWITCH_DECLARE(switch_status_t) switch_log_unbind_logger(switch_log_function_t function)
{
	switch_log_binding_t *ptr = NULL, *last = NULL;
	switch_status_t status = SWITCH_STATUS_FALSE;

	switch_mutex_lock(BINDLOCK);
	for (ptr = BINDINGS; ptr; ptr = ptr->next) {
		if (ptr->function == function) {
			if (last) {
				last->next = ptr->next;
			} else {
				BINDINGS = ptr->next;
			}
			status = SWITCH_STATUS_SUCCESS;
			mods_loaded--;
			if (ptr->is_console) {
				console_mods_loaded--;
			}
			break;
		}
		last = ptr;
	}
	switch_mutex_unlock(BINDLOCK);

	return status;
}

SWITCH_DECLARE(switch_status_t) switch_log_bind_logger(switch_log_function_t function, switch_log_level_t level, switch_bool_t is_console)
{
	switch_log_binding_t *binding = NULL, *ptr = NULL;
	switch_assert(function != NULL);

	if (!(binding = switch_core_alloc(LOG_POOL, sizeof(*binding)))) {
		return SWITCH_STATUS_MEMERR;
	}

	if ((uint8_t) level > MAX_LEVEL) {
		MAX_LEVEL = level;
	}

	binding->function = function;
	binding->level = level;
	binding->is_console = is_console;

	switch_mutex_lock(BINDLOCK);
	for (ptr = BINDINGS; ptr && ptr->next; ptr = ptr->next);

	if (ptr) {
		ptr->next = binding;
	} else {
		BINDINGS = binding;
	}
	if (is_console) {
		console_mods_loaded++;
	}
	mods_loaded++;
	switch_mutex_unlock(BINDLOCK);

	return SWITCH_STATUS_SUCCESS;
}

static switch_thread_t *thread;

static void *SWITCH_THREAD_FUNC log_thread(switch_thread_t *t, void *obj)
{

	if (!obj) {
		obj = NULL;
	}
	THREAD_RUNNING = 1;

	while (THREAD_RUNNING == 1) {
		void *pop = NULL;
		switch_log_node_t *node = NULL;
		switch_log_binding_t *binding;

		if (switch_queue_pop(LOG_QUEUE, &pop) != SWITCH_STATUS_SUCCESS) {
			break;
		}

		if (!pop) {
			THREAD_RUNNING = -1;
			break;
		}

		node = (switch_log_node_t *) pop;
		switch_mutex_lock(BINDLOCK);
		node->sequence = ++log_sequence;
		for (binding = BINDINGS; binding; binding = binding->next) {

			if (binding->level >= node->level) {

				// If module graylog is loaded, then do not output to console
				if (mod_graylog_loaded && binding->is_console) {
					continue;
				}

				binding->function(node, node->level);
			}
		}
		switch_mutex_unlock(BINDLOCK);

		switch_log_node_free(&node);

	}

	THREAD_RUNNING = 0;
	switch_log_printf(SWITCH_CHANNEL_LOG, SWITCH_LOG_CONSOLE, "Logger Ended.\n");
	return NULL;
}

SWITCH_DECLARE(void) switch_log_meta_printf(switch_text_channel_t channel, const char *file, const char *func, int line,
									   const char *userdata, switch_log_level_t level, cJSON **meta, const char *fmt, ...)
{
	va_list ap;
	va_start(ap, fmt);
	switch_log_meta_vprintf(channel, file, func, line, userdata, level, meta, fmt, ap);
	va_end(ap);
}

SWITCH_DECLARE(void) switch_log_printf(switch_text_channel_t channel, const char *file, const char *func, int line,
									   const char *userdata, switch_log_level_t level, const char *fmt, ...)
{
	va_list ap;

	va_start(ap, fmt);
	switch_log_meta_vprintf(channel, file, func, line, userdata, level, NULL, fmt, ap);
	va_end(ap);
}

#define do_mods (LOG_QUEUE && THREAD_RUNNING)
SWITCH_DECLARE(void) switch_log_vprintf(switch_text_channel_t channel, const char *file, const char *func, int line,
										const char *userdata, switch_log_level_t level, const char *fmt, va_list ap)
{
<<<<<<< HEAD
	char *data, *new_data = NULL;
=======
	switch_log_meta_vprintf(channel, file, func, line, userdata, level, NULL, fmt, ap);
}
SWITCH_DECLARE(void) switch_log_meta_vprintf(switch_text_channel_t channel, const char *file, const char *func, int line,
										const char *userdata, switch_log_level_t level, cJSON **meta, const char *fmt, va_list ap)
{
	cJSON *log_meta = NULL;
	char *data = NULL;
>>>>>>> 883d2cb6
	char *new_fmt = NULL;
	int ret = 0;
	FILE *handle;
	const char *filep = (file ? switch_cut_path(file) : "");
	const char *funcp = (func ? func : "");
	char *content = NULL;
	switch_time_t now = switch_micro_time_now();
	uint32_t len;
#ifdef SWITCH_FUNC_IN_LOG
	const char *extra_fmt = "%s [%s] %s:%d %s()%c%s";
#else
	const char *extra_fmt = "%s [%s] %s:%d%c%s";
#endif
	switch_log_level_t limit_level = runtime.hard_log_level;
	switch_log_level_t special_level = SWITCH_LOG_UNINIT;

	if (meta && *meta) {
		log_meta = *meta;
		*meta = NULL;
	}

	if (limit_level == SWITCH_LOG_DISABLE) {
		goto end;
	}

	if (channel == SWITCH_CHANNEL_ID_SESSION && userdata) {
		switch_core_session_t *session = (switch_core_session_t *) userdata;
		special_level = session->loglevel;
		if (limit_level < session->loglevel) {
			limit_level = session->loglevel;
		}
	}

	if (level > 100) {
		if ((uint32_t) (level - 100) > runtime.debug_level) {
			goto end;
		}

		level = 1;
	}

	if (level > limit_level) {
		goto end;
	}

	switch_assert(level < SWITCH_LOG_INVALID);

	handle = switch_core_data_channel(channel);

	if (channel != SWITCH_CHANNEL_ID_LOG_CLEAN) {
		char date[80] = "";
		//switch_size_t retsize;
		switch_time_exp_t tm;

		switch_time_exp_lt(&tm, now);
		switch_snprintf(date, sizeof(date), "%0.4d-%0.2d-%0.2d %0.2d:%0.2d:%0.2d.%0.6d %0.2f%%%%",
						tm.tm_year + 1900, tm.tm_mon + 1, tm.tm_mday, tm.tm_hour, tm.tm_min, tm.tm_sec, tm.tm_usec, switch_core_idle_cpu());

		//switch_strftime_nocheck(date, &retsize, sizeof(date), "%Y-%m-%d %T", &tm);

#ifdef SWITCH_FUNC_IN_LOG
		len = (uint32_t) (strlen(extra_fmt) + strlen(date) + strlen(filep) + 32 + strlen(funcp) + strlen(fmt));
#else
		len = (uint32_t) (strlen(extra_fmt) + strlen(date) + strlen(filep) + 32 + strlen(fmt));
#endif
		new_fmt = malloc(len + 1);
		switch_assert(new_fmt);
#ifdef SWITCH_FUNC_IN_LOG
		switch_snprintf(new_fmt, len, extra_fmt, date, switch_log_level2str(level), filep, line, funcp, 128, fmt);
#else
		switch_snprintf(new_fmt, len, extra_fmt, date, switch_log_level2str(level), filep, line, 128, fmt);
#endif

		fmt = new_fmt;
	}

	ret = switch_vasprintf(&data, fmt, ap);

	if (ret == -1) {
		fprintf(stderr, "Memory Error\n");
		goto end;
	}

	// Truncate Large Log
	if (runtime.log_truncate > 0 && ret > runtime.log_truncate) {
		new_data = switch_mprintf("%.*s...%s", runtime.log_truncate, data, data[ret-1] == '\n' ? "\n" : "");
		if (new_data) {
			switch_safe_free(data);
			data = new_data;
		} else {
			fprintf(stderr, "Memory Error\n");
			goto end;
		}
	}

	if (channel == SWITCH_CHANNEL_ID_LOG_CLEAN) {
		content = data;
	} else {
		if ((content = strchr(data, 128))) {
			*content = ' ';
		}
	}

	if (channel == SWITCH_CHANNEL_ID_EVENT) {
		switch_event_t *event;
		if (switch_event_running() == SWITCH_STATUS_SUCCESS && switch_event_create(&event, SWITCH_EVENT_LOG) == SWITCH_STATUS_SUCCESS) {
			switch_event_add_header_string(event, SWITCH_STACK_BOTTOM, "Log-Data", data);
			switch_event_add_header_string(event, SWITCH_STACK_BOTTOM, "Log-File", filep);
			switch_event_add_header_string(event, SWITCH_STACK_BOTTOM, "Log-Function", funcp);
			switch_event_add_header(event, SWITCH_STACK_BOTTOM, "Log-Line", "%d", line);
			switch_event_add_header(event, SWITCH_STACK_BOTTOM, "Log-Level", "%d", (int) level);
			if (!zstr(userdata)) {
				switch_event_add_header_string(event, SWITCH_STACK_BOTTOM, "User-Data", userdata);
			}
			switch_event_fire(&event);
			data = NULL;
		}

		goto end;
	}

	if (console_mods_loaded == 0 || !do_mods) {
		if (handle) {
			int aok = 1;
#ifndef WIN32

			fd_set can_write;
			int fd;
			struct timeval to;

			fd = fileno(handle);
			memset(&to, 0, sizeof(to));
			FD_ZERO(&can_write);
			FD_SET(fd, &can_write);
			to.tv_sec = 0;
			to.tv_usec = 100000;
			if (select(fd + 1, NULL, &can_write, NULL, &to) > 0) {
				aok = FD_ISSET(fd, &can_write);
			} else {
				aok = 0;
			}
#endif
			if (aok) {
				if (COLORIZE) {

#ifdef WIN32
					SetConsoleTextAttribute(hStdout, COLORS[level]);
					WriteFile(hStdout, data, (DWORD) strlen(data), NULL, NULL);
					SetConsoleTextAttribute(hStdout, wOldColorAttrs);
#else
					fprintf(handle, "%s%s%s", COLORS[level], data, SWITCH_SEQ_DEFAULT_COLOR);
#endif
				} else {
					fprintf(handle, "%s", data);
				}
			}
		}
	}

	if (do_mods && level <= MAX_LEVEL) {
		struct timespec tv = { 0 };
		switch_log_node_t *node = switch_log_node_alloc();

		node->data = data;
		data = NULL;
		switch_set_string(node->file, filep);
		switch_set_string(node->func, funcp);
		node->line = line;
		node->level = level;
		node->slevel = special_level;
		node->content = content;
		node->timestamp = now;

		if (!clock_gettime(CLOCK_REALTIME, &tv)) {
			node->timestamp_nano = tv.tv_sec * 1000000000 + tv.tv_nsec;
		} else {
			fprintf(stderr, "Error clock_gettime\n");
			node->timestamp_nano = 0;
		}

		switch_mutex_lock(COUNTERLOCK);
		node->counter = counter;
		counter += 1;
		switch_mutex_unlock(COUNTERLOCK);

		node->channel = channel;
		node->tags = NULL;
		node->meta = log_meta;
		log_meta = NULL;
		if (channel == SWITCH_CHANNEL_ID_SESSION) {
			switch_core_session_t *session = (switch_core_session_t *) userdata;
			node->userdata = userdata ? strdup(switch_core_session_get_uuid(session)) : NULL;
			if (session) {
				switch_channel_get_log_tags(switch_core_session_get_channel(session), &node->tags);
			}
		} else {
			node->userdata = !zstr(userdata) ? strdup(userdata) : NULL;
		}

		if (switch_queue_trypush(LOG_QUEUE, node) != SWITCH_STATUS_SUCCESS) {
			switch_log_node_free(&node);
		}
	}

  end:

	cJSON_Delete(log_meta);
	switch_safe_free(data);
	switch_safe_free(new_fmt);

}

SWITCH_DECLARE(switch_status_t) switch_log_init(switch_memory_pool_t *pool, switch_bool_t colorize)
{
	switch_threadattr_t *thd_attr;;

	switch_assert(pool != NULL);

	LOG_POOL = pool;

	switch_threadattr_create(&thd_attr, LOG_POOL);

	switch_queue_create(&LOG_QUEUE, SWITCH_CORE_QUEUE_LEN, LOG_POOL);
#ifdef SWITCH_LOG_RECYCLE
	switch_queue_create(&LOG_RECYCLE_QUEUE, SWITCH_CORE_QUEUE_LEN, LOG_POOL);
#endif
	switch_mutex_init(&BINDLOCK, SWITCH_MUTEX_NESTED, LOG_POOL);
	switch_mutex_init(&COUNTERLOCK, SWITCH_MUTEX_NESTED, LOG_POOL);
	switch_threadattr_stacksize_set(thd_attr, SWITCH_THREAD_STACKSIZE);
	switch_thread_create(&thread, thd_attr, log_thread, NULL, LOG_POOL);

	while (!THREAD_RUNNING) {
		switch_cond_next();
	}

	if (colorize) {
#ifdef WIN32
		hStdout = GetStdHandle(STD_OUTPUT_HANDLE);
		if (switch_core_get_console() == stdout && hStdout != INVALID_HANDLE_VALUE && GetConsoleScreenBufferInfo(hStdout, &csbiInfo)) {
			wOldColorAttrs = csbiInfo.wAttributes;
			COLORIZE = SWITCH_TRUE;
		}
#else
		COLORIZE = SWITCH_TRUE;
#endif
	}


	return SWITCH_STATUS_SUCCESS;
}

SWITCH_DECLARE(void) switch_core_memory_reclaim_logger(void)
{
#ifdef SWITCH_LOG_RECYCLE
	void *pop;
	int size = switch_queue_size(LOG_RECYCLE_QUEUE);
	switch_log_printf(SWITCH_CHANNEL_SESSION_LOG(session), SWITCH_LOG_CONSOLE, "Returning %d recycled log node(s) %d bytes\n", size,
					  (int) sizeof(switch_log_node_t) * size);
	while (switch_queue_trypop(LOG_RECYCLE_QUEUE, &pop) == SWITCH_STATUS_SUCCESS) {
		switch_log_node_free(&pop);
	}
#else
	return;
#endif

}

SWITCH_DECLARE(switch_status_t) switch_log_shutdown(void)
{
	switch_status_t st;


	switch_queue_push(LOG_QUEUE, NULL);
	while (THREAD_RUNNING) {
		switch_cond_next();
	}

	switch_thread_join(&st, thread);

	switch_core_memory_reclaim_logger();
	switch_mutex_destroy(BINDLOCK);
	switch_mutex_destroy(COUNTERLOCK);

	return SWITCH_STATUS_SUCCESS;
}


/* For Emacs:
 * Local Variables:
 * mode:c
 * indent-tabs-mode:t
 * tab-width:4
 * c-basic-offset:4
 * End:
 * For VIM:
 * vim:set softtabstop=4 shiftwidth=4 tabstop=4 noet:
 */<|MERGE_RESOLUTION|>--- conflicted
+++ resolved
@@ -559,17 +559,13 @@
 SWITCH_DECLARE(void) switch_log_vprintf(switch_text_channel_t channel, const char *file, const char *func, int line,
 										const char *userdata, switch_log_level_t level, const char *fmt, va_list ap)
 {
-<<<<<<< HEAD
-	char *data, *new_data = NULL;
-=======
 	switch_log_meta_vprintf(channel, file, func, line, userdata, level, NULL, fmt, ap);
 }
 SWITCH_DECLARE(void) switch_log_meta_vprintf(switch_text_channel_t channel, const char *file, const char *func, int line,
 										const char *userdata, switch_log_level_t level, cJSON **meta, const char *fmt, va_list ap)
 {
 	cJSON *log_meta = NULL;
-	char *data = NULL;
->>>>>>> 883d2cb6
+	char *data, *new_data = NULL;
 	char *new_fmt = NULL;
 	int ret = 0;
 	FILE *handle;
