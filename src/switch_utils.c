/*
 * FreeSWITCH Modular Media Switching Software Library / Soft-Switch Application
 * Copyright (C) 2005-2014, Anthony Minessale II <anthm@freeswitch.org>
 *
 * Version: MPL 1.1
 *
 * The contents of this file are subject to the Mozilla Public License Version
 * 1.1 (the "License"); you may not use this file except in compliance with
 * the License. You may obtain a copy of the License at
 * http://www.mozilla.org/MPL/
 *
 * Software distributed under the License is distributed on an "AS IS" basis,
 * WITHOUT WARRANTY OF ANY KIND, either express or implied. See the License
 * for the specific language governing rights and limitations under the
 * License.
 *
 * The Original Code is FreeSWITCH Modular Media Switching Software Library / Soft-Switch Application
 *
 * The Initial Developer of the Original Code is
 * Anthony Minessale II <anthm@freeswitch.org>
 * Portions created by the Initial Developer are Copyright (C)
 * the Initial Developer. All Rights Reserved.
 *
 * Contributor(s):
 *
 * Anthony Minessale II <anthm@freeswitch.org>
 * Juan Jose Comellas <juanjo@comellas.org>
 * Seven Du <dujinfang@gmail.com>
 * Windy Wang <xiaofengcanyuexp@163.com>
 *
 * switch_utils.c -- Compatibility and Helper Code
 *
 */

#include <switch.h>
#ifndef WIN32
#include <arpa/inet.h>
#if defined(HAVE_SYS_TIME_H) && defined(HAVE_SYS_RESOURCE_H)
#include <sys/time.h>
#include <sys/resource.h>
#endif
#include <sys/types.h>
#include <unistd.h>
#else
#include <intsafe.h> /* SIZETMult() */
 /* process.h is required for _getpid() */
#include <process.h>
#endif
#include "private/switch_core_pvt.h"
#define ESCAPE_META '\\'
#ifdef SWITCH_HAVE_GUMBO
#include "gumbo.h"
#endif

#if defined(HAVE_OPENSSL)
#include <openssl/evp.h>
#endif

#ifdef __GLIBC__
#include <malloc.h> /* mallinfo() */
#endif

struct switch_network_node {
	ip_t ip;
	ip_t mask;
	uint32_t bits;
	int family;
	switch_bool_t ok;
	char *token;
	char *str;
	switch_network_port_range_t port_range;
	struct switch_network_node *next;
};
typedef struct switch_network_node switch_network_node_t;

struct switch_network_list {
	struct switch_network_node *node_head;
	switch_bool_t default_type;
	switch_memory_pool_t *pool;
	char *name;
};

SWITCH_DECLARE(void *) switch_calloc(size_t nmemb, size_t size)
{
	return calloc(nmemb, size);
}

#ifndef WIN32
SWITCH_DECLARE(int) switch_inet_pton(int af, const char *src, void *dst)
{
	return inet_pton(af, src, dst);
}
#endif

SWITCH_DECLARE(char *) switch_print_host(switch_sockaddr_t *addr, char *buf, switch_size_t len)
{
	switch_port_t port;

	switch_get_addr(buf, len, addr);
	port = switch_sockaddr_get_port(addr);

	snprintf(buf + strlen(buf), len - strlen(buf), ":%d", port);
	return buf;
}

SWITCH_DECLARE(switch_status_t) switch_frame_alloc(switch_frame_t **frame, switch_size_t size)
{
	switch_frame_t *new_frame;

	switch_zmalloc(new_frame, sizeof(*new_frame));

	switch_set_flag(new_frame, SFF_DYNAMIC);
	new_frame->buflen = (uint32_t)size;
	new_frame->data = malloc(size);
	switch_assert(new_frame->data);

	*frame = new_frame;

	return SWITCH_STATUS_SUCCESS;
}


typedef struct switch_frame_node_s {
	switch_frame_t *frame;
	int inuse;
	struct switch_frame_node_s *prev;
	struct switch_frame_node_s *next;
} switch_frame_node_t;

struct switch_frame_buffer_s {
	switch_frame_node_t *head;
	switch_memory_pool_t *pool;
	switch_queue_t *queue;
	switch_mutex_t *mutex;
	uint32_t total;
};

static switch_frame_t *find_free_frame(switch_frame_buffer_t *fb, switch_frame_t *orig)
{
	switch_frame_node_t *np;
	int x = 0;

	switch_mutex_lock(fb->mutex);

	for (np = fb->head; np; np = np->next) {
		x++;

		if (!np->inuse && ((orig->packet && np->frame->packet) || (!orig->packet && !np->frame->packet))) {

			if (np == fb->head) {
				fb->head = np->next;
			} else if (np->prev) {
				np->prev->next = np->next;
			}

			if (np->next) {
				np->next->prev = np->prev;
			}

			fb->total--;
			np->prev = np->next = NULL;
			break;
		}
	}

	if (!np) {
		np = switch_core_alloc(fb->pool, sizeof(*np));
		np->frame = switch_core_alloc(fb->pool, sizeof(*np->frame));

		if (orig->packet) {
			np->frame->packet = switch_core_alloc(fb->pool, SWITCH_RTP_MAX_BUF_LEN);
		} else {
			np->frame->packet = NULL;
			np->frame->data = switch_core_alloc(fb->pool, SWITCH_RTP_MAX_BUF_LEN);
			np->frame->buflen = SWITCH_RTP_MAX_BUF_LEN;
		}
	}

	np->frame->samples = orig->samples;
	np->frame->rate = orig->rate;
	np->frame->channels = orig->channels;
	np->frame->payload = orig->payload;
	np->frame->timestamp = orig->timestamp;
	np->frame->seq = orig->seq;
	np->frame->ssrc = orig->ssrc;
	np->frame->m = orig->m;
	np->frame->flags = orig->flags;
	np->frame->codec = orig->codec;
	np->frame->pmap = orig->pmap;
	np->frame->img = NULL;
	np->frame->extra_data = np;
	np->inuse = 1;

	switch_set_flag(np->frame, SFF_DYNAMIC);

	if (orig->packet) {
		memcpy(np->frame->packet, orig->packet, orig->packetlen);
		np->frame->packetlen = orig->packetlen;
		np->frame->data = ((unsigned char *)np->frame->packet) + 12;
		np->frame->datalen = orig->datalen;
	} else {
		np->frame->packet = NULL;
		np->frame->packetlen = 0;
		memcpy(np->frame->data, orig->data, orig->datalen);
		np->frame->datalen = orig->datalen;
	}

	if (orig->img && !switch_test_flag(orig, SFF_ENCODED)) {
		switch_img_copy(orig->img, &np->frame->img);
	}

	switch_mutex_unlock(fb->mutex);

	return np->frame;
}

SWITCH_DECLARE(switch_status_t) switch_frame_buffer_free(switch_frame_buffer_t *fb, switch_frame_t **frameP)
{
	switch_frame_t *old_frame;
	switch_frame_node_t *node;

	switch_mutex_lock(fb->mutex);

	old_frame = *frameP;
	*frameP = NULL;

	node = (switch_frame_node_t *) old_frame->extra_data;
	node->inuse = 0;
	switch_img_free(&node->frame->img);

	fb->total++;

	if (fb->head) {
		fb->head->prev = node;
	}

	node->next = fb->head;
	node->prev = NULL;
	fb->head = node;

	switch_assert(node->next != node);
	switch_assert(node->prev != node);


	switch_mutex_unlock(fb->mutex);

	return SWITCH_STATUS_SUCCESS;
}

SWITCH_DECLARE(switch_status_t) switch_frame_buffer_dup(switch_frame_buffer_t *fb, switch_frame_t *orig, switch_frame_t **clone)
{
	switch_frame_t *new_frame;

	if (!orig) {
		return SWITCH_STATUS_FALSE;
	}

	switch_assert(orig->buflen);

	new_frame = find_free_frame(fb, orig);

	*clone = new_frame;

	return SWITCH_STATUS_SUCCESS;
}

SWITCH_DECLARE(switch_status_t) switch_frame_buffer_push(switch_frame_buffer_t *fb, void *ptr)
{
	return switch_queue_push(fb->queue, ptr);
}

SWITCH_DECLARE(switch_status_t) switch_frame_buffer_trypush(switch_frame_buffer_t *fb, void *ptr)
{
	return switch_queue_trypush(fb->queue, ptr);
}

SWITCH_DECLARE(switch_status_t) switch_frame_buffer_pop(switch_frame_buffer_t *fb, void **ptr)
{
	return switch_queue_pop(fb->queue, ptr);
}

SWITCH_DECLARE(switch_status_t) switch_frame_buffer_trypop(switch_frame_buffer_t *fb, void **ptr)
{
	return switch_queue_trypop(fb->queue, ptr);
}

SWITCH_DECLARE(int) switch_frame_buffer_size(switch_frame_buffer_t *fb)
{
	return switch_queue_size(fb->queue);
}

SWITCH_DECLARE(switch_status_t) switch_frame_buffer_destroy(switch_frame_buffer_t **fbP)
{
	switch_frame_buffer_t *fb = *fbP;
	switch_memory_pool_t *pool;
	*fbP = NULL;
	pool = fb->pool;
	switch_core_destroy_memory_pool(&pool);

	return SWITCH_STATUS_SUCCESS;
}

SWITCH_DECLARE(switch_status_t) switch_frame_buffer_create(switch_frame_buffer_t **fbP, switch_size_t qlen)
{
	switch_frame_buffer_t *fb;
	switch_memory_pool_t *pool;

	if (!qlen) qlen = 500;

	switch_core_new_memory_pool(&pool);
	fb = switch_core_alloc(pool, sizeof(*fb));
	fb->pool = pool;
	switch_queue_create(&fb->queue, qlen, fb->pool);
	switch_mutex_init(&fb->mutex, SWITCH_MUTEX_NESTED, pool);
	*fbP = fb;

	return SWITCH_STATUS_SUCCESS;
}


SWITCH_DECLARE(switch_status_t) switch_frame_dup(switch_frame_t *orig, switch_frame_t **clone)
{
	switch_frame_t *new_frame;

	if (!orig) {
		return SWITCH_STATUS_FALSE;
	}

	switch_assert(orig->buflen);

	new_frame = malloc(sizeof(*new_frame));
	switch_assert(new_frame);

	*new_frame = *orig;
	switch_set_flag(new_frame, SFF_DYNAMIC);

	if (orig->packet) {
		new_frame->packet = malloc(SWITCH_RTP_MAX_BUF_LEN);
		switch_assert(new_frame->packet);
		memcpy(new_frame->packet, orig->packet, orig->packetlen);
		new_frame->data = ((unsigned char *)new_frame->packet) + 12;
	} else {
		new_frame->packet = NULL;
		new_frame->data = malloc(new_frame->buflen);
		switch_assert(new_frame->data);
		memcpy(new_frame->data, orig->data, orig->datalen);
	}


	new_frame->codec = orig->codec;
	new_frame->pmap = orig->pmap;
	new_frame->img = NULL;


	if (orig->img && !switch_test_flag(orig, SFF_ENCODED)) {
		switch_img_copy(orig->img, &new_frame->img);
	}
	*clone = new_frame;

	return SWITCH_STATUS_SUCCESS;
}

SWITCH_DECLARE(switch_status_t) switch_frame_free(switch_frame_t **frame)
{
	switch_frame_t * f;

	if (!frame) {
		return SWITCH_STATUS_FALSE;
	}

	f = *frame;

	if (!f || !switch_test_flag(f, SFF_DYNAMIC)) {
		return SWITCH_STATUS_FALSE;
	}

	*frame = NULL;

	if (f->img) {
		switch_img_free(&(f->img));
	}

	if (f->packet) {
		switch_safe_free(f->packet);
	} else {
		switch_safe_free(f->data);
	}

	free(f);

	return SWITCH_STATUS_SUCCESS;
}

SWITCH_DECLARE(int) switch_strcasecmp_any(const char *str, ...)
{
	va_list ap;
	const char *next_str = 0;
	int r = 0;

	va_start(ap, str);

	while ((next_str = va_arg(ap, const char *))) {
		if (!strcasecmp(str, next_str)) {
			r = 1;
			break;
		}
	}

	va_end(ap);

	return r;
}


SWITCH_DECLARE(char *) switch_find_parameter(const char *str, const char *param, switch_memory_pool_t *pool)
{
	char *e, *r = NULL, *ptr = NULL, *next = NULL;
	size_t len;

	ptr = (char *) str;

	while (ptr) {
		len = strlen(param);
		e = ptr+len;
		next = strchr(ptr, ';');

		if (!strncasecmp(ptr, param, len) && *e == '=') {
			size_t mlen;

			ptr = ++e;

			if (next) {
				e = next;
			} else {
				e = ptr + strlen(ptr);
			}

			mlen = (e - ptr) + 1;

			if (pool) {
				r = switch_core_alloc(pool, mlen);
			} else {
				r = malloc(mlen);
			}

			switch_snprintf(r, mlen, "%s", ptr);

			break;
		}

		if (next) {
			ptr = next + 1;
		} else break;
	}

	return r;
}

SWITCH_DECLARE(switch_status_t) switch_network_list_create(switch_network_list_t **list, const char *name, switch_bool_t default_type,
														   switch_memory_pool_t *pool)
{
	switch_network_list_t *new_list;

	if (!pool) {
		switch_core_new_memory_pool(&pool);
	}

	new_list = switch_core_alloc(pool, sizeof(**list));
	new_list->pool = pool;
	new_list->default_type = default_type;
	new_list->name = switch_core_strdup(new_list->pool, name);

	*list = new_list;

	return SWITCH_STATUS_SUCCESS;
}

#define IN6_AND_MASK(result, ip, mask) \
	((uint32_t *) (result))[0] =((const uint32_t *) (ip))[0] & ((const uint32_t *)(mask))[0]; \
	((uint32_t *) (result))[1] =((const uint32_t *) (ip))[1] & ((const uint32_t *)(mask))[1]; \
	((uint32_t *) (result))[2] =((const uint32_t *) (ip))[2] & ((const uint32_t *)(mask))[2]; \
	((uint32_t *) (result))[3] =((const uint32_t *) (ip))[3] & ((const uint32_t *)(mask))[3];
SWITCH_DECLARE(switch_bool_t) switch_testv6_subnet(ip_t _ip, ip_t _net, ip_t _mask) {
		if (!IN6_IS_ADDR_UNSPECIFIED(&_mask.v6)) {
			struct in6_addr a, b;
			IN6_AND_MASK(&a, &_net, &_mask);
			IN6_AND_MASK(&b, &_ip, &_mask);
			return !memcmp(&a,&b, sizeof(struct in6_addr));
		} else {
			if (!IN6_IS_ADDR_UNSPECIFIED(&_net.v6)) {
				return !memcmp(&_net,&_ip,sizeof(struct in6_addr));
			}
			else return SWITCH_TRUE;
		}
}

SWITCH_DECLARE(switch_bool_t) switch_network_list_validate_ip6_port_token(switch_network_list_t *list, ip_t ip, int port, const char **token)
{
	switch_network_node_t *node;
	switch_bool_t ok = list->default_type;
	uint32_t bits = 0;

	for (node = list->node_head; node; node = node->next) {
		if (node->family == AF_INET) continue;

		if (node->bits >= bits && switch_testv6_subnet(ip, node->ip, node->mask)) {
			if (node->ok) {
				ok = SWITCH_TRUE;
			} else {
				ok = SWITCH_FALSE;
			}

			bits = node->bits;

			if (token) {
				*token = node->token;
			}
		}
	}

	return ok;
}

SWITCH_DECLARE(switch_bool_t) is_port_in_node(int port, switch_network_node_t *node)
{
	if(port == 0)
		return SWITCH_TRUE;
	if(node->port_range.port != 0 && node->port_range.port != port)
		return SWITCH_FALSE;
	if(node->port_range.ports[0] != 0) {
		int i;
		for(i=0; i < MAX_NETWORK_PORTS && node->port_range.ports[i] != 0; i++) {
			if(port == node->port_range.ports[i])
				return SWITCH_TRUE;
		}
		return SWITCH_FALSE;
	}
	if(node->port_range.min_port != 0 || node->port_range.max_port != 0) {
		if(port >= node->port_range.min_port && port <= node->port_range.max_port)
			return SWITCH_TRUE;
		return SWITCH_FALSE;
	}
	return SWITCH_TRUE;
}

SWITCH_DECLARE(switch_bool_t) switch_network_list_validate_ip_port_token(switch_network_list_t *list, uint32_t ip, int port, const char **token)
{
	switch_network_node_t *node;
	switch_bool_t ok = list->default_type;
	uint32_t bits = 0;

	for (node = list->node_head; node; node = node->next) {
		if (node->family == AF_INET6) continue; /* want AF_INET */
		if (node->bits >= bits && switch_test_subnet(ip, node->ip.v4, node->mask.v4) && is_port_in_node(port, node)) {
			if (node->ok) {
				ok = SWITCH_TRUE;
			} else {
				ok = SWITCH_FALSE;
			}

			bits = node->bits;

			if (token) {
				*token = node->token;
			}
		}
	}

	return ok;
}

SWITCH_DECLARE(switch_bool_t) switch_network_list_validate_ip6_token(switch_network_list_t *list, ip_t ip, const char **token)
{
	return switch_network_list_validate_ip6_port_token(list, ip, 0, token);
}

SWITCH_DECLARE(switch_bool_t) switch_network_list_validate_ip_token(switch_network_list_t *list, uint32_t ip, const char **token)
{
	return switch_network_list_validate_ip_port_token(list, ip, 0, token);
}

SWITCH_DECLARE(char *) switch_network_ipv4_mapped_ipv6_addr(const char* ip_str)
{
	/* ipv4 mapped ipv6 address */

	if (strncasecmp(ip_str, "::ffff:", 7)) {
		return NULL;
	}

	return strdup(ip_str + 7);
}

SWITCH_DECLARE(char*) switch_network_port_range_to_string(switch_network_port_range_p port)
{
	if (!port) {
		return NULL;
	}

	if (port->port != 0) {
		return switch_mprintf("port: %i ", port->port);
	}

	if (port->ports[0] != 0) {
		int i, written = 0;
		char buf[MAX_NETWORK_PORTS * 6];
	    for (i = 0; i < MAX_NETWORK_PORTS && port->ports[i] != 0; i++) {
	    	written += snprintf(buf + written, sizeof(buf) - written, (i != 0 ? ", %u" : "%u"), port->ports[i]);
	    }
		return switch_mprintf("ports: [%s] ", buf);
	}

	if (port->min_port != 0 || port->max_port != 0) {
		return switch_mprintf("port range: [%i-%i] ", port->min_port, port->max_port);
	}

	return NULL;
}

SWITCH_DECLARE(switch_status_t) switch_network_list_perform_add_cidr_token(switch_network_list_t *list, const char *cidr_str, switch_bool_t ok,
																		   const char *token, switch_network_port_range_p port)
{
	ip_t ip, mask;
	uint32_t bits;
	switch_network_node_t *node;
	char *ipv4 = NULL;
	char *ports = NULL;

	if ((ipv4 = switch_network_ipv4_mapped_ipv6_addr(cidr_str))) {
		cidr_str = ipv4;
	}

	ports = switch_network_port_range_to_string(port);

	if (switch_parse_cidr(cidr_str, &ip, &mask, &bits)) {
		switch_log_printf(SWITCH_CHANNEL_LOG, SWITCH_LOG_ERROR, "Error Adding %s %s(%s) [%s] to list %s\n",
						  cidr_str, ports ? ports : "", ok ? "allow" : "deny", switch_str_nil(token), list->name);
		switch_safe_free(ipv4);
		switch_safe_free(ports);
		return SWITCH_STATUS_GENERR;
	}

	node = switch_core_alloc(list->pool, sizeof(*node));

	node->ip = ip;
	node->mask = mask;
	node->ok = ok;
	node->bits = bits;
	node->str = switch_core_strdup(list->pool, cidr_str);
	if(port) {
		memcpy(&node->port_range, port, sizeof(switch_network_port_range_t));
	}


	if (strchr(cidr_str,':')) {
		node->family = AF_INET6;
	} else {
		node->family = AF_INET;
	}

	if (!zstr(token)) {
		node->token = switch_core_strdup(list->pool, token);
	}

	node->next = list->node_head;
	list->node_head = node;

	switch_log_printf(SWITCH_CHANNEL_LOG, SWITCH_LOG_NOTICE, "Adding %s %s(%s) [%s] to list %s\n",
					  cidr_str, ports ? ports : "", ok ? "allow" : "deny", switch_str_nil(token), list->name);

	switch_safe_free(ipv4);
	switch_safe_free(ports);
	return SWITCH_STATUS_SUCCESS;
}

SWITCH_DECLARE(switch_status_t) switch_network_list_add_cidr_port_token(switch_network_list_t *list, const char *cidr_str, switch_bool_t ok, const char *token, switch_network_port_range_p port)
{
	char *cidr_str_dup = NULL;
	switch_status_t status = SWITCH_STATUS_SUCCESS;

	if (strchr(cidr_str, ',')) {
		char *argv[32] = { 0 };
		int i, argc;
		cidr_str_dup = strdup(cidr_str);

		switch_assert(cidr_str_dup);
		if ((argc = switch_separate_string(cidr_str_dup, ',', argv, (sizeof(argv) / sizeof(argv[0]))))) {
			for (i = 0; i < argc; i++) {
				switch_status_t this_status;
				if ((this_status = switch_network_list_perform_add_cidr_token(list, argv[i], ok, token, port)) != SWITCH_STATUS_SUCCESS) {
					status = this_status;
				}
			}
		}
	} else {
		status = switch_network_list_perform_add_cidr_token(list, cidr_str, ok, token, port);
	}

	switch_safe_free(cidr_str_dup);
	return status;
}

SWITCH_DECLARE(switch_status_t) switch_network_list_add_cidr_token(switch_network_list_t *list, const char *cidr_str, switch_bool_t ok, const char *token)
{
	return switch_network_list_add_cidr_port_token(list, cidr_str, ok, token, NULL);
}

SWITCH_DECLARE(switch_status_t) switch_network_list_add_host_port_mask(switch_network_list_t *list, const char *host, const char *mask_str, switch_bool_t ok, switch_network_port_range_p port)
{
	ip_t ip, mask;
	switch_network_node_t *node;

	switch_inet_pton(AF_INET, host, &ip);
	switch_inet_pton(AF_INET, mask_str, &mask);

	node = switch_core_alloc(list->pool, sizeof(*node));

	node->ip.v4 = ntohl(ip.v4);
	node->mask.v4 = ntohl(mask.v4);
	node->ok = ok;
	if(port) {
		memcpy(&node->port_range, port, sizeof(switch_network_port_range_t));
	}

	/* http://graphics.stanford.edu/~seander/bithacks.html */
	mask.v4 = mask.v4 - ((mask.v4 >> 1) & 0x55555555);
	mask.v4 = (mask.v4 & 0x33333333) + ((mask.v4 >> 2) & 0x33333333);
	node->bits = (((mask.v4 + (mask.v4 >> 4)) & 0xF0F0F0F) * 0x1010101) >> 24;

	node->str = switch_core_sprintf(list->pool, "%s:%s", host, mask_str);

	node->next = list->node_head;
	list->node_head = node;

	return SWITCH_STATUS_SUCCESS;
}

SWITCH_DECLARE(switch_status_t) switch_network_list_add_host_mask(switch_network_list_t *list, const char *host, const char *mask_str, switch_bool_t ok)
{
	return switch_network_list_add_host_port_mask(list, host, mask_str, ok, NULL);
}


SWITCH_DECLARE(int) switch_parse_cidr(const char *string, ip_t *ip, ip_t *mask, uint32_t *bitp)
{
	char host[128];
	char *bit_str;
	int32_t bits;
	const char *ipv6;
	ip_t *maskv = mask;
	ip_t *ipv = ip;

	switch_copy_string(host, string, sizeof(host)-1);
	bit_str = strchr(host, '/');

	if (!bit_str) {
		return -1;
	}

	*bit_str++ = '\0';
	bits = atoi(bit_str);
	ipv6 = strchr(string, ':');
	if (ipv6) {
		int i,n;
		if (bits < 0 || bits > 128) {
			return -2;
		}
		bits = atoi(bit_str);
		switch_inet_pton(AF_INET6, host, (unsigned char *)ip);
		for (n=bits,i=0 ;i < 16; i++){
			if (n >= 8) {
				maskv->v6.s6_addr[i] = 0xFF;
				n -= 8;
			} else if (n < 8) {
				maskv->v6.s6_addr[i] = 0xFF & ~(0xFF >> n);
				n -= n;
			} else if (n == 0) {
				maskv->v6.s6_addr[i] = 0x00;
			}
		}
	} else {
		if (bits < 0 || bits > 32) {
			return -2;
		}

		bits = atoi(bit_str);
		switch_inet_pton(AF_INET, host, (unsigned char *)ip);
		ipv->v4 = htonl(ipv->v4);

		maskv->v4 = 0xFFFFFFFF & ~(0xFFFFFFFF >> bits);
	}
	*bitp = bits;

	return 0;
}


SWITCH_DECLARE(char *) switch_find_end_paren(const char *s, char open, char close)
{
	const char *e = NULL;
	int depth = 0;

	while (s && *s && *s == ' ') {
		s++;
	}

	if (s && *s == open) {
		depth++;
		for (e = s + 1; e && *e; e++) {
			if (*e == open && open != close) {
				depth++;
			} else if (*e == close) {
				depth--;
				if (!depth) {
					break;
				}
			}
		}
	}

	return (e && *e == close) ? (char *) e : NULL;
}

SWITCH_DECLARE(switch_size_t) switch_fd_read_line(int fd, char *buf, switch_size_t len)
{
	char c, *p;
	int cur;
	switch_size_t total = 0;

	p = buf;
	while (total + 2 < len && (cur = read(fd, &c, 1)) == 1) {
		total += cur;
		*p++ = c;
		if (c == '\r' || c == '\n') {
			break;
		}
	}

	*p++ = '\0';
	assert(total < len);
	return total;
}

#define DLINE_BLOCK_SIZE 1024
#define DLINE_MAX_SIZE 1048576
SWITCH_DECLARE(switch_size_t) switch_fd_read_dline(int fd, char **buf, switch_size_t *len)
{
	char c, *p;
	int cur;
	switch_size_t total = 0;
	char *data = *buf;
	switch_size_t ilen = *len;

	if (!data) {
		*len = ilen = DLINE_BLOCK_SIZE;
		data = malloc(ilen);
		memset(data, 0, ilen);
	}

	p = data;
	while ((cur = read(fd, &c, 1)) == 1) {

		if (total + 2 >= ilen) {
			if (ilen + DLINE_BLOCK_SIZE > DLINE_MAX_SIZE) {
				switch_log_printf(SWITCH_CHANNEL_LOG, SWITCH_LOG_CRIT, "Single line limit reached!\n");
				break;
			}

			ilen += DLINE_BLOCK_SIZE;
			data = realloc(data, ilen);
			switch_assert(data);
			p = data + total;

		}

		total += cur;
		*p++ = c;

		if (c == '\r' || c == '\n') {
			break;
		}
	}

	*p++ = '\0';

	*len = ilen;
	*buf = data;

	return total;
}



SWITCH_DECLARE(switch_size_t) switch_fp_read_dline(FILE *fd, char **buf, switch_size_t *len)
{
	char c, *p;
	switch_size_t total = 0;
	char *data = *buf;
	switch_size_t ilen = *len;

	if (!data) {
		*len = ilen = DLINE_BLOCK_SIZE;
		data = malloc(ilen);
		memset(data, 0, ilen);
	}

	p = data;
	//while ((c = fgetc(fd)) != EOF) {

	while (fread(&c, 1, 1, fd) == 1) {

		if (total + 2 >= ilen) {
			if (ilen + DLINE_BLOCK_SIZE > DLINE_MAX_SIZE) {
				switch_log_printf(SWITCH_CHANNEL_LOG, SWITCH_LOG_CRIT, "Single line limit reached!\n");
				break;
			}

			ilen += DLINE_BLOCK_SIZE;
			data = realloc(data, ilen);
			switch_assert(data);
			p = data + total;

		}

		total++;
		*p++ = c;

		if (c == '\r' || c == '\n') {
			break;
		}
	}

	*p++ = '\0';

	*len = ilen;
	*buf = data;

	return total;
}

SWITCH_DECLARE(char *) switch_amp_encode(char *s, char *buf, switch_size_t len)
{
	char *p, *q;
	switch_size_t x = 0;
	switch_assert(s);

	q = buf;

	for (p = s; x < len; p++) {
		switch (*p) {

		case '"':
			if (x + 6 > len - 1) {
				goto end;
			}
			*q++ = '&';
			*q++ = 'q';
			*q++ = 'u';
			*q++ = 'o';
			*q++ = 't';
			*q++ = ';';
			x += 6;
			break;
		case '\'':
			if (x + 6 > len - 1) {
				goto end;
			}
			*q++ = '&';
			*q++ = 'a';
			*q++ = 'p';
			*q++ = 'o';
			*q++ = 's';
			*q++ = ';';
			x += 6;
			break;
		case '&':
			if (x + 5 > len - 1) {
				goto end;
			}
			*q++ = '&';
			*q++ = 'a';
			*q++ = 'm';
			*q++ = 'p';
			*q++ = ';';
			x += 5;
			break;
		case '<':
			if (x + 4 > len - 1) {
				goto end;
			}
			*q++ = '&';
			*q++ = 'l';
			*q++ = 't';
			*q++ = ';';
			x += 4;
			break;
		case '>':
			if (x + 4 > len - 1) {
				goto end;
			}
			*q++ = '&';
			*q++ = 'g';
			*q++ = 't';
			*q++ = ';';
			x += 4;
			break;
		default:
			if (x + 1 > len - 1) {
				goto end;
			}
			*q++ = *p;
			x++;
			if (*p == '\0') {
				goto end;
			}
			break;
		}
	}

  end:

	return buf;
}

static const char switch_b64_table[65] = "ABCDEFGHIJKLMNOPQRSTUVWXYZabcdefghijklmnopqrstuvwxyz0123456789+/";
#define B64BUFFLEN 1024
SWITCH_DECLARE(switch_status_t) switch_b64_encode(unsigned char *in, switch_size_t ilen, unsigned char *out, switch_size_t olen)
{
	int y = 0, bytes = 0;
	size_t x = 0;
	unsigned int b = 0, l = 0;

	for (x = 0; x < ilen; x++) {
		b = (b << 8) + in[x];
		l += 8;

		while (l >= 6) {
			out[bytes++] = switch_b64_table[(b >> (l -= 6)) % 64];
			if (bytes >= (int)olen - 1) {
				goto end;
			}
			if (++y != 72) {
				continue;
			}
			/* out[bytes++] = '\n'; */
			y = 0;
		}
	}

	if (l > 0) {
		out[bytes++] = switch_b64_table[((b % 16) << (6 - l)) % 64];
	}
	if (l != 0) {
		while (l < 6 && bytes < (int)olen - 1) {
			out[bytes++] = '=', l += 2;
		}
	}

  end:

	out[bytes] = '\0';

	return SWITCH_STATUS_SUCCESS;
}

SWITCH_DECLARE(switch_size_t) switch_b64_decode(const char *in, char *out, switch_size_t olen)
{

	char l64[256];
	int b = 0, c, l = 0, i;
	const char *ip;
	char *op = out;
	size_t ol = 0;

	for (i = 0; i < 256; i++) {
		l64[i] = -1;
	}

	for (i = 0; i < 64; i++) {
		l64[(int) switch_b64_table[i]] = (char) i;
	}

	for (ip = in; ip && *ip; ip++) {
		c = l64[(int) *ip];
		if (c == -1) {
			continue;
		}

		b = (b << 6) + c;
		l += 6;

		while (l >= 8) {
			op[ol++] = (char) ((b >> (l -= 8)) % 256);
			if (ol >= olen - 1) {
				goto end;
			}
		}
	}

  end:

	op[ol++] = '\0';

	return ol;
}

static int write_buf(int fd, const char *buf)
{

	int len = (int) strlen(buf);
	if (fd && write(fd, buf, len) != len) {
		close(fd);
		return 0;
	}

	return 1;
}

SWITCH_DECLARE(switch_bool_t) switch_simple_email(const char *to,
												  const char *from,
												  const char *headers,
												  const char *body, const char *file, const char *convert_cmd, const char *convert_ext)
{
	char *bound = "XXXX_boundary_XXXX";
	const char *mime_type = "audio/inline";
	char filename[80], buf[B64BUFFLEN];
	int fd = -1, ifd = -1;
	int x = 0, y = 0, bytes = 0, ilen = 0;
	unsigned int b = 0, l = 0;
	unsigned char in[B64BUFFLEN];
	unsigned char out[B64BUFFLEN + 512];
	char *dupfile = NULL, *ext = NULL;
	char *newfile = NULL;
	switch_bool_t rval = SWITCH_FALSE;
	const char *err = NULL;

	filename[0] = '\0';

	if (zstr(to)) {
		err = "No to address specified";
		goto end;
	}

	if (!zstr(file) && !zstr(convert_cmd) && !zstr(convert_ext)) {
		if ((ext = strrchr(file, '.'))) {
			dupfile = strdup(file);
			if ((ext = strrchr(dupfile, '.'))) {
				*ext++ = '\0';
				newfile = switch_mprintf("%s.%s", dupfile, convert_ext);
			}
		}

		if (newfile) {
			char cmd[1024] = "";
			switch_snprintf(cmd, sizeof(cmd), "%s %s %s", convert_cmd, file, newfile);
			switch_system(cmd, SWITCH_TRUE);
			if (strcmp(file, newfile)) {
				file = newfile;
			} else {
				switch_safe_free(newfile);
			}
		}

		switch_safe_free(dupfile);
	}

	switch_snprintf(filename, 80, "%s%smail.%d%04x", SWITCH_GLOBAL_dirs.temp_dir, SWITCH_PATH_SEPARATOR, (int) switch_epoch_time_now(NULL), rand() & 0xffff);

	if ((fd = open(filename, O_WRONLY | O_CREAT | O_TRUNC, 0644)) > -1) {
		if (file) {
			if ((ifd = open(file, O_RDONLY | O_BINARY)) < 0) {
				rval = SWITCH_FALSE;
				err = "Cannot open tmp file\n";
				goto end;
			}
		}

		if (!file && (!body || !switch_stristr("content-type", body))) {
			bound = NULL;
		}

		if (bound) {
			switch_snprintf(buf, B64BUFFLEN, "MIME-Version: 1.0\nContent-Type: multipart/mixed; boundary=\"%s\"\n", bound);
			if (!write_buf(fd, buf)) {
				rval = SWITCH_FALSE;
				err = "write error.";
				goto end;
			}
		}

		if (headers && !write_buf(fd, headers)) {
			rval = SWITCH_FALSE;
			err = "write error.";
			goto end;
		}

		if (!write_buf(fd, "\n\n")) {
			rval = SWITCH_FALSE;
			err = "write error.";
			goto end;
		}

		if (bound) {
			if (body && switch_stristr("content-type", body)) {
				switch_snprintf(buf, B64BUFFLEN, "--%s\n", bound);
			} else {
				switch_snprintf(buf, B64BUFFLEN, "--%s\nContent-Type: text/plain\n\n", bound);
			}
			if (!write_buf(fd, buf)) {
				rval = SWITCH_FALSE;
				err = "write error.";
				goto end;
			}
		}

		if (body) {
			if (!write_buf(fd, body)) {
				rval = SWITCH_FALSE;
				err = "write error.";
				goto end;
			}
		}

		if (file && bound) {
			const char *stipped_file = switch_cut_path(file);
			const char *new_type;
			char *ext;

			if ((ext = strrchr(stipped_file, '.'))) {
				ext++;
				if ((new_type = switch_core_mime_ext2type(ext))) {
					mime_type = new_type;
				}
			}

			switch_snprintf(buf, B64BUFFLEN,
							"\n\n--%s\nContent-Type: %s; name=\"%s\"\n"
							"Content-ID: <ATTACHED@freeswitch.org>\n"
							"Content-Transfer-Encoding: base64\n"
							"Content-Description: Sound attachment.\n"
							"Content-Disposition: attachment; filename=\"%s\"\n\n", bound, mime_type, stipped_file, stipped_file);
			if (!write_buf(fd, buf)) {
				rval = SWITCH_FALSE;
				err = "write error.";
				goto end;
			}

			while ((ilen = read(ifd, in, B64BUFFLEN))) {
				for (x = 0; x < ilen; x++) {
					b = (b << 8) + in[x];
					l += 8;
					while (l >= 6) {
						out[bytes++] = switch_b64_table[(b >> (l -= 6)) % 64];
						if (++y != 72)
							continue;
						out[bytes++] = '\n';
						y = 0;
					}
				}
				if (write(fd, &out, bytes) != bytes) {
					rval = -1;
					break;
				} else {
					bytes = 0;
				}

			}

			if (l > 0) {
				out[bytes++] = switch_b64_table[((b % 16) << (6 - l)) % 64];
			}
			if (l != 0)
				while (l < 6) {
					out[bytes++] = '=', l += 2;
				}
			if (write(fd, &out, bytes) != bytes) {
				rval = -1;
			}

		}

		if (bound) {
			switch_snprintf(buf, B64BUFFLEN, "\n\n--%s--\n.\n", bound);

			if (!write_buf(fd, buf)) {
				rval = SWITCH_FALSE;
				err = "write error.";
				goto end;
			}
		}
	}

	if (fd > -1) {
		close(fd);
		fd = -1;
	}

	if (zstr(from)) {
		from = "freeswitch";
	}

	{
		char *to_arg = switch_util_quote_shell_arg(to);
		char *from_arg = switch_util_quote_shell_arg(from);
#ifdef WIN32
		switch_snprintf(buf, B64BUFFLEN, "\"\"%s\" -f %s %s %s < \"%s\"\"", runtime.mailer_app, from_arg, runtime.mailer_app_args, to_arg, filename);
#else
		switch_snprintf(buf, B64BUFFLEN, "/bin/cat %s | %s -f %s %s %s", filename, runtime.mailer_app, from_arg, runtime.mailer_app_args, to_arg);
#endif
		switch_safe_free(to_arg); switch_safe_free(from_arg);
	}
	if (switch_system(buf, SWITCH_TRUE) < 0) {
		switch_log_printf(SWITCH_CHANNEL_LOG, SWITCH_LOG_ERROR, "Unable to execute command: %s\n", buf);
		err = "execute error";
		rval = SWITCH_FALSE;
	}

	if (zstr(err)) {
		if (file) {
			switch_log_printf(SWITCH_CHANNEL_LOG, SWITCH_LOG_DEBUG, "Emailed file [%s] to [%s]\n", filename, to);
		} else {
			switch_log_printf(SWITCH_CHANNEL_LOG, SWITCH_LOG_DEBUG, "Emailed data to [%s]\n", to);
		}

		rval = SWITCH_TRUE;
	}

  end:

	if (fd > -1) {
		close(fd);
	}

	if (!zstr_buf(filename) && unlink(filename) != 0) {
		switch_log_printf(SWITCH_CHANNEL_LOG, SWITCH_LOG_WARNING, "Failed to delete file [%s]\n", filename);
	}

	if (ifd > -1) {
		close(ifd);
	}


	if (newfile) {
		unlink(newfile);
		free(newfile);
	}

	if (rval != SWITCH_TRUE) {
		if (zstr(err)) err = "Unknown Error";

		switch_log_printf(SWITCH_CHANNEL_LOG, SWITCH_LOG_ERROR, "EMAIL NOT SENT, error [%s]\n", err);
	}

	return rval;
}

SWITCH_DECLARE(switch_bool_t) switch_is_lan_addr(const char *ip)
{
	if (zstr(ip))
		return SWITCH_FALSE;

	return (strncmp(ip, "10.", 3) &&       /* 10.0.0.0        -   10.255.255.255  (10/8 prefix)       */
			strncmp(ip, "192.168.", 8) &&  /* 192.168.0.0     -   192.168.255.255 (192.168/16 prefix) */
			strncmp(ip, "127.", 4) &&      /* 127.0.0.0       -   127.255.255.255 (127/8 prefix)      */
			strncmp(ip, "255.", 4) &&
			strncmp(ip, "0.", 2) &&
			strncmp(ip, "1.", 2) &&
			strncmp(ip, "2.", 2) &&
			strncmp(ip, "172.16.", 7) &&   /* 172.16.0.0      -   172.31.255.255  (172.16/12 prefix)  */
			strncmp(ip, "172.17.", 7) &&
			strncmp(ip, "172.18.", 7) &&
			strncmp(ip, "172.19.", 7) &&
			strncmp(ip, "172.20.", 7) &&
			strncmp(ip, "172.21.", 7) &&
			strncmp(ip, "172.22.", 7) &&
			strncmp(ip, "172.23.", 7) &&
			strncmp(ip, "172.24.", 7) &&
			strncmp(ip, "172.25.", 7) &&
			strncmp(ip, "172.26.", 7) &&
			strncmp(ip, "172.27.", 7) &&
			strncmp(ip, "172.28.", 7) &&
			strncmp(ip, "172.29.", 7) &&
			strncmp(ip, "172.30.", 7) &&
			strncmp(ip, "172.31.", 7) &&
			strncmp(ip, "192.0.2.", 8) &&  /* 192.0.2.0       -   192.0.2.255      (192.0.2/24 prefix) */
			strncmp(ip, "169.254.", 8)     /* 169.254.0.0     -   169.254.255.255  (169.254/16 prefix) */
		)? SWITCH_FALSE : SWITCH_TRUE;
}

SWITCH_DECLARE(switch_bool_t) switch_ast2regex(const char *pat, char *rbuf, size_t len)
{
	const char *p = pat;

	if (!pat) {
		return SWITCH_FALSE;
	}

	memset(rbuf, 0, len);

	*(rbuf + strlen(rbuf)) = '^';

	while (p && *p) {
		if (*p == 'N') {
			strncat(rbuf, "[2-9]", len - strlen(rbuf));
		} else if (*p == 'X') {
			strncat(rbuf, "[0-9]", len - strlen(rbuf));
		} else if (*p == 'Z') {
			strncat(rbuf, "[1-9]", len - strlen(rbuf));
		} else if (*p == '.') {
			strncat(rbuf, ".*", len - strlen(rbuf));
		} else if (strlen(rbuf) < len - 1) {
			*(rbuf + strlen(rbuf)) = *p;
		}
		p++;
	}
	*(rbuf + strlen(rbuf)) = '$';

	return strcmp(pat, rbuf) ? SWITCH_TRUE : SWITCH_FALSE;
}

SWITCH_DECLARE(char *) switch_replace_char(char *str, char from, char to, switch_bool_t dup)
{
	char *p;

	if (dup) {
		p = strdup(str);
		switch_assert(p);
	} else {
		p = str;
	}

	for (; p && *p; p++) {
		if (*p == from) {
			*p = to;
		}
	}

	return p;
}

SWITCH_DECLARE(char *) switch_pool_strip_whitespace(switch_memory_pool_t *pool, const char *str)
{
	const char *sp = str;
	char *p, *s = NULL;
	size_t len;

	if (zstr(sp)) {
		return switch_core_strdup(pool, SWITCH_BLANK_STRING);
	}

	while ((*sp == 13 ) || (*sp == 10 ) || (*sp == 9 ) || (*sp == 32) || (*sp == 11) ) {
		sp++;
	}

	if (zstr(sp)) {
		return switch_core_strdup(pool, SWITCH_BLANK_STRING);
	}

	s = switch_core_strdup(pool, sp);
	switch_assert(s);

	if ((len = strlen(s)) > 0) {
		p = s + (len - 1);

		while ((p >= s) && ((*p == 13 ) || (*p == 10 ) || (*p == 9 ) || (*p == 32) || (*p == 11))) {
			*p-- = '\0';
		}
	}

	return s;
}

SWITCH_DECLARE(char *) switch_strip_whitespace(const char *str)
{
	const char *sp = str;
	char *p, *s = NULL;
	size_t len;

	if (zstr(sp)) {
		return strdup(SWITCH_BLANK_STRING);
	}

	while ((*sp == 13 ) || (*sp == 10 ) || (*sp == 9 ) || (*sp == 32) || (*sp == 11) ) {
		sp++;
	}

	if (zstr(sp)) {
		return strdup(SWITCH_BLANK_STRING);
	}

	s = strdup(sp);
	switch_assert(s);

	if ((len = strlen(s)) > 0) {
		p = s + (len - 1);

		while ((p >= s) && ((*p == 13 ) || (*p == 10 ) || (*p == 9 ) || (*p == 32) || (*p == 11))) {
			*p-- = '\0';
		}
	}

	return s;
}

SWITCH_DECLARE(char *) switch_strip_spaces(char *str, switch_bool_t dup)
{
	char *sp = str;
	char *p, *s = NULL;
	size_t len;

	if (zstr(sp)) {
		return dup ? strdup(SWITCH_BLANK_STRING) : sp;
	}

	while (*sp == ' ') {
		sp++;
	}

	if (dup) {
		s = strdup(sp);
		switch_assert(s);
	} else {
		s = sp;
	}

	if (zstr(s)) {
		return s;
	}

	if ((len = strlen(s)) > 0) {
		p = s + (len - 1);

		while (p && *p && (p >= s) && *p == ' ') {
			*p-- = '\0';
		}
	}

	return s;
}

SWITCH_DECLARE(char *) switch_strip_commas(char *in, char *out, switch_size_t len)
{
	char *p = in, *q = out;
	char *ret = out;
	switch_size_t x = 0;

	for (; p && *p; p++) {
		if ((*p > 47 && *p < 58)) {
			*q++ = *p;

			if (++x > len) {
				ret = NULL;
				break;
			}
		} else if (*p != ',') {
			ret = NULL;
			break;
		}
	}

	return ret;
}

SWITCH_DECLARE(char *) switch_strip_nonnumerics(char *in, char *out, switch_size_t len)
{
	char *p = in, *q = out;
	char *ret = out;
	switch_size_t x = 0;
	/* valid are 0 - 9, period (.), minus (-), and plus (+) - remove all others */
	for (; p && *p; p++) {
		if ((*p > 47 && *p < 58) || *p == '.' || *p == '-' || *p == '+') {
			*q++ = *p;

			if (++x > len) {
				ret = NULL;
				break;
			}
		}
	}

	return ret;
}

SWITCH_DECLARE(char *) switch_separate_paren_args(char *str)
{
	char *e, *args;
	switch_size_t br;

	if ((args = strchr(str, '('))) {
		e = args - 1;
		*args++ = '\0';
		while (*e == ' ') {
			*e-- = '\0';
		}
		e = args;
		br = 1;
		while (e && *e) {
			if (*e == '(') {
				br++;
			} else if (br > 1 && *e == ')') {
				br--;
			} else if (br == 1 && *e == ')') {
				*e = '\0';
				break;
			}
			e++;
		}
	}

	return args;
}

SWITCH_DECLARE(switch_bool_t) switch_is_number(const char *str)
{
	const char *p;
	switch_bool_t r = SWITCH_TRUE;

	if (*str == '-' || *str == '+') {
		str++;
	}

	for (p = str; p && *p; p++) {
		if (!(*p == '.' || (*p > 47 && *p < 58))) {
			r = SWITCH_FALSE;
			break;
		}
	}

	return r;
}

SWITCH_DECLARE(switch_bool_t) switch_is_leading_number(const char *str)
{
	const char *p;
	switch_bool_t r = SWITCH_FALSE;

	if (*str == '-' || *str == '+') {
		str++;
	}

	for (p = str; p && *p; p++) {
		if ((*p == '.' || (*p > 47 && *p < 58))) {
			r = SWITCH_TRUE;
			break;
		}
	}

	return r;
}

SWITCH_DECLARE(const char *) switch_stristr(const char *instr, const char *str)
{
/*
** Rev History:  16/07/97  Greg Thayer		Optimized
**               07/04/95  Bob Stout		ANSI-fy
**               02/03/94  Fred Cole		Original
**               09/01/03  Bob Stout		Bug fix (lines 40-41) per Fred Bulback
**
** Hereby donated to public domain.
*/
	const char *pptr, *sptr, *start;

	if (!str || !instr)
		return NULL;

	for (start = str; *start; start++) {
		/* find start of pattern in string */
		for (; ((*start) && (switch_toupper(*start) != switch_toupper(*instr))); start++);

		if (!*start)
			return NULL;

		pptr = instr;
		sptr = start;

		while (switch_toupper(*sptr) == switch_toupper(*pptr)) {
			sptr++;
			pptr++;

			/* if end of pattern then pattern was found */
			if (!*pptr)
				return (start);

			if (!*sptr)
				return NULL;
		}
	}
	return NULL;
}

#ifdef HAVE_GETIFADDRS
#include <ifaddrs.h>
static int get_netmask(struct sockaddr_in *me, int *mask)
{
	struct ifaddrs *ifaddrs, *i = NULL;

	if (!me || getifaddrs(&ifaddrs) < 0) {
		return -1;
	}

	for (i = ifaddrs; i; i = i->ifa_next) {
		struct sockaddr_in *s = (struct sockaddr_in *) i->ifa_addr;
		struct sockaddr_in *m = (struct sockaddr_in *) i->ifa_netmask;

		if (s && m && s->sin_family == AF_INET && s->sin_addr.s_addr == me->sin_addr.s_addr) {
			*mask = m->sin_addr.s_addr;
			freeifaddrs(ifaddrs);
			return 0;
		}
	}

	freeifaddrs(ifaddrs);

	return -2;
}
#elif defined(__linux__)

#include <sys/ioctl.h>
#include <net/if.h>
static int get_netmask(struct sockaddr_in *me, int *mask)
{

	static struct ifreq ifreqs[20] = { {{{0}}} };
	struct ifconf ifconf;
	int nifaces, i;
	int sock;
	int r = -1;

	memset(&ifconf, 0, sizeof(ifconf));
	ifconf.ifc_buf = (char *) (ifreqs);
	ifconf.ifc_len = sizeof(ifreqs);


	if ((sock = socket(AF_INET, SOCK_STREAM, 0)) < 0) {
		goto end;
	}

	if (ioctl(sock, SIOCGIFCONF, (char *) &ifconf) < 0) {
		goto end;
	}

	nifaces = ifconf.ifc_len / sizeof(struct ifreq);

	for (i = 0; i < nifaces; i++) {
		struct sockaddr_in *sin = NULL;
		struct in_addr ip;

		ioctl(sock, SIOCGIFADDR, &ifreqs[i]);
		sin = (struct sockaddr_in *) &ifreqs[i].ifr_addr;
		ip = sin->sin_addr;

		if (ip.s_addr == me->sin_addr.s_addr) {
			ioctl(sock, SIOCGIFNETMASK, &ifreqs[i]);
			sin = (struct sockaddr_in *) &ifreqs[i].ifr_addr;
			/* mask = sin->sin_addr; */
			*mask = sin->sin_addr.s_addr;
			r = 0;
			break;
		}

	}

  end:

	close(sock);
	return r;

}

#elif defined(WIN32)

static int get_netmask(struct sockaddr_in *me, int *mask)
{
	SOCKET sock = WSASocket(AF_INET, SOCK_DGRAM, 0, 0, 0, 0);
	INTERFACE_INFO interfaces[20];
	unsigned long bytes;
	int interface_count, x;
	int r = -1;

	*mask = 0;

	if (sock == SOCKET_ERROR) {
		return -1;
	}

	if (WSAIoctl(sock, SIO_GET_INTERFACE_LIST, 0, 0, &interfaces, sizeof(interfaces), &bytes, 0, 0) == SOCKET_ERROR) {
		r = -1;
		goto end;
	}

	interface_count = bytes / sizeof(INTERFACE_INFO);

	for (x = 0; x < interface_count; ++x) {
		struct sockaddr_in *addr = (struct sockaddr_in *) &(interfaces[x].iiAddress);

		if (addr->sin_addr.s_addr == me->sin_addr.s_addr) {
			struct sockaddr_in *netmask = (struct sockaddr_in *) &(interfaces[x].iiNetmask);
			*mask = netmask->sin_addr.s_addr;
			r = 0;
			break;
		}
	}

  end:
	closesocket(sock);
	return r;
}

#else

static int get_netmask(struct sockaddr_in *me, int *mask)
{
	return -1;
}

#endif


SWITCH_DECLARE(switch_status_t) switch_resolve_host(const char *host, char *buf, size_t buflen)
{

	struct addrinfo *ai;
	int err;

	if ((err = getaddrinfo(host, 0, 0, &ai))) {
		return SWITCH_STATUS_FALSE;
	}

	get_addr(buf, buflen, ai->ai_addr, sizeof(struct sockaddr_storage));

	freeaddrinfo(ai);

	return SWITCH_STATUS_SUCCESS;
}


SWITCH_DECLARE(switch_status_t) switch_find_local_ip(char *buf, int len, int *mask, int family)
{
	switch_status_t status = SWITCH_STATUS_FALSE;
	char *base;
	char *force_local_ip_v4 = switch_core_get_variable_dup("force_local_ip_v4");
	char *force_local_ip_v6 = switch_core_get_variable_dup("force_local_ip_v6");

#ifdef WIN32
	SOCKET tmp_socket;
	SOCKADDR_STORAGE l_address;
	int l_address_len;
	struct addrinfo *address_info;
#else
#ifdef __Darwin__
	int ilen;
#else
	unsigned int ilen;
#endif
	int tmp_socket = -1, on = 1;
	char abuf[25] = "";
#endif

	switch (family) {
	case AF_INET:
		if (force_local_ip_v4) {
			switch_copy_string(buf, force_local_ip_v4, len);
			switch_safe_free(force_local_ip_v4);
			switch_safe_free(force_local_ip_v6);
			return SWITCH_STATUS_SUCCESS;
		}
	case AF_INET6:
		if (force_local_ip_v6) {
			switch_copy_string(buf, force_local_ip_v6, len);
			switch_safe_free(force_local_ip_v4);
			switch_safe_free(force_local_ip_v6);
			return SWITCH_STATUS_SUCCESS;
		}
	default:
		switch_safe_free(force_local_ip_v4);
		switch_safe_free(force_local_ip_v6);
		break;
	}


	if (len < 16) {
		return status;
	}

	switch (family) {
	case AF_INET:
		switch_copy_string(buf, "127.0.0.1", len);
		base = "82.45.148.209";
		break;
	case AF_INET6:
		switch_copy_string(buf, "::1", len);
		base = "2001:503:BA3E::2:30";	/* DNS Root server A */
		break;
	default:
		base = "127.0.0.1";
		break;
	}

#ifdef WIN32
	tmp_socket = socket(family, SOCK_DGRAM, 0);

	getaddrinfo(base, NULL, NULL, &address_info);

	if (!address_info || WSAIoctl(tmp_socket,
								  SIO_ROUTING_INTERFACE_QUERY,
								  address_info->ai_addr, (DWORD) address_info->ai_addrlen, &l_address, sizeof(l_address), (LPDWORD) & l_address_len, NULL,
								  NULL)) {

		closesocket(tmp_socket);
		if (address_info)
			freeaddrinfo(address_info);
		return status;
	}


	closesocket(tmp_socket);
	freeaddrinfo(address_info);

	if (!getnameinfo((const struct sockaddr *) &l_address, l_address_len, buf, len, NULL, 0, NI_NUMERICHOST)) {
		status = SWITCH_STATUS_SUCCESS;
		if (mask) {
			get_netmask((struct sockaddr_in *) &l_address, mask);
		}
	}
#else

	switch (family) {
	case AF_INET:
		{
			struct sockaddr_in iface_out;
			struct sockaddr_in remote;
			memset(&remote, 0, sizeof(struct sockaddr_in));

			remote.sin_family = AF_INET;
			remote.sin_addr.s_addr = inet_addr(base);
			remote.sin_port = htons(4242);

			memset(&iface_out, 0, sizeof(iface_out));
			if ( (tmp_socket = socket(AF_INET, SOCK_DGRAM, 0)) == -1 ) {
				goto doh;
			}

			if (setsockopt(tmp_socket, SOL_SOCKET, SO_BROADCAST, &on, sizeof(on)) == -1) {
				goto doh;
			}

			if (connect(tmp_socket, (struct sockaddr *) &remote, sizeof(struct sockaddr_in)) == -1) {
				goto doh;
			}

			ilen = sizeof(iface_out);
			if (getsockname(tmp_socket, (struct sockaddr *) &iface_out, &ilen) == -1) {
				goto doh;
			}

			if (iface_out.sin_addr.s_addr == 0) {
				goto doh;
			}

			switch_copy_string(buf, get_addr(abuf, sizeof(abuf), (struct sockaddr *) &iface_out, sizeof(struct sockaddr_storage)), len);
			if (mask) {
				get_netmask((struct sockaddr_in *) &iface_out, mask);
			}

			status = SWITCH_STATUS_SUCCESS;
		}
		break;
	case AF_INET6:
		{
			struct sockaddr_in6 iface_out;
			struct sockaddr_in6 remote;
			memset(&remote, 0, sizeof(struct sockaddr_in6));

			remote.sin6_family = AF_INET6;
			switch_inet_pton(AF_INET6, base, &remote.sin6_addr);
			remote.sin6_port = htons(4242);

			memset(&iface_out, 0, sizeof(iface_out));
			if ( (tmp_socket = socket(AF_INET6, SOCK_DGRAM, 0)) == -1 ) {
				goto doh;
			}

			if (connect(tmp_socket, (struct sockaddr *) &remote, sizeof(remote)) == -1) {
				goto doh;
			}

			ilen = sizeof(iface_out);
			if (getsockname(tmp_socket, (struct sockaddr *) &iface_out, &ilen) == -1) {
				goto doh;
			}

			inet_ntop(AF_INET6, (const void *) &iface_out.sin6_addr, buf, len - 1);
			status = SWITCH_STATUS_SUCCESS;
		}
		break;
	}

  doh:
	if (tmp_socket > 0) {
		close(tmp_socket);
	}
#endif

	return status;
}

#ifdef HAVE_GETIFADDRS
# include <ifaddrs.h>
# include <net/if.h>
#endif
SWITCH_DECLARE(switch_status_t) switch_find_interface_ip(char *buf, int len, int *mask, const char *ifname, int family)
{
	switch_status_t status = SWITCH_STATUS_FALSE;

#ifdef HAVE_GETIFADDRS

	struct ifaddrs *addrs, *addr;

	getifaddrs(&addrs);
	for(addr = addrs; addr; addr = addr->ifa_next)
	{
		if (!(addr->ifa_flags & IFF_UP)) continue; // Address is not UP
		if (!addr->ifa_addr) continue; // No address set
		if (!addr->ifa_netmask) continue; // No netmask set
		if (family != AF_UNSPEC && addr->ifa_addr->sa_family != family) continue; // Not the address family we're looking for
		if (strcmp(addr->ifa_name, ifname)) continue; // Not the interface we're looking for

		switch(addr->ifa_addr->sa_family) {
		case AF_INET:
			inet_ntop(AF_INET, &( ((struct sockaddr_in*)(addr->ifa_addr))->sin_addr ), buf, len - 1);
			break;
		case AF_INET6:
			inet_ntop(AF_INET6, &( ((struct sockaddr_in6*)(addr->ifa_addr))->sin6_addr ), buf, len - 1);
			break;
		default:
			continue;
		}

		if (mask && addr->ifa_netmask->sa_family == AF_INET) {
			*mask = ((struct sockaddr_in*)(addr->ifa_addr))->sin_addr.s_addr;
		}

		status = SWITCH_STATUS_SUCCESS;
		break;
	}
	freeifaddrs(addrs);

#elif defined(__linux__)

	// TODO Not implemented, contributions welcome.

#elif defined(WIN32)

	// TODO Not implemented, contributions welcome.

#endif

	return status;
}


SWITCH_DECLARE(switch_time_t) switch_str_time(const char *in)
{
	switch_time_exp_t tm = { 0 }, local_tm = { 0 };
	int proceed = 0, ovector[30], time_only = 0;
	switch_regex_t *re = NULL;
	char replace[1024] = "";
	switch_time_t ret = 0, local_time = 0;
	char *pattern = "^(\\d+)-(\\d+)-(\\d+)\\s*(\\d*):{0,1}(\\d*):{0,1}(\\d*)";
	char *pattern2 = "^(\\d{4})(\\d{2})(\\d{2})(\\d{2})(\\d{2})(\\d{2})";
	char *pattern3 = "^(\\d*):{0,1}(\\d*):{0,1}(\\d*)$";

	switch_time_exp_lt(&tm, switch_micro_time_now());


	if ((time_only = switch_regex_perform(in, pattern3, &re, ovector, sizeof(ovector) / sizeof(ovector[0])))) {
		tm.tm_hour = 0;
		tm.tm_min = 0;
		tm.tm_sec = 0;
	} else {
		tm.tm_year = tm.tm_mon = tm.tm_mday = tm.tm_hour = tm.tm_min = tm.tm_sec = tm.tm_usec = 0;

		if (!(proceed = switch_regex_perform(in, pattern, &re, ovector, sizeof(ovector) / sizeof(ovector[0])))) {
			switch_regex_safe_free(re);
			proceed = switch_regex_perform(in, pattern2, &re, ovector, sizeof(ovector) / sizeof(ovector[0]));
		}
	}

	if (proceed || time_only) {

		if (time_only > 1) {
			switch_regex_copy_substring(in, ovector, time_only, 1, replace, sizeof(replace));
			tm.tm_hour = atoi(replace);
		}

		if (time_only > 2) {
			switch_regex_copy_substring(in, ovector, time_only, 2, replace, sizeof(replace));
			tm.tm_min = atoi(replace);
		}

		if (time_only > 3) {
			switch_regex_copy_substring(in, ovector, time_only, 3, replace, sizeof(replace));
			tm.tm_sec = atoi(replace);
		}

		if (proceed > 1) {
			switch_regex_copy_substring(in, ovector, proceed, 1, replace, sizeof(replace));
			tm.tm_year = atoi(replace) - 1900;
		}

		if (proceed > 2) {
			switch_regex_copy_substring(in, ovector, proceed, 2, replace, sizeof(replace));
			tm.tm_mon = atoi(replace) - 1;
		}

		if (proceed > 3) {
			switch_regex_copy_substring(in, ovector, proceed, 3, replace, sizeof(replace));
			tm.tm_mday = atoi(replace);
		}

		if (proceed > 4) {
			switch_regex_copy_substring(in, ovector, proceed, 4, replace, sizeof(replace));
			tm.tm_hour = atoi(replace);
		}

		if (proceed > 5) {
			switch_regex_copy_substring(in, ovector, proceed, 5, replace, sizeof(replace));
			tm.tm_min = atoi(replace);
		}

		if (proceed > 6) {
			switch_regex_copy_substring(in, ovector, proceed, 6, replace, sizeof(replace));
			tm.tm_sec = atoi(replace);
		}
		
		switch_regex_safe_free(re);

		switch_time_exp_get(&local_time, &tm);
		switch_time_exp_lt(&local_tm, local_time);
		tm.tm_isdst = local_tm.tm_isdst;
		tm.tm_gmtoff = local_tm.tm_gmtoff;

		switch_time_exp_gmt_get(&ret, &tm);
		return ret;
	}

	switch_regex_safe_free(re);

	return ret;
}

SWITCH_DECLARE(const char *) switch_priority_name(switch_priority_t priority)
{
	switch (priority) {			/*lol */
	case SWITCH_PRIORITY_NORMAL:
		return "NORMAL";
	case SWITCH_PRIORITY_LOW:
		return "LOW";
	case SWITCH_PRIORITY_HIGH:
		return "HIGH";
	default:
		return "INVALID";
	}
}

static char RFC2833_CHARS[] = "0123456789*#ABCDF";

#ifdef _MSC_VER
/* Copyright (c) 1996 by Internet Software Consortium.
 *
 * Permission to use, copy, modify, and distribute this software for any
 * purpose with or without fee is hereby granted, provided that the above
 * copyright notice and this permission notice appear in all copies.
 *
 * THE SOFTWARE IS PROVIDED "AS IS" AND INTERNET SOFTWARE CONSORTIUM DISCLAIMS
 * ALL WARRANTIES WITH REGARD TO THIS SOFTWARE INCLUDING ALL IMPLIED WARRANTIES
 * OF MERCHANTABILITY AND FITNESS. IN NO EVENT SHALL INTERNET SOFTWARE
 * CONSORTIUM BE LIABLE FOR ANY SPECIAL, DIRECT, INDIRECT, OR CONSEQUENTIAL
 * DAMAGES OR ANY DAMAGES WHATSOEVER RESULTING FROM LOSS OF USE, DATA OR
 * PROFITS, WHETHER IN AN ACTION OF CONTRACT, NEGLIGENCE OR OTHER TORTIOUS
 * ACTION, ARISING OUT OF OR IN CONNECTION WITH THE USE OR PERFORMANCE OF THIS
 * SOFTWARE.
 */

#include <ctype.h>
#include <errno.h>
#include <stdio.h>
#include <string.h>
#include <stdlib.h>

#include <sys/types.h>

/*
 * WARNING: Don't even consider trying to compile this on a system where
 * sizeof(int) < 4.  sizeof(int) > 4 is fine; all the world's not a VAX.
 */

static const char *switch_inet_ntop4(const unsigned char *src, char *dst, size_t size);
#if HAVE_SIN6
static const char *switch_inet_ntop6(const unsigned char *src, char *dst, size_t size);
#endif

/* char *
 * inet_ntop(af, src, dst, size)
 *	convert a network format address to presentation format.
 * return:
 *	pointer to presentation format address (`dst'), or NULL (see errno).
 * author:
 *	Paul Vixie, 1996.
 */
SWITCH_DECLARE(const char *) switch_inet_ntop(int af, void const *src, char *dst, size_t size)
{

	switch (af) {
	case AF_INET:
		return switch_inet_ntop4(src, dst, size);
#if HAVE_SIN6
	case AF_INET6:
		return switch_inet_ntop6(src, dst, size);
#endif
	default:
		return NULL;
	}
	/* NOTREACHED */
}

/* const char *
 * inet_ntop4(src, dst, size)
 *	format an IPv4 address, more or less like inet_ntoa()
 * return:
 *	`dst' (as a const)
 * notes:
 *	(1) uses no statics
 *	(2) takes a unsigned char* not an in_addr as input
 * author:
 *	Paul Vixie, 1996.
 */
static const char *switch_inet_ntop4(const unsigned char *src, char *dst, size_t size)
{
	static const char fmt[] = "%u.%u.%u.%u";
	char tmp[sizeof "255.255.255.255"];

	if (switch_snprintf(tmp, sizeof tmp, fmt, src[0], src[1], src[2], src[3]) >= (int) size) {
		return NULL;
	}

	return strcpy(dst, tmp);
}

#if HAVE_SIN6 || defined(NTDDI_VERSION)
/* const char *
 * inet_ntop6(src, dst, size)
 *	convert IPv6 binary address into presentation (printable) format
 * author:
 *	Paul Vixie, 1996.
 */
static const char *switch_inet_ntop6(unsigned char const *src, char *dst, size_t size)
{
	/*
	 * Note that int32_t and int16_t need only be "at least" large enough
	 * to contain a value of the specified size.  On some systems, like
	 * Crays, there is no such thing as an integer variable with 16 bits.
	 * Keep this in mind if you think this function should have been coded
	 * to use pointer overlays.  All the world's not a VAX.
	 */
	char tmp[sizeof "ffff:ffff:ffff:ffff:ffff:ffff:255.255.255.255"], *tp;
	struct {
		int base, len;
	} best = {
	-1, 0}, cur = {
	-1, 0};
	unsigned int words[8];
	int i;

	/*
	 * Preprocess:
	 *  Copy the input (bytewise) array into a wordwise array.
	 *  Find the longest run of 0x00's in src[] for :: shorthanding.
	 */
	for (i = 0; i < 16; i += 2)
		words[i / 2] = (src[i] << 8) | (src[i + 1]);
	best.base = -1;
	cur.base = -1;
	for (i = 0; i < 8; i++) {
		if (words[i] == 0) {
			if (cur.base == -1)
				cur.base = i, cur.len = 1;
			else
				cur.len++;
		} else {
			if (cur.base != -1) {
				if (best.base == -1 || cur.len > best.len)
					best = cur;
				cur.base = -1;
			}
		}
	}
	if (cur.base != -1) {
		if (best.base == -1 || cur.len > best.len)
			best = cur;
	}
	if (best.base != -1 && best.len < 2)
		best.base = -1;

	/*
	 * Format the result.
	 */
	tp = tmp;
	for (i = 0; i < 8; i++) {
		/* Are we inside the best run of 0x00's? */
		if (best.base != -1 && i >= best.base && i < (best.base + best.len)) {
			if (i == best.base)
				*tp++ = ':';
			continue;
		}
		/* Are we following an initial run of 0x00s or any real hex? */
		if (i != 0)
			*tp++ = ':';
		/* Is this address an encapsulated IPv4? */
		if (i == 6 && best.base == 0 && (best.len == 6 || (best.len == 5 && words[5] == 0xffff))) {
			if (!switch_inet_ntop4(src + 12, tp, sizeof tmp - (tp - tmp)))
				return (NULL);
			tp += strlen(tp);
			break;
		}
		tp += sprintf(tp, "%x", words[i]);
	}
	/* Was it a trailing run of 0x00's? */
	if (best.base != -1 && (best.base + best.len) == 8)
		*tp++ = ':';
	*tp++ = '\0';

	/*
	 * Check for overflow, copy, and we're done.
	 */
	if ((size_t) (tp - tmp) >= size) {
		return NULL;
	}

	return strcpy(dst, tmp);
}
#endif

#endif

SWITCH_DECLARE(int) get_addr_int(switch_sockaddr_t *sa)
{
	struct sockaddr_in *s = (struct sockaddr_in *) &sa->sa;

	return ntohs((unsigned short) s->sin_addr.s_addr);
}

SWITCH_DECLARE(int) switch_cmp_addr(switch_sockaddr_t *sa1, switch_sockaddr_t *sa2, switch_bool_t ip_only)
{
	struct sockaddr_in *s1;
	struct sockaddr_in *s2;

	struct sockaddr_in6 *s16;
	struct sockaddr_in6 *s26;

	struct sockaddr *ss1;
	struct sockaddr *ss2;

	if (!(sa1 && sa2))
		return 0;

	s1 = (struct sockaddr_in *) &sa1->sa;
	s2 = (struct sockaddr_in *) &sa2->sa;

	s16 = (struct sockaddr_in6 *) &sa1->sa;
	s26 = (struct sockaddr_in6 *) &sa2->sa;

	ss1 = (struct sockaddr *) &sa1->sa;
	ss2 = (struct sockaddr *) &sa2->sa;

	if (ss1->sa_family != ss2->sa_family)
		return 0;

	switch (ss1->sa_family) {
	case AF_INET:
		if (ip_only) {
			return (s1->sin_addr.s_addr == s2->sin_addr.s_addr);
		} else {
			return (s1->sin_addr.s_addr == s2->sin_addr.s_addr && s1->sin_port == s2->sin_port);
		}
	case AF_INET6:
		if (s16->sin6_addr.s6_addr && s26->sin6_addr.s6_addr) {
			int i;

			if (!ip_only) {
				if (s16->sin6_port != s26->sin6_port) return 0;
			}

			for (i = 0; i < 4; i++) {
				if (*((int32_t *) s16->sin6_addr.s6_addr + i) != *((int32_t *) s26->sin6_addr.s6_addr + i)) return 0;
			}

			return 1;
		}
	}

	return 0;
}


SWITCH_DECLARE(int) switch_cp_addr(switch_sockaddr_t *sa1, switch_sockaddr_t *sa2)
{
	struct sockaddr_in *s1;
	struct sockaddr_in *s2;

	struct sockaddr_in6 *s16;
	struct sockaddr_in6 *s26;

	struct sockaddr *ss1;
	//struct sockaddr *ss2;

	if (!(sa1 && sa2))
		return 0;

	s1 = (struct sockaddr_in *) &sa1->sa;
	s2 = (struct sockaddr_in *) &sa2->sa;

	s16 = (struct sockaddr_in6 *) &sa1->sa;
	s26 = (struct sockaddr_in6 *) &sa2->sa;

	ss1 = (struct sockaddr *) &sa1->sa;
	//ss2 = (struct sockaddr *) &sa2->sa;

	sa1->port = sa2->port;
	sa1->family = sa2->family;

	sa1->sa.sin.sin_family = sa2->family;

	switch (ss1->sa_family) {
	case AF_INET:
		s1->sin_addr.s_addr = s2->sin_addr.s_addr;
		s1->sin_port = s2->sin_port;

		return 1;
	case AF_INET6:
		if (s16->sin6_addr.s6_addr && s26->sin6_addr.s6_addr) {
			int i;

			s16->sin6_port = s26->sin6_port;

			for (i = 0; i < 4; i++) {
				*((int32_t *) s16->sin6_addr.s6_addr + i) = *((int32_t *) s26->sin6_addr.s6_addr + i);
			}

			return 1;
		}
	}

	return 0;
}

SWITCH_DECLARE(char *) get_addr6(char *buf, switch_size_t len, struct sockaddr_in6 *sa, socklen_t salen)
{
	switch_assert(buf);
	*buf = '\0';

	if (sa) {
#if defined(NTDDI_VERSION)
			switch_inet_ntop6((unsigned char*)&(sa->sin6_addr), buf, len);
#else
		inet_ntop(AF_INET6, &(sa->sin6_addr), buf, len);
#endif
	}

	return buf;
}

SWITCH_DECLARE(char *) get_addr(char *buf, switch_size_t len, struct sockaddr *sa, socklen_t salen)
{
	switch_assert(buf);
	*buf = '\0';

	if (sa) {
		getnameinfo(sa, salen, buf, (socklen_t) len, NULL, 0, NI_NUMERICHOST);
	}
	return buf;
}

SWITCH_DECLARE(unsigned short) get_port(struct sockaddr *sa)
{
	unsigned short port = 0;
	if (sa) {
		switch (sa->sa_family) {
		case AF_INET:
			port = ntohs(((struct sockaddr_in *) sa)->sin_port);
			break;
		case AF_INET6:
			port = ntohs(((struct sockaddr_in6 *) sa)->sin6_port);
			break;
		}
	}
	return port;
}

SWITCH_DECLARE(int) switch_build_uri(char *uri, switch_size_t size, const char *scheme, const char *user, const switch_sockaddr_t *sa, int flags)
{
	char host[NI_MAXHOST], serv[NI_MAXSERV];
	struct sockaddr_in6 si6;
	const struct sockaddr *addr;
	const char *colon;

	if (flags & SWITCH_URI_NO_SCOPE && sa->family == AF_INET6) {
		memcpy(&si6, &sa->sa, sa->salen);
		si6.sin6_scope_id = 0;

		addr = (const struct sockaddr *) &si6;
	} else {
		addr = (const struct sockaddr *) (intptr_t) & sa->sa;
	}

	if (getnameinfo(addr, sa->salen, host, sizeof(host), serv, sizeof(serv),
					((flags & SWITCH_URI_NUMERIC_HOST) ? NI_NUMERICHOST : 0) | ((flags & SWITCH_URI_NUMERIC_PORT) ? NI_NUMERICSERV : 0)) != 0) {
		return 0;
	}

	colon = strchr(host, ':');

	return switch_snprintf(uri, size, "%s:%s%s%s%s%s%s%s", scheme,
						   user ? user : "", user ? "@" : "", colon ? "[" : "", host, colon ? "]" : "", serv[0] ? ":" : "", serv[0] ? serv : "");
}

SWITCH_DECLARE(char) switch_rfc2833_to_char(int event)
{
	if (event > -1 && event < (int32_t) sizeof(RFC2833_CHARS)) {
		return RFC2833_CHARS[event];
	}
	return '\0';
}

SWITCH_DECLARE(unsigned char) switch_char_to_rfc2833(char key)
{
	char *c;
	unsigned char counter = 0;

	key = (char) switch_toupper(key);
	for (c = RFC2833_CHARS; *c; c++) {
		if (*c == key) {
			return counter;
		}
		counter++;
	}
	return '\0';
}

SWITCH_DECLARE(char *) switch_escape_char(switch_memory_pool_t *pool, char *in, const char *delim, char esc)
{
	char *data;
	const char *p, *d;
	int count = 1, i = 0;

	p = in;
	while (*p) {
		d = delim;
		while (*d) {
			if (*p == *d) {
				count++;
			}
			d++;
		}
		p++;
	}

	if (count == 1) {
		return in;
	}

	data = switch_core_alloc(pool, strlen(in) + count);

	p = in;
	while (*p) {
		d = delim;
		while (*d) {
			if (*p == *d) {
				data[i++] = esc;
			}
			d++;
		}
		data[i++] = *p;
		p++;
	}
	return data;
}

/* Helper function used when separating strings to unescape a character. The
   supported characters are:

   \n  linefeed
   \r  carriage return
   \t  tab
   \s  space

   Any other character is returned as it was received. */
static char unescape_char(char escaped)
{
	char unescaped;

	switch (escaped) {
	case 'n':
		unescaped = '\n';
		break;
	case 'r':
		unescaped = '\r';
		break;
	case 't':
		unescaped = '\t';
		break;
	case 's':
		unescaped = ' ';
		break;
	default:
		unescaped = escaped;
	}
	return unescaped;
}

SWITCH_DECLARE(char *) switch_escape_string(const char *in, char *out, switch_size_t outlen)
{
	const char *p;
	char *o = out;

	for (p = in; *p; p++) {
		switch (*p) {
		case '\n':
			*o++ = '\\';
			*o++ = 'n';
			break;
		case '\r':
			*o++ = '\\';
			*o++ = 'r';
			break;
		case '\t':
			*o++ = '\\';
			*o++ = 't';
			break;
		case ' ':
			*o++ = '\\';
			*o++ = 's';
			break;
		case '$':
			*o++ = '\\';
			*o++ = '$';
			break;
		default:
			*o++ = *p;
			break;
		}
	}

	*o++ = '\0';

	return out;
}

SWITCH_DECLARE(char *) switch_escape_string_pool(const char *in, switch_memory_pool_t *pool)
{
	size_t len = strlen(in) * 2 + 1;
	char *buf = switch_core_alloc(pool, len);
	return switch_escape_string(in, buf, len);
}

/* Helper function used when separating strings to remove quotes, leading /
   trailing spaces, and to convert escaped characters. */
static char *cleanup_separated_string(char *str, char delim)
{
	char *ptr;
	char *dest;
	char *start;
	char *end = NULL;
	int inside_quotes = 0;

	/* Skip initial whitespace */
	for (ptr = str; *ptr == ' '; ++ptr) {
	}

	for (start = dest = ptr; *ptr; ++ptr) {
		char e;
		int esc = 0;

		if (*ptr == ESCAPE_META) {
			e = *(ptr + 1);
			if (e == '\'' || e == '"' || (delim && e == delim) || e == ESCAPE_META || (e = unescape_char(*(ptr + 1))) != *(ptr + 1)) {
				++ptr;
				*dest++ = e;
				end = dest;
				esc++;
			}
		}
		if (!esc) {
			if (*ptr == '\'' && (inside_quotes || strchr(ptr+1, '\''))) {
				if ((inside_quotes = (1 - inside_quotes))) {
					end = dest;
				}
			} else {
				*dest++ = *ptr;
				if (*ptr != ' ' || inside_quotes) {
					end = dest;
				}
			}
		}
	}
	if (end) {
		*end = '\0';
	}

	return start;
}

SWITCH_DECLARE(unsigned int) switch_separate_string_string(char *buf, char *delim, char **array, unsigned int arraylen)
{
	unsigned int count = 0;
	char *d;
	size_t dlen = strlen(delim);

	array[count++] = buf;

	while (count < arraylen && array[count - 1]) {
		if ((d = strstr(array[count - 1], delim))) {
			*d = '\0';
			d += dlen;
			array[count++] = d;
		} else
			break;
	}

	return count;
}

/* Separate a string using a delimiter that is not a space */
static unsigned int separate_string_char_delim(char *buf, char delim, char **array, unsigned int arraylen)
{
	enum tokenizer_state {
		START,
		FIND_DELIM
	} state = START;

	unsigned int count = 0;
	char *ptr = buf;
	int inside_quotes = 0;
	unsigned int i;

	while (*ptr && count < arraylen) {
		switch (state) {
		case START:
			array[count++] = ptr;
			state = FIND_DELIM;
			break;

		case FIND_DELIM:
			/* escaped characters are copied verbatim to the destination string */
			if (*ptr == ESCAPE_META) {
				++ptr;
			} else if (*ptr == '\'' && (inside_quotes || strchr(ptr+1, '\''))) {
				inside_quotes = (1 - inside_quotes);
			} else if (*ptr == delim && !inside_quotes) {
				*ptr = '\0';
				state = START;
			}
			++ptr;
			break;
		}
	}
	/* strip quotes, escaped chars and leading / trailing spaces */

	for (i = 0; i < count; ++i) {
		array[i] = cleanup_separated_string(array[i], delim);
	}

	return count;
}

/* Separate a string using a delimiter that is a space */
static unsigned int separate_string_blank_delim(char *buf, char **array, unsigned int arraylen)
{
	enum tokenizer_state {
		START,
		SKIP_INITIAL_SPACE,
		FIND_DELIM,
		SKIP_ENDING_SPACE
	} state = START;

	unsigned int count = 0;
	char *ptr = buf;
	int inside_quotes = 0;
	unsigned int i;

	while (*ptr && count < arraylen) {
		switch (state) {
		case START:
			array[count++] = ptr;
			state = SKIP_INITIAL_SPACE;
			break;

		case SKIP_INITIAL_SPACE:
			if (*ptr == ' ') {
				++ptr;
			} else {
				state = FIND_DELIM;
			}
			break;

		case FIND_DELIM:
			if (*ptr == ESCAPE_META) {
				++ptr;
			} else if (*ptr == '\'') {
				inside_quotes = (1 - inside_quotes);
			} else if (*ptr == ' ' && !inside_quotes) {
				*ptr = '\0';
				state = SKIP_ENDING_SPACE;
			}
			++ptr;
			break;

		case SKIP_ENDING_SPACE:
			if (*ptr == ' ') {
				++ptr;
			} else {
				state = START;
			}
			break;
		}
	}
	/* strip quotes, escaped chars and leading / trailing spaces */

	for (i = 0; i < count; ++i) {
		array[i] = cleanup_separated_string(array[i], 0);
	}

	return count;
}

SWITCH_DECLARE(unsigned int) switch_separate_string(char *buf, char delim, char **array, unsigned int arraylen)
{
	if (!buf || !array || !arraylen) {
		return 0;
	}


	if (*buf == '^' && *(buf+1) == '^') {
		char *p = buf + 2;

		if (*p && *(p+1)) {
			buf = p;
			delim = *buf++;
		}
	}


	memset(array, 0, arraylen * sizeof(*array));

	return (delim == ' ' ? separate_string_blank_delim(buf, array, arraylen) : separate_string_char_delim(buf, delim, array, arraylen));
}

SWITCH_DECLARE(const char *) switch_cut_path(const char *in)
{
	const char *p, *ret = in;
	const char delims[] = "/\\";
	const char *i;

	if (in) {
		for (i = delims; *i; i++) {
			p = in;
			while ((p = strchr(p, *i)) != 0) {
				ret = ++p;
			}
		}
		return ret;
	} else {
		return NULL;
	}
}

SWITCH_DECLARE(switch_status_t) switch_string_match(const char *string, size_t string_len, const char *search, size_t search_len)
{
	size_t i;

	for (i = 0; (i < search_len) && (i < string_len); i++) {
		if (string[i] != search[i]) {
			return SWITCH_STATUS_FALSE;
		}
	}

	if (i == search_len) {
		return SWITCH_STATUS_SUCCESS;
	}

	return SWITCH_STATUS_FALSE;
}

SWITCH_DECLARE(char *) switch_string_replace(const char *string, const char *search, const char *replace)
{
	size_t string_len = strlen(string);
	size_t search_len = strlen(search);
	size_t replace_len = strlen(replace);
	size_t i, n;
	size_t dest_len = 0;
	char *dest, *tmp;

	dest = (char *) malloc(sizeof(char));
	switch_assert(dest);

	for (i = 0; i < string_len; i++) {
		if (switch_string_match(string + i, string_len - i, search, search_len) == SWITCH_STATUS_SUCCESS) {
			for (n = 0; n < replace_len; n++) {
				dest[dest_len] = replace[n];
				dest_len++;
				tmp = (char *) realloc(dest, sizeof(char) * (dest_len + 1));
				switch_assert(tmp);
				dest = tmp;
			}
			i += search_len - 1;
		} else {
			dest[dest_len] = string[i];
			dest_len++;
			tmp = (char *) realloc(dest, sizeof(char) * (dest_len + 1));
			switch_assert(tmp);
			dest = tmp;
		}
	}

	dest[dest_len] = 0;
	return dest;
}

SWITCH_DECLARE(char *) switch_util_quote_shell_arg(const char *string)
{
	return switch_util_quote_shell_arg_pool(string, NULL);
}

SWITCH_DECLARE(char *) switch_util_quote_shell_arg_pool(const char *string, switch_memory_pool_t *pool)
{
	size_t string_len = strlen(string);
	size_t i;
	size_t n = 0;
	size_t dest_len = 0;
	char *dest;

	/* first pass through, figure out how large to make the allocation */
	dest_len = strlen(string) + 1; /* string + null */
	dest_len += 1; /* opening quote */
	for (i = 0; i < string_len; i++) {
		switch (string[i]) {
#ifndef WIN32
		case '\'':
			/* We replace ' by sq backslace sq sq, so need 3 additional bytes */
			dest_len += 3;
			break;
#endif
		}
	}
	dest_len += 1; /* closing quote */

	/* if we're given a pool, allocate from it, otherwise use malloc */
	if (pool) {
		dest = switch_core_alloc(pool, sizeof(char) * dest_len);
	} else {
		dest = (char *) malloc(sizeof(char) * dest_len);
	}
	switch_assert(dest);

#ifdef WIN32
	dest[n++] = '"';
#else
	dest[n++] = '\'';
#endif

	for (i = 0; i < string_len; i++) {
		switch (string[i]) {
#ifdef WIN32
		case '"':
		case '%':
			dest[n++] = ' ';
			break;
#else
		case '\'':
			/* We replace ' by sq backslash sq sq */
			dest[n++] = '\'';
			dest[n++] = '\\';
			dest[n++] = '\'';
			dest[n++] = '\'';
			break;
#endif
		default:
			dest[n++] = string[i];
		}
	}

#ifdef WIN32
	dest[n++] = '"';
#else
	dest[n++] = '\'';
#endif
	dest[n++] = 0;
	switch_assert(n == dest_len);
	return dest;
}



#ifdef HAVE_POLL
#include <poll.h>
SWITCH_DECLARE(int) switch_wait_sock(switch_os_socket_t sock, uint32_t ms, switch_poll_t flags)
{
	struct pollfd pfds[2] = { { 0 } };
	int s = 0, r = 0;

	if (sock == SWITCH_SOCK_INVALID) {
		return SWITCH_SOCK_INVALID;
	}

	pfds[0].fd = sock;


	if ((flags & SWITCH_POLL_READ)) {
		pfds[0].events |= POLLIN;
	}

	if ((flags & SWITCH_POLL_WRITE)) {
		pfds[0].events |= POLLOUT;
	}

	if ((flags & SWITCH_POLL_ERROR)) {
		pfds[0].events |= POLLERR;
	}

	if ((flags & SWITCH_POLL_HUP)) {
		pfds[0].events |= POLLHUP;
	}

	if ((flags & SWITCH_POLL_RDNORM)) {
		pfds[0].events |= POLLRDNORM;
	}

	if ((flags & SWITCH_POLL_RDBAND)) {
		pfds[0].events |= POLLRDBAND;
	}

	if ((flags & SWITCH_POLL_PRI)) {
		pfds[0].events |= POLLPRI;
	}

	s = poll(pfds, 1, ms);

	if (s < 0) {
		if (switch_errno_is_break(switch_errno())) {
			s = 0;
		}
	}

	if (s < 0) {
		r = s;
	} else if (s > 0) {
		if ((pfds[0].revents & POLLIN)) {
			r |= SWITCH_POLL_READ;
		}
		if ((pfds[0].revents & POLLOUT)) {
			r |= SWITCH_POLL_WRITE;
		}
		if ((pfds[0].revents & POLLERR)) {
			r |= SWITCH_POLL_ERROR;
		}
		if ((pfds[0].revents & POLLHUP)) {
			r |= SWITCH_POLL_HUP;
		}
		if ((pfds[0].revents & POLLRDNORM)) {
			r |= SWITCH_POLL_RDNORM;
		}
		if ((pfds[0].revents & POLLRDBAND)) {
			r |= SWITCH_POLL_RDBAND;
		}
		if ((pfds[0].revents & POLLPRI)) {
			r |= SWITCH_POLL_PRI;
		}
		if ((pfds[0].revents & POLLNVAL)) {
			r |= SWITCH_POLL_INVALID;
		}
	}

	return r;

}

SWITCH_DECLARE(int) switch_wait_socklist(switch_waitlist_t *waitlist, uint32_t len, uint32_t ms)
{
	struct pollfd *pfds;
	int s = 0, r = 0, i;

	pfds = calloc(len, sizeof(struct pollfd));
	switch_assert(pfds);

	for (i = 0; i < len; i++) {
		if (waitlist[i].sock == SWITCH_SOCK_INVALID) {
			break;
		}

		pfds[i].fd = waitlist[i].sock;

		if ((waitlist[i].events & SWITCH_POLL_READ)) {
			pfds[i].events |= POLLIN;
		}

		if ((waitlist[i].events & SWITCH_POLL_WRITE)) {
			pfds[i].events |= POLLOUT;
		}

		if ((waitlist[i].events & SWITCH_POLL_ERROR)) {
			pfds[i].events |= POLLERR;
		}

		if ((waitlist[i].events & SWITCH_POLL_HUP)) {
			pfds[i].events |= POLLHUP;
		}

		if ((waitlist[i].events & SWITCH_POLL_RDNORM)) {
			pfds[i].events |= POLLRDNORM;
		}

		if ((waitlist[i].events & SWITCH_POLL_RDBAND)) {
			pfds[i].events |= POLLRDBAND;
		}

		if ((waitlist[i].events & SWITCH_POLL_PRI)) {
			pfds[i].events |= POLLPRI;
		}
	}

	s = poll(pfds, len, ms);

	if (s < 0) {
		if (switch_errno_is_break(switch_errno())) {
			s = 0;
		}
	}

	if (s < 0) {
		r = s;
	} else if (s > 0) {
		for (i = 0; i < len; i++) {
			if ((pfds[i].revents & POLLIN)) {
				r |= SWITCH_POLL_READ;
				waitlist[i].revents |= SWITCH_POLL_READ;
			}
			if ((pfds[i].revents & POLLOUT)) {
				r |= SWITCH_POLL_WRITE;
				waitlist[i].revents |= SWITCH_POLL_WRITE;
			}
			if ((pfds[i].revents & POLLERR)) {
				r |= SWITCH_POLL_ERROR;
				waitlist[i].revents |= SWITCH_POLL_ERROR;
			}
			if ((pfds[i].revents & POLLHUP)) {
				r |= SWITCH_POLL_HUP;
				waitlist[i].revents |= SWITCH_POLL_HUP;
			}
			if ((pfds[i].revents & POLLRDNORM)) {
				r |= SWITCH_POLL_RDNORM;
				waitlist[i].revents |= SWITCH_POLL_RDNORM;
			}
			if ((pfds[i].revents & POLLRDBAND)) {
				r |= SWITCH_POLL_RDBAND;
				waitlist[i].revents |= SWITCH_POLL_RDBAND;
			}
			if ((pfds[i].revents & POLLPRI)) {
				r |= SWITCH_POLL_PRI;
				waitlist[i].revents |= SWITCH_POLL_PRI;
			}
			if ((pfds[i].revents & POLLNVAL)) {
				r |= SWITCH_POLL_INVALID;
				waitlist[i].revents |= SWITCH_POLL_INVALID;
			}
		}
	}

	free(pfds);

	return r;

}

#else
/* use select instead of poll */
SWITCH_DECLARE(int) switch_wait_sock(switch_os_socket_t sock, uint32_t ms, switch_poll_t flags)
{
	int s = 0, r = 0;
	fd_set *rfds;
	fd_set *wfds;
	fd_set *efds;
	struct timeval tv;

	if (sock == SWITCH_SOCK_INVALID) {
		return SWITCH_SOCK_INVALID;
	}

	rfds = malloc(sizeof(fd_set));
	wfds = malloc(sizeof(fd_set));
	efds = malloc(sizeof(fd_set));

	FD_ZERO(rfds);
	FD_ZERO(wfds);
	FD_ZERO(efds);

#ifndef WIN32
	/* Wouldn't you rather know?? */
	assert(sock <= FD_SETSIZE);
#endif

	if ((flags & SWITCH_POLL_READ)) {

#ifdef WIN32
#pragma warning( push )
#pragma warning( disable : 4127 )
	FD_SET(sock, rfds);
#pragma warning( pop )
#else
	FD_SET(sock, rfds);
#endif
	}

	if ((flags & SWITCH_POLL_WRITE)) {

#ifdef WIN32
#pragma warning( push )
#pragma warning( disable : 4127 )
	FD_SET(sock, wfds);
#pragma warning( pop )
#else
	FD_SET(sock, wfds);
#endif
	}

	if ((flags & SWITCH_POLL_ERROR)) {

#ifdef WIN32
#pragma warning( push )
#pragma warning( disable : 4127 )
	FD_SET(sock, efds);
#pragma warning( pop )
#else
	FD_SET(sock, efds);
#endif
	}

	tv.tv_sec = ms / 1000;
	tv.tv_usec = (ms % 1000) * 1000;

	s = select(sock + 1, (flags & SWITCH_POLL_READ) ? rfds : NULL, (flags & SWITCH_POLL_WRITE) ? wfds : NULL, (flags & SWITCH_POLL_ERROR) ? efds : NULL, &tv);

	if (s < 0) {
		if (switch_errno_is_break(switch_errno())) {
			s = 0;
		}
	}

	if (s < 0) {
		r = s;
	} else if (s > 0) {
		if ((flags & SWITCH_POLL_READ) && FD_ISSET(sock, rfds)) {
			r |= SWITCH_POLL_READ;
		}

		if ((flags & SWITCH_POLL_WRITE) && FD_ISSET(sock, wfds)) {
			r |= SWITCH_POLL_WRITE;
		}

		if ((flags & SWITCH_POLL_ERROR) && FD_ISSET(sock, efds)) {
			r |= SWITCH_POLL_ERROR;
		}
	}

	free(rfds);
	free(wfds);
	free(efds);

	return r;

}

SWITCH_DECLARE(int) switch_wait_socklist(switch_waitlist_t *waitlist, uint32_t len, uint32_t ms)
{
	int s = 0, r = 0;
	fd_set *rfds;
	fd_set *wfds;
	fd_set *efds;
	struct timeval tv;
	unsigned int i;
	switch_os_socket_t max_fd = 0;
	int flags = 0;

	rfds = malloc(sizeof(fd_set));
	wfds = malloc(sizeof(fd_set));
	efds = malloc(sizeof(fd_set));

	FD_ZERO(rfds);
	FD_ZERO(wfds);
	FD_ZERO(efds);

	for (i = 0; i < len; i++) {
		if (waitlist[i].sock == SWITCH_SOCK_INVALID) {
			break;
		}

		if (waitlist[i].sock > max_fd) {
			max_fd = waitlist[i].sock;
		}

#ifndef WIN32
		/* Wouldn't you rather know?? */
		assert(waitlist[i].sock <= FD_SETSIZE);
#endif
		flags |= waitlist[i].events;

		if ((waitlist[i].events & SWITCH_POLL_READ)) {

#ifdef WIN32
#pragma warning( push )
#pragma warning( disable : 4127 )
			FD_SET(waitlist[i].sock, rfds);
#pragma warning( pop )
#else
			FD_SET(waitlist[i].sock, rfds);
#endif
		}

		if ((waitlist[i].events & SWITCH_POLL_WRITE)) {

#ifdef WIN32
#pragma warning( push )
#pragma warning( disable : 4127 )
			FD_SET(waitlist[i].sock, wfds);
#pragma warning( pop )
#else
			FD_SET(waitlist[i].sock, wfds);
#endif
		}

		if ((waitlist[i].events & SWITCH_POLL_ERROR)) {

#ifdef WIN32
#pragma warning( push )
#pragma warning( disable : 4127 )
			FD_SET(waitlist[i].sock, efds);
#pragma warning( pop )
#else
			FD_SET(waitlist[i].sock, efds);
#endif
		}
	}

	tv.tv_sec = ms / 1000;
	tv.tv_usec = (ms % 1000) * 1000;

	s = select(max_fd + 1, (flags & SWITCH_POLL_READ) ? rfds : NULL, (flags & SWITCH_POLL_WRITE) ? wfds : NULL, (flags & SWITCH_POLL_ERROR) ? efds : NULL, &tv);

	if (s < 0) {
		if (switch_errno_is_break(switch_errno())) {
			s = 0;
		}
	}

	if (s < 0) {
		r = s;
	} else if (s > 0) {
		for (i = 0; i < len; i++) {
			if ((waitlist[i].events & SWITCH_POLL_READ) && FD_ISSET(waitlist[i].sock, rfds)) {
				r |= SWITCH_POLL_READ;
				waitlist[i].revents |= SWITCH_POLL_READ;
			}

			if ((waitlist[i].events & SWITCH_POLL_WRITE) && FD_ISSET(waitlist[i].sock, wfds)) {
				r |= SWITCH_POLL_WRITE;
				waitlist[i].revents |= SWITCH_POLL_WRITE;
			}

			if ((waitlist[i].events & SWITCH_POLL_ERROR) && FD_ISSET(waitlist[i].sock, efds)) {
				r |= SWITCH_POLL_ERROR;
				waitlist[i].revents |= SWITCH_POLL_ERROR;
			}
		}
	}

	free(rfds);
	free(wfds);
	free(efds);

	return r;

}
#endif

SWITCH_DECLARE(int) switch_socket_waitfor(switch_pollfd_t *poll, int ms)
{
	int nsds = 0;

	switch_poll(poll, 1, &nsds, ms);

	return nsds;
}

SWITCH_DECLARE(char *) switch_core_session_url_encode(switch_core_session_t *session, const char *url)
{
	return switch_core_url_encode_opt(switch_core_session_get_pool(session), url, SWITCH_FALSE);
}

SWITCH_DECLARE(char *) switch_core_session_url_encode_opt(switch_core_session_t *session, const char *url, switch_bool_t double_encode)
{
	return switch_core_url_encode_opt(switch_core_session_get_pool(session), url, double_encode);
}

SWITCH_DECLARE(char *) switch_core_url_encode(switch_memory_pool_t *pool, const char *url)
{
	return switch_core_url_encode_opt(pool, url, SWITCH_FALSE);
}

SWITCH_DECLARE(char *) switch_core_url_encode_opt(switch_memory_pool_t *pool, const char *url, switch_bool_t double_encode)
{
	const char hex[] = "0123456789ABCDEF";
	switch_size_t len = 0;
	switch_size_t slen = 0;
	const char *p, *e;

	if (!url) return NULL;
	if (!pool) return NULL;

	e = end_of_p(url);

	for (p = url; *p; p++) {
		int ok = 0;

		len++;
		slen++;

		if (!double_encode && *p == '%' && e-p > 1) {
			if (strchr(hex, *(p+1)) && strchr(hex, *(p+2))) {
				ok = 1;
			}
		}

		if (!ok && (*p < ' ' || *p > '~' || strchr(SWITCH_URL_UNSAFE, *p))) {
			len += 2;
		}
	}

	slen++;
	len++; /* NULL Terminatior */

	if (slen == len) {
		return switch_core_strdup(pool, url);
	} else {
		return switch_url_encode_opt(url, switch_core_alloc(pool, sizeof(char) * len), len, double_encode);
	}
}

SWITCH_DECLARE(char *) switch_url_encode_opt(const char *url, char *buf, size_t len, switch_bool_t double_encode)
{
	const char *p, *e = end_of_p(url);
	size_t x = 0;
	const char hex[] = "0123456789ABCDEF";

	if (!buf) {
		return 0;
	}

	if (!url) {
		return 0;
	}

	len--;

	for (p = url; *p; p++) {
		int ok = 0;

		if (x >= len) {
			break;
		}

		if (!double_encode && *p == '%' && e-p > 1) {
			if (strchr(hex, *(p+1)) && strchr(hex, *(p+2))) {
				ok = 1;
			}
		}

		if (!ok && (*p < ' ' || *p > '~' || strchr(SWITCH_URL_UNSAFE, *p))) {
			if ((x + 3) > len) {
				break;
			}
			buf[x++] = '%';
			buf[x++] = hex[(*p >> 4) & 0x0f];
			buf[x++] = hex[*p & 0x0f];
		} else {
			buf[x++] = *p;
		}
	}
	buf[x] = '\0';

	return buf;
}

SWITCH_DECLARE(char *) switch_url_encode(const char *url, char *buf, size_t len)
{
	return switch_url_encode_opt(url, buf, len, SWITCH_FALSE);
}

SWITCH_DECLARE(char *) switch_url_decode(char *s)
{
	char *o;
	unsigned int tmp;

	if (zstr(s) || !strchr(s, '%')) {
		return s;
	}

	for (o = s; *s; s++, o++) {
		if (*s == '%' && strlen(s) > 2 && sscanf(s + 1, "%2x", &tmp) == 1) {
			*o = (char) tmp;
			s += 2;
		} else {
			*o = *s;
		}
	}
	*o = '\0';
	return s;
}

SWITCH_DECLARE(void) switch_split_time(const char *exp, int *hour, int *min, int *sec)
{
	char *dup = strdup(exp);
	char *shour = NULL;
	char *smin = NULL;
	char *ssec = NULL;

	switch_assert(dup);

	shour = dup;
	if ((smin=strchr(dup, ':'))) {
		*smin++ = '\0';
		if ((ssec=strchr(smin, ':'))) {
			*ssec++ = '\0';
		} else {
			ssec = "00";
		}
		if (hour) {
			*hour = atol(shour);
		}
		if (min) {
			*min = atol(smin);
		}
		if (sec) {
			*sec = atol(ssec);
		}

	}
	switch_safe_free(dup);
	return;

}

SWITCH_DECLARE(void) switch_split_date(const char *exp, int *year, int *month, int *day)
{
	char *dup = strdup(exp);
	char *syear = NULL;
	char *smonth = NULL;
	char *sday = NULL;

	switch_assert(dup);

	syear = dup;
	if ((smonth=strchr(dup, '-'))) {
		*smonth++ = '\0';
		if ((sday=strchr(smonth, '-'))) {
			*sday++ = '\0';
			if (year) {
				*year = atol(syear);
			}
			if (month) {
				*month = atol(smonth);
			}
			if (day) {
				*day = atol(sday);
			}
		}
	}
	switch_safe_free(dup);
	return;

}

/* Ex exp value "2009-10-10 14:33:22~2009-11-10 17:32:31" */
SWITCH_DECLARE(int) switch_fulldate_cmp(const char *exp, switch_time_t *ts)
{
	char *dup = strdup(exp);
	char *sStart;
	char *sEnd;
	char *cur;
	char *p;
	switch_time_t tsStart = 0;
	switch_time_t tsEnd = 0;
	int ret = 0;

	switch_assert(dup);

	cur = dup;
	if ((p = strchr(cur, ','))) {
		*p++ = '\0';
	}

	while (cur) {
		sStart = cur;
		if ((sEnd = strchr(cur, '~'))) {
			*sEnd++ = '\0';

			tsStart = switch_str_time(sStart);
			tsEnd = switch_str_time(sEnd);


			if (tsStart == 0 || tsEnd == 0) {
				switch_log_printf(SWITCH_CHANNEL_LOG, SWITCH_LOG_ERROR, "Parse error for date time range (%s~%s)\n", sStart, sEnd);
				break;
			}

			if (tsStart <= *ts && tsEnd > *ts) {
				ret = 1;
				break;
			}
		}

		if ((cur = p)) {
			if ((p = strchr(p, ','))) {
				*p++ = '\0';
			}
		}
	}

	switch_safe_free(dup);
	return ret;
}


/* Written by Marc Espie, public domain */
#define SWITCH_CTYPE_NUM_CHARS       256

const short _switch_C_toupper_[1 + SWITCH_CTYPE_NUM_CHARS] = {
	EOF,
	0x00, 0x01, 0x02, 0x03, 0x04, 0x05, 0x06, 0x07,
	0x08, 0x09, 0x0a, 0x0b, 0x0c, 0x0d, 0x0e, 0x0f,
	0x10, 0x11, 0x12, 0x13, 0x14, 0x15, 0x16, 0x17,
	0x18, 0x19, 0x1a, 0x1b, 0x1c, 0x1d, 0x1e, 0x1f,
	0x20, 0x21, 0x22, 0x23, 0x24, 0x25, 0x26, 0x27,
	0x28, 0x29, 0x2a, 0x2b, 0x2c, 0x2d, 0x2e, 0x2f,
	0x30, 0x31, 0x32, 0x33, 0x34, 0x35, 0x36, 0x37,
	0x38, 0x39, 0x3a, 0x3b, 0x3c, 0x3d, 0x3e, 0x3f,
	0x40, 0x41, 0x42, 0x43, 0x44, 0x45, 0x46, 0x47,
	0x48, 0x49, 0x4a, 0x4b, 0x4c, 0x4d, 0x4e, 0x4f,
	0x50, 0x51, 0x52, 0x53, 0x54, 0x55, 0x56, 0x57,
	0x58, 0x59, 0x5a, 0x5b, 0x5c, 0x5d, 0x5e, 0x5f,
	0x60, 'A', 'B', 'C', 'D', 'E', 'F', 'G',
	'H', 'I', 'J', 'K', 'L', 'M', 'N', 'O',
	'P', 'Q', 'R', 'S', 'T', 'U', 'V', 'W',
	'X', 'Y', 'Z', 0x7b, 0x7c, 0x7d, 0x7e, 0x7f,
	0x80, 0x81, 0x82, 0x83, 0x84, 0x85, 0x86, 0x87,
	0x88, 0x89, 0x8a, 0x8b, 0x8c, 0x8d, 0x8e, 0x8f,
	0x90, 0x91, 0x92, 0x93, 0x94, 0x95, 0x96, 0x97,
	0x98, 0x99, 0x9a, 0x9b, 0x9c, 0x9d, 0x9e, 0x9f,
	0xa0, 0xa1, 0xa2, 0xa3, 0xa4, 0xa5, 0xa6, 0xa7,
	0xa8, 0xa9, 0xaa, 0xab, 0xac, 0xad, 0xae, 0xaf,
	0xb0, 0xb1, 0xb2, 0xb3, 0xb4, 0xb5, 0xb6, 0xb7,
	0xb8, 0xb9, 0xba, 0xbb, 0xbc, 0xbd, 0xbe, 0xbf,
	0xc0, 0xc1, 0xc2, 0xc3, 0xc4, 0xc5, 0xc6, 0xc7,
	0xc8, 0xc9, 0xca, 0xcb, 0xcc, 0xcd, 0xce, 0xcf,
	0xd0, 0xd1, 0xd2, 0xd3, 0xd4, 0xd5, 0xd6, 0xd7,
	0xd8, 0xd9, 0xda, 0xdb, 0xdc, 0xdd, 0xde, 0xdf,
	0xe0, 0xe1, 0xe2, 0xe3, 0xe4, 0xe5, 0xe6, 0xe7,
	0xe8, 0xe9, 0xea, 0xeb, 0xec, 0xed, 0xee, 0xef,
	0xf0, 0xf1, 0xf2, 0xf3, 0xf4, 0xf5, 0xf6, 0xf7,
	0xf8, 0xf9, 0xfa, 0xfb, 0xfc, 0xfd, 0xfe, 0xff
};

const short *_switch_toupper_tab_ = _switch_C_toupper_;

SWITCH_DECLARE(int) old_switch_toupper(int c)
{
	if ((unsigned int) c > 255)
		return (c);
	if (c < -1)
		return EOF;
	return ((_switch_toupper_tab_ + 1)[c]);
}

const short _switch_C_tolower_[1 + SWITCH_CTYPE_NUM_CHARS] = {
	EOF,
	0x00, 0x01, 0x02, 0x03, 0x04, 0x05, 0x06, 0x07,
	0x08, 0x09, 0x0a, 0x0b, 0x0c, 0x0d, 0x0e, 0x0f,
	0x10, 0x11, 0x12, 0x13, 0x14, 0x15, 0x16, 0x17,
	0x18, 0x19, 0x1a, 0x1b, 0x1c, 0x1d, 0x1e, 0x1f,
	0x20, 0x21, 0x22, 0x23, 0x24, 0x25, 0x26, 0x27,
	0x28, 0x29, 0x2a, 0x2b, 0x2c, 0x2d, 0x2e, 0x2f,
	0x30, 0x31, 0x32, 0x33, 0x34, 0x35, 0x36, 0x37,
	0x38, 0x39, 0x3a, 0x3b, 0x3c, 0x3d, 0x3e, 0x3f,
	0x40, 'a', 'b', 'c', 'd', 'e', 'f', 'g',
	'h', 'i', 'j', 'k', 'l', 'm', 'n', 'o',
	'p', 'q', 'r', 's', 't', 'u', 'v', 'w',
	'x', 'y', 'z', 0x5b, 0x5c, 0x5d, 0x5e, 0x5f,
	0x60, 0x61, 0x62, 0x63, 0x64, 0x65, 0x66, 0x67,
	0x68, 0x69, 0x6a, 0x6b, 0x6c, 0x6d, 0x6e, 0x6f,
	0x70, 0x71, 0x72, 0x73, 0x74, 0x75, 0x76, 0x77,
	0x78, 0x79, 0x7a, 0x7b, 0x7c, 0x7d, 0x7e, 0x7f,
	0x80, 0x81, 0x82, 0x83, 0x84, 0x85, 0x86, 0x87,
	0x88, 0x89, 0x8a, 0x8b, 0x8c, 0x8d, 0x8e, 0x8f,
	0x90, 0x91, 0x92, 0x93, 0x94, 0x95, 0x96, 0x97,
	0x98, 0x99, 0x9a, 0x9b, 0x9c, 0x9d, 0x9e, 0x9f,
	0xa0, 0xa1, 0xa2, 0xa3, 0xa4, 0xa5, 0xa6, 0xa7,
	0xa8, 0xa9, 0xaa, 0xab, 0xac, 0xad, 0xae, 0xaf,
	0xb0, 0xb1, 0xb2, 0xb3, 0xb4, 0xb5, 0xb6, 0xb7,
	0xb8, 0xb9, 0xba, 0xbb, 0xbc, 0xbd, 0xbe, 0xbf,
	0xc0, 0xc1, 0xc2, 0xc3, 0xc4, 0xc5, 0xc6, 0xc7,
	0xc8, 0xc9, 0xca, 0xcb, 0xcc, 0xcd, 0xce, 0xcf,
	0xd0, 0xd1, 0xd2, 0xd3, 0xd4, 0xd5, 0xd6, 0xd7,
	0xd8, 0xd9, 0xda, 0xdb, 0xdc, 0xdd, 0xde, 0xdf,
	0xe0, 0xe1, 0xe2, 0xe3, 0xe4, 0xe5, 0xe6, 0xe7,
	0xe8, 0xe9, 0xea, 0xeb, 0xec, 0xed, 0xee, 0xef,
	0xf0, 0xf1, 0xf2, 0xf3, 0xf4, 0xf5, 0xf6, 0xf7,
	0xf8, 0xf9, 0xfa, 0xfb, 0xfc, 0xfd, 0xfe, 0xff
};

const short *_switch_tolower_tab_ = _switch_C_tolower_;

SWITCH_DECLARE(int) old_switch_tolower(int c)
{
	if ((unsigned int) c > 255)
		return (c);
	if (c < -1)
		return EOF;
	return ((_switch_tolower_tab_ + 1)[c]);
}

/*
 * Copyright (c) 1989 The Regents of the University of California.
 * All rights reserved.
 * (c) UNIX System Laboratories, Inc.
 * All or some portions of this file are derived from material licensed
 * to the University of California by American Telephone and Telegraph
 * Co. or Unix System Laboratories, Inc. and are reproduced herein with
 * the permission of UNIX System Laboratories, Inc.
 *
 * Redistribution and use in source and binary forms, with or without
 * modification, are permitted provided that the following conditions
 * are met:
 * 1. Redistributions of source code must retain the above copyright
 *    notice, this list of conditions and the following disclaimer.
 * 2. Redistributions in binary form must reproduce the above copyright
 *    notice, this list of conditions and the following disclaimer in the
 *    documentation and/or other materials provided with the distribution.
 * 3. Neither the name of the University nor the names of its contributors
 *    may be used to endorse or promote products derived from this software
 *    without specific prior written permission.
 *
 * THIS SOFTWARE IS PROVIDED BY THE REGENTS AND CONTRIBUTORS ``AS IS'' AND
 * ANY EXPRESS OR IMPLIED WARRANTIES, INCLUDING, BUT NOT LIMITED TO, THE
 * IMPLIED WARRANTIES OF MERCHANTABILITY AND FITNESS FOR A PARTICULAR PURPOSE
 * ARE DISCLAIMED.  IN NO EVENT SHALL THE REGENTS OR CONTRIBUTORS BE LIABLE
 * FOR ANY DIRECT, INDIRECT, INCIDENTAL, SPECIAL, EXEMPLARY, OR CONSEQUENTIAL
 * DAMAGES (INCLUDING, BUT NOT LIMITED TO, PROCUREMENT OF SUBSTITUTE GOODS
 * OR SERVICES; LOSS OF USE, DATA, OR PROFITS; OR BUSINESS INTERRUPTION)
 * HOWEVER CAUSED AND ON ANY THEORY OF LIABILITY, WHETHER IN CONTRACT, STRICT
 * LIABILITY, OR TORT (INCLUDING NEGLIGENCE OR OTHERWISE) ARISING IN ANY WAY
 * OUT OF THE USE OF THIS SOFTWARE, EVEN IF ADVISED OF THE POSSIBILITY OF
 * SUCH DAMAGE.
 */

#undef _U
#undef _L
#undef _N
#undef _S
#undef _P
#undef _C
#undef _X
#undef _B

#define	_U	0x01
#define	_L	0x02
#define	_N	0x04
#define	_S	0x08
#define	_P	0x10
#define	_C	0x20
#define	_X	0x40
#define	_B	0x80

const int _switch_C_ctype_[1 + SWITCH_CTYPE_NUM_CHARS] = {
	0,
	_C, _C, _C, _C, _C, _C, _C, _C,
	_C, _C | _S, _C | _S, _C | _S, _C | _S, _C | _S, _C, _C,
	_C, _C, _C, _C, _C, _C, _C, _C,
	_C, _C, _C, _C, _C, _C, _C, _C,
	_S | _B, _P, _P, _P, _P, _P, _P, _P,
	_P, _P, _P, _P, _P, _P, _P, _P,
	_N, _N, _N, _N, _N, _N, _N, _N,
	_N, _N, _P, _P, _P, _P, _P, _P,
	_P, _U | _X, _U | _X, _U | _X, _U | _X, _U | _X, _U | _X, _U,
	_U, _U, _U, _U, _U, _U, _U, _U,
	_U, _U, _U, _U, _U, _U, _U, _U,
	_U, _U, _U, _P, _P, _P, _P, _P,
	_P, _L | _X, _L | _X, _L | _X, _L | _X, _L | _X, _L | _X, _L,
	_L, _L, _L, _L, _L, _L, _L, _L,
	_L, _L, _L, _L, _L, _L, _L, _L,
/* determine printability based on the IS0 8859 8-bit standard */
	_L, _L, _L, _P, _P, _P, _P, _C,

	_C, _C, _C, _C, _C, _C, _C, _C,	/* 80 */
	_C, _C, _C, _C, _C, _C, _C, _C,	/* 88 */
	_C, _C, _C, _C, _C, _C, _C, _C,	/* 90 */
	_C, _C, _C, _C, _C, _C, _C, _C,	/* 98 */
	_P, _P, _P, _P, _P, _P, _P, _P,	/* A0 */
	_P, _P, _P, _P, _P, _P, _P, _P,	/* A8 */
	_P, _P, _P, _P, _P, _P, _P, _P,	/* B0 */
	_P, _P, _P, _P, _P, _P, _P, _P,	/* B8 */
	_P, _P, _P, _P, _P, _P, _P, _P,	/* C0 */
	_P, _P, _P, _P, _P, _P, _P, _P,	/* C8 */
	_P, _P, _P, _P, _P, _P, _P, _P,	/* D0 */
	_P, _P, _P, _P, _P, _P, _P, _P,	/* D8 */
	_P, _P, _P, _P, _P, _P, _P, _P,	/* E0 */
	_P, _P, _P, _P, _P, _P, _P, _P,	/* E8 */
	_P, _P, _P, _P, _P, _P, _P, _P,	/* F0 */
	_P, _P, _P, _P, _P, _P, _P, _P	/* F8 */
};

const int *_switch_ctype_ = _switch_C_ctype_;

SWITCH_DECLARE(int) switch_isalnum(int c)
{
	return (c < 0 ? 0 : c > 255 ? 0 : ((_switch_ctype_ + 1)[(unsigned char) c] & (_U | _L | _N)));
}

SWITCH_DECLARE(int) switch_isalpha(int c)
{
	return (c < 0 ? 0 : c > 255 ? 0 : ((_switch_ctype_ + 1)[(unsigned char) c] & (_U | _L)));
}

SWITCH_DECLARE(int) switch_iscntrl(int c)
{
	return (c < 0 ? 0 : c > 255 ? 0 : ((_switch_ctype_ + 1)[(unsigned char) c] & _C));
}

SWITCH_DECLARE(int) switch_isdigit(int c)
{
	return (c < 0 ? 0 : c > 255 ? 0 : ((_switch_ctype_ + 1)[(unsigned char) c] & _N));
}

SWITCH_DECLARE(int) switch_isgraph(int c)
{
	return (c < 0 ? 0 : c > 255 ? 0 : ((_switch_ctype_ + 1)[(unsigned char) c] & (_P | _U | _L | _N)));
}

SWITCH_DECLARE(int) switch_islower(int c)
{
	return (c < 0 ? 0 : c > 255 ? 0 : ((_switch_ctype_ + 1)[(unsigned char) c] & _L));
}

SWITCH_DECLARE(int) switch_isprint(int c)
{
	return (c < 0 ? 0 : c > 255 ? 0 : ((_switch_ctype_ + 1)[(unsigned char) c] & (_P | _U | _L | _N | _B)));
}

SWITCH_DECLARE(int) switch_ispunct(int c)
{
	return (c < 0 ? 0 : c > 255 ? 0 : ((_switch_ctype_ + 1)[(unsigned char) c] & _P));
}

SWITCH_DECLARE(int) switch_isspace(int c)
{
	return (c < 0 ? 0 : c > 255 ? 0 : ((_switch_ctype_ + 1)[(unsigned char) c] & _S));
}

SWITCH_DECLARE(int) switch_isupper(int c)
{
	return (c < 0 ? 0 : c > 255 ? 0 : ((_switch_ctype_ + 1)[(unsigned char) c] & _U));
}

SWITCH_DECLARE(int) switch_isxdigit(int c)
{
	return (c < 0 ? 0 : c > 255 ? 0 : ((_switch_ctype_ + 1)[(unsigned char) c] & (_N | _X)));
}
static const char *DOW[] = {
	"sun",
	"mon",
	"tue",
	"wed",
	"thu",
	"fri",
	"sat"
};

SWITCH_DECLARE(const char *) switch_dow_int2str(int val) {
	if (val >= switch_arraylen(DOW)) {
		val = val % switch_arraylen(DOW);
	}
	return DOW[val];
}

SWITCH_DECLARE(int) switch_dow_str2int(const char *exp) {
	int ret = -1;
	int x;

	for (x = 0; x < switch_arraylen(DOW); x++) {
		if (!strncasecmp(DOW[x], exp, 3)) {
			ret = x + 1;
			break;
		}
	}
	return ret;
}

typedef enum {
	DOW_ERR = -2,
	DOW_EOF = -1,
	DOW_SUN = 1,
	DOW_MON,
	DOW_TUE,
	DOW_WED,
	DOW_THU,
	DOW_FRI,
	DOW_SAT,
	DOW_HYPHEN = '-',
	DOW_COMA = ','
} dow_t;

static inline dow_t _dow_read_token(const char **s)
{
	int i;

	if (**s == '-') {
		(*s)++;
		return DOW_HYPHEN;
	} else if (**s == ',') {
		(*s)++;
		return DOW_COMA;
	} else if (**s >= '1' && **s <= '7') {
		dow_t r = **s - '0';
		(*s)++;
		return r;
	} else if ((i = switch_dow_str2int(*s)) && i != -1) {
		(*s) += 3;
		return i;
	} else if (!**s) {
		return DOW_EOF;
	} else {
		return DOW_ERR;
	}
}

SWITCH_DECLARE(switch_bool_t) switch_dow_cmp(const char *exp, int val)
{
	dow_t cur, prev = DOW_EOF, range_start = DOW_EOF;
	const char *p = exp;

	while ((cur = _dow_read_token(&p)) != DOW_EOF) {
		if (cur == DOW_COMA) {
			/* Reset state */
			cur = DOW_EOF;
		} else if (cur == DOW_HYPHEN) {
			/* Save the previous token and move to the next one */
			range_start = prev;
		} else if (cur == DOW_ERR) {
			switch_log_printf(SWITCH_CHANNEL_LOG, SWITCH_LOG_ERROR, "Parse error for [%s] at position %ld (%.6s)\n", exp, (long) (p - exp), p);
			break;
		} else {
			/* Valid day found */
			if (range_start != DOW_EOF) { /* Evaluating a range */
				if (range_start <= cur ? (val >= range_start && val <= cur) : (val >= range_start || val <= cur)) {
					return SWITCH_TRUE;
				}
				range_start = DOW_EOF;
			} else if (val == cur) {
				return SWITCH_TRUE;
			}
		}

		prev = cur;
	}

	return SWITCH_FALSE;
}

SWITCH_DECLARE(int) switch_number_cmp(const char *exp, int val)
{
	// Expression exp must be a comma separated list of numbers or ranges.
	// To match numbers not in range 9-17, enter the reversed range 18-8.
	for (;; ++exp) {
		int a = strtol(exp, (char **)&exp, 10);
		if (*exp != '-') {
			if (a == val)
				return 1;
		} else {
			int b = strtol(++exp, (char **)&exp, 10);
			if (a <= b ? (val >= a && val <=b ) : (val >= a || val <= b))
				return 1;
		}
		if (*exp != ',')
			return 0;
	}
}

SWITCH_DECLARE(int) switch_tod_cmp(const char *exp, int val)
{
	char *dup = strdup(exp);
	char *minh;
	char *minm;
	char *mins;
	char *maxh;
	char *maxm;
	char *maxs;
	char *cur;
	char *p;
	int range_start, range_end;

	switch_assert(dup);

	cur = dup;
	if ((p = strchr(cur, ','))) {
		*p++ = '\0';
	}

	while (cur) {
		minh = cur;
		if ((minm=strchr(cur, ':'))) {
			*minm++ = '\0';
			if ((maxh=strchr(minm, '-'))) {
				if ((maxm=strchr(maxh, ':'))) {
					*maxh++ = '\0';
					*maxm++ = '\0';
					/* Check if min/max seconds are present */
					if ((mins=strchr(minm, ':'))) {
						*mins++ = '\0';
					} else {
						mins = "00";
					}
					if ((maxs=strchr(maxm, ':'))) {
						*maxs++ = '\0';
					} else {
						maxs = "00";
					}

					range_start = (atol(minh) * 60 * 60) + (atol(minm) * 60) + atol(mins);
					range_end = (atol(maxh) * 60 * 60) + (atol(maxm) * 60) + atol(maxs);
					if (range_start <= range_end ? (val >= range_start && val <= range_end) : (val >= range_start || val <= range_end)) {
						switch_safe_free(dup);
						return 1;
					}
				}
			}
		}

		cur = p;
		if (p) {
			if ((p = strchr(p, ','))) {
				*p++ = '\0';
			}
		}

	}

	switch_safe_free(dup);
	return 0;

}

SWITCH_DECLARE(int) switch_split_user_domain(char *in, char **user, char **domain)
{
	char *p = NULL, *h = NULL, *u = NULL;

	if (!in) return 0;

	/* Remove URL scheme */
	if (!strncasecmp(in, "sip:", 4)) in += 4;
	else if (!strncasecmp(in, "sips:", 5)) in += 5;

	/* Isolate the host part from the user part */
	if ((h = in, p = strchr(h, '@'))) *p = '\0', u = in, h = p+1;

	/* Clean out the host part of any suffix */
	for (p = h; *p; p++)
		if (*p == ':' || *p == ';' || *p == ' ') {
			*p = '\0'; break;
		}

	if (user) *user = u;
	if (domain) *domain = h;
	return 1;
}


SWITCH_DECLARE(char *) switch_uuid_str(char *buf, switch_size_t len)
{
	switch_uuid_t uuid;

	if (len < (SWITCH_UUID_FORMATTED_LENGTH + 1)) {
		switch_snprintf(buf, len, "INVALID");
	} else {
		switch_uuid_get(&uuid);
		switch_uuid_format(buf, &uuid);
	}

	return buf;
}


SWITCH_DECLARE(char *) switch_format_number(const char *num)
{
	char *r;
	size_t len;
	const char *p = num;

	if (!p) {
		return (char*)p;
	}

	if (zstr(p)) {
		return strdup(p);
	}

	if (*p == '+') {
		p++;
	}

	if (!switch_is_number(p)) {
		return strdup(p);
	}

	len = strlen(p);

	/* region 1, TBD add more....*/
	if (len == 11 && p[0] == '1') {
		r = switch_mprintf("%c (%c%c%c) %c%c%c-%c%c%c%c", p[0],p[1],p[2],p[3],p[4],p[5],p[6],p[7],p[8],p[9],p[10]);
	} else if (len == 10) {
		r = switch_mprintf("1 (%c%c%c) %c%c%c-%c%c%c%c", p[0],p[1],p[2],p[3],p[4],p[5],p[6],p[7],p[8],p[9]);
	} else {
		r = strdup(num);
	}

	return r;
}


SWITCH_DECLARE(unsigned int) switch_atoui(const char *nptr)
{
	int tmp = atoi(nptr);
	if (tmp < 0) return 0;
	else return (unsigned int) tmp;
}

SWITCH_DECLARE(unsigned long) switch_atoul(const char *nptr)
{
	long tmp = atol(nptr);
	if (tmp < 0) return 0;
	else return (unsigned long) tmp;
}


SWITCH_DECLARE(char *) switch_strerror_r(int errnum, char *buf, switch_size_t buflen)
{
#ifdef HAVE_STRERROR_R
#ifdef STRERROR_R_CHAR_P
	/* GNU variant returning char *, avoids warn-unused-result error */
	return strerror_r(errnum, buf, buflen);
#else
	/*
	 * XSI variant returning int, with GNU compatible error string,
	 * if no message could be found
	 */
	if (strerror_r(errnum, buf, buflen)) {
		switch_snprintf(buf, buflen, "Unknown error %d", errnum);
	}
	return buf;
#endif /* STRERROR_R_CHAR_P */
#elif defined(WIN32)
	/* WIN32 variant */
	if (strerror_s(buf, buflen, errnum)) {
		switch_snprintf(buf, buflen, "Unknown error %d", errnum);
	}
	return buf;
#else
	/* Fallback, copy string into private buffer */
	switch_copy_string(buf, strerror(errnum), buflen);
	return buf;
#endif
}

SWITCH_DECLARE(void) switch_http_parse_qs(switch_http_request_t *request, char *qs)
{
	char *q;
	char *next;
	char *name, *val;
	char *dup = NULL;

	if (qs) {
		q = qs;
	} else { /*parse our own qs, dup to avoid modify the original string */
		dup = q = strdup(request->qs);
	}

	switch_assert(q);
	next = q;

	do {
		char *p;

		if ((next = strchr(next, '&'))) {
			*next++ = '\0';
		}

		for (p = q; p && *p; p++) {
			if (*p == '+') *p = ' ';
		}

		switch_url_decode(q);

		name = q;
		if ((val = strchr(name, '='))) {
			*val++ = '\0';
			switch_event_add_header_string(request->headers, SWITCH_STACK_BOTTOM, name, val);
		}
		q = next;
	} while (q);

	switch_safe_free(dup);
}

/* clean the uri to protect us from vulnerability attack */
switch_status_t clean_uri(char *uri)
{
	int argc;
	char *argv[64];
	int last, i, len, uri_len = 0;

	argc = switch_separate_string(uri, '/', argv, sizeof(argv) / sizeof(argv[0]));

	if (argc == sizeof(argv)) { /* too deep */
		return SWITCH_STATUS_FALSE;
	}

	last = 1;
	for(i = 1; i < argc; i++) {
		if (*argv[i] == '\0' || !strcmp(argv[i], ".")) {
			/* ignore //// or /././././ */
		} else if (!strcmp(argv[i], "..")) {
			/* got /../, go up one level */
			if (last > 1) last--;
		} else {
			argv[last++] = argv[i];
		}
	}

	for(i = 1; i < last; i++) {
		len = strlen(argv[i]);
		sprintf(uri + uri_len, "/%s", argv[i]);
		uri_len += (len + 1);
	}

	return SWITCH_STATUS_SUCCESS;
}

SWITCH_DECLARE(switch_status_t) switch_http_parse_header(char *buffer, uint32_t datalen, switch_http_request_t *request)
{
	switch_status_t status = SWITCH_STATUS_FALSE;
	char *p = buffer;
	int i = 10;
	char *http = NULL;
	int header_count;
	char *headers[64] = { 0 };
	int argc;
	char *argv[2] = { 0 };
	char *body = NULL;

	if (datalen < 16)	return status; /* minimum GET / HTTP/1.1\r\n */

	while(i--) { // sanity check
		if (*p++ == ' ') break;
	}

	if (i == 0) return status;

	if ((body = strstr(buffer, "\r\n\r\n"))) {
		*body = '\0';
		body += 4;
	} else if (( body = strstr(buffer, "\n\n"))) {
		*body = '\0';
		body += 2;
	} else {
		return status;
	}

	request->_buffer = strdup(buffer);
	switch_assert(request->_buffer);
	request->method = request->_buffer;
	request->bytes_buffered = datalen;
	request->bytes_header = body - buffer;
	request->bytes_read = body - buffer;

	p = strchr(request->method, ' ');

	if (!p) goto err;

	*p++ = '\0';

	if (*p != '/') goto err; /* must start from '/' */

	request->uri = p;
	p = strchr(request->uri, ' ');

	if (!p) goto err;

	*p++ = '\0';
	http = p;

	p = strchr(request->uri, '?');

	if (p) {
		*p++ = '\0';
		request->qs = p;
	}

	if (clean_uri((char *)request->uri) != SWITCH_STATUS_SUCCESS) {
		goto err;
	}

	if (!strncmp(http, "HTTP/1.1", 8)) {
		request->keepalive = SWITCH_TRUE;
	} else if (strncmp(http, "HTTP/1.0", 8)) {
		goto err;
	}

	if (!request->headers) {
		if (switch_event_create(&request->headers, SWITCH_EVENT_CHANNEL_DATA) != SWITCH_STATUS_SUCCESS) {
			goto err;
		}
		request->_destroy_headers = SWITCH_TRUE;
	}

	p = strchr(http, '\n');

	if (p) {
		*p++ = '\0'; // now the first header
	} else {
		goto noheader;
	}

	header_count = switch_separate_string(p, '\n', headers, sizeof(headers)/ sizeof(headers[0]));

	if (header_count < 1) goto err;

	for (i = 0; i < header_count; i++) {
		char *header, *value;
		int len;

		argc = switch_separate_string(headers[i], ':', argv, 2);

		if (argc != 2) goto err;

		header = argv[0];
		value = argv[1];

		if (*value == ' ') value++;

		len = strlen(value);

		if (len && *(value + len - 1) == '\r') *(value + len - 1) = '\0';

		switch_event_add_header_string(request->headers, SWITCH_STACK_BOTTOM, header, value);

		if (!strncasecmp(header, "User-Agent", 10)) {
			request->user_agent = value;
		} else if (!strncasecmp(header, "Host", 4)) {
			request->host = value;
			p = strchr(value, ':');

			if (p) {
				*p++ = '\0';

				if (*p) request->port = (switch_port_t)atoi(p);
			}
		} else if (!strncasecmp(header, "Content-Type", 12)) {
			request->content_type = value;
		} else if (!strncasecmp(header, "Content-Length", 14)) {
			request->content_length = atoi(value);
		} else if (!strncasecmp(header, "Referer", 7)) {
			request->referer = value;
		}
	}

noheader:

	if (request->qs) {
		switch_http_parse_qs(request, NULL);
	}

	return SWITCH_STATUS_SUCCESS;

err:
	switch_http_free_request(request);
	return status;
}

SWITCH_DECLARE(void) switch_http_free_request(switch_http_request_t *request)
{
	if (request->_buffer) free(request->_buffer);
	if (request->_destroy_headers && request->headers) {
		switch_event_destroy(&request->headers);
	}
}

/* for debugging only */
SWITCH_DECLARE(void) switch_http_dump_request(switch_http_request_t *request)
{
	switch_assert(request->method);

	printf("method: %s\n", request->method);

	if (request->uri) printf("uri: %s\n", request->uri);
	if (request->qs)  printf("qs: %s\n", request->qs);
	if (request->host) printf("host: %s\n", request->host);
	if (request->port) printf("port: %d\n", request->port);
	if (request->from) printf("from: %s\n", request->from);
	if (request->user_agent) printf("user_agent: %s\n", request->user_agent);
	if (request->referer) printf("referer: %s\n", request->referer);
	if (request->user) printf("user: %s\n", request->user);
	if (request->keepalive) printf("uri: %d\n", request->keepalive);
	if (request->content_type) printf("uri: %s\n", request->content_type);
	if (request->content_length) printf("uri: %" SWITCH_SIZE_T_FMT "\n", request->content_length);

	{
		switch_event_header_t *header = request->headers->headers;

		printf("headers:\n-------------------------\n");

		while(header) {
			printf("%s: %s\n", header->name, header->value);
			header = header->next;
		}
	}
}

SWITCH_DECLARE(void) switch_getcputime(switch_cputime *t)
{
#if defined(_WIN32)
	FILETIME ct, et, kt, ut; // Times are in 100-ns ticks (div 10000 to get ms)
	GetProcessTimes(GetCurrentProcess(), &ct, &et, &kt, &ut);
	t->userms = ((int64_t)ut.dwLowDateTime | ((int64_t)ut.dwHighDateTime << 32)) / 10000;
	t->kernelms = ((int64_t)kt.dwLowDateTime | ((int64_t)kt.dwHighDateTime << 32)) / 10000;
#elif defined(HAVE_GETRUSAGE)
	struct rusage r;
	getrusage(RUSAGE_SELF, &r);
	t->userms = r.ru_utime.tv_sec * 1000 + r.ru_utime.tv_usec / 1000;
	t->kernelms = r.ru_stime.tv_sec * 1000 + r.ru_stime.tv_usec / 1000;
#else
	t->userms = -1;
	t->kernelms = -1;
#endif
}


#ifdef SWITCH_HAVE_GUMBO
static void process(GumboNode *node, switch_stream_handle_t *stream)
{
	if (node->type == GUMBO_NODE_TEXT) {
		stream->write_function(stream, "%s", node->v.text.text);
		return;
	} else if (node->type == GUMBO_NODE_ELEMENT && node->v.element.tag != GUMBO_TAG_SCRIPT && node->v.element.tag != GUMBO_TAG_STYLE) {
		GumboVector *children = &node->v.element.children;
		int i;

		if (node->v.element.tag != GUMBO_TAG_UNKNOWN && node->v.element.tag <= GUMBO_TAG_LAST) {
			GumboAttribute* attr = NULL;
			const char *aval = NULL;

			if (node->v.element.tag == GUMBO_TAG_SPAN) {
				if ((attr = gumbo_get_attribute(&node->v.element.attributes, "class"))) {
					aval = attr->value;
				}
			}

			if (aval && !strcasecmp(aval, "Apple-converted-space")) {
				const char *txt = ((GumboNode*)children->data[0])->v.text.text;
				int x, len = 0;

				for (x = 0; txt[x]; x++) {
					if (txt[x] == ' ') {
						len++;
					}
				}

				for (x = 0; x < len*2; x++) {
					stream->write_function(stream, "%s", " ");
				}
			} else {
				for (i = 0; i < children->length; ++i) {
					process((GumboNode*) children->data[i], stream);
				}
			}

			if (node->v.element.tag == GUMBO_TAG_P || node->v.element.tag == GUMBO_TAG_BR) {
				stream->write_function(stream, "%s", "\n");
			}

		}
	}
}
#endif

SWITCH_DECLARE(char *)switch_html_strip(const char *str)
{
	char *p, *html = NULL, *text = NULL;
	int x = 0, got_ct = 0;
#ifdef SWITCH_HAVE_GUMBO
	GumboOutput *output;
	switch_stream_handle_t stream;

	SWITCH_STANDARD_STREAM(stream);
#endif

	for(p = (char *)str; p && *p; p++) {

		if (!strncasecmp(p, "Content-Type:", 13)) {
			got_ct++;
		}

		if (!got_ct) continue;

		if (*p == '\n') {
			x++;
			if (x == 2) {
				break;
			}
		} else if (x && (*p != '\r')) {
			x = 0;
		}
	}

	html = p;

#ifdef SWITCH_HAVE_GUMBO
	if ((output = gumbo_parse_with_options(&kGumboDefaultOptions, html, strlen(html)))) {
		process(output->root, &stream);
		gumbo_destroy_output(&kGumboDefaultOptions, output);
	}

	text = (char *)stream.data;
#else
	switch_log_printf(SWITCH_CHANNEL_LOG, SWITCH_LOG_WARNING, "Support for html parser is not compiled.\n");
	text = switch_safe_strdup(html);
#endif

	return text;
}

SWITCH_DECLARE(unsigned long) switch_getpid(void)
{
#ifndef WIN32
	pid_t pid = getpid();
#else
	int pid = _getpid();
#endif

	return (unsigned long)pid;
}

<<<<<<< HEAD
#include <execinfo.h>

SWITCH_DECLARE(void) switch_addr2line(char *exe, char *inc, char *path)
{
	FILE *fp;
	char cmd[500] = { 0 };

	snprintf(cmd, sizeof(cmd), "addr2line -e %s %s 2>&1", exe, inc);

	fp = popen(cmd, "r");
	if (fp == NULL) {
		printf("Failed to run command\n" );
		switch_log_printf(SWITCH_CHANNEL_LOG, SWITCH_LOG_WARNING, "addr2line failed\n");
		return;
	}

	fgets(path, 1000, fp);
	pclose(fp);

}

SWITCH_DECLARE(char*) switch_debug_concat(const char *header, char **words, size_t num_words)
{
	char path[1035] = { 0 };
	size_t message_len = strlen(header) + 1; /* + 1 for terminating NULL */
	char *message = (char*) malloc(message_len);
	strcpy(message, header);

	for(int i = 0; i < num_words; ++i)
	{
		message_len += 1 + strlen(words[i]); /* 1 + for separator ';' */
		message = (char*) realloc(message, message_len);
		strncat(strncat(message, "\n", message_len), words[i], message_len);

		{
			// try addr2line
			char *p = NULL, *e = NULL, *inc = NULL;
			if ((p = strchr(words[i], '('))) {
				*p = '\0';
				p++;
				e = words[i];
				if ((p = strstr(p, "0x"))) {
					inc = p;
					if ((p = strchr(p, ')'))) {
						*p = '\0';
						switch_addr2line(e, inc, path);
						message_len += strlen(path) + strlen(": addr2line:");
						message = (char*) realloc(message, message_len);
						strncat(strncat(message, ": addr2line:", message_len), path, message_len);
					}
				}
			}
		}
	}

	return message;
}

SWITCH_DECLARE(char*) switch_print_backtrace(void)
{
	char **strings, *bt = NULL;
	size_t size;
	enum Constexpr { MAX_SIZE = 1024 };
	void *array[MAX_SIZE];
	size = backtrace(array, MAX_SIZE);
	strings = backtrace_symbols(array, size);
	bt = switch_debug_concat("backtrace:\n", strings, size);
	if (strings) free(strings);
	return bt;
}


=======
SWITCH_DECLARE(switch_status_t) switch_digest(const char *digest_name, unsigned char **digest, const void *input, switch_size_t inputLen, unsigned int *outputlen)
{
#if defined(HAVE_OPENSSL)
	EVP_MD_CTX *mdctx;
	const EVP_MD *md;
	int size;

	switch_assert(digest);

	if (!digest_name) {
		switch_log_printf(SWITCH_CHANNEL_LOG, SWITCH_LOG_ERROR, "Message digest is not set\n");
		return SWITCH_STATUS_FALSE;
	}

	md = EVP_get_digestbyname(digest_name);

	if (!md) {
		switch_log_printf(SWITCH_CHANNEL_LOG, SWITCH_LOG_ERROR, "Unknown message digest %s\n", digest_name);			
		return SWITCH_STATUS_FALSE;
	}

	size = EVP_MD_size(md);
	if (!size || !(*digest = malloc(size))) {
		switch_log_printf(SWITCH_CHANNEL_LOG, SWITCH_LOG_ERROR, "Zero digest size or can't allocate memory to store results %s\n", digest_name);
		return SWITCH_STATUS_FALSE;
	}

#if OPENSSL_VERSION_NUMBER >= 0x10100000L
	mdctx = EVP_MD_CTX_new();
#else
	mdctx = EVP_MD_CTX_create();
#endif

	if (!mdctx) {
		switch_log_printf(SWITCH_CHANNEL_LOG, SWITCH_LOG_ERROR, "EVP_MD_CTX_new error\n");
		switch_safe_free(*digest);
		return SWITCH_STATUS_FALSE;
	}

	EVP_MD_CTX_init(mdctx);
	EVP_DigestInit_ex(mdctx, md, NULL);
	EVP_DigestUpdate(mdctx, input, inputLen);
	EVP_DigestFinal_ex(mdctx, *digest, outputlen);

#if OPENSSL_VERSION_NUMBER >= 0x10100000L
	EVP_MD_CTX_free(mdctx);
#else
	EVP_MD_CTX_destroy(mdctx);
#endif

	return SWITCH_STATUS_SUCCESS;
#else
	return SWITCH_STATUS_FALSE;
#endif
}

SWITCH_DECLARE(switch_status_t) switch_digest_string(const char *digest_name, char **digest_str, const void *input, switch_size_t inputLen, unsigned int *outputlen)
{
	unsigned char *digest = NULL;
	switch_status_t status;
	short i = 0, x;
	uint8_t b;

	status = switch_digest(digest_name, &digest, input, inputLen, outputlen);

	if (status == SWITCH_STATUS_SUCCESS) {
		if ((*digest_str = malloc(*outputlen * 2 + 1))) {
			for (x = i = 0; x < *outputlen; x++) {
				b = (digest[x] >> 4) & 15;
				(*digest_str)[i++] = b + (b > 9 ? 'a' - 10 : '0');
				b = digest[x] & 15;
				(*digest_str)[i++] = b + (b > 9 ? 'a' - 10 : '0');
			}

			(*digest_str)[i] = '\0';
		}
	}

	switch_safe_free(digest);
	*outputlen = i;

	return status;
}

SWITCH_DECLARE(char *) switch_must_strdup(const char *_s)
{
	char *s = strdup(_s);
	switch_assert(s);
	return s;
}

SWITCH_DECLARE(const char *) switch_memory_usage_stream(switch_stream_handle_t *stream)
{
	const char *status = NULL;
#ifdef __GLIBC__
/*
 *  The mallinfo2() function was added in glibc 2.33.
 *  https://man7.org/linux/man-pages/man3/mallinfo.3.html
 */
#if defined(__GLIBC_PREREQ) && __GLIBC_PREREQ(2, 33)
	struct mallinfo2 mi;

	mi = mallinfo2();

	stream->write_function(stream, "Total non-mmapped bytes (arena):       %" SWITCH_SIZE_T_FMT "\n", mi.arena);
	stream->write_function(stream, "# of free chunks (ordblks):            %" SWITCH_SIZE_T_FMT "\n", mi.ordblks);
	stream->write_function(stream, "# of free fastbin blocks (smblks):     %" SWITCH_SIZE_T_FMT "\n", mi.smblks);
	stream->write_function(stream, "# of mapped regions (hblks):           %" SWITCH_SIZE_T_FMT "\n", mi.hblks);
	stream->write_function(stream, "Bytes in mapped regions (hblkhd):      %" SWITCH_SIZE_T_FMT "\n", mi.hblkhd);
	stream->write_function(stream, "Max. total allocated space (usmblks):  %" SWITCH_SIZE_T_FMT "\n", mi.usmblks);
	stream->write_function(stream, "Free bytes held in fastbins (fsmblks): %" SWITCH_SIZE_T_FMT "\n", mi.fsmblks);
	stream->write_function(stream, "Total allocated space (uordblks):      %" SWITCH_SIZE_T_FMT "\n", mi.uordblks);
	stream->write_function(stream, "Total free space (fordblks):           %" SWITCH_SIZE_T_FMT "\n", mi.fordblks);
	stream->write_function(stream, "Topmost releasable block (keepcost):   %" SWITCH_SIZE_T_FMT "\n", mi.keepcost);
#else
	struct mallinfo mi;

	mi = mallinfo();

	stream->write_function(stream, "Total non-mmapped bytes (arena):       %u\n", mi.arena);
	stream->write_function(stream, "# of free chunks (ordblks):            %u\n", mi.ordblks);
	stream->write_function(stream, "# of free fastbin blocks (smblks):     %u\n", mi.smblks);
	stream->write_function(stream, "# of mapped regions (hblks):           %u\n", mi.hblks);
	stream->write_function(stream, "Bytes in mapped regions (hblkhd):      %u\n", mi.hblkhd);
	stream->write_function(stream, "Max. total allocated space (usmblks):  %u\n", mi.usmblks);
	stream->write_function(stream, "Free bytes held in fastbins (fsmblks): %u\n", mi.fsmblks);
	stream->write_function(stream, "Total allocated space (uordblks):      %u\n", mi.uordblks);
	stream->write_function(stream, "Total free space (fordblks):           %u\n", mi.fordblks);
	stream->write_function(stream, "Topmost releasable block (keepcost):   %u\n", mi.keepcost);

#endif

	switch_goto_status(NULL, done);
#else
#ifdef WIN32
	/* Based on: https://docs.microsoft.com/en-us/windows/win32/memory/enumerating-a-heap and https://docs.microsoft.com/en-us/windows/win32/memory/getting-process-heaps */
	PHANDLE aHeaps;
	SIZE_T BytesToAllocate;
	DWORD HeapsIndex;
	DWORD HeapsLength;
	DWORD NumberOfHeaps;
	HRESULT Result;
	HANDLE hDefaultProcessHeap;
	size_t CommittedSizeTotal = 0;
	size_t UnCommittedSizeTotal = 0;
	size_t SizeTotal = 0;
	size_t OverheadTotal = 0;

	NumberOfHeaps = GetProcessHeaps(0, NULL);
	Result = SIZETMult(NumberOfHeaps, sizeof(*aHeaps), &BytesToAllocate);
	if (Result != S_OK) {
		switch_goto_status("SIZETMult failed.", done);
	}

	hDefaultProcessHeap = GetProcessHeap();
	if (hDefaultProcessHeap == NULL) {
		switch_goto_status("Failed to retrieve the default process heap", done);
	}

	aHeaps = (PHANDLE)HeapAlloc(hDefaultProcessHeap, 0, BytesToAllocate);
	if (aHeaps == NULL) {
		switch_goto_status("HeapAlloc failed to allocate space for heaps", done);
	}

	HeapsLength = NumberOfHeaps;
	NumberOfHeaps = GetProcessHeaps(HeapsLength, aHeaps);

	if (NumberOfHeaps == 0) {
		switch_goto_status("Failed to retrieve heaps", cleanup);
	} else if (NumberOfHeaps > HeapsLength) {
		/*
		 * Compare the latest number of heaps with the original number of heaps.
		 * If the latest number is larger than the original number, another
		 * component has created a new heap and the buffer is too small.
		 */
		switch_goto_status("Another component created a heap between calls.", cleanup);
	}

	stream->write_function(stream, "Process has %d heaps.\n", HeapsLength);
	for (HeapsIndex = 0; HeapsIndex < HeapsLength; ++HeapsIndex) {
		PROCESS_HEAP_ENTRY Entry;
		HANDLE hHeap = aHeaps[HeapsIndex];

		stream->write_function(stream, "Heap %d at address: %#p.\n", HeapsIndex, aHeaps[HeapsIndex]);

		/* Lock the heap to prevent other threads from accessing the heap during enumeration. */
		if (HeapLock(hHeap) == FALSE) {
			switch_goto_status("Failed to lock heap.", cleanup);
		}

		Entry.lpData = NULL;
		while (HeapWalk(hHeap, &Entry) != FALSE) {
			if ((Entry.wFlags & PROCESS_HEAP_ENTRY_BUSY) != 0) {
			} else if ((Entry.wFlags & PROCESS_HEAP_REGION) != 0) {
				CommittedSizeTotal += Entry.Region.dwCommittedSize;
				UnCommittedSizeTotal += Entry.Region.dwUnCommittedSize;
			}

			SizeTotal += Entry.cbData;
			OverheadTotal += Entry.cbOverhead;
		}

		/* Unlock the heap to allow other threads to access the heap after enumeration has completed. */
		if (HeapUnlock(hHeap) == FALSE) {
			abort();
		}
	}

	stream->write_function(stream, "Committed bytes:   %" SWITCH_SIZE_T_FMT "\n", CommittedSizeTotal);
	stream->write_function(stream, "Uncommited bytes:  %" SWITCH_SIZE_T_FMT "\n", UnCommittedSizeTotal);
	stream->write_function(stream, "Size:              %" SWITCH_SIZE_T_FMT "\n", SizeTotal);
	stream->write_function(stream, "Overhead:          %" SWITCH_SIZE_T_FMT"\n", OverheadTotal);

cleanup:
	HeapFree(hDefaultProcessHeap, 0, aHeaps);
#else
	switch_goto_status("Memory usage statistics is not implemented on the current platform.", done);
#endif
#endif
done:
	return status;
}
>>>>>>> 883d2cb6

/* For Emacs:
 * Local Variables:
 * mode:c
 * indent-tabs-mode:t
 * tab-width:4
 * c-basic-offset:4
 * End:
 * For VIM:
 * vim:set softtabstop=4 shiftwidth=4 tabstop=4 noet:
 */<|MERGE_RESOLUTION|>--- conflicted
+++ resolved
@@ -4564,7 +4564,6 @@
 	return (unsigned long)pid;
 }
 
-<<<<<<< HEAD
 #include <execinfo.h>
 
 SWITCH_DECLARE(void) switch_addr2line(char *exe, char *inc, char *path)
@@ -4637,7 +4636,6 @@
 }
 
 
-=======
 SWITCH_DECLARE(switch_status_t) switch_digest(const char *digest_name, unsigned char **digest, const void *input, switch_size_t inputLen, unsigned int *outputlen)
 {
 #if defined(HAVE_OPENSSL)
@@ -4860,7 +4858,6 @@
 done:
 	return status;
 }
->>>>>>> 883d2cb6
 
 /* For Emacs:
  * Local Variables:
