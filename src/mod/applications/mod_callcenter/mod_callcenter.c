--- conflicted
+++ resolved
@@ -2168,11 +2168,6 @@
 		switch_log_printf(SWITCH_CHANNEL_SESSION_LOG(member_session), SWITCH_LOG_DEBUG, "Agent %s answered \"%s\" <%s> from queue %s%s\n",
 				h->agent_name, h->member_cid_name, h->member_cid_number, h->queue_name, (h->record_template?" (Recorded)":""));
 
-<<<<<<< HEAD
-		/* This is used for the waiting caller to quit waiting for a agent */
-		switch_channel_set_variable(member_channel, "cc_agent_found", "true");
-		//switch_channel_set_variable(member_channel, "cc_agent_uuid", agent_uuid);//UC
-=======
 		if ((o_announce = switch_channel_get_variable(member_channel, "cc_outbound_announce"))) {
 			playback_array(agent_session, o_announce);
 		}
@@ -2180,7 +2175,6 @@
 		/* This is used to set the reason for callcenter_function breakout */
 		switch_channel_set_variable(member_channel, "cc_agent_found", "true");
 		switch_channel_set_variable(member_channel, "cc_agent_uuid", agent_uuid);
->>>>>>> f377a0ff
 
 		if (switch_true(switch_channel_get_variable(member_channel, SWITCH_BYPASS_MEDIA_AFTER_BRIDGE_VARIABLE)) || switch_true(switch_channel_get_variable(agent_channel, SWITCH_BYPASS_MEDIA_AFTER_BRIDGE_VARIABLE))) {
 			switch_channel_set_flag(member_channel, CF_BYPASS_MEDIA_AFTER_BRIDGE);
@@ -2230,18 +2224,12 @@
 
 			switch_channel_set_variable(member_channel, "cc_agent_bridged", "true");
 			switch_channel_set_variable(agent_channel, "cc_agent_bridged", "true");
-<<<<<<< HEAD
-			/* This is used for the waiting caller to quit waiting for a agent */
-			//switch_channel_set_variable(member_channel, "cc_agent_found", "true");//UC
-			switch_channel_set_variable(member_channel, "cc_agent_uuid", agent_uuid);
-=======
 
 			/* Update member to Answered state, previous Trying */
 			sql = switch_mprintf("UPDATE members SET state = '%q', bridge_epoch = '%" SWITCH_TIME_T_FMT "' WHERE uuid = '%q' AND instance_id = '%q'",
 					cc_member_state2str(CC_MEMBER_STATE_ANSWERED), local_epoch_time_now(NULL), h->member_uuid, globals.cc_instance_id);
 			cc_execute_sql(NULL, sql, NULL);
 			switch_safe_free(sql);
->>>>>>> f377a0ff
 		}
 
 		if (bridged) {
@@ -3688,12 +3676,6 @@
 				switch_channel_set_variable(member_channel, "cc_exit_key", buf);
 				h->member_cancel_reason = CC_MEMBER_CANCEL_REASON_EXIT_WITH_KEY;
 				break;
-<<<<<<< HEAD
-			} else if (!SWITCH_READ_ACCEPTABLE(status)) {
-				switch_yield(1000);//wait 1ms modifed by dsq for IPPBX200 bug 3 2021-12-15//UC
-				break;
-=======
->>>>>>> f377a0ff
 			}
 		} else {
 			switch_status_t status = switch_ivr_collect_digits_callback(member_session, &args, 0, 0);
