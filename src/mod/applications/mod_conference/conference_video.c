/*
 * FreeSWITCH Modular Media Switching Software Library / Soft-Switch Application
 * Copyright (C) 2005-2014, Anthony Minessale II <anthm@freeswitch.org>
 *
 * Version: MPL 1.1
 *
 * The contents of this file are subject to the Mozilla Public License Version
 * 1.1 (the "License"); you may not use this file except in compliance with
 * the License. You may obtain a copy of the License at
 * http://www.mozilla.org/MPL/
 *
 * Software distributed under the License is distributed on an "AS IS" basis,
 * WITHOUT WARRANTY OF ANY KIND, either express or implied. See the License
 * for the specific language governing rights and limitations under the
 * License.
 *
 * The Original Code is FreeSWITCH Modular Media Switching Software Library / Soft-Switch Application
 *
 * The Initial Developer of the Original Code is
 * Anthony Minessale II <anthm@freeswitch.org>
 * Portions created by the Initial Developer are Copyright (C)
 * the Initial Developer. All Rights Reserved.
 *
 * Contributor(s):
 *
 * Anthony Minessale II <anthm@freeswitch.org>
 * Neal Horman <neal at wanlink dot com>
 * Bret McDanel <trixter at 0xdecafbad dot com>
 * Dale Thatcher <freeswitch at dalethatcher dot com>
 * Chris Danielson <chris at maxpowersoft dot com>
 * Rupa Schomaker <rupa@rupa.com>
 * David Weekly <david@weekly.org>
 * Joao Mesquita <jmesquita@gmail.com>
 * Raymond Chandler <intralanman@freeswitch.org>
 * Seven Du <dujinfang@gmail.com>
 * Emmanuel Schmidbauer <e.schmidbauer@gmail.com>
 * William King <william.king@quentustech.com>
 *
 * mod_conference.c -- Software Conference Bridge
 *
 */
#include <mod_conference.h>

int conference_video_set_fps(conference_obj_t *conference, float fps)
{
	uint32_t j = 0;

	if (fps > 100) {
		return 0;
	}

	conference->video_fps.fps = fps;
	conference->video_fps.ms = (int) 1000 / fps;
	conference->video_fps.samples = (int) 90000 / conference->video_fps.ms;

	for (j = 0; j <= conference->canvas_count; j++) {
		if (conference->canvases[j]) {
			conference->canvases[j]->video_timer_reset = 1;
		}
	}

	return 1;
}

static int COMPLETE_INIT = 0;

void conference_video_parse_layouts(conference_obj_t *conference, int WIDTH, int HEIGHT)
{
	switch_event_t *params;
	switch_xml_t cxml = NULL, cfg = NULL, x_layouts, x_layout, x_layout_settings, x_group, x_groups, x_image;
	char cmd_str[256] = "";

	switch_mutex_lock(conference_globals.setup_mutex);
	if (!conference->layout_hash) {
		switch_core_hash_init(&conference->layout_hash);
	}


	if (!conference->layout_group_hash) {
		switch_core_hash_init(&conference->layout_group_hash);
	}
	switch_mutex_unlock(conference_globals.setup_mutex);

	switch_event_create(&params, SWITCH_EVENT_COMMAND);
	switch_assert(params);
	switch_event_add_header_string(params, SWITCH_STACK_BOTTOM, "conference_name", conference->name);

	if (!(cxml = switch_xml_open_cfg(conference->video_layout_conf, &cfg, params))) {
		switch_log_printf(SWITCH_CHANNEL_LOG, SWITCH_LOG_ERROR, "Open of %s failed\n", conference->video_layout_conf);
		goto done;
	}

	if ((x_layout_settings = switch_xml_child(cfg, "layout-settings"))) {
		if ((x_layouts = switch_xml_child(x_layout_settings, "layouts"))) {
			for (x_layout = switch_xml_child(x_layouts, "layout"); x_layout; x_layout = x_layout->next) {
				video_layout_t *vlayout;
				const char *val = NULL, *name = NULL, *bgimg = NULL, *fgimg = NULL, *transition_in = NULL, *transition_out = NULL;
				switch_bool_t auto_3d = SWITCH_FALSE;
				int border = 0;

				if ((val = switch_xml_attr(x_layout, "name"))) {
					name = val;
				}

				if (!name) {
					switch_log_printf(SWITCH_CHANNEL_LOG, SWITCH_LOG_WARNING, "invalid layout\n");
					continue;
				}

				auto_3d = switch_true(switch_xml_attr(x_layout, "auto-3d-position"));

				bgimg = switch_xml_attr(x_layout, "bgimg");
				fgimg = switch_xml_attr(x_layout, "fgimg");

				transition_in = switch_xml_attr(x_layout, "transition-in");
				transition_out = switch_xml_attr(x_layout, "transition-out");
				
				if ((val = switch_xml_attr(x_layout, "border"))) {
					border = atoi(val);
					if (border < 0) border = 0;
					if (border > 50) border = 50;
				}

				vlayout = switch_core_alloc(conference->pool, sizeof(*vlayout));
				vlayout->name = switch_core_strdup(conference->pool, name);

				if (bgimg) {
					vlayout->bgimg = switch_core_strdup(conference->pool, bgimg);
				}

				if (fgimg) {
					vlayout->fgimg = switch_core_strdup(conference->pool, fgimg);
				}

				if (transition_in) {
					vlayout->transition_in = switch_core_sprintf(conference->pool, "{full-screen=true}%s", transition_in);
				}
				
				if (transition_out) {
					vlayout->transition_out = switch_core_sprintf(conference->pool, "{full-screen=true}%s", transition_out);
				}

				for (x_image = switch_xml_child(x_layout, "image"); x_image; x_image = x_image->next) {
					const char *res_id = NULL, *audio_position = NULL, *role_id = NULL;
					int x = -1, y = -1, scale = -1, hscale = -1, floor = 0, flooronly = 0, fileonly = 0, overlap = 0, zoom = 0;

					if ((val = switch_xml_attr(x_image, "x"))) {
						x = atoi(val);
					}

					if ((val = switch_xml_attr(x_image, "y"))) {
						y = atoi(val);
					}

					if ((val = switch_xml_attr(x_image, "scale"))) {
						scale = atoi(val);
					}

					if ((val = switch_xml_attr(x_image, "hscale"))) {
						hscale = atoi(val);
					}

					if ((val = switch_xml_attr(x_image, "zoom"))) {
						zoom = switch_true(val);
					}

					if ((val = switch_xml_attr(x_image, "floor"))) {
						floor = switch_true(val);
					}

					if ((val = switch_xml_attr(x_image, "floor-only"))) {
						flooronly = floor = switch_true(val);
					}

					if ((val = switch_xml_attr(x_image, "file-only"))) {
						fileonly = switch_true(val);
					}

					if ((val = switch_xml_attr(x_image, "overlap"))) {
						overlap = switch_true(val);
					}

					if ((val = switch_xml_attr(x_image, "reservation_id"))) {
						res_id = val;
					}

					if ((val = switch_xml_attr(x_image, "reservation-id"))) {
						res_id = val;
					}

					if ((val = switch_xml_attr(x_image, "role-id"))) {
						role_id = val;
					}
					
					if ((val = switch_xml_attr(x_image, "audio-position"))) {
						audio_position = val;
					}

					if ((val = switch_xml_attr(x_image, "border"))) {
						border = atoi(val);

						if (border < 0) border = 0;
						if (border > 50) border = 50;
					}

					if (x < 0 || y < 0 || scale < 0 || !name) {
						switch_log_printf(SWITCH_CHANNEL_LOG, SWITCH_LOG_WARNING, "invalid image\n");
						continue;
					}

					if (hscale == -1) {
						hscale = scale;
					}

					if (!border) border = conference->video_border_size;

					if (fileonly) {
						floor = flooronly = 0;
					}

					vlayout->images[vlayout->layers].border = border;
					vlayout->images[vlayout->layers].x = x;
					vlayout->images[vlayout->layers].y = y;
					vlayout->images[vlayout->layers].scale = scale;
					vlayout->images[vlayout->layers].hscale = hscale;
					vlayout->images[vlayout->layers].zoom = zoom;
					vlayout->images[vlayout->layers].floor = floor;
					vlayout->images[vlayout->layers].flooronly = flooronly;
					vlayout->images[vlayout->layers].fileonly = fileonly;
					vlayout->images[vlayout->layers].overlap = overlap;


					if (res_id) {
						vlayout->images[vlayout->layers].res_id = switch_core_strdup(conference->pool, res_id);
					}

					if (role_id) {
						vlayout->images[vlayout->layers].role_id = switch_core_strdup(conference->pool, role_id);
					}

					if (auto_3d || audio_position) {
						if (auto_3d || !strcasecmp(audio_position, "auto")) {
							int x_pos = (int)(WIDTH * x / VIDEO_LAYOUT_SCALE);
							int y_pos = (int)(HEIGHT * y / VIDEO_LAYOUT_SCALE);
							int width = (int)(WIDTH * scale / VIDEO_LAYOUT_SCALE);
							int height = (int)(HEIGHT * hscale / VIDEO_LAYOUT_SCALE);
							int center_x = x_pos + width / 2;
							int center_y = y_pos + height / 2;
							int half_x = WIDTH / 2;
							int half_y = HEIGHT / 2;
							float xv = 0, yv = 0;

							if (center_x > half_x) {
								xv = (float)(center_x - half_x) / half_x;
							} else {
								xv = (float) -1 - (center_x / half_x) * -1;
							}

							if (center_y > half_y) {
								yv = -1.0f - ((center_y - half_y) / half_y) * -1.0f;
							} else {
								yv = (float)center_y / half_y;
							}

							vlayout->images[vlayout->layers].audio_position = switch_core_sprintf(conference->pool, "%02f:0.0:%02f", xv, yv);

						} else {
							vlayout->images[vlayout->layers].audio_position = switch_core_strdup(conference->pool, audio_position);
						}
					}

					vlayout->layers++;
				}

				if (!conference->default_layout_name) {
					conference->default_layout_name = switch_core_strdup(conference->pool, name);
				}
				switch_core_hash_insert(conference->layout_hash, name, vlayout);
				
				if (!COMPLETE_INIT) {
					switch_mutex_lock(conference_globals.hash_mutex);
					if (!COMPLETE_INIT) {
						switch_snprintf(cmd_str, sizeof(cmd_str), "add conference ::conference::conference_list_conferences vid-layout %s", name);
						switch_console_set_complete(cmd_str);
						COMPLETE_INIT++;
					}
					switch_mutex_unlock(conference_globals.hash_mutex);
				}
			}
		}

		if ((x_groups = switch_xml_child(x_layout_settings, "groups"))) {
			for (x_group = switch_xml_child(x_groups, "group"); x_group; x_group = x_group->next) {
				const char *name = switch_xml_attr(x_group, "name");
				layout_group_t *lg;
				video_layout_node_t *last_vlnode = NULL;

				x_layout = switch_xml_child(x_group, "layout");

				if (!name || !x_group || !x_layout) {
					switch_log_printf(SWITCH_CHANNEL_LOG, SWITCH_LOG_WARNING, "invalid group\n");
					continue;
				}

				lg = switch_core_alloc(conference->pool, sizeof(*lg));
				switch_log_printf(SWITCH_CHANNEL_LOG, SWITCH_LOG_DEBUG, "Adding layout group %s\n", name);
				switch_core_hash_insert(conference->layout_group_hash, name, lg);

				while(x_layout) {
					const char *nname = x_layout->txt;
					video_layout_t *vlayout;
					video_layout_node_t *vlnode;

					if ((vlayout = switch_core_hash_find(conference->layout_hash, nname))) {
						switch_log_printf(SWITCH_CHANNEL_LOG, SWITCH_LOG_DEBUG, "Adding node %s to layout group %s\n", nname, name);

						vlnode = switch_core_alloc(conference->pool, sizeof(*vlnode));
						vlnode->vlayout = vlayout;

						if (last_vlnode) {
							last_vlnode->next = vlnode;
							last_vlnode = last_vlnode->next;
						} else {
							lg->layouts = last_vlnode = vlnode;
						}


					} else {
						switch_log_printf(SWITCH_CHANNEL_LOG, SWITCH_LOG_WARNING, "invalid group member %s\n", nname);
					}

					x_layout = x_layout->next;
				}
			}
		}
	}


 done:

	if (cxml) {
		switch_xml_free(cxml);
		cxml = NULL;
	}

	switch_event_destroy(&params);

}

/* do not use this on an img cropped with switch_img_set_rect() */
void conference_video_reset_image(switch_image_t *img, switch_rgb_color_t *color)
{
	switch_img_fill(img, 0, 0, img->d_w, img->d_h, color);
}

/* clear layer and conference_video_reset_layer called inside lock always */

void conference_video_clear_layer(mcu_layer_t *layer)
{
	if (layer->canvas && layer->canvas->img) {
		switch_img_fill(layer->canvas->img, layer->x_pos, layer->y_pos, layer->screen_w, layer->screen_h, &layer->canvas->bgcolor);
	}

	layer->banner_patched = 0;
	layer->refresh = 1;
	layer->mute_patched = 0;
}

static void set_default_cam_opts(mcu_layer_t *layer)
{
	//layer->cam_opts.autozoom = 1;
	//layer->cam_opts.autopan = 1;
	layer->cam_opts.manual_pan = 0;
	layer->cam_opts.manual_zoom = 0;
	layer->cam_opts.zoom_factor = 3;
	layer->cam_opts.snap_factor = 25;
	layer->cam_opts.zoom_move_factor = 125;
	layer->cam_opts.pan_speed = 3;
	layer->cam_opts.pan_accel_speed = 10;
	layer->cam_opts.pan_accel_min = 50;
	layer->cam_opts.zoom_speed = 3;
	layer->cam_opts.zoom_accel_speed = 10;
	layer->cam_opts.zoom_accel_min = 50;
}


void conference_video_reset_layer_cam(mcu_layer_t *layer)
{
	layer->crop_x = 0;
	layer->crop_y = 0;
	layer->crop_w = 0;
	layer->crop_h = 0;
	layer->last_w = 0;
	layer->last_h = 0;
	layer->img_count = 0;

	memset(&layer->bug_frame, 0, sizeof(layer->bug_frame));
	memset(&layer->auto_geometry, 0, sizeof(layer->auto_geometry));
	memset(&layer->pan_geometry, 0, sizeof(layer->pan_geometry));
	memset(&layer->zoom_geometry, 0, sizeof(layer->zoom_geometry));
	memset(&layer->last_geometry, 0, sizeof(layer->last_geometry));

	set_default_cam_opts(layer);


}

void conference_video_reset_layer(mcu_layer_t *layer)
{
	switch_img_free(&layer->banner_img);
	switch_img_free(&layer->logo_img);

	layer->bugged = 0;
	layer->mute_patched = 0;
	layer->banner_patched = 0;
	layer->is_avatar = 0;
	layer->need_patch = 0;
	layer->manual_border = 0;
	
	conference_video_reset_layer_cam(layer);

	if (layer->geometry.overlap) {
		layer->canvas->refresh = 1;
	}

	switch_mutex_lock(layer->overlay_mutex);
	if (layer->img && (layer->img->d_w != layer->screen_w || layer->img->d_h != layer->screen_h)) {
		switch_img_free(&layer->img);
	}

	if (!layer->img && layer->screen_w && layer->screen_h) {
		layer->img = switch_img_alloc(NULL, SWITCH_IMG_FMT_I420, layer->screen_w, layer->screen_h, 1);
		switch_assert(layer->img);
	}

	conference_video_clear_layer(layer);
	switch_img_free(&layer->cur_img);

	switch_img_free(&layer->overlay_img);
	switch_mutex_unlock(layer->overlay_mutex);
}

static void set_pan(int crop_point, int *target_point, int accel_speed, int accel_min, int speed)
{

	if (crop_point > *target_point) {
		if ((crop_point - *target_point) > accel_min) {
			*target_point += accel_speed;
		} else {
			*target_point += speed;
		}

		if (*target_point > crop_point) {
			*target_point = crop_point;
		}
	} else if (crop_point < *target_point) {

		if ((*target_point - crop_point) > accel_min) {
			*target_point -= accel_speed;
		} else {
			*target_point -= speed;
		}

		if (*target_point < crop_point) {
			*target_point = crop_point;
		}
	}
}

static void set_bounds(int *x, int *y, int img_w, int img_h, int crop_w, int crop_h)
{
	int crop_x = *x;
	int crop_y = *y;
	
	if (crop_x < 0) {
		crop_x = 0;
	}

	if (crop_y < 0) {
		crop_y = 0;
	}
	
	if (crop_x + crop_w > img_w) {
		crop_x = img_w - crop_w;
	}
	
	if (crop_y + crop_h > img_h) {
		crop_y = img_h - crop_h;
	}

	if (crop_x < 0) {
		crop_x = 0;
	}

	if (crop_y < 0) {
		crop_y = 0;
	}

	*x = crop_x;
	*y = crop_y;


}

void conference_video_scale_and_patch(mcu_layer_t *layer, switch_image_t *ximg, switch_bool_t freeze)
{
	switch_image_t *IMG, *img;
	int img_changed = 0, want_w = 0, want_h = 0, border = 0;

	switch_mutex_lock(layer->canvas->mutex);

	IMG = layer->canvas->img;
	img = ximg ? ximg : layer->cur_img;

	switch_assert(IMG);

	if (!img) {
		switch_mutex_unlock(layer->canvas->mutex);
		return;
	}
	//printf("RAW %dx%d\n", img->d_w, img->d_h);

	if (layer->img_count++ == 0 || layer->last_w != img->d_w || layer->last_h != img->d_h) {
		double change_scale;

		if (img->d_w && layer->last_w) {
			if (img->d_w < layer->last_w) {
				change_scale = layer->last_w / img->d_w;
			} else {
				change_scale = img->d_w / layer->last_w;
			}

			layer->crop_x = (int)(layer->crop_x * change_scale);
			layer->crop_y = (int)(layer->crop_y * change_scale);
			layer->crop_w = (int)(layer->crop_w * change_scale);
			layer->crop_h = (int)(layer->crop_h * change_scale);

			layer->zoom_geometry.x = (int)(layer->zoom_geometry.x * change_scale);
			layer->zoom_geometry.y = (int)(layer->zoom_geometry.y * change_scale);
			layer->zoom_geometry.w = (int)(layer->zoom_geometry.w * change_scale);
			layer->zoom_geometry.h = (int)(layer->zoom_geometry.h * change_scale);


			layer->pan_geometry.x = (int)(layer->pan_geometry.x * change_scale);
			layer->pan_geometry.y = (int)(layer->pan_geometry.y * change_scale);
			layer->pan_geometry.w = (int)(layer->pan_geometry.w * change_scale);
			layer->pan_geometry.h = (int)(layer->pan_geometry.h * change_scale);

		}

		memset(&layer->auto_geometry, 0, sizeof(layer->auto_geometry));
		//memset(&layer->zoom_geometry, 0, sizeof(layer->zoom_geometry));
		//memset(&layer->pan_geometry, 0, sizeof(layer->pan_geometry));
		memset(&layer->last_geometry, 0, sizeof(layer->last_geometry));

		img_changed = 1;
	}

	layer->last_w = img->d_w;
	layer->last_h = img->d_h;


	if (layer->bugged) {
		if (layer->member_id > -1 && layer->member && switch_thread_rwlock_tryrdlock(layer->member->rwlock) == SWITCH_STATUS_SUCCESS) {

			layer->bug_frame.img = img;
			switch_core_media_bug_patch_video(layer->member->session, &layer->bug_frame);
			layer->bug_frame.img = NULL;
			switch_thread_rwlock_unlock(layer->member->rwlock);
		}

		if ((!layer->manual_geometry.w || 
			 (layer->last_geometry.x && abs(layer->manual_geometry.x - layer->last_geometry.x) > layer->cam_opts.zoom_move_factor) ||
			 (layer->last_geometry.y && abs(layer->manual_geometry.y - layer->last_geometry.y) > layer->cam_opts.zoom_move_factor) ||
			 (layer->last_geometry.w && abs(layer->manual_geometry.w - layer->last_geometry.w) > layer->cam_opts.zoom_move_factor / 2))) {
			switch_event_t *event;

			if (switch_event_create_subclass(&event, SWITCH_EVENT_CUSTOM, CONF_EVENT_MAINT) == SWITCH_STATUS_SUCCESS) {
				switch_event_add_header_string(event, SWITCH_STACK_BOTTOM, "action", "movement-detection");
				switch_event_add_header(event, SWITCH_STACK_BOTTOM, "member_id", "%d", layer->member_id);

				switch_event_add_header(event, SWITCH_STACK_BOTTOM, "last_x", "%d", layer->manual_geometry.x);
				switch_event_add_header(event, SWITCH_STACK_BOTTOM, "last_y", "%d", layer->manual_geometry.y);
				switch_event_add_header(event, SWITCH_STACK_BOTTOM, "last_w", "%d", layer->manual_geometry.w);
				switch_event_add_header(event, SWITCH_STACK_BOTTOM, "last_h", "%d", layer->manual_geometry.h);

				switch_event_add_header(event, SWITCH_STACK_BOTTOM, "new_x", "%d", layer->bug_frame.geometry.x);
				switch_event_add_header(event, SWITCH_STACK_BOTTOM, "new_y", "%d", layer->bug_frame.geometry.y);
				switch_event_add_header(event, SWITCH_STACK_BOTTOM, "new_w", "%d", layer->bug_frame.geometry.w);
				switch_event_add_header(event, SWITCH_STACK_BOTTOM, "new_h", "%d", layer->bug_frame.geometry.h);

				switch_event_fire(&event);
			}
			
			layer->manual_geometry = layer->bug_frame.geometry;
		}
		
		layer->bugged = 0;
	} else {
		if (layer->bug_frame.geometry.w) {
			memset(&layer->bug_frame, 0, sizeof(layer->bug_frame));
		}
		layer->cam_opts.autozoom = 0;
		layer->cam_opts.autopan = 0;
	}

	if (layer->clear) {
		conference_video_clear_layer(layer);
		layer->clear = 0;
	}

	if (layer->refresh) {
		switch_img_fill(layer->canvas->img, layer->x_pos, layer->y_pos, layer->screen_w, layer->screen_h, &layer->canvas->letterbox_bgcolor);
		layer->banner_patched = 0;
		layer->refresh = 0;
	}

	if (layer->geometry.scale) {
		uint32_t img_w = 0, img_h = 0;
		double screen_aspect = 0, img_aspect = 0;
		int x_pos = layer->x_pos;
		int y_pos = layer->y_pos;
		switch_frame_geometry_t *use_geometry = &layer->auto_geometry;
		img_w = layer->screen_w = (uint32_t)(IMG->d_w * layer->geometry.scale / VIDEO_LAYOUT_SCALE);
		img_h = layer->screen_h = (uint32_t)(IMG->d_h * layer->geometry.hscale / VIDEO_LAYOUT_SCALE);


		screen_aspect = (double) layer->screen_w / layer->screen_h;
		img_aspect = (double) img->d_w / img->d_h;

		if ((layer->geometry.zoom || layer->cam_opts.autozoom || 
												 layer->cam_opts.autopan || layer->cam_opts.manual_pan || layer->cam_opts.manual_zoom)) {

			double scale = 1;
			int crop_x = 0, crop_y = 0, crop_w = 0, crop_h = 0, zoom_w = 0, zoom_h = 0;
			int can_pan = 0;
			int can_zoom = 0;
			int did_zoom = 0;

			if (screen_aspect < img_aspect) {
				if (img->d_h != layer->screen_h) {
					scale = (double)layer->screen_h / img->d_h;
				}
			} else if (screen_aspect > img_aspect) {
				if (img->d_w != layer->screen_w) {
					scale = (double)layer->screen_w / img->d_w;
				}
			}

			if (scale == 1) {
				crop_w = layer->screen_w;
				crop_h = layer->screen_h;
			} else {
				crop_w = (uint32_t)((double)layer->screen_w / scale);
				crop_h = (uint32_t)((double)layer->screen_h / scale);
			}

			//if (layer->bug_frame.geometry.X > 90) {
			//	memset(&layer->auto_geometry, 0, sizeof(layer->auto_geometry));
			//}
			
			if (layer->cam_opts.autopan) {
				can_pan = layer->bug_frame.geometry.w && (layer->geometry.zoom || layer->cam_opts.manual_zoom);
			} else {
				can_pan = layer->cam_opts.manual_pan && (layer->geometry.zoom || layer->cam_opts.manual_zoom);
			}

			if (layer->cam_opts.autozoom) {
				can_zoom = layer->bug_frame.geometry.w;
			} else {
				can_zoom = layer->cam_opts.manual_zoom && layer->zoom_geometry.w;
			}

			//printf("CHECK %d %d,%d %d,%d %d/%d\n", layer->auto_geometry.w, 
			//	   layer->last_geometry.x, layer->last_geometry.y,
			//	   layer->auto_geometry.x, layer->auto_geometry.y,
			//	   abs(layer->auto_geometry.x - layer->last_geometry.x), 
			//	   abs(layer->auto_geometry.y - layer->last_geometry.y));

			if ((layer->cam_opts.autozoom || layer->cam_opts.autopan) &&
				(!layer->auto_geometry.w || 
				 (layer->last_geometry.x && abs(layer->auto_geometry.x - layer->last_geometry.x) > layer->cam_opts.zoom_move_factor) ||
				 (layer->last_geometry.y && abs(layer->auto_geometry.y - layer->last_geometry.y) > layer->cam_opts.zoom_move_factor) ||
				 (layer->last_geometry.w && abs(layer->auto_geometry.w - layer->last_geometry.w) > layer->cam_opts.zoom_move_factor / 2))) {
				
				layer->auto_geometry = layer->bug_frame.geometry;
			}

			if (can_zoom) {

				if (layer->cam_opts.autozoom) {
					use_geometry = &layer->auto_geometry;
				} else {
					use_geometry = &layer->zoom_geometry;
				}

				zoom_w = use_geometry->w * layer->cam_opts.zoom_factor;
				zoom_h = zoom_w / screen_aspect; 
				
				if (zoom_w < crop_w && zoom_h < crop_h) {
					int c_x = use_geometry->x;
					int c_y = use_geometry->y;
					
					crop_w = zoom_w;
					crop_h = zoom_h;
					
					//crop_w = switch_round_to_step(crop_w, layer->cam_opts.snap_factor);
					//crop_h = switch_round_to_step(crop_h, layer->cam_opts.snap_factor);

					if (layer->cam_opts.autozoom) {
						did_zoom = 1;
					}
					

					if (layer->cam_opts.autozoom) {
						c_x = switch_round_to_step(c_x, layer->cam_opts.snap_factor);
						c_y = switch_round_to_step(c_y, layer->cam_opts.snap_factor);
						
						crop_x = c_x - (crop_w / 2);
						crop_y = c_y - (crop_h / 2);
					} else {
						crop_x = c_x;
						crop_y = c_y;
					}
					
					set_bounds(&crop_x, &crop_y, img->d_w, img->d_h, crop_w, crop_h);

					//printf("ZOOM %d,%d %d,%d %dx%d\n", crop_x, crop_y, c_x, c_y, zoom_w, zoom_h);
				}
			}
				

			if (!did_zoom) {

				if (layer->cam_opts.autopan) {
					use_geometry = &layer->auto_geometry;
				} else {
					use_geometry = &layer->pan_geometry;
				}

				if (can_pan) {
					if (layer->cam_opts.autopan) {
						crop_x = use_geometry->x - (crop_w / 2);
					} else {
						crop_x = use_geometry->x;
					}
				} else if (screen_aspect < img_aspect) {
					crop_x = img->d_w / 4;
				}

				if (can_pan) {
					if (layer->cam_opts.autopan) {
						crop_y = use_geometry->y - (crop_h / 2);
					} else {
						crop_y = use_geometry->y;
					}
				} else if (screen_aspect > img_aspect) {
					crop_y = img->d_h / 4;
				}

				crop_x = switch_round_to_step(crop_x, layer->cam_opts.snap_factor);
				crop_y = switch_round_to_step(crop_y, layer->cam_opts.snap_factor);
			}

			//printf("BOUNDS B4 %d,%d %dx%d %dx%d\n", crop_x, crop_y, img->d_w, img->d_h, crop_w, crop_h);
			set_bounds(&crop_x, &crop_y, img->d_w, img->d_h, crop_w, crop_h);
			//printf("BOUNDS AF %d,%d %dx%d %dx%d\n", crop_x, crop_y, img->d_w, img->d_h, crop_w, crop_h);
				
			if (img_changed) {
				layer->crop_x = crop_x;
				layer->crop_y = crop_y;
				layer->crop_w = crop_w;
				layer->crop_h = crop_h;
			}

			//printf("B4 %d,%d %d,%d\n", crop_x, crop_y, layer->crop_x, layer->crop_y);


			set_pan(crop_x, &layer->crop_x, layer->cam_opts.pan_accel_speed, layer->cam_opts.pan_accel_min, layer->cam_opts.pan_speed);
			set_pan(crop_y, &layer->crop_y, layer->cam_opts.pan_accel_speed, layer->cam_opts.pan_accel_min, layer->cam_opts.pan_speed);

			//printf("AF %d,%d\n", layer->crop_x, layer->crop_y);


			//printf("B4 %dx%d %dx%d\n", crop_w, crop_h, layer->crop_w, layer->crop_h);
			set_pan(crop_w, &layer->crop_w, layer->cam_opts.zoom_accel_speed, layer->cam_opts.zoom_accel_min, layer->cam_opts.zoom_speed);
			if (layer->crop_w > img->d_w) layer->crop_w = img->d_w;

			layer->crop_h = layer->crop_w / screen_aspect;
			if (layer->crop_h > img->d_h) layer->crop_h = img->d_h;

			set_bounds(&layer->crop_x, &layer->crop_y, img->d_w, img->d_h, layer->crop_w, layer->crop_h);

			assert(layer->crop_w > 0);

			//printf("RECT %d,%d %dx%d (%dx%d) [%dx%d] [%dx%d]\n", layer->crop_x, layer->crop_y, layer->crop_w, layer->crop_h, layer->crop_w + layer->crop_x, layer->crop_h + layer->crop_y, img->d_w, img->d_h, layer->screen_w, layer->screen_h);
			
			switch_img_set_rect(img, layer->crop_x, layer->crop_y, layer->crop_w, layer->crop_h);
			switch_assert(img->d_w == layer->crop_w);
				
			img_aspect = (double) img->d_w / img->d_h;

		}

		layer->last_geometry = layer->bug_frame.geometry;

		if (freeze) {
			switch_mutex_lock(layer->overlay_mutex);
			switch_img_free(&layer->img);
			switch_mutex_unlock(layer->overlay_mutex);
		}
		
		if (screen_aspect > img_aspect) {
			img_w = (uint32_t)ceil((double)img_aspect * layer->screen_h);
			x_pos += (layer->screen_w - img_w) / 2;
		} else if (screen_aspect < img_aspect) {
			img_h = (uint32_t)ceil((double)layer->screen_w / img_aspect);
			y_pos += (layer->screen_h - img_h) / 2;
		}

		if (layer->manual_border) {
			border = layer->manual_border;
		} if (layer->geometry.border) {
			border = layer->geometry.border;
		}
		
		if (layer->img) {
			if (layer->banner_img) {
				want_h = img_h - layer->banner_img->d_h;
			} else {
				want_h = img_h;
			}
			
			want_w = img_w - (border * 2);
			want_h -= (border * 2);
				
			if (layer->img->d_w != img_w || layer->img->d_h != img_h) {
				switch_img_free(&layer->img);
				conference_video_clear_layer(layer);
			}
		}

		switch_mutex_lock(layer->overlay_mutex);
		if (!layer->img) {
			layer->img = switch_img_alloc(NULL, SWITCH_IMG_FMT_I420, img_w, img_h, 1);
		}
		switch_mutex_unlock(layer->overlay_mutex);

		switch_assert(layer->img);

		if (border) {
			switch_img_fill(IMG, x_pos, y_pos, img_w, img_h, &layer->canvas->border_color);
		}

		//img_w -= (border * 2);
		//img_h -= (border * 2);

		//printf("SCALE %d,%d %dx%d\n", x_pos, y_pos, img_w, img_h);

		switch_img_scale(img, &layer->img, img_w, img_h);
		
		if (layer->logo_img) {
			//int ew = layer->screen_w - (border * 2), eh = layer->screen_h - (layer->banner_img ? layer->banner_img->d_h : 0) - (border * 2);
			int ew = layer->img->d_w - (border * 2), eh = layer->img->d_h - (border * 2);
			int ex = 0, ey = 0;

			switch_img_fit(&layer->logo_img, ew, eh, layer->logo_fit);

			switch_img_find_position(layer->logo_pos, ew, eh, layer->logo_img->d_w, layer->logo_img->d_h, &ex, &ey);
			
			switch_img_patch(layer->img, layer->logo_img, ex + border, ey + border);
			//switch_img_patch(IMG, layer->logo_img, layer->x_pos + ex + border, layer->y_pos + ey + border);
		}


		if (layer->banner_img && !layer->banner_patched) {
			int ew = layer->img->d_w, eh = layer->img->d_h;
			int ex = 0, ey = 0;

			switch_img_fit(&layer->banner_img, layer->screen_w, layer->screen_h, SWITCH_FIT_SIZE);
			switch_img_find_position(POS_LEFT_BOT, ew, eh, layer->banner_img->d_w, layer->banner_img->d_h, &ex, &ey);
			switch_img_patch(IMG, layer->banner_img, layer->x_pos + border,
							 layer->y_pos + (layer->screen_h - layer->banner_img->d_h) + border);
			layer->banner_patched = 1;
		}



		if (layer->img) {
			//switch_img_copy(img, &layer->img);

			switch_mutex_lock(layer->overlay_mutex);
			if (layer->overlay_img) {
				switch_img_fit(&layer->overlay_img, layer->img->d_w, layer->img->d_h, SWITCH_FIT_SCALE);

				if (layer->overlay_filters & SCV_FILTER_GRAY_FG) {
					switch_img_gray(layer->img, 0, 0, layer->img->d_w, layer->img->d_h);
				}

				if (layer->overlay_filters & SCV_FILTER_SEPIA_FG) {
					switch_img_sepia(layer->img, 0, 0, layer->img->d_w, layer->img->d_h);
				}

				if (layer->overlay_filters & SCV_FILTER_GRAY_BG) {
					switch_img_gray(layer->overlay_img, 0, 0, layer->overlay_img->d_w, layer->overlay_img->d_h);
				}

				if (layer->overlay_filters & SCV_FILTER_SEPIA_BG) {
					switch_img_sepia(layer->overlay_img, 0, 0, layer->overlay_img->d_w, layer->overlay_img->d_h);
				}

				switch_img_patch(layer->img, layer->overlay_img, 0, 0);
						 
			}
			switch_mutex_unlock(layer->overlay_mutex);
			
			switch_img_patch_rect(IMG, x_pos + border, y_pos + border, layer->img, 0, 0, want_w, want_h);

		}

	} else {
		switch_log_printf(SWITCH_CHANNEL_LOG, SWITCH_LOG_DEBUG10, "insert at %d,%d\n", 0, 0);
		switch_img_patch(IMG, img, 0, 0);
	}

	switch_mutex_unlock(layer->canvas->mutex);

}

void conference_video_set_canvas_bgcolor(mcu_canvas_t *canvas, char *color)
{
	switch_color_set_rgb(&canvas->bgcolor, color);
	conference_video_reset_image(canvas->img, &canvas->bgcolor);
}

void conference_video_set_canvas_letterbox_bgcolor(mcu_canvas_t *canvas, char *color)
{
	switch_color_set_rgb(&canvas->letterbox_bgcolor, color);
}

void conference_video_set_canvas_border_color(mcu_canvas_t *canvas, char *color)
{
	switch_color_set_rgb(&canvas->border_color, color);
}

void conference_video_check_used_layers(mcu_canvas_t *canvas)
{
	int i;

	if (!canvas) return;

	canvas->layers_used = 0;
	for (i = 0; i < canvas->total_layers; i++) {
		if (canvas->layers[i].member_id) {
			canvas->layers_used++;
		}
	}
}

mcu_layer_t *conference_video_get_layer_locked(conference_member_t *member)
{
	mcu_layer_t *layer = NULL;
	mcu_canvas_t *canvas = NULL;

	if ((canvas = conference_video_get_canvas_locked(member))) {
		switch_mutex_lock(canvas->mutex);

		if (member->video_layer_id > -1) {
			layer = &canvas->layers[member->video_layer_id];
		}

		if (!layer) {
			switch_mutex_unlock(canvas->mutex);
			conference_video_release_canvas(&canvas);
		}
	}

	return layer;
}

void conference_video_release_layer(mcu_layer_t **layer)
{
	mcu_canvas_t *canvas = NULL;

	if (!layer || !*layer) return;

	canvas = (*layer)->canvas;

	if (!canvas) return;

	switch_mutex_unlock(canvas->mutex);
	conference_video_release_canvas(&canvas);

	*layer = NULL;
}

mcu_canvas_t *conference_video_get_canvas_locked(conference_member_t *member)
{
	mcu_canvas_t *canvas = NULL;

	switch_mutex_lock(member->conference->canvas_mutex);

	if (member->canvas_id > -1 && member->video_layer_id > -1) {
		canvas = member->conference->canvases[member->canvas_id];
	}

	if (!canvas) {
	   	switch_mutex_unlock(member->conference->canvas_mutex);
	}

	return canvas;
}

void conference_video_release_canvas(mcu_canvas_t **canvasP)
{
	mcu_canvas_t *canvas = NULL;

	switch_assert(canvasP);

	canvas = *canvasP;

	if (!canvas) return;

	switch_mutex_unlock(canvas->conference->canvas_mutex);
	*canvasP = NULL;
}

void conference_video_clear_managed_kps(conference_member_t *member)
{
	member->managed_kps_set = 0;
	member->auto_kps_debounce_ticks = 0;
	member->layer_loops = 0;
}

void conference_video_detach_video_layer(conference_member_t *member)
{
	mcu_layer_t *layer = NULL;
	mcu_canvas_t *canvas = NULL;

	if (member->canvas_id < 0) return;

	conference_utils_member_clear_flag(member, MFLAG_DED_VID_LAYER);
	
	if (!(canvas = conference_video_get_canvas_locked(member))) {
		return;
	}

	switch_mutex_lock(canvas->mutex);

	if (member->video_layer_id < 0) {
		goto end;
	}

	if (member->id == member->conference->last_video_floor_holder) {
		if (conference_utils_member_test_flag(member, MFLAG_VIDEO_BRIDGE)) {
			conference_utils_set_flag(member->conference, CFLAG_VID_FLOOR_LOCK);
		}
	}

	layer = &canvas->layers[member->video_layer_id];

	if (layer->geometry.audio_position) {
		conference_api_sub_position(member, NULL, "0:0:0");
	}

	if (layer->txthandle) {
		switch_img_txt_handle_destroy(&layer->txthandle);
	}

	member->cam_opts = layer->cam_opts;
	
	conference_video_reset_layer(layer);
	layer->member_id = 0;
	layer->member = NULL;
	member->video_layer_id = -1;
	member->layer_timeout = DEFAULT_LAYER_TIMEOUT;

	//member->canvas_id = 0;
	//member->watching_canvas_id = -1;
	member->avatar_patched = 0;
	conference_video_check_used_layers(canvas);
	canvas->send_keyframe = 1;
	conference_video_clear_managed_kps(member);

	if (conference_utils_test_flag(member->conference, CFLAG_JSON_STATUS)) {
		conference_member_update_status_field(member);
	}

	if (canvas->bgimg) {
		conference_video_set_canvas_bgimg(canvas, NULL);
	}

 end:

	switch_mutex_unlock(canvas->mutex);
	conference_video_release_canvas(&canvas);

}


void conference_video_layer_set_logo(conference_member_t *member, mcu_layer_t *layer)
{
	switch_mutex_lock(layer->canvas->mutex);

	switch_img_free(&layer->logo_img);

	switch_mutex_lock(member->flag_mutex);

	if (member->video_logo) {
		switch_img_copy(member->video_logo, &layer->logo_img);

		if (layer->logo_img) {
			layer->logo_pos = member->logo_pos;
			layer->logo_fit = member->logo_fit;
		}
	}

	switch_mutex_unlock(member->flag_mutex);

	switch_mutex_unlock(layer->canvas->mutex);
}

void conference_member_set_logo(conference_member_t *member, const char *path)
{
	const char *var = NULL;
	char *dup = NULL;
	switch_event_t *params = NULL;
	char *parsed = NULL;
	char *tmp;
	switch_img_position_t pos = POS_LEFT_TOP;
	switch_img_fit_t fit = SWITCH_FIT_SIZE;

	switch_mutex_lock(member->flag_mutex);
	switch_img_free(&member->video_logo);


	if (!path || !strcasecmp(path, "clear")) {
		switch_mutex_unlock(member->flag_mutex);
		return;
	}

	if (*path == '{') {
		dup = strdup(path);
		path = dup;

		if (switch_event_create_brackets((char *)path, '{', '}', ',', &params, &parsed, SWITCH_FALSE) != SWITCH_STATUS_SUCCESS || !parsed) {
			switch_log_printf(SWITCH_CHANNEL_LOG, SWITCH_LOG_ERROR, "Parse Error!\n");
		} else {
			path = parsed;
		}
	}

	if ((tmp = strchr(path, '}'))) {
		path = tmp + 1;
	}

	if (params) {
		if ((var = switch_event_get_header(params, "position"))) {
			pos = parse_img_position(var);
		}

		if ((var = switch_event_get_header(params, "fit"))) {
			fit = parse_img_fit(var);
		}
	}



	if (path) {
		member->video_logo = switch_img_read_png(path, SWITCH_IMG_FMT_ARGB);

		if (member->video_logo) {
			member->logo_pos = pos;
			member->logo_fit = fit;

			if (params && (var = switch_event_get_header(params, "text"))) {
				switch_image_t *img = NULL;
				const char *tmp;
				int x = 0, y = 0, center = 0, center_off = 0;

				if ((tmp = switch_event_get_header(params, "center_offset"))) {
					center_off = atoi(tmp);
					if (center_off < 0) {
						center_off = 0;
					}
				}
				
				if ((tmp = switch_event_get_header(params, "text_x"))) {
					if (!strcasecmp(tmp, "center")) {
						center = 1;
					} else {
						x = atoi(tmp);
						if (x < 0) x = 0;
					}
				}

				if ((tmp = switch_event_get_header(params, "text_y"))) {
					y = atoi(tmp);
					if (y < 0) y = 0;
				}

<<<<<<< HEAD
				img = switch_img_write_text_img(member->video_logo->d_w, member->video_logo->d_h, SWITCH_FALSE, var);
				switch_img_fit(&img, member->video_logo->d_w, member->video_logo->d_h, SWITCH_FIT_NECESSARY);
				switch_img_attenuate(member->video_logo);

				if (center) {
					x = center_off + ((member->video_logo->d_w - center_off - img->d_w) / 2);
				}

				switch_img_patch(member->video_logo, img, x, y);
				switch_img_free(&img);
=======
				if ((img = switch_img_write_text_img(member->video_logo->d_w, member->video_logo->d_h, SWITCH_FALSE, var))) {
					switch_img_fit(&img, member->video_logo->d_w, member->video_logo->d_h, SWITCH_FIT_NECESSARY);
					switch_img_attenuate(member->video_logo);


					if (center) {
						x = center_off + ((member->video_logo->d_w - center_off - img->d_w) / 2);
					}

					switch_img_patch(member->video_logo, img, x, y);
					switch_img_free(&img);
				} else {
					switch_log_printf(SWITCH_CHANNEL_LOG, SWITCH_LOG_WARNING, "Failed to write text on image!\n");
				}
>>>>>>> b33bc925
			}

			if (params && (var = switch_event_get_header(params, "alt_text"))) {
				switch_image_t *img = NULL;
				const char *tmp;
				int x = 0, y = 0, center = 0, center_off = 0;

				if ((tmp = switch_event_get_header(params, "alt_center_offset"))) {
					center_off = atoi(tmp);
					if (center_off < 0) {
						center_off = 0;
					}
				}
				
				if ((tmp = switch_event_get_header(params, "alt_text_x"))) {
					if (!strcasecmp(tmp, "center")) {
						center = 1;
					} else {
						x = atoi(tmp);
						if (x < 0) x = 0;
					}
				}

				if ((tmp = switch_event_get_header(params, "alt_text_y"))) {
					y = atoi(tmp);
					if (y < 0) y = 0;
				}
<<<<<<< HEAD

				img = switch_img_write_text_img(member->video_logo->d_w, member->video_logo->d_h, SWITCH_FALSE, var);
				switch_img_fit(&img, member->video_logo->d_w, member->video_logo->d_h, SWITCH_FIT_NECESSARY);
				switch_img_attenuate(member->video_logo);

				if (center) {
					x = center_off + ((member->video_logo->d_w - center_off - img->d_w) / 2);
				}

				switch_img_patch(member->video_logo, img, x, y);
				switch_img_free(&img);
=======
				
				if ((img = switch_img_write_text_img(member->video_logo->d_w, member->video_logo->d_h, SWITCH_FALSE, var))) {
					switch_img_fit(&img, member->video_logo->d_w, member->video_logo->d_h, SWITCH_FIT_NECESSARY);
					switch_img_attenuate(member->video_logo);
					
					if (center) {
						x = center_off + ((member->video_logo->d_w - center_off - img->d_w) / 2);
					}

					switch_img_patch(member->video_logo, img, x, y);
					switch_img_free(&img);
				} else {
					switch_log_printf(SWITCH_CHANNEL_LOG, SWITCH_LOG_WARNING, "Failed to write text on image!\n");
				}
						 
>>>>>>> b33bc925
			}
			
		}
	}

	if (params) switch_event_destroy(&params);

	switch_safe_free(dup);

	switch_mutex_unlock(member->flag_mutex);

	return;
}

void conference_video_layer_set_banner(conference_member_t *member, mcu_layer_t *layer, const char *text)
{
	switch_rgb_color_t fgcolor, bgcolor;
	int font_scale = 1;
	uint16_t font_size = 0;
	const char *fg = "#cccccc";
	const char *bg = "#142e55";
	char *parsed = NULL;
	switch_event_t *params = NULL;
	const char *font_face = NULL;
	const char *var, *tmp = NULL;
	char *dup = NULL;

	switch_mutex_lock(layer->canvas->mutex);

	if (!text) {
		text = member->video_banner_text;
	}

	if (!text) {
		goto end;
	}

	if (*text == '{') {
		dup = strdup(text);
		text = dup;

		if (switch_event_create_brackets((char *)text, '{', '}', ',', &params, &parsed, SWITCH_FALSE) != SWITCH_STATUS_SUCCESS || !parsed) {
			switch_log_printf(SWITCH_CHANNEL_LOG, SWITCH_LOG_ERROR, "Parse Error!\n");
		} else {
			text = parsed;
		}
	}

	if (zstr(text) || !strcasecmp(text, "reset")) {
		text = switch_channel_get_variable_dup(member->channel, "video_banner_text", SWITCH_FALSE, -1);
	}

	if (zstr(text) || !strcasecmp(text, "clear") || !strcasecmp(text, "allclear")) {
		switch_img_free(&layer->banner_img);
		layer->banner_patched = 0;

		switch_img_fill(layer->canvas->img, layer->x_pos, layer->y_pos, layer->screen_w, layer->screen_h,
						&layer->canvas->letterbox_bgcolor);

		if (zstr(text) || !strcasecmp(text, "allclear")) {
			switch_channel_set_variable(member->channel, "video_banner_text", NULL);
		}

		goto end;
	}

	if ((tmp = strchr(text, '}'))) {
		text = tmp + 1;
	}

	if (params) {
		if ((var = switch_event_get_header(params, "fg"))) {
			fg = var;
		}

		if ((var = switch_event_get_header(params, "bg"))) {
			bg = var;
		}

		if ((var = switch_event_get_header(params, "font_face"))) {
			font_face = var;
		}

		if ((var = switch_event_get_header(params, "font_scale"))) {
			int tmp = atoi(var);

			if (tmp >= 0 && tmp <= 50) {
				font_scale = tmp;
			}
		}
	}

	if (!text) text = "N/A";

	font_size =  (uint16_t)(((double)layer->screen_w / ((double)strlen(text) / 1.2f)) * font_scale);

	if (font_size <= 5) font_size = 5;
	if (font_size >= 24) font_size = 24;

	switch_color_set_rgb(&fgcolor, fg);
	switch_color_set_rgb(&bgcolor, bg);

	if (layer->txthandle) {
		switch_img_txt_handle_destroy(&layer->txthandle);
	}

	switch_img_txt_handle_create(&layer->txthandle, font_face, fg, bg, font_size, 0, NULL);

	if (!layer->txthandle) {
		switch_img_free(&layer->banner_img);
		layer->banner_patched = 0;

		switch_img_fill(layer->canvas->img, layer->x_pos, layer->y_pos, layer->screen_w, layer->screen_h,
						&layer->canvas->letterbox_bgcolor);

		goto end;
	}

	switch_img_free(&layer->banner_img);
	//switch_img_free(&layer->logo_img);

	layer->banner_img = switch_img_alloc(NULL, SWITCH_IMG_FMT_I420, layer->screen_w, font_size * 2, 1);
	conference_video_reset_image(layer->banner_img, &bgcolor);
	switch_img_txt_handle_render(layer->txthandle, layer->banner_img, font_size / 2, font_size / 2, text, NULL, fg, bg, 0, 0);

 end:

	if (params) switch_event_destroy(&params);

	switch_safe_free(dup);

	switch_mutex_unlock(layer->canvas->mutex);
}

void conference_video_reset_video_bitrate_counters(conference_member_t *member)
{
	member->blackouts = 0;
	member->good_img = 0;
	member->blanks = 0;
	member->layer_loops = 0;
}

switch_status_t conference_video_attach_video_layer(conference_member_t *member, mcu_canvas_t *canvas, int idx)
{
	mcu_layer_t *layer = NULL;
	switch_channel_t *channel = NULL;
	switch_status_t status = SWITCH_STATUS_SUCCESS;
	const char *var = NULL;

	if (!member->session) abort();

	channel = switch_core_session_get_channel(member->session);

	if (conference_utils_test_flag(member->conference, CFLAG_VIDEO_MUTE_EXIT_CANVAS) &&
		!conference_utils_member_test_flag(member, MFLAG_CAN_BE_SEEN)) {
		conference_utils_member_clear_flag(member, MFLAG_DED_VID_LAYER);
		return SWITCH_STATUS_FALSE;
	}

	if (conference_utils_member_test_flag(member, MFLAG_HOLD)) {
		conference_utils_member_clear_flag(member, MFLAG_DED_VID_LAYER);
		return SWITCH_STATUS_FALSE;
	}

	if (!switch_channel_test_flag(channel, CF_VIDEO_READY) && !member->avatar_png_img) {
		conference_utils_member_clear_flag(member, MFLAG_DED_VID_LAYER);
		return SWITCH_STATUS_FALSE;
	}

	if ((switch_core_session_media_flow(member->session, SWITCH_MEDIA_TYPE_VIDEO) == SWITCH_MEDIA_FLOW_SENDONLY || switch_core_session_media_flow(member->session, SWITCH_MEDIA_TYPE_VIDEO) == SWITCH_MEDIA_FLOW_INACTIVE) && !member->avatar_png_img) {
		conference_utils_member_clear_flag(member, MFLAG_DED_VID_LAYER);
		return SWITCH_STATUS_FALSE;
	}

	

	switch_mutex_lock(canvas->mutex);

	layer = &canvas->layers[idx];

	layer->tagged = 0;

	if (!zstr(member->video_role_id) && !zstr(layer->geometry.role_id) && !strcmp(layer->geometry.role_id, member->video_role_id)) {
		conference_utils_member_set_flag(member, MFLAG_DED_VID_LAYER);
	}

	if (conference_utils_member_test_flag(member, MFLAG_DED_VID_LAYER)) {
		if (member->id == member->conference->floor_holder) {
			conference_member_set_floor_holder(member->conference, NULL, 0);
		}
	}
	
	if (layer->fnode || layer->geometry.fileonly) {
		switch_goto_status(SWITCH_STATUS_FALSE, end);
	}

	if (layer->geometry.flooronly && member->id != member->conference->video_floor_holder) {
		switch_goto_status(SWITCH_STATUS_FALSE, end);
	}

	if (layer->geometry.res_id) {
		if (!member->video_reservation_id || strcmp(layer->geometry.res_id, member->video_reservation_id)) {
			switch_goto_status(SWITCH_STATUS_FALSE, end);
		}
	}

	if (layer->member_id && layer->member_id == (int)member->id) {
		member->video_layer_id = idx;
		switch_goto_status(SWITCH_STATUS_BREAK, end);
	}

	if (layer->geometry.res_id || member->video_reservation_id) {
		if (!layer->geometry.res_id || !member->video_reservation_id || strcmp(layer->geometry.res_id, member->video_reservation_id)) {
			switch_goto_status(SWITCH_STATUS_FALSE, end);
		}
	}

	if (member->video_layer_id > -1) {
		conference_video_detach_video_layer(member);
	}

	conference_video_reset_layer(layer);
	switch_img_free(&layer->mute_img);

	member->avatar_patched = 0;

	if (member->avatar_png_img) {
		layer->is_avatar = 1;
	}

	var = NULL;
	if (member->video_banner_text || (var = switch_channel_get_variable_dup(channel, "video_banner_text", SWITCH_FALSE, -1))) {
		conference_video_layer_set_banner(member, layer, var);
	}

	conference_video_layer_set_logo(member, layer);

	layer->member_id = member->id;
	layer->member = member;
	member->video_layer_id = idx;
	member->canvas_id = canvas->canvas_id;
	member->layer_timeout = DEFAULT_LAYER_TIMEOUT;
	conference_utils_member_set_flag_locked(member, MFLAG_VIDEO_JOIN);
	switch_channel_set_flag(member->channel, CF_VIDEO_REFRESH_REQ);
	layer->manual_border = member->video_manual_border;
	canvas->send_keyframe = 30;

	//member->watching_canvas_id = canvas->canvas_id;
	conference_video_check_used_layers(canvas);

	if (layer->geometry.audio_position) {
		conference_api_sub_position(member, NULL, layer->geometry.audio_position);
	}

	switch_img_fill(canvas->img, layer->x_pos, layer->y_pos, layer->screen_w, layer->screen_h, &canvas->letterbox_bgcolor);
	conference_video_reset_video_bitrate_counters(member);
	conference_video_clear_managed_kps(member);

	if (conference_utils_test_flag(member->conference, CFLAG_JSON_STATUS)) {
		conference_member_update_status_field(member);
	}

 end:

	switch_mutex_unlock(canvas->mutex);

	return status;
}

void conference_video_init_canvas_layers(conference_obj_t *conference, mcu_canvas_t *canvas, video_layout_t *vlayout, switch_bool_t force)
{
	int i = 0;

	if (!canvas) return;


	switch_mutex_lock(canvas->mutex);
	switch_mutex_lock(canvas->write_mutex);

	for (i = 0; i < MCU_MAX_LAYERS; i++) {
		mcu_layer_t *layer = &canvas->layers[i];
		if (!layer->overlay_mutex) {
			switch_mutex_init(&layer->overlay_mutex, SWITCH_MUTEX_NESTED, canvas->pool);
		}
	}

	if (canvas->vlayout && canvas->vlayout->transition_out) {
		switch_log_printf(SWITCH_CHANNEL_LOG, SWITCH_LOG_DEBUG, "Play transition out [%s]\n", canvas->vlayout->transition_out);
		conference_file_play(conference, canvas->vlayout->transition_out, 0, NULL, 0);
	}

	if (vlayout && canvas->vlayout == vlayout && !force) {
		switch_mutex_unlock(canvas->write_mutex);
		switch_mutex_unlock(canvas->mutex);
		return;
	}

	canvas->layout_floor_id = -1;

	if (!vlayout) {
		vlayout = canvas->new_vlayout;
		canvas->new_vlayout = NULL;
	}

	if (!vlayout) {
		switch_mutex_unlock(canvas->write_mutex);
		switch_mutex_unlock(canvas->mutex);
		return;
	}

	canvas->vlayout = vlayout;

	canvas->res_count = 0;
	canvas->role_count = 0;

	for (i = 0; i < vlayout->layers; i++) {
		mcu_layer_t *layer = &canvas->layers[i];

		conference_video_reset_layer(layer);

		layer->geometry.x = vlayout->images[i].x;
		layer->geometry.y = vlayout->images[i].y;
		layer->geometry.hscale = vlayout->images[i].scale;
		if (vlayout->images[i].hscale) {
			layer->geometry.hscale = vlayout->images[i].hscale;
		}
		layer->geometry.scale = vlayout->images[i].scale;
		layer->geometry.zoom = vlayout->images[i].zoom;
		layer->geometry.border = vlayout->images[i].border;
		layer->geometry.floor = vlayout->images[i].floor;
		layer->geometry.flooronly = vlayout->images[i].flooronly;
		layer->geometry.fileonly = vlayout->images[i].fileonly;
		layer->geometry.overlap = vlayout->images[i].overlap;
		layer->idx = i;
		layer->refresh = 1;

		layer->screen_w = (uint32_t)(canvas->img->d_w * layer->geometry.scale / VIDEO_LAYOUT_SCALE);
		layer->screen_h = (uint32_t)(canvas->img->d_h * layer->geometry.hscale / VIDEO_LAYOUT_SCALE);

		// if (layer->screen_w % 2) layer->screen_w++; // round to even
		// if (layer->screen_h % 2) layer->screen_h++; // round to even

		layer->x_pos = (int)(canvas->img->d_w * layer->geometry.x / VIDEO_LAYOUT_SCALE);
		layer->y_pos = (int)(canvas->img->d_h * layer->geometry.y / VIDEO_LAYOUT_SCALE);

		set_default_cam_opts(layer);


		if (layer->geometry.floor) {
			canvas->layout_floor_id = i;
		}
		
		/* if we ever decided to reload layers config on demand the pointer assignment below  will lead to segs but we
		   only load them once forever per conference so these pointers are valid for the life of the conference */

		if ((layer->geometry.res_id = vlayout->images[i].res_id)) {
			canvas->res_count++;
		}

		if ((layer->geometry.role_id = vlayout->images[i].role_id)) {
			canvas->role_count++;
		}

		layer->geometry.audio_position = vlayout->images[i].audio_position;
	}

	conference_video_reset_image(canvas->img, &canvas->bgcolor);

	for (i = 0; i < MCU_MAX_LAYERS; i++) {
		mcu_layer_t *layer = &canvas->layers[i];

		if (layer->member) {
			conference_video_clear_managed_kps(layer->member);
			layer->member->video_layer_id = -1;

			conference_video_detach_video_layer(layer->member);
			
			layer->member = NULL;
		}
		layer->member_id = 0;
		layer->tagged = 0;
		layer->banner_patched = 0;
		layer->refresh = 1;
		layer->canvas = canvas;
		conference_video_reset_layer(layer);
	}

	canvas->layers_used = 0;
	canvas->total_layers = vlayout->layers;
	canvas->send_keyframe = 1;

	if (vlayout->bgimg) {
		conference_video_set_canvas_bgimg(canvas, vlayout->bgimg);
	} else if (canvas->bgimg) {
		switch_img_free(&canvas->bgimg);
	}

	if (vlayout->fgimg) {
		conference_video_set_canvas_fgimg(canvas, vlayout->fgimg);
	} else if (canvas->fgimg) {
		switch_img_free(&canvas->fgimg);
	}

	if (conference->video_canvas_bgimg && !vlayout->bgimg) {
		conference_video_set_canvas_bgimg(canvas, conference->video_canvas_bgimg);
	}

	switch_mutex_unlock(canvas->write_mutex);
	switch_mutex_unlock(canvas->mutex);

	conference_event_adv_layout(conference, canvas, vlayout);

	switch_log_printf(SWITCH_CHANNEL_LOG, SWITCH_LOG_DEBUG, "Canvas position %d applied layout %s\n", canvas->canvas_id + 1, vlayout->name);

	if (vlayout->transition_in) {
		switch_log_printf(SWITCH_CHANNEL_LOG, SWITCH_LOG_DEBUG, "Play transition in [%s]\n", vlayout->transition_in);
		conference_file_play(conference, vlayout->transition_in, 0, NULL, 0);
	}
}

switch_status_t conference_video_set_canvas_bgimg(mcu_canvas_t *canvas, const char *img_path)
{

	int x = 0, y = 0, scaled = 0, i = 0;

	if (img_path) {
		switch_img_free(&canvas->bgimg);
		canvas->bgimg = switch_img_read_png(img_path, SWITCH_IMG_FMT_I420);
	} else {
		scaled = 1;
	}

	if (!canvas->bgimg) {
		switch_log_printf(SWITCH_CHANNEL_LOG, SWITCH_LOG_ERROR, "Cannot open image for bgimg\n");
		return SWITCH_STATUS_FALSE;
	}

	if (!scaled) {
		switch_img_fit(&canvas->bgimg, canvas->img->d_w, canvas->img->d_h, SWITCH_FIT_SIZE);
	}
	switch_img_find_position(POS_CENTER_MID, canvas->img->d_w, canvas->img->d_h, canvas->bgimg->d_w, canvas->bgimg->d_h, &x, &y);
	switch_img_patch(canvas->img, canvas->bgimg, x, y);

	for (i = 0; i < canvas->total_layers; i++) {
		canvas->layers[i].banner_patched = 0;
		canvas->layers[i].mute_patched = 0;
	}

	return SWITCH_STATUS_SUCCESS;
}


switch_status_t conference_video_set_canvas_fgimg(mcu_canvas_t *canvas, const char *img_path)
{

	int x = 0, y = 0, scaled = 0;

	if (img_path) {
		switch_img_free(&canvas->fgimg);
		canvas->fgimg = switch_img_read_png(img_path, SWITCH_IMG_FMT_ARGB);
	} else {
		scaled = 1;
	}

	if (!canvas->fgimg) {
		switch_log_printf(SWITCH_CHANNEL_LOG, SWITCH_LOG_ERROR, "Cannot open image for fgimg\n");
		return SWITCH_STATUS_FALSE;
	}

	if (!scaled) {
		switch_img_fit(&canvas->fgimg, canvas->img->d_w, canvas->img->d_h, SWITCH_FIT_SIZE);
	}
	switch_img_find_position(POS_CENTER_MID, canvas->img->d_w, canvas->img->d_h, canvas->fgimg->d_w, canvas->fgimg->d_h, &x, &y);
	switch_img_patch(canvas->img, canvas->fgimg, x, y);

	return SWITCH_STATUS_SUCCESS;
}


switch_status_t conference_video_attach_canvas(conference_obj_t *conference, mcu_canvas_t *canvas, int super)
{
	if (conference->canvas_count >= MAX_CANVASES + 1) {
		return SWITCH_STATUS_FALSE;
	}

	canvas->canvas_id = conference->canvas_count;

	if (!super) {
		conference->canvas_count++;
	}

	conference->canvases[canvas->canvas_id] = canvas;

	switch_log_printf(SWITCH_CHANNEL_LOG, SWITCH_LOG_DEBUG, "Canvas attached to position %d\n", canvas->canvas_id);

	return SWITCH_STATUS_SUCCESS;
}

switch_status_t conference_video_init_canvas(conference_obj_t *conference, video_layout_t *vlayout, mcu_canvas_t **canvasP)
{
	mcu_canvas_t *canvas;

	if (conference->canvas_count >= MAX_CANVASES) {
		return SWITCH_STATUS_FALSE;
	}

	canvas = switch_core_alloc(conference->pool, sizeof(*canvas));
	canvas->conference = conference;
	canvas->pool = conference->pool;
	switch_mutex_init(&canvas->mutex, SWITCH_MUTEX_NESTED, conference->pool);
	switch_mutex_init(&canvas->write_mutex, SWITCH_MUTEX_NESTED, conference->pool);
	canvas->layout_floor_id = -1;

	switch_img_free(&canvas->img);

	canvas->width = conference->canvas_width;
	canvas->height = conference->canvas_height;

	canvas->img = switch_img_alloc(NULL, SWITCH_IMG_FMT_I420, canvas->width, canvas->height, 0);
	switch_queue_create(&canvas->video_queue, 200, canvas->pool);

	switch_assert(canvas->img);

	switch_mutex_lock(canvas->mutex);
	conference_video_set_canvas_bgcolor(canvas, conference->video_canvas_bgcolor);
	conference_video_set_canvas_letterbox_bgcolor(canvas, conference->video_letterbox_bgcolor);
	conference_video_set_canvas_border_color(canvas, conference->video_border_color);
	conference_video_init_canvas_layers(conference, canvas, vlayout, SWITCH_TRUE);
	switch_mutex_unlock(canvas->mutex);

	canvas->canvas_id = -1;
	*canvasP = canvas;

	switch_log_printf(SWITCH_CHANNEL_LOG, SWITCH_LOG_DEBUG, "Layout set to %s\n", vlayout->name);

	return SWITCH_STATUS_SUCCESS;
}

int conference_video_flush_queue(switch_queue_t *q, int min)
{
	switch_image_t *img;
	void *pop;
	int r = 0;

	if (!q) return 0;

	while (switch_queue_size(q) > min && switch_queue_trypop(q, &pop) == SWITCH_STATUS_SUCCESS && pop) {
		img = (switch_image_t *)pop;
		switch_img_free(&img);
		r++;
	}

	return r + switch_queue_size(q);
}


void conference_video_destroy_canvas(mcu_canvas_t **canvasP) {
	int i;
	mcu_canvas_t *canvas = *canvasP;

	switch_mutex_lock(canvas->mutex);
	switch_img_free(&canvas->img);
	switch_img_free(&canvas->bgimg);
	switch_img_free(&canvas->fgimg);
	conference_video_flush_queue(canvas->video_queue, 0);

	for (i = 0; i < MCU_MAX_LAYERS; i++) {
		mcu_layer_t *layer = &canvas->layers[i];
		switch_mutex_lock(layer->overlay_mutex);
		switch_img_free(&layer->img);
		switch_mutex_unlock(layer->overlay_mutex);
	}
	switch_mutex_unlock(canvas->mutex);

	*canvasP = NULL;
}

void conference_video_write_canvas_image_to_codec_group(conference_obj_t *conference, mcu_canvas_t *canvas, codec_set_t *codec_set,
														int codec_index, uint32_t timestamp, switch_bool_t need_refresh,
														switch_bool_t send_keyframe, switch_bool_t need_reset)

{
	conference_member_t *imember;
	switch_frame_t write_frame = { 0 }, *frame = NULL;
	switch_status_t encode_status = SWITCH_STATUS_FALSE;
	switch_image_t *scaled_img = codec_set->scaled_img;

	write_frame = codec_set->frame;
	frame = &write_frame;
	frame->img = codec_set->frame.img;
	frame->packet = codec_set->frame.packet;
	frame->packetlen = codec_set->frame.packetlen;

	switch_clear_flag(frame, SFF_SAME_IMAGE);
	frame->m = 0;
	frame->timestamp = timestamp;

	if (need_reset) {
		int type = 1; // sum flags: 1 encoder; 2; decoder
		switch_core_codec_control(&codec_set->codec, SCC_VIDEO_RESET, SCCT_INT, (void *)&type, SCCT_NONE, NULL, NULL, NULL);
		need_refresh = SWITCH_TRUE;
	}

	if (send_keyframe) {
		switch_core_codec_control(&codec_set->codec, SCC_VIDEO_GEN_KEYFRAME, SCCT_NONE, NULL, SCCT_NONE, NULL, NULL, NULL);
	}

	if (scaled_img) {
		if (!send_keyframe && codec_set->fps_divisor > 1 && (codec_set->frame_count++) % codec_set->fps_divisor) {
			// switch_log_printf(SWITCH_CHANNEL_LOG, SWITCH_LOG_ERROR, "Skip one frame, total: %d\n", codec_set->frame_count);
			return;
		}

		switch_img_scale(frame->img, &scaled_img, scaled_img->d_w, scaled_img->d_h);
		frame->img = scaled_img;
	}

	do {

		frame->data = ((unsigned char *)frame->packet) + 12;
		frame->datalen = SWITCH_DEFAULT_VIDEO_SIZE;

		encode_status = switch_core_codec_encode_video(&codec_set->codec, frame);

		if (encode_status == SWITCH_STATUS_SUCCESS || encode_status == SWITCH_STATUS_MORE_DATA) {

			switch_assert((encode_status == SWITCH_STATUS_SUCCESS && frame->m) || !frame->m);

			if (frame->datalen == 0) {
				break;
			}

			if (frame->timestamp) {
				switch_set_flag(frame, SFF_RAW_RTP_PARSE_FRAME|SFF_USE_VIDEO_TIMESTAMP);
			}

			frame->packetlen = frame->datalen + 12;

			switch_mutex_lock(conference->member_mutex);
			for (imember = conference->members; imember; imember = imember->next) {
				switch_frame_t *dupframe;

				if (imember->watching_canvas_id != canvas->canvas_id) {
					continue;
				}
				
				if (conference_utils_member_test_flag(imember, MFLAG_NO_MINIMIZE_ENCODING)) {
					continue;
				}

				if (codec_set->video_codec_group && (!imember->video_codec_group || strcmp(codec_set->video_codec_group, imember->video_codec_group))) {
					continue;
				}

				if (imember->video_codec_index != codec_index) {
					continue;
				}
				
				if (conference_utils_member_test_flag(imember, MFLAG_VIDEO_JOIN) && !send_keyframe) {
					continue;
				}

				conference_utils_member_clear_flag(imember, MFLAG_VIDEO_JOIN);
				
				if (!imember->session || !switch_channel_test_flag(imember->channel, CF_VIDEO_READY) ||
					switch_core_session_read_lock(imember->session) != SWITCH_STATUS_SUCCESS) {
					continue;
				}

				if (need_refresh) {
					switch_core_session_request_video_refresh(imember->session);
				}

				if (switch_core_session_media_flow(imember->session, SWITCH_MEDIA_TYPE_VIDEO) == SWITCH_MEDIA_FLOW_RECVONLY || 
					!conference_utils_member_test_flag(imember, MFLAG_CAN_SEE) ||
					switch_channel_test_flag(imember->channel, CF_VIDEO_WRITING) ||
					switch_core_session_media_flow(imember->session, SWITCH_MEDIA_TYPE_VIDEO) == SWITCH_MEDIA_FLOW_INACTIVE) {
					switch_core_session_rwunlock(imember->session);
					continue;
				}

				//switch_core_session_write_encoded_video_frame(imember->session, frame, 0, 0);
				switch_set_flag(frame, SFF_ENCODED);

				if (switch_frame_buffer_dup(imember->fb, frame, &dupframe) == SWITCH_STATUS_SUCCESS) {
					if (switch_frame_buffer_trypush(imember->fb, dupframe) != SWITCH_STATUS_SUCCESS) {
						switch_frame_buffer_free(imember->fb, &dupframe);
					}
					dupframe = NULL;
				}

				switch_clear_flag(frame, SFF_ENCODED);

				switch_core_session_rwunlock(imember->session);
			}
			switch_mutex_unlock(conference->member_mutex);
		}

	} while(encode_status == SWITCH_STATUS_MORE_DATA);
}

video_layout_t *conference_video_find_best_layout(conference_obj_t *conference, layout_group_t *lg, uint32_t count, uint32_t file_count)
{
	video_layout_node_t *vlnode = NULL, *last = NULL, *least = NULL;

	if (count == 1 && file_count == 1) file_count = 0;

	if (!count) {
		count = conference->members_with_video;
		file_count = 0;

		if (!conference_utils_test_flag(conference, CFLAG_VIDEO_REQUIRED_FOR_CANVAS)) {
			count += conference->members_with_avatar;
		}
	}

	if (!lg) {
		return NULL;
	}

	for (vlnode = lg->layouts; vlnode; vlnode = vlnode->next) {
		int x, file_layers = 0, member_count = (int)count, total = vlnode->vlayout->layers;


		for (x = total; x >= 0; x--) {
			if (vlnode->vlayout->images[x].fileonly) {
				file_layers++;
			}
		}
		
		if ((vlnode->vlayout->layers - file_layers >= member_count && file_layers >= file_count)) {
			break;
		}

		if (vlnode->vlayout->layers - file_layers >= (int)count + file_count) {
			if (!least || least->vlayout->layers > vlnode->vlayout->layers) {
				least = vlnode;
			}
		}

		last = vlnode;
	}

	if (least) {
		vlnode = least;
	}

	return vlnode? vlnode->vlayout : last ? last->vlayout : NULL;
}

video_layout_t *conference_video_get_layout(conference_obj_t *conference, const char *video_layout_name, const char *video_layout_group)
{
	layout_group_t *lg = NULL;
	video_layout_t *vlayout = NULL;

	if (video_layout_group) {
		lg = switch_core_hash_find(conference->layout_group_hash, video_layout_group);
		vlayout = conference_video_find_best_layout(conference, lg, 0, 0);
	} else {
		vlayout = switch_core_hash_find(conference->layout_hash, video_layout_name);
	}

	return vlayout;
}

void conference_video_vmute_snap(conference_member_t *member, switch_bool_t clear)
{


	if (member->canvas_id > -1 && member->video_layer_id > -1) {
		mcu_layer_t *layer = NULL;
		mcu_canvas_t *canvas = NULL;

		if ((canvas = conference_video_get_canvas_locked(member))) {

			switch_mutex_lock(canvas->mutex);
			layer = &canvas->layers[member->video_layer_id];
			switch_img_free(&layer->mute_img);
			switch_img_free(&member->video_mute_img);

			if (!clear && layer->cur_img) {
				switch_img_copy(layer->cur_img, &member->video_mute_img);
				switch_img_copy(layer->cur_img, &layer->mute_img);
			}

			switch_mutex_unlock(canvas->mutex);
			conference_video_release_canvas(&canvas);
		}
	}
}


void conference_video_canvas_del_fnode_layer(conference_obj_t *conference, conference_file_node_t *fnode)
{
	mcu_canvas_t *canvas = conference->canvases[fnode->canvas_id];

	switch_mutex_lock(canvas->mutex);
	if (fnode->layer_id > -1) {
		mcu_layer_t *xlayer = &canvas->layers[fnode->layer_id];

		fnode->layer_id = -1;
		fnode->canvas_id = -1;
		xlayer->fnode = NULL;

		switch_mutex_lock(xlayer->overlay_mutex);
		switch_img_free(&xlayer->overlay_img);
		if (fnode->layer_lock < 0) {
			conference_video_reset_layer(xlayer);
		}
		switch_mutex_unlock(xlayer->overlay_mutex);
	}
	switch_mutex_unlock(canvas->mutex);
}

void conference_video_canvas_set_fnode_layer(mcu_canvas_t *canvas, conference_file_node_t *fnode, int idx)
{
	mcu_layer_t *layer = NULL;
	mcu_layer_t *xlayer = NULL;

	switch_mutex_lock(canvas->mutex);

	if (fnode->layer_lock > -1) {
		layer = &canvas->layers[fnode->layer_lock];
		layer->fnode = fnode;
		fnode->layer_id = fnode->layer_lock;
		fnode->canvas_id = canvas->canvas_id;
		goto end;
	}

	if (idx == -1) {
		int i;

		if (canvas->layout_floor_id > -1) {
			idx = canvas->layout_floor_id;
			xlayer = &canvas->layers[idx];

			if (xlayer->fnode && xlayer->fnode != fnode) {
				idx = -1;
			}
		}

		if (idx < 0) {
			for (i = 0; i < canvas->total_layers; i++) {
				xlayer = &canvas->layers[i];

				if (xlayer->fnode || (xlayer->geometry.res_id && (!fnode->res_id || strcmp(xlayer->geometry.res_id, fnode->res_id))) || xlayer->member_id) {
					continue;
				}

				idx = i;
				break;
			}
		}
	}

	if (idx < 0) goto end;

	layer = &canvas->layers[idx];

	layer->fnode = fnode;
	fnode->layer_id = idx;
	fnode->canvas_id = canvas->canvas_id;

	if (layer->member_id > 0) {
		conference_member_t *member;

		if ((member = conference_member_get(canvas->conference, layer->member_id))) {
			conference_video_detach_video_layer(member);
			switch_thread_rwlock_unlock(member->rwlock);
		}
	}

 end:

	switch_mutex_unlock(canvas->mutex);
}


void conference_video_launch_muxing_write_thread(conference_member_t *member)
{
	switch_threadattr_t *thd_attr = NULL;
	switch_mutex_lock(conference_globals.hash_mutex);
	if (!member->video_muxing_write_thread) {
		switch_threadattr_create(&thd_attr, member->pool);
		//switch_threadattr_priority_set(thd_attr, SWITCH_PRI_REALTIME);
		switch_threadattr_stacksize_set(thd_attr, SWITCH_THREAD_STACKSIZE);
		switch_thread_create(&member->video_muxing_write_thread, thd_attr, conference_video_muxing_write_thread_run, member, member->pool);
	}
	switch_mutex_unlock(conference_globals.hash_mutex);
}

void conference_video_launch_muxing_thread(conference_obj_t *conference, mcu_canvas_t *canvas, int super)
{
	switch_threadattr_t *thd_attr = NULL;

	switch_mutex_lock(conference_globals.hash_mutex);
	if (!canvas->video_muxing_thread) {
		switch_threadattr_create(&thd_attr, conference->pool);
		//switch_threadattr_priority_set(thd_attr, SWITCH_PRI_REALTIME);
		switch_threadattr_stacksize_set(thd_attr, SWITCH_THREAD_STACKSIZE);
		conference_utils_set_flag(conference, CFLAG_VIDEO_MUXING);
		switch_thread_create(&canvas->video_muxing_thread, thd_attr,
							 super ? conference_video_super_muxing_thread_run : conference_video_muxing_thread_run, canvas, conference->pool);
	}
	switch_mutex_unlock(conference_globals.hash_mutex);
}

void *SWITCH_THREAD_FUNC conference_video_layer_thread_run(switch_thread_t *thread, void *obj)
{
	conference_member_t *member = (conference_member_t *) obj;

	if (switch_thread_rwlock_tryrdlock(member->rwlock) != SWITCH_STATUS_SUCCESS) {
		return NULL;
	}

	//switch_core_autobind_cpu();
	member->layer_thread_running = 1;

	switch_mutex_lock(member->layer_cond_mutex);
	
	while(conference_utils_member_test_flag(member, MFLAG_RUNNING) && member->layer_thread_running) {
		mcu_layer_t *layer = NULL;
		mcu_canvas_t *canvas = NULL;
		

		switch_thread_cond_wait(member->layer_cond, member->layer_cond_mutex);

		if (!conference_utils_member_test_flag(member, MFLAG_RUNNING)) {
			break;
		}


		if (member->video_layer_id > -1 && member->canvas_id > -1) {
			canvas = member->conference->canvases[member->canvas_id];
			layer = &canvas->layers[member->video_layer_id];
		}

		if (layer) {
			if (layer->need_patch) {
				conference_video_scale_and_patch(layer, NULL, SWITCH_FALSE);
				layer->need_patch = 0;
			}
		}
	}

	switch_mutex_unlock(member->layer_cond_mutex);

	member->layer_thread_running = 0;

	switch_thread_rwlock_unlock(member->rwlock);

	return NULL;
}

void conference_video_wake_layer_thread(conference_member_t *member)
{
	if (member->layer_cond) {
		if (switch_mutex_trylock(member->layer_cond_mutex) == SWITCH_STATUS_SUCCESS) {
			switch_thread_cond_signal(member->layer_cond);
			switch_mutex_unlock(member->layer_cond_mutex);
		}
		
	}
}
	

void conference_video_launch_layer_thread(conference_member_t *member)
{
	switch_threadattr_t *thd_attr = NULL;

	if (switch_core_cpu_count() < 3) {
		return;
	}

	if (!member->layer_cond) {
		switch_thread_cond_create(&member->layer_cond, member->pool);
		switch_mutex_init(&member->layer_cond_mutex, SWITCH_MUTEX_NESTED, member->pool);
	}

	switch_mutex_lock(conference_globals.hash_mutex);
	if (!member->video_layer_thread) {
		switch_threadattr_create(&thd_attr, member->pool);
		//switch_threadattr_priority_set(thd_attr, SWITCH_PRI_REALTIME);
		switch_threadattr_stacksize_set(thd_attr, SWITCH_THREAD_STACKSIZE);
		switch_thread_create(&member->video_layer_thread, thd_attr, conference_video_layer_thread_run, member, member->pool);
	}
	switch_mutex_unlock(conference_globals.hash_mutex);
}




void *SWITCH_THREAD_FUNC conference_video_muxing_write_thread_run(switch_thread_t *thread, void *obj)
{
	conference_member_t *member = (conference_member_t *) obj;
	void *pop;
	switch_frame_t *frame;
	int loops = 0;
	switch_time_t last = 0;
	switch_status_t pop_status;

	if (switch_thread_rwlock_tryrdlock(member->rwlock) != SWITCH_STATUS_SUCCESS) {
		return NULL;
	}

	//switch_core_autobind_cpu();

	while(conference_utils_member_test_flag(member, MFLAG_RUNNING)) {

		pop_status = switch_frame_buffer_pop(member->fb, &pop);

		if (pop_status == SWITCH_STATUS_SUCCESS) {

			if (!pop) {
				break;
			}

			if (loops == 0 || loops == 50) {
				switch_core_media_gen_key_frame(member->session);
				switch_core_session_request_video_refresh(member->session);
			}

			loops++;

			if ((switch_size_t)pop != 1) {
				frame = (switch_frame_t *) pop;
				if (switch_test_flag(frame, SFF_ENCODED)) {
					switch_core_session_write_encoded_video_frame(member->session, frame, 0, 0);
				} else {
					switch_core_session_write_video_frame(member->session, frame, SWITCH_IO_FLAG_NONE, 0);
				}

				if (!switch_test_flag(frame, SFF_ENCODED) || frame->m) {
					switch_time_t now = switch_time_now();

					if (last) {
						int delta = (int)(now - last);
						if (delta > member->conference->video_fps.ms * 5000) {
							switch_core_session_request_video_refresh(member->session);
						}
					}

					last = now;
				}
				
				switch_frame_buffer_free(member->fb, &frame);
			}
		}
	}

	while (switch_frame_buffer_trypop(member->fb, &pop) == SWITCH_STATUS_SUCCESS) {
		if (pop) {
			if ((switch_size_t)pop != 1) {
				frame = (switch_frame_t *) pop;
				switch_frame_buffer_free(member->fb, &frame);
			}
		}
	}

	switch_thread_rwlock_unlock(member->rwlock);

	return NULL;
}

void conference_video_member_video_mute_banner(switch_image_t *img, conference_member_t *member)
{
	const char *text = "VIDEO MUTED";
	char *dup = NULL;
	const char *var, *tmp = NULL;
	const char *fg = "";
	const char *bg = "";
	const char *font_face = "";
	const char *font_scale = "";
	const char *font_scale_percentage = "";
	char *parsed = NULL;
	switch_event_t *params = NULL;
	switch_image_t *text_img;
	char text_str[256] = "";

	if ((var = switch_channel_get_variable_dup(member->channel, "video_mute_banner", SWITCH_FALSE, -1))) {
		text = var;
	} else if (member->conference->video_mute_banner) {
		text = member->conference->video_mute_banner;
	}

	if (*text == '{') {
		dup = strdup(text);
		text = dup;

		if (switch_event_create_brackets((char *)text, '{', '}', ',', &params, &parsed, SWITCH_FALSE) != SWITCH_STATUS_SUCCESS || !parsed) {
			switch_log_printf(SWITCH_CHANNEL_LOG, SWITCH_LOG_ERROR, "Parse Error!\n");
		} else {
			text = parsed;
		}
	}

	if ((tmp = strchr(text, '}'))) {
		text = tmp + 1;
	}

	if (params) {
		if ((var = switch_event_get_header(params, "fg"))) {
			fg = var;
		}

		if ((var = switch_event_get_header(params, "bg"))) {
			bg = var;
		}

		if ((var = switch_event_get_header(params, "font_face"))) {
			font_face = var;
		}

		if ((var = switch_event_get_header(params, "font_scale"))) {
			font_scale = var;
			font_scale_percentage = "%";
		}
	}

	switch_snprintf(text_str, sizeof(text_str), "%s:%s:%s:%s%s:%s", fg, bg, font_face, font_scale, font_scale_percentage, text);
	text_img = switch_img_write_text_img(img->d_w, img->d_h, SWITCH_TRUE, text_str);
	switch_img_patch(img, text_img, 0, 0);
	switch_img_free(&text_img);

	if (params) switch_event_destroy(&params);

	switch_safe_free(dup);
}

void conference_video_check_recording(conference_obj_t *conference, mcu_canvas_t *canvas, switch_frame_t *frame)
{
	conference_member_t *imember;

	if (!conference->recording_members) {
		return;
	}

	switch_mutex_lock(conference->member_mutex);

	for (imember = conference->members; imember; imember = imember->next) {
		if (!imember->rec) {
			continue;
		}

		if (!conference_utils_test_flag(conference, CFLAG_PERSONAL_CANVAS) && canvas && imember->canvas_id != canvas->canvas_id) {
			continue;
		}

		if (switch_test_flag((&imember->rec->fh), SWITCH_FILE_OPEN) && !switch_test_flag((&imember->rec->fh), SWITCH_FILE_PAUSE) && 
			switch_core_file_has_video(&imember->rec->fh, SWITCH_TRUE)) {
			if (switch_core_file_write_video(&imember->rec->fh, frame) != SWITCH_STATUS_SUCCESS) {
				switch_log_printf(SWITCH_CHANNEL_LOG, SWITCH_LOG_DEBUG, "Video Write Failed\n");
				conference_utils_member_clear_flag_locked(imember, MFLAG_RUNNING);
			}
		}
	}

	switch_mutex_unlock(conference->member_mutex);

}

void conference_video_check_avatar(conference_member_t *member, switch_bool_t force)
{
	const char *avatar = NULL, *var = NULL;
	mcu_canvas_t *canvas;
	int novid = 0;

	if (member->canvas_id < 0) {
		return;
	}

	if (conference_utils_member_test_flag(member, MFLAG_SECOND_SCREEN)) {
		return;
	}

	canvas = conference_video_get_canvas_locked(member);

	if (conference_utils_test_flag(member->conference, CFLAG_VIDEO_REQUIRED_FOR_CANVAS) &&
		(!switch_channel_test_flag(member->channel, CF_VIDEO_READY) ||
		 (switch_core_session_media_flow(member->session, SWITCH_MEDIA_TYPE_VIDEO) == SWITCH_MEDIA_FLOW_SENDONLY  ||
		  switch_core_session_media_flow(member->session, SWITCH_MEDIA_TYPE_VIDEO) == SWITCH_MEDIA_FLOW_INACTIVE))) {

		if (canvas) {
			conference_video_release_canvas(&canvas);
		}
		return;
	}

	if (canvas) {
		switch_mutex_lock(canvas->mutex);
	}

	member->avatar_patched = 0;

	if (!force && switch_channel_test_flag(member->channel, CF_VIDEO_READY) &&
		switch_core_session_media_flow(member->session, SWITCH_MEDIA_TYPE_VIDEO) != SWITCH_MEDIA_FLOW_SENDONLY && switch_core_session_media_flow(member->session, SWITCH_MEDIA_TYPE_VIDEO) != SWITCH_MEDIA_FLOW_INACTIVE) {
		conference_utils_member_set_flag_locked(member, MFLAG_ACK_VIDEO);
		switch_core_session_request_video_refresh(member->session);
		conference_video_check_flush(member, SWITCH_TRUE);
	} else {
		if (member->conference->no_video_avatar) {
			avatar = member->conference->no_video_avatar;
		}

		if ((var = switch_channel_get_variable_dup(member->channel, "video_no_video_avatar_png", SWITCH_FALSE, -1))) {
			avatar = var;
		}
		novid++;
	}

	if ((var = switch_channel_get_variable_dup(member->channel, "video_avatar_png", SWITCH_FALSE, -1))) {
		avatar = var;
	}

	switch_mutex_lock(member->flag_mutex);
	switch_img_free(&member->avatar_png_img);


	if (avatar) {
		member->avatar_png_img = switch_img_read_png(avatar, SWITCH_IMG_FMT_I420);
	}

	if (force && !member->avatar_png_img && member->video_mute_img) {
		switch_img_copy(member->video_mute_img, &member->avatar_png_img);
	}

	if (member->avatar_png_img && novid) {
		member->auto_avatar = 1;
	}

	switch_mutex_unlock(member->flag_mutex);

	if (canvas) {
		switch_mutex_unlock(canvas->mutex);
		conference_video_release_canvas(&canvas);
	}
}

void conference_video_check_flush(conference_member_t *member, switch_bool_t force)
{
	int flushed;

	if (!member->channel || !switch_channel_test_flag(member->channel, CF_VIDEO)) {
		return;
	}

	flushed = conference_video_flush_queue(member->video_queue, 1);

	if ((flushed || force) && member->auto_avatar) {
		switch_channel_video_sync(member->channel);

		switch_mutex_lock(member->flag_mutex);
		switch_img_free(&member->avatar_png_img);
		switch_mutex_unlock(member->flag_mutex);
		member->avatar_patched = 0;
		conference_video_reset_video_bitrate_counters(member);
		member->blanks = 0;
		member->auto_avatar = 0;
	}
}

void conference_video_patch_fnode(mcu_canvas_t *canvas, conference_file_node_t *fnode)
{
	if (fnode && fnode->layer_id > -1) {
		mcu_layer_t *layer = &canvas->layers[fnode->layer_id];
		switch_frame_t file_frame = { 0 };
		switch_status_t status = switch_core_file_read_video(&fnode->fh, &file_frame, SVR_FLUSH);

		if (status == SWITCH_STATUS_SUCCESS) {
			if (fnode->layer_lock > -1 && layer->member_id > 0) {
				switch_mutex_lock(layer->overlay_mutex);
				switch_img_free(&layer->overlay_img);
				layer->overlay_img = file_frame.img;
				layer->overlay_filters = fnode->filters;
				switch_mutex_unlock(layer->overlay_mutex);
			} else {
				switch_img_free(&layer->cur_img);
				if (file_frame.img && file_frame.img->fmt != SWITCH_IMG_FMT_I420) {
					switch_image_t *tmp = switch_img_alloc(NULL, SWITCH_IMG_FMT_I420, file_frame.img->d_w, file_frame.img->d_h, 1);
					switch_img_copy(file_frame.img, &tmp);
					switch_img_free(&file_frame.img);
					file_frame.img = tmp;
				}
				layer->cur_img = file_frame.img;
			}

			layer->tagged = 1;
		} else if (status == SWITCH_STATUS_IGNORE) {
			if (canvas && fnode->layer_id > -1 ) {
				conference_video_canvas_del_fnode_layer(canvas->conference, fnode);
				fnode->canvas_id = canvas->canvas_id;
			}
		}
	}
}

void conference_video_fnode_check(conference_file_node_t *fnode, int canvas_id) {
	mcu_canvas_t *canvas = NULL;

	if (switch_core_file_has_video(&fnode->fh, SWITCH_TRUE) && switch_core_file_read_video(&fnode->fh, NULL, SVR_CHECK) == SWITCH_STATUS_BREAK) {
		int full_screen = 0;
		char *res_id = NULL;

		if (fnode->canvas_id == -1) {
			if (canvas_id == -1) {
				return;
			}
			fnode->canvas_id = canvas_id;
		}

		canvas = fnode->conference->canvases[fnode->canvas_id];
		if (fnode->fh.params && fnode->conference->canvas_count == 1) {
			full_screen = switch_true(switch_event_get_header(fnode->fh.params, "full-screen"));
		}

		if (fnode->fh.params) {
			if ((res_id = switch_event_get_header(fnode->fh.params, "reservation_id"))) {
				fnode->res_id = switch_core_strdup(fnode->pool, res_id);
			}
		}

		if (full_screen) {
			canvas->send_keyframe = 1;
			if (canvas->play_file == 0) {
				canvas->play_file = 1;
			}
			if (fnode->fh.mm.fmt == SWITCH_IMG_FMT_ARGB) {
				canvas->overlay_video_file = 1;
			} else {
				canvas->playing_video_file = 1;
			}
		} else {
			conference_video_canvas_set_fnode_layer(canvas, fnode, -1);

			if (fnode->layer_id == -1) {
				switch_frame_t file_frame = { 0 };

				switch_core_file_read_video(&fnode->fh, &file_frame, SVR_FLUSH);
				switch_img_free(&file_frame.img);
			}
		}
	}
}


switch_status_t conference_video_find_layer(conference_obj_t *conference, mcu_canvas_t *canvas, conference_member_t *member, mcu_layer_t **layerP)
{
	uint32_t avatar_layers = 0;
	mcu_layer_t *layer = NULL;
	mcu_layer_t *xlayer;
	int i;

	if (conference_utils_test_flag(conference, CFLAG_VIDEO_MUTE_EXIT_CANVAS) &&
		!conference_utils_member_test_flag(member, MFLAG_CAN_BE_SEEN)) {
		return SWITCH_STATUS_FALSE;
	}

	if (conference_utils_member_test_flag(member, MFLAG_HOLD)) {
		return SWITCH_STATUS_FALSE;
	}
	
	switch_mutex_lock(canvas->mutex);

	for (i = 0; i < canvas->total_layers; i++) {
		xlayer = &canvas->layers[i];

		if (xlayer->is_avatar && xlayer->member_id != (int)conference->video_floor_holder) {
			avatar_layers++;
		}
	}

	if (!layer &&
		(canvas->layers_used < canvas->total_layers ||
		 (avatar_layers && !member->avatar_png_img) || conference_utils_member_test_flag(member, MFLAG_MOD)) &&
		(member->avatar_png_img || (switch_core_session_media_flow(member->session, SWITCH_MEDIA_TYPE_VIDEO) != SWITCH_MEDIA_FLOW_SENDONLY &&
		  switch_core_session_media_flow(member->session, SWITCH_MEDIA_TYPE_VIDEO) != SWITCH_MEDIA_FLOW_INACTIVE))) {

		/* find an empty layer */
		for (i = 0; i < canvas->total_layers; i++) {
			xlayer = &canvas->layers[i];

			if (xlayer->geometry.res_id) {
				if (member->video_reservation_id && !strcmp(xlayer->geometry.res_id, member->video_reservation_id)) {
					layer = xlayer;
					conference_utils_member_set_flag(member, MFLAG_DED_VID_LAYER);
					conference_video_attach_video_layer(member, canvas, i);
					break;
				}
			}
		}

		if (!layer) {
			for (i = 0; i < canvas->total_layers; i++) {
				xlayer = &canvas->layers[i];
				
				if (xlayer->geometry.flooronly && !xlayer->fnode && !xlayer->geometry.fileonly && !xlayer->geometry.res_id) {
					if (member->id == conference->video_floor_holder) {
						layer = xlayer;
						conference_video_attach_video_layer(member, canvas, i);
						break;
					}
				}
			}
		}

		if (!layer) {
			for (i = 0; i < canvas->total_layers; i++) {
				xlayer = &canvas->layers[i];
				

				if ((!xlayer->member_id || (!member->avatar_png_img &&
											xlayer->is_avatar && !xlayer->geometry.role_id &&
											(conference->canvas_count > 1 || xlayer->member_id != (int)conference->video_floor_holder))) &&
					!xlayer->fnode && !xlayer->geometry.fileonly && !xlayer->geometry.res_id && !xlayer->geometry.flooronly) {
					switch_status_t lstatus = conference_video_attach_video_layer(member, canvas, i);

					if (lstatus == SWITCH_STATUS_SUCCESS || lstatus == SWITCH_STATUS_BREAK) {						
						layer = xlayer;
						break;
					}
				}
			}
		}
	}

	switch_mutex_unlock(canvas->mutex);

	if (layer) {
		*layerP = layer;
		return SWITCH_STATUS_SUCCESS;
	}

	return SWITCH_STATUS_FALSE;

}

void conference_video_next_canvas(conference_member_t *imember)
{
	int x = 0, y = 0;

	if (imember->conference->canvas_count < 2) {
		return;
	}
	
	y = imember->canvas_id;

	for (x = 0; x < imember->conference->canvas_count; x++) {
		if (y == (int)imember->conference->canvas_count - 1) {
			y = 0;
		} else {
			y++;
		}

		if (imember->conference->canvases[y]->video_count < imember->conference->canvases[y]->total_layers) {
			imember->canvas_id = y;
			break;
		}
	}

	imember->layer_timeout = DEFAULT_LAYER_TIMEOUT;
}

void conference_video_pop_next_image(conference_member_t *member, switch_image_t **imgP)
{
	switch_image_t *img = *imgP;
	int size = 0;
	void *pop;
	//if (member->avatar_png_img && switch_channel_test_flag(member->channel, CF_VIDEO_READY) && conference_utils_member_test_flag(member, MFLAG_ACK_VIDEO)) {
	//	switch_img_free(&member->avatar_png_img);
	//}


	if (switch_channel_test_flag(member->channel, CF_VIDEO_READY)) {
		do {
			pop = NULL;
			if (switch_queue_trypop(member->video_queue, &pop) == SWITCH_STATUS_SUCCESS && pop) {
				switch_img_free(&img);
				img = (switch_image_t *)pop;
				member->blanks = 0;
			} else {
				break;
			}
			size = switch_queue_size(member->video_queue);
		} while(size > 1);

		if (conference_utils_member_test_flag(member, MFLAG_CAN_BE_SEEN) && !conference_utils_member_test_flag(member, MFLAG_HOLD) &&
			member->video_layer_id > -1 &&
			switch_core_session_media_flow(member->session, SWITCH_MEDIA_TYPE_VIDEO) != SWITCH_MEDIA_FLOW_SENDONLY &&
			switch_core_session_media_flow(member->session, SWITCH_MEDIA_TYPE_VIDEO) != SWITCH_MEDIA_FLOW_INACTIVE
			) {
			switch_vid_params_t vid_params = { 0 };

			switch_core_media_get_vid_params(member->session, &vid_params);

			if (!vid_params.fps) {
				vid_params.fps = member->conference->video_fps.fps;
			}

			if (img) {
				member->good_img++;
				if ((member->good_img % (int)(vid_params.fps * 10)) == 0) {
					conference_video_reset_video_bitrate_counters(member);
				}

				if (member->auto_avatar && member->good_img > 1) {
					conference_video_check_flush(member, SWITCH_TRUE);
				}

			} else if (!conference_utils_member_test_flag(member, MFLAG_NO_VIDEO_BLANKS)) {
				member->blanks++;


				if (member->blanks == member->conference->video_fps.fps || (member->blanks % (int)(member->conference->video_fps.fps * 10)) == 0) {
					switch_core_session_request_video_refresh(member->session);
					member->good_img = 0;
				}

				if (member->blanks == member->conference->video_fps.fps * 5) {
					member->blackouts++;
					conference_video_check_avatar(member, SWITCH_TRUE);
					conference_video_clear_managed_kps(member);
				}
			}
		}
	} else {
		conference_video_check_flush(member, SWITCH_FALSE);
	}

	if (img) {
		if (member->video_filters & SCV_FILTER_GRAY_FG) {
			switch_img_gray(img, 0, 0, img->d_w, img->d_h);
		}

		if (member->video_filters & SCV_FILTER_SEPIA_FG) {
			switch_img_sepia(img, 0, 0, img->d_w, img->d_h);
		}

		if (member->video_filters & SCV_FILTER_8BIT_FG) {
			switch_image_t *tmp = NULL;
			int w = img->d_w, h = img->d_h;

			switch_img_scale(img, &tmp, w/8 ,h/8);
			switch_img_scale(tmp, &img, w,h);
			switch_img_8bit(img);
		}
	}

	*imgP = img;
}

void conference_video_set_incoming_bitrate(conference_member_t *member, int kps, switch_bool_t force)
{
	switch_core_session_message_t msg = { 0 };

	if (switch_channel_test_flag(member->channel, CF_VIDEO_BITRATE_UNMANAGABLE)) {
		return;
	}

	if (kps >= member->managed_kps) {
		member->auto_kps_debounce_ticks = 0;
	}

	if (!force && kps < member->managed_kps && member->conference->auto_kps_debounce) {
		member->auto_kps_debounce_ticks = member->conference->auto_kps_debounce / member->conference->video_fps.ms;
		switch_log_printf(SWITCH_CHANNEL_LOG, SWITCH_LOG_DEBUG1, "%s setting bitrate debounce timer to %dms\n",
						  switch_channel_get_name(member->channel), member->conference->auto_kps_debounce);

		member->managed_kps = kps;
		member->managed_kps_set = 0;
		return;
	}

	if (member->managed_kps_set == kps) {
		return;
	}

	switch_log_printf(SWITCH_CHANNEL_LOG, SWITCH_LOG_DEBUG1, "%s sending message to set bitrate to %dkps\n",
					  switch_channel_get_name(member->channel), kps);

	msg.message_id = SWITCH_MESSAGE_INDICATE_BITRATE_REQ;
	msg.numeric_arg = kps * 1024;
	msg.from = __FILE__;

	switch_core_session_receive_message(member->session, &msg);

	member->managed_kps_set = kps;
	member->managed_kps = kps;

}

void conference_video_set_max_incoming_bitrate_member(conference_member_t *member, int kps)
{
	member->max_bw_in = kps;
	conference_video_clear_managed_kps(member);
}

void conference_video_set_absolute_incoming_bitrate_member(conference_member_t *member, int kps)
{
	member->max_bw_in = 0;
	member->force_bw_in = kps;
	conference_video_clear_managed_kps(member);
	if (!conference_utils_test_flag(member->conference, CFLAG_MANAGE_INBOUND_VIDEO_BITRATE) && switch_channel_test_flag(member->channel, CF_VIDEO_READY)) {
		conference_video_set_incoming_bitrate(member, kps, SWITCH_TRUE);
	}
}

void conference_video_set_max_incoming_bitrate(conference_obj_t *conference, int kps)
{
	conference_member_t *imember;

	switch_mutex_lock(conference->member_mutex);
	for (imember = conference->members; imember; imember = imember->next) {
		if (imember->channel && switch_channel_ready(imember->channel) && conference_utils_member_test_flag(imember, MFLAG_RUNNING)) {
			conference_video_set_max_incoming_bitrate_member(imember, kps);
		}
	}
	switch_mutex_unlock(conference->member_mutex);
}

void conference_video_set_absolute_incoming_bitrate(conference_obj_t *conference, int kps)
{
	conference_member_t *imember;

	switch_mutex_lock(conference->member_mutex);
	for (imember = conference->members; imember; imember = imember->next) {
		if (imember->channel && switch_channel_ready(imember->channel) && conference_utils_member_test_flag(imember, MFLAG_RUNNING)) {
			conference_video_set_absolute_incoming_bitrate_member(imember, kps);
		}
	}
	switch_mutex_unlock(conference->member_mutex);
}

void conference_video_check_auto_bitrate(conference_member_t *member, mcu_layer_t *layer)
{
	switch_vid_params_t vid_params = { 0 };
	int kps = 0, kps_in = 0;
	int max = 0;
	int min_layer = 0, min = 0;
	int screen_w = 0, screen_h = 0;

	if (layer) {
		screen_w = layer->screen_w;
		screen_h = layer->screen_h;
	}
	

	if (!conference_utils_test_flag(member->conference, CFLAG_MANAGE_INBOUND_VIDEO_BITRATE) ||
		switch_channel_test_flag(member->channel, CF_VIDEO_BITRATE_UNMANAGABLE)) {
		return;
	}

	switch_core_media_get_vid_params(member->session, &vid_params);

	if (!switch_channel_test_flag(member->channel, CF_VIDEO_READY) || !vid_params.width || !vid_params.height) {
		return;
	}

	if (member->layer_loops < 10) {
		return;
	}


	if (member->auto_kps_debounce_ticks) {
		if (--member->auto_kps_debounce_ticks == 0) {
			conference_video_set_incoming_bitrate(member, member->managed_kps, SWITCH_TRUE);
		}
		return;
	}

	if (vid_params.width != member->vid_params.width || vid_params.height != member->vid_params.height) {
		switch_core_session_request_video_refresh(member->session);
		conference_video_clear_managed_kps(member);
	}

	member->vid_params = vid_params;

	if (member->vid_params.width && member->vid_params.height && (screen_w > member->vid_params.width || screen_h > member->vid_params.height)) {
		//switch_log_printf(SWITCH_CHANNEL_LOG, SWITCH_LOG_DEBUG1, "%s Layer is bigger than input res, limit size to %dx%d\n",
		//switch_channel_get_name(member->channel), member->vid_params.width, member->vid_params.height);
		screen_w = member->vid_params.width;
		screen_h = member->vid_params.height;
	}
	
	if (member->managed_kps_set) {
		return;
	}

	if ((kps_in = switch_calc_bitrate(vid_params.width, vid_params.height,
									  member->conference->video_quality, (int)(member->conference->video_fps.fps))) < 512) {
		kps_in = 512;
	}

	if (layer) {
		kps = switch_calc_bitrate(screen_w, screen_h, member->conference->video_quality, (int)(member->conference->video_fps.fps));
	} else {
		kps = kps_in;
	}

	min_layer = kps / 8;
	min = kps_in / 8;

	if (min_layer > min) min = min_layer;

	if (member->conference->max_bw_in) {
		max = member->conference->max_bw_in;
	} else {
		max = member->max_bw_in;
	}

	if (member->conference->force_bw_in || member->force_bw_in) {
		if (!(kps = member->conference->force_bw_in)) {
			kps = member->force_bw_in;
		}
		switch_log_printf(SWITCH_CHANNEL_LOG, SWITCH_LOG_DEBUG1, "%s setting bitrate to %dkps because it was forced.\n",
						  switch_channel_get_name(member->channel), kps);
	} else {
		if (layer && conference_utils_member_test_flag(member, MFLAG_CAN_BE_SEEN) && !conference_utils_member_test_flag(member, MFLAG_HOLD)) {
			if (layer->screen_w != screen_w) {
				switch_log_printf(SWITCH_CHANNEL_LOG, SWITCH_LOG_DEBUG1, "%s auto-setting bitrate to %dkps (max res %dx%d) to accommodate %dx%d resolution\n",
								  switch_channel_get_name(member->channel), kps, screen_w, screen_h, layer->screen_w, layer->screen_h);
			} else {
				switch_log_printf(SWITCH_CHANNEL_LOG, SWITCH_LOG_DEBUG1, "%s auto-setting bitrate to %dkps to accommodate %dx%d resolution\n",
								  switch_channel_get_name(member->channel), kps, screen_w, screen_h);
			}
		} else {
			kps = min;
			switch_log_printf(SWITCH_CHANNEL_LOG, SWITCH_LOG_DEBUG1, "%s auto-setting bitrate to %dkps because the user is not visible\n",
							  switch_channel_get_name(member->channel), kps);
		}
	}

	if (kps) {

		if (min > max) {
			min = max;
		}

		if (max && kps > max) {
			kps = max;
			switch_log_printf(SWITCH_CHANNEL_LOG, SWITCH_LOG_DEBUG1, "%s overriding bitrate setting to %dkps because it was the max allowed.\n",
							  switch_channel_get_name(member->channel), kps);
		}


		if (min && kps < min) {
			kps = min;
			switch_log_printf(SWITCH_CHANNEL_LOG, SWITCH_LOG_DEBUG1, "%s overriding bitrate setting to %dkps because it was the min allowed.\n",
							  switch_channel_get_name(member->channel), kps);
		}

		conference_video_set_incoming_bitrate(member, kps, SWITCH_FALSE);
	}
}

static void wait_for_canvas(mcu_canvas_t *canvas)
{
	switch_mutex_lock(canvas->write_mutex);
	for (;;) {
		int x = 0;
		int i = 0;

		for (i = 0; i < canvas->total_layers; i++) {
			mcu_layer_t *layer = &canvas->layers[i];

			if (layer->need_patch) {
				if (layer->member_id && layer->member && conference_utils_member_test_flag(layer->member, MFLAG_RUNNING) && layer->member->fb) {
					conference_video_wake_layer_thread(layer->member);
					x++;
				} else {
					layer->need_patch = 0;
				}
			}
		}

		if (!x) break;

		switch_cond_next();
	}
	switch_mutex_unlock(canvas->write_mutex);
}

static void personal_attach(mcu_layer_t *layer, conference_member_t *member)
{
	layer->tagged = 1;

	if (layer->member_id != (int)member->id) {
		const char *var = NULL;

		layer->mute_patched = 0;
		layer->avatar_patched = 0;
		switch_img_free(&layer->banner_img);
		switch_img_free(&layer->logo_img);

		if (layer->geometry.audio_position) {
			conference_api_sub_position(member, NULL, layer->geometry.audio_position);
		}

		if (member->channel) {
			var = NULL;
			if (member->video_banner_text ||
				(var = switch_channel_get_variable_dup(member->channel, "video_banner_text", SWITCH_FALSE, -1))) {
				conference_video_layer_set_banner(member, layer, var);
			}

			conference_video_layer_set_logo(member, layer);
		}
	}

	layer->member_id = member->id;
}

switch_status_t conference_video_change_res(conference_obj_t *conference, int w, int h, int id)
{
	mcu_canvas_t *canvas = NULL;

	switch_mutex_lock(conference->canvas_mutex);
	canvas = conference->canvases[id];
	switch_mutex_lock(canvas->mutex);
	canvas->width = w;
	canvas->height = h;
	switch_img_free(&canvas->img);
	canvas->img = switch_img_alloc(NULL, SWITCH_IMG_FMT_I420, canvas->width, canvas->height, 0);
	conference_video_init_canvas_layers(conference, canvas, canvas->vlayout, SWITCH_TRUE);
	switch_mutex_unlock(canvas->mutex);
	switch_mutex_unlock(conference->canvas_mutex);

	return SWITCH_STATUS_SUCCESS;
}


void *SWITCH_THREAD_FUNC conference_video_muxing_thread_run(switch_thread_t *thread, void *obj)
{
	mcu_canvas_t *canvas = (mcu_canvas_t *) obj;
	conference_obj_t *conference = canvas->conference;
	conference_member_t *imember;
	switch_codec_t *check_codec = NULL;
	int buflen = SWITCH_RTP_MAX_BUF_LEN;
	int i = 0;
	uint32_t video_key_freq = 0;
	switch_time_t last_key_time = 0;
	mcu_layer_t *layer = NULL;
	switch_frame_t write_frame = { 0 };
	uint8_t *packet = NULL;
	switch_image_t *write_img = NULL, *file_img = NULL;
	uint32_t timestamp = 0;
	//video_layout_t *vlayout = conference_video_get_layout(conference);
	int members_with_video = 0, members_with_avatar = 0;
	int do_refresh = 0;
	int last_file_count = 0;
	int layout_applied = 0;
	int files_playing = 0;
	int last_personal = conference_utils_test_flag(conference, CFLAG_PERSONAL_CANVAS) ? 1 : 0;
	int last_video_count = 0;
	int watchers = 0, last_watchers = 0;

	canvas->video_timer_reset = 1;
	canvas->video_layout_group = conference->video_layout_group;

	packet = switch_core_alloc(conference->pool, SWITCH_RTP_MAX_BUF_LEN);

	while (conference_globals.running && !conference_utils_test_flag(conference, CFLAG_DESTRUCT) && conference_utils_test_flag(conference, CFLAG_VIDEO_MUXING)) {
		switch_bool_t need_refresh = SWITCH_FALSE, send_keyframe = SWITCH_FALSE, need_reset = SWITCH_FALSE;
		switch_time_t now;
		int min_members = 0;
		int count_changed = 0;
		int file_count = 0, check_async_file = 0, check_file = 0;
		switch_image_t *async_file_img = NULL, *normal_file_img = NULL, *file_imgs[2] = { 0 };
		switch_frame_t file_frame = { 0 };
		int j = 0, personal = conference_utils_test_flag(conference, CFLAG_PERSONAL_CANVAS) ? 1 : 0;
		int video_count = 0;

		if (!personal) {
			if (canvas->new_vlayout && switch_mutex_trylock(conference->canvas_mutex) == SWITCH_STATUS_SUCCESS) {
				conference_video_init_canvas_layers(conference, canvas, NULL, SWITCH_TRUE);
				switch_mutex_unlock(conference->canvas_mutex);
			}
		}

		if (canvas->video_timer_reset) {
			canvas->video_timer_reset = 0;

			if (canvas->timer.interval) {
				switch_core_timer_destroy(&canvas->timer);
			}

			switch_core_timer_init(&canvas->timer, "soft", conference->video_fps.ms, conference->video_fps.samples, NULL);
			canvas->send_keyframe = 1;
		}


		video_count = 0;

		switch_mutex_lock(conference->file_mutex);
		if (conference->async_fnode && switch_core_file_has_video(&conference->async_fnode->fh, SWITCH_TRUE)) {
			check_async_file = 1;
			file_count++;
			video_count++;
			if (!files_playing) {
				send_keyframe = 1;
			}
			files_playing = 1;
		}

		if (conference->fnode && switch_core_file_has_video(&conference->fnode->fh, SWITCH_TRUE)) {
			check_file = 1;
			file_count++;
			video_count++;
			if (!files_playing) {
				send_keyframe = 1;
			}
			files_playing = 1;
		}
		switch_mutex_unlock(conference->file_mutex);

		if (conference_utils_test_flag(conference, CFLAG_VIDEO_BRIDGE_FIRST_TWO)) {
			if (conference->members_seeing_video < 3 && !file_count) {
				conference->mux_paused = 1;
				files_playing = 0;
				switch_yield(20000);
				continue;
			} else {
				conference->mux_paused = 0;
			}
		}

		switch_mutex_lock(conference->member_mutex);
		watchers = 0;

		for (imember = conference->members; imember; imember = imember->next) {
			int no_muted = conference_utils_test_flag(imember->conference, CFLAG_VIDEO_MUTE_EXIT_CANVAS);
			int no_av = conference_utils_test_flag(imember->conference, CFLAG_VIDEO_REQUIRED_FOR_CANVAS);
			int seen = conference_utils_member_test_flag(imember, MFLAG_CAN_BE_SEEN);
			int hold = conference_utils_member_test_flag(imember, MFLAG_HOLD);

			if (imember->channel && switch_channel_ready(imember->channel) && switch_channel_test_flag(imember->channel, CF_VIDEO_READY) &&
				imember->watching_canvas_id == canvas->canvas_id) {
				watchers++;
			}

			if (imember->channel && switch_channel_ready(imember->channel) && switch_channel_test_flag(imember->channel, CF_VIDEO_READY) &&
				!conference_utils_member_test_flag(imember, MFLAG_SECOND_SCREEN) && !hold &&
				conference_utils_member_test_flag(imember, MFLAG_RUNNING) && (!no_muted || seen) && (!no_av || (no_av && !imember->avatar_png_img))
				&& imember->canvas_id == canvas->canvas_id && imember->video_media_flow != SWITCH_MEDIA_FLOW_SENDONLY && imember->video_media_flow != SWITCH_MEDIA_FLOW_INACTIVE) {
				video_count++;
			}

		}

		if (video_count != canvas->video_count || video_count != last_video_count) {
			count_changed = 1;
		}

		canvas->video_count = last_video_count = video_count;
		switch_mutex_unlock(conference->member_mutex);

		if (canvas->playing_video_file) {
			switch_core_timer_next(&canvas->timer);
		}

		now = switch_micro_time_now();

		if (last_personal != personal) {
			do_refresh = 100;
			count_changed = 1;
			if ((last_personal = personal)) {
				switch_mutex_lock(conference->member_mutex);
				conference->new_personal_vlayout = canvas->vlayout;
				switch_mutex_unlock(conference->member_mutex);
			}
			conference_utils_set_flag(conference, CFLAG_REFRESH_LAYOUT);
		}

		if (members_with_video != conference->members_with_video) {
			do_refresh = 100;
			count_changed = 1;
		}

		if (members_with_avatar != conference->members_with_avatar) {
			count_changed = 1;
		}

		if (conference_utils_test_flag(conference, CFLAG_REFRESH_LAYOUT)) {
			count_changed = 1;
			conference_utils_clear_flag(conference, CFLAG_REFRESH_LAYOUT);
		}

		if (count_changed) {
			need_refresh = 1;
			send_keyframe = 1;
			do_refresh = 100;
		}

		if (canvas->playing_video_file) {
			file_count = 0;
		}

		if (file_count != last_file_count) {
			count_changed = 1;
		}

		if (count_changed || watchers != last_watchers) {
			canvas->send_keyframe = 1;
		}

		if (count_changed && !personal) {
			layout_group_t *lg = NULL;
			video_layout_t *vlayout = NULL;

			if (canvas->video_layout_group && (lg = switch_core_hash_find(conference->layout_group_hash, canvas->video_layout_group))) {
				if ((vlayout = conference_video_find_best_layout(conference, lg, canvas->video_count - file_count, file_count)) && vlayout != canvas->vlayout) {
					switch_mutex_lock(conference->member_mutex);
					canvas->new_vlayout = vlayout;
					switch_mutex_unlock(conference->member_mutex);
				}
			}
		}

		last_watchers = watchers;
		last_file_count = file_count;

		if (do_refresh) {
			if ((do_refresh % 50) == 0) {
				switch_mutex_lock(conference->member_mutex);

				for (imember = conference->members; imember; imember = imember->next) {
					if (imember->canvas_id != canvas->canvas_id) continue;

					if (imember->session && switch_channel_test_flag(imember->channel, CF_VIDEO_READY)) {
						switch_core_session_request_video_refresh(imember->session);
						switch_core_media_gen_key_frame(imember->session);
					}
				}
				switch_mutex_unlock(conference->member_mutex);
			}
			do_refresh--;
		}

		members_with_video = conference->members_with_video;
		members_with_avatar = conference->members_with_avatar;

		switch_mutex_lock(conference->member_mutex);

		for (imember = conference->members; imember; imember = imember->next) {
			switch_image_t *img = NULL;
			int i;

			if (!imember->session || (!switch_channel_test_flag(imember->channel, CF_VIDEO_READY) && !imember->avatar_png_img) ||
				personal || switch_core_session_read_lock(imember->session) != SWITCH_STATUS_SUCCESS) {
				continue;
			}

			if (imember->watching_canvas_id == canvas->canvas_id && switch_channel_test_flag(imember->channel, CF_VIDEO_REFRESH_REQ)) {
				switch_channel_clear_flag(imember->channel, CF_VIDEO_REFRESH_REQ);
				send_keyframe = SWITCH_TRUE;
			}

			if (conference_utils_test_flag(conference, CFLAG_MINIMIZE_VIDEO_ENCODING) &&
				imember->watching_canvas_id > -1 && imember->watching_canvas_id == canvas->canvas_id &&
				!conference_utils_member_test_flag(imember, MFLAG_NO_MINIMIZE_ENCODING)) {
				min_members++;

				if (switch_channel_test_flag(imember->channel, CF_VIDEO_READY)) {
					if (imember->video_codec_index < 0 && (check_codec = switch_core_session_get_video_write_codec(imember->session))) {
						for (i = 0; canvas->write_codecs[i] && switch_core_codec_ready(&canvas->write_codecs[i]->codec) && i < MAX_MUX_CODECS; i++) {
							if (check_codec->implementation->codec_id == canvas->write_codecs[i]->codec.implementation->codec_id) {
								if ((zstr(imember->video_codec_group) && zstr(canvas->write_codecs[i]->video_codec_group)) || 
									(!strcmp(switch_str_nil(imember->video_codec_group), switch_str_nil(canvas->write_codecs[i]->video_codec_group)))) {
								
									imember->video_codec_index = i;
									imember->video_codec_id = check_codec->implementation->codec_id;
									need_refresh = SWITCH_TRUE;
									break;
								}
							}
						}
						
						if (imember->video_codec_index < 0) {
							canvas->write_codecs[i] = switch_core_alloc(conference->pool, sizeof(codec_set_t));
							canvas->write_codecs_count = i+1;

							if (switch_core_codec_copy(check_codec, &canvas->write_codecs[i]->codec,
													   &conference->video_codec_settings, conference->pool) == SWITCH_STATUS_SUCCESS) {
								switch_log_printf(SWITCH_CHANNEL_LOG, SWITCH_LOG_DEBUG,
												  "Setting up video write codec %s at slot %d group %s\n", 
												  canvas->write_codecs[i]->codec.implementation->iananame, i, 
												  imember->video_codec_group ? imember->video_codec_group : "_none_");
								
								imember->video_codec_index = i;
								imember->video_codec_id = check_codec->implementation->codec_id;
								need_refresh = SWITCH_TRUE;
								if (imember->video_codec_group) {
									const char *gname = switch_core_sprintf(conference->pool, "group-%s", imember->video_codec_group);
									const char *val = NULL;

									canvas->write_codecs[i]->video_codec_group = switch_core_strdup(conference->pool, imember->video_codec_group);
									
									if ((val = conference_get_variable(conference, gname))) {
										switch_stream_handle_t stream = { 0 };
										char *argv[5] = {0};
										char cid[32] = "";

										SWITCH_STANDARD_STREAM(stream);
										switch_snprintf(cid, sizeof(cid), "%d", canvas->canvas_id + 1);
									
										argv[2] = (char *)val;
										argv[3] = imember->video_codec_group;
										argv[4] = cid;
										conference_api_sub_vid_bandwidth(conference, &stream, 5, argv);

										switch_log_printf(SWITCH_CHANNEL_LOG, SWITCH_LOG_DEBUG, "codec group init [%s]\n", (char *)stream.data);
										free(stream.data);
									}

								}
								canvas->write_codecs[i]->frame.packet = switch_core_alloc(conference->pool, buflen);
								canvas->write_codecs[i]->frame.data = ((uint8_t *)canvas->write_codecs[i]->frame.packet) + 12;
								canvas->write_codecs[i]->frame.packetlen = buflen;
								canvas->write_codecs[i]->frame.buflen = buflen - 12;
								if (conference->scale_h264_canvas_width > 0 && conference->scale_h264_canvas_height > 0 && !strcmp(check_codec->implementation->iananame, "H264")) {
									int32_t bw = -1;

									canvas->write_codecs[i]->fps_divisor = conference->scale_h264_canvas_fps_divisor;
									canvas->write_codecs[i]->scaled_img = switch_img_alloc(NULL, SWITCH_IMG_FMT_I420, conference->scale_h264_canvas_width, conference->scale_h264_canvas_height, 16);

									if (conference->scale_h264_canvas_bandwidth) {
										if (strcasecmp(conference->scale_h264_canvas_bandwidth, "auto")) {
											bw = switch_parse_bandwidth_string(conference->scale_h264_canvas_bandwidth);
										}
									}

									if (bw == -1) {
										float fps = conference->video_fps.fps;

										if (canvas->write_codecs[i]->fps_divisor) fps /= canvas->write_codecs[i]->fps_divisor;

										bw = switch_calc_bitrate(conference->scale_h264_canvas_width, conference->scale_h264_canvas_height, conference->video_quality, fps);
									}

									switch_core_codec_control(&canvas->write_codecs[i]->codec, SCC_VIDEO_BANDWIDTH, SCCT_INT, &bw, SCCT_NONE, NULL, NULL, NULL);
								}
								switch_set_flag((&canvas->write_codecs[i]->frame), SFF_RAW_RTP);

							}
						}
					}

					if (imember->video_codec_index < 0) {
						switch_log_printf(SWITCH_CHANNEL_LOG, SWITCH_LOG_CRIT, "Write Codec Error\n");
						switch_core_session_rwunlock(imember->session);
						continue;
					}
				}
			}

			if (imember->canvas_id > -1 && imember->canvas_id != canvas->canvas_id) {
				switch_core_session_rwunlock(imember->session);
				continue;
			}

			if ((conference_utils_member_test_flag(imember, MFLAG_HOLD) ||
				(conference_utils_test_flag(imember->conference, CFLAG_VIDEO_MUTE_EXIT_CANVAS) &&
				 !conference_utils_member_test_flag(imember, MFLAG_CAN_BE_SEEN))) && imember->video_layer_id > -1) {
				conference_video_detach_video_layer(imember);
				switch_img_free(&imember->video_mute_img);

				if (imember->id == imember->conference->video_floor_holder) {
					conference_video_set_floor_holder(conference, NULL, SWITCH_FALSE);
				} else if (imember->id == imember->conference->last_video_floor_holder) {
					conference->last_video_floor_holder = 0;
				}

				switch_core_session_rwunlock(imember->session);
				continue;
			}

			//VIDFLOOR
			if (conference->conference_video_mode == CONF_VIDEO_MODE_MUX &&
				conference->canvas_count == 1 && canvas->layout_floor_id > -1 && imember->id == conference->video_floor_holder &&
				imember->video_layer_id != canvas->layout_floor_id) {
				conference_video_attach_video_layer(imember, canvas, canvas->layout_floor_id);
			}

			if (canvas->playing_video_file) {
				switch_img_free(&img);
				switch_core_session_rwunlock(imember->session);
				continue;
			}

			conference_video_pop_next_image(imember, &img);
			layer = NULL;

			switch_mutex_lock(canvas->mutex);

			
			if (zstr(imember->video_role_id) || !canvas->role_count) {
				if (canvas->layout_floor_id > -1 && imember->id == conference->video_floor_holder &&
					imember->video_layer_id != canvas->layout_floor_id) {
					conference_video_attach_video_layer(imember, canvas, canvas->layout_floor_id);
				}
			}
			
			//printf("MEMBER %d layer_id %d canvas: %d/%d\n", imember->id, imember->video_layer_id,
			//	   canvas->layers_used, canvas->total_layers);

			if (!zstr(imember->video_role_id) && canvas->role_count) {
				mcu_layer_t *tlayer = NULL;

				if (imember->video_layer_id > -1) {
					tlayer = &canvas->layers[imember->video_layer_id];
				}

				if (!tlayer || (zstr(tlayer->geometry.role_id) || strcmp(tlayer->geometry.role_id, imember->video_role_id))) {
					for (i = 0; i < canvas->total_layers; i++) {
						mcu_layer_t *xlayer = &canvas->layers[i];
						
						if (!zstr(imember->video_role_id) && !zstr(xlayer->geometry.role_id) && !strcmp(xlayer->geometry.role_id, imember->video_role_id)) {
							conference_utils_member_set_flag(imember, MFLAG_DED_VID_LAYER);
							conference_video_attach_video_layer(imember, canvas, i);
						}
					}
				}
			}

			if (imember->video_layer_id > -1) {
				layer = &canvas->layers[imember->video_layer_id];
				
				if (layer->member_id != (int)imember->id) {
					imember->video_layer_id = -1;
					layer = NULL;
					imember->layer_timeout = DEFAULT_LAYER_TIMEOUT;
				}
			}

			switch_mutex_lock(imember->flag_mutex);
			if (imember->avatar_png_img) {
				if (layer) {
					if (!imember->avatar_patched || !layer->cur_img) {
						layer->tagged = 1;
						//layer->is_avatar = 1;
						switch_img_free(&layer->cur_img);
						switch_img_letterbox(imember->avatar_png_img,
											 &layer->cur_img, layer->screen_w, layer->screen_h, conference->video_letterbox_bgcolor);
						imember->avatar_patched = 1;
					}
				}
				switch_img_free(&img);
			}
			switch_mutex_unlock(imember->flag_mutex);

			if (imember->video_layer_id < 0) {
				layer = NULL;
			}

			if (!layer && (!conference_utils_test_flag(imember->conference, CFLAG_VIDEO_REQUIRED_FOR_CANVAS) || ((switch_channel_test_flag(imember->channel, CF_VIDEO_READY) && switch_core_session_media_flow(imember->session, SWITCH_MEDIA_TYPE_VIDEO) != SWITCH_MEDIA_FLOW_SENDONLY && switch_core_session_media_flow(imember->session, SWITCH_MEDIA_TYPE_VIDEO) != SWITCH_MEDIA_FLOW_INACTIVE)))) {
				if (conference_video_find_layer(conference, canvas, imember, &layer) == SWITCH_STATUS_SUCCESS) {
					imember->layer_timeout = 0;
				} else {
					if (--imember->layer_timeout <= 0) {

						conference_video_next_canvas(imember);
					}
				}
			}

			imember->layer_loops++;
			conference_video_check_auto_bitrate(imember, layer);

			if (layer) {

				layer->member = imember;

				//if (layer->cur_img && layer->cur_img != imember->avatar_png_img) {
				//	switch_img_free(&layer->cur_img);
				//}

				if ((conference_utils_member_test_flag(imember, MFLAG_CAN_BE_SEEN) && !conference_utils_member_test_flag(imember, MFLAG_HOLD)) || switch_core_session_media_flow(imember->session, SWITCH_MEDIA_TYPE_VIDEO) == SWITCH_MEDIA_FLOW_SENDONLY || switch_core_session_media_flow(imember->session, SWITCH_MEDIA_TYPE_VIDEO) == SWITCH_MEDIA_FLOW_INACTIVE || conference_utils_test_flag(imember->conference, CFLAG_VIDEO_MUTE_EXIT_CANVAS)) {
					layer->mute_patched = 0;
				} else {

					if (img && img != imember->avatar_png_img) {
						switch_img_free(&img);
					}

					if (!layer->mute_patched) {

						if (!imember->video_mute_img) {
							conference_video_vmute_snap(imember, SWITCH_FALSE);
						}

						if (imember->video_mute_img || layer->mute_img) {
							conference_video_clear_layer(layer);

							if (!layer->mute_img) {
								if (imember->video_mute_img) {
									//layer->mute_img = switch_img_read_png(imember->video_mute_png, SWITCH_IMG_FMT_I420);
									switch_img_letterbox(imember->video_mute_img, 
														 &layer->mute_img, layer->screen_w, layer->screen_h, conference->video_letterbox_bgcolor);
									//switch_img_copy(imember->video_mute_img, &layer->mute_img);
								}
							}

							if (layer->mute_img) {
								conference_video_member_video_mute_banner(layer->mute_img, imember);
								conference_video_scale_and_patch(layer, layer->mute_img, SWITCH_FALSE);
							}
						}

						layer->mute_patched = 1;
					}
				}


				if (img) {

					if (img != layer->cur_img) {
						switch_img_free(&layer->cur_img);
						layer->cur_img = img;
					}


					img = NULL;
					layer->tagged = 1;

					if (switch_core_media_bug_count(imember->session, "patch:video")) {
						layer->bugged = 1;
					}
				}
			}

			switch_mutex_unlock(canvas->mutex);

			if (img && img != imember->avatar_png_img) {
				switch_img_free(&img);
			}

			if (imember->session) {
				switch_core_session_rwunlock(imember->session);
			}
		}

		switch_mutex_unlock(conference->member_mutex);

		if (personal) {
			layout_group_t *lg = NULL;
			video_layout_t *vlayout = NULL;
			conference_member_t *omember;
			
			if (video_key_freq && (now - last_key_time) > video_key_freq) {
				send_keyframe = SWITCH_TRUE;
				last_key_time = now;
			}

			switch_core_timer_next(&canvas->timer);
			
			switch_mutex_lock(conference->member_mutex);

			for (imember = conference->members; imember; imember = imember->next) {

				if (!imember->rec &&
					(!imember->session || !switch_channel_test_flag(imember->channel, CF_VIDEO_READY) ||
					 switch_core_session_read_lock(imember->session) != SWITCH_STATUS_SUCCESS)) {
					continue;
				}

				if (!imember->canvas) {
					if ((vlayout = conference_video_get_layout(conference, conference->video_layout_name, canvas->video_layout_group))) {
						conference_video_init_canvas(conference, vlayout, &imember->canvas);
						//conference_video_init_canvas_layers(conference, imember->canvas, vlayout, SWITCH_TRUE);
					} else {
						continue;
					}
				}

				if (conference->new_personal_vlayout) {
					conference_video_init_canvas_layers(conference, imember->canvas, conference->new_personal_vlayout, SWITCH_FALSE);
					layout_applied++;
				}

				if (imember->channel && switch_channel_test_flag(imember->channel, CF_VIDEO_REFRESH_REQ)) {
					switch_channel_clear_flag(imember->channel, CF_VIDEO_REFRESH_REQ);
					send_keyframe = SWITCH_TRUE;
				}

				if (count_changed) {
					int total = last_video_count;
					int kps;
					switch_vid_params_t vid_params = { 0 };

					if (!conference_utils_test_flag(conference, CFLAG_VIDEO_REQUIRED_FOR_CANVAS)) {
						total += conference->members_with_avatar;
					}

					if (total > 0 &&
						(!conference_utils_test_flag(imember->conference, CFLAG_VIDEO_MUTE_EXIT_CANVAS) ||
						 (conference_utils_member_test_flag(imember, MFLAG_CAN_BE_SEEN) && !conference_utils_member_test_flag(imember, MFLAG_HOLD))) &&
						imember->session && switch_core_session_media_flow(imember->session, SWITCH_MEDIA_TYPE_VIDEO) != SWITCH_MEDIA_FLOW_SENDONLY &&
						imember->session && switch_core_session_media_flow(imember->session, SWITCH_MEDIA_TYPE_VIDEO) != SWITCH_MEDIA_FLOW_INACTIVE) {

						total--;
					}

					if (total < 1) total = 1;

					if (conference->members_with_video == 1 && file_count) {
						total = 0;
					}

					if (conference->video_layout_group && (lg = switch_core_hash_find(conference->layout_group_hash, conference->video_layout_group))) {
						if ((vlayout = conference_video_find_best_layout(conference, lg, total, 0))) {
							conference_video_init_canvas_layers(conference, imember->canvas, vlayout, SWITCH_FALSE);
						}
					}
					
					if (imember->channel && !switch_channel_test_flag(imember->channel, CF_VIDEO_BITRATE_UNMANAGABLE) && 
						conference_utils_test_flag(conference, CFLAG_MANAGE_INBOUND_VIDEO_BITRATE)) {
						switch_core_media_get_vid_params(imember->session, &vid_params);
						kps = switch_calc_bitrate(vid_params.width, vid_params.height, conference->video_quality, (int)(imember->conference->video_fps.fps));
						conference_video_set_incoming_bitrate(imember, kps, SWITCH_TRUE);
					}
				}

				if (imember->session && switch_core_session_media_flow(imember->session, SWITCH_MEDIA_TYPE_VIDEO) != SWITCH_MEDIA_FLOW_SENDONLY && switch_core_session_media_flow(imember->session, SWITCH_MEDIA_TYPE_VIDEO) != SWITCH_MEDIA_FLOW_INACTIVE) {
					conference_video_pop_next_image(imember, &imember->pcanvas_img);
				}

				if (imember->session) {
					switch_core_session_rwunlock(imember->session);
				}
			}

			if (conference->new_personal_vlayout && layout_applied) {
				conference->new_personal_vlayout = NULL;
				layout_applied = 0;
			}

			switch_mutex_lock(conference->file_mutex);

			if (check_async_file && conference->async_fnode) {
				switch_status_t st = switch_core_file_read_video(&conference->async_fnode->fh, &file_frame, SVR_FLUSH);

				if (st == SWITCH_STATUS_SUCCESS) {
					if ((async_file_img = file_frame.img)) {
						switch_img_free(&file_imgs[j]);
						file_imgs[j++] = async_file_img;
					}
				} else if (st == SWITCH_STATUS_BREAK) {
					j++;
				}
			}

			if (check_file && conference->fnode) {
				switch_status_t st = switch_core_file_read_video(&conference->fnode->fh, &file_frame, SVR_FLUSH);

				if (st == SWITCH_STATUS_SUCCESS) {
					if ((normal_file_img = file_frame.img)) {
						switch_img_free(&file_imgs[j]);
						file_imgs[j++] = normal_file_img;
					}
				} else if (st == SWITCH_STATUS_BREAK) {
					j++;
				}
			}
			switch_mutex_unlock(conference->file_mutex);

			for (imember = conference->members; imember; imember = imember->next) {
				int i = 0;
				mcu_layer_t *floor_layer = NULL;

				if (!imember->rec &&
					(!imember->session || !switch_channel_test_flag(imember->channel, CF_VIDEO) || !imember->canvas ||
					 (switch_core_session_media_flow(imember->session, SWITCH_MEDIA_TYPE_VIDEO) == SWITCH_MEDIA_FLOW_SENDONLY ||
					 switch_core_session_media_flow(imember->session, SWITCH_MEDIA_TYPE_VIDEO) == SWITCH_MEDIA_FLOW_INACTIVE) ||
					 (switch_core_session_read_lock(imember->session) != SWITCH_STATUS_SUCCESS))) {
					continue;
				}

				if (files_playing && !file_count) {
					i = 0;
					while (i < imember->canvas->total_layers) {
						layer = &imember->canvas->layers[i++];
						switch_img_fill(layer->canvas->img, layer->x_pos, layer->y_pos, layer->screen_w, layer->screen_h, &layer->canvas->bgcolor);
					}
					i = 0;
				}

				if (!file_count && imember->canvas->layout_floor_id > -1 && imember->conference->video_floor_holder &&
					imember->id != imember->conference->video_floor_holder) {

					if ((omember = conference_member_get(imember->conference, imember->conference->video_floor_holder))) {
						if (conference->members_with_video + conference->members_with_avatar == 1 || imember != omember) {
							layer = &imember->canvas->layers[imember->canvas->layout_floor_id];
							floor_layer = layer;
							layer = NULL;
						}

						switch_thread_rwlock_unlock(omember->rwlock);
					}
				}
				
				for (omember = conference->members; omember; omember = omember->next) {
					mcu_layer_t *layer = NULL;
					switch_image_t *use_img = NULL;

					if (!omember->session || !switch_channel_test_flag(omember->channel, CF_VIDEO_READY) ||
						switch_core_session_media_flow(omember->session, SWITCH_MEDIA_TYPE_VIDEO) == SWITCH_MEDIA_FLOW_SENDONLY || switch_core_session_media_flow(omember->session, SWITCH_MEDIA_TYPE_VIDEO) == SWITCH_MEDIA_FLOW_INACTIVE) {
						continue;
					}

					if (conference->members_with_video + conference->members_with_avatar != 1 && imember == omember) {
						continue;
					}

					if (file_count && (conference->members_with_video + conference->members_with_avatar == 1)) {
						floor_layer = NULL;
					}

					if (!file_count && floor_layer && omember->id == conference->video_floor_holder) {
						layer = floor_layer;
					} else {
						if (floor_layer || (file_count && i == imember->canvas->layout_floor_id)) {
							if ((i+1) < imember->canvas->total_layers) {
								i++;
							}
						}

						if (i < imember->canvas->total_layers) {
							layer = &imember->canvas->layers[i++];
						}
					}

					if (layer && !file_count) {
						personal_attach(layer, omember);
					}

					if (!layer && omember->al) {
						conference_api_sub_position(omember, NULL, "0:0:0");
					}

					use_img = omember->pcanvas_img;

					if (files_playing && layer && layer == &imember->canvas->layers[imember->canvas->layout_floor_id]) {
						use_img = NULL;
					}

					if (layer) {

						if (use_img && !omember->avatar_png_img) {
							layer->avatar_patched = 0;
						} else {
							if (!layer->avatar_patched) {
								if (omember->avatar_png_img) {
									switch_img_letterbox(omember->avatar_png_img,
														 &layer->cur_img, layer->screen_w, layer->screen_h, conference->video_letterbox_bgcolor);
								}
								layer->avatar_patched = 1;
							}
							use_img = NULL;
							layer = NULL;
						}

						if (layer) {
							if (conference_utils_member_test_flag(omember, MFLAG_CAN_BE_SEEN) && !conference_utils_member_test_flag(imember, MFLAG_HOLD)) {
								layer->mute_patched = 0;
							} else if (!conference_utils_test_flag(omember->conference, CFLAG_VIDEO_MUTE_EXIT_CANVAS)) {
								if (!layer->mute_patched) {
									switch_image_t *mute_img = omember->video_mute_img ? omember->video_mute_img : omember->pcanvas_img;

									if (mute_img) {
										switch_image_t *tmp;

										switch_img_copy(mute_img, &tmp);
										switch_img_fit(&tmp, layer->screen_w, layer->screen_h, SWITCH_FIT_SIZE);
										//conference_video_member_video_mute_banner(imember->canvas, layer, imember);
										conference_video_member_video_mute_banner(tmp, omember);
										switch_img_copy(tmp, &layer->cur_img);
									}
									
									layer->mute_patched = 1;
								}

								use_img = NULL;
								layer = NULL;
							}
						}

						if (layer && use_img) {
							//switch_img_copy(use_img, &layer->cur_img);
							conference_video_scale_and_patch(layer, use_img, SWITCH_FALSE);
						}
						
					}					
				}

				for (j = 0; j < file_count; j++) {
					switch_image_t *img = file_imgs[j];
					layer = NULL;

					if (!img) continue;

					if (j == 0 && imember->canvas->layout_floor_id > -1) {
						layer = &imember->canvas->layers[imember->canvas->layout_floor_id];
					} else if (i < imember->canvas->total_layers) {
						layer = &imember->canvas->layers[i++];
					}

					if (layer) {
						switch_img_free(&layer->banner_img);
						switch_img_free(&layer->logo_img);
						layer->member_id = -1;
						//switch_img_copy(img, &layer->cur_img);
						conference_video_scale_and_patch(layer, img, SWITCH_FALSE);
					}
				}

				if (imember->session) {
					switch_core_session_rwunlock(imember->session);
				}
			}

			for (j = 0; j < file_count; j++) {
				switch_img_free(&file_imgs[j]);
			}

			if (files_playing && !file_count) {
				files_playing = 0;
			}

			for (imember = conference->members; imember; imember = imember->next) {
				switch_frame_t *dupframe;
				
				if (!imember->rec &&
					(!imember->session || !switch_channel_test_flag(imember->channel, CF_VIDEO_READY) || !imember->canvas ||
					 switch_channel_test_flag(imember->channel, CF_VIDEO_WRITING) ||
					 switch_core_session_read_lock(imember->session) != SWITCH_STATUS_SUCCESS)) {
					continue;
				}
				
				if (conference_utils_member_test_flag(imember, MFLAG_VIDEO_JOIN)) {
					send_keyframe = SWITCH_TRUE;
				}

				if (need_refresh && imember->session) {
					switch_core_session_request_video_refresh(imember->session);
				}

				if (send_keyframe && imember->session) {
					switch_core_media_gen_key_frame(imember->session);
				}

				write_frame.img = imember->canvas->img;

				if (imember->rec) {
					if (switch_core_file_write_video(&imember->rec->fh, &write_frame) != SWITCH_STATUS_SUCCESS) {
						switch_log_printf(SWITCH_CHANNEL_LOG, SWITCH_LOG_DEBUG, "Video Write Failed\n");
						conference_utils_member_clear_flag_locked(imember, MFLAG_RUNNING);
					}
				} else {
					switch_set_flag(&write_frame, SFF_RAW_RTP);
					write_frame.packet = packet;
					write_frame.data = ((uint8_t *)packet) + 12;
					write_frame.datalen = 0;
					write_frame.buflen = SWITCH_RTP_MAX_BUF_LEN - 12;
					write_frame.packetlen = 0;

					if (switch_frame_buffer_dup(imember->fb, &write_frame, &dupframe) == SWITCH_STATUS_SUCCESS) {
						if (switch_frame_buffer_trypush(imember->fb, dupframe) != SWITCH_STATUS_SUCCESS) {
							switch_frame_buffer_free(imember->fb, &dupframe);
						}
						dupframe = NULL;
					}
				}

				switch_img_free(&imember->pcanvas_img);

				if (imember->session) {
					switch_core_session_rwunlock(imember->session);
				}
			}

			switch_mutex_unlock(conference->member_mutex);
		} else {
			switch_mutex_lock(conference->file_mutex);
			if (conference->async_fnode && (conference->async_fnode->canvas_id == canvas->canvas_id || conference->async_fnode->canvas_id == -1)) {
				if (conference->async_fnode->layer_id > -1) {
					conference_video_patch_fnode(canvas, conference->async_fnode);
				} else {
					conference_video_fnode_check(conference->async_fnode, canvas->canvas_id);
				}
			}

			if (conference->fnode && (conference->fnode->canvas_id == canvas->canvas_id || conference->fnode->canvas_id == -1)) {
				if (conference->fnode->layer_id > -1) {
					conference_video_patch_fnode(canvas, conference->fnode);
				} else {
					conference_video_fnode_check(conference->fnode, canvas->canvas_id);
				}
			}
			switch_mutex_unlock(conference->file_mutex);

			if (!canvas->playing_video_file) {
				for (i = 0; i < canvas->total_layers; i++) {
					mcu_layer_t *layer = &canvas->layers[i];

					if (!layer->mute_patched && (layer->member_id > -1 || layer->fnode) && layer->cur_img && layer->tagged && !layer->geometry.overlap) {
						if (canvas->refresh) {
							layer->refresh = 1;
							canvas->refresh++;
						}

						if (layer->cur_img) {
							if (layer->member && switch_core_cpu_count() > 2) {
								layer->need_patch = 1;
								conference_video_wake_layer_thread(layer->member);
							} else {
								conference_video_scale_and_patch(layer, NULL, SWITCH_FALSE);
							}
						}

						layer->tagged = 0;
					}
				}

				switch_core_timer_next(&canvas->timer);
				wait_for_canvas(canvas);
				
				for (i = 0; i < canvas->total_layers; i++) {
					mcu_layer_t *layer = &canvas->layers[i];
					
					if ((layer->member_id > -1 || layer->fnode) && layer->cur_img && layer->geometry.overlap) {

						layer->mute_patched = 0;
						layer->banner_patched = 0;

						if (canvas->refresh) {
							layer->refresh = 1;
							canvas->refresh++;
						}

						if (layer->cur_img) {
							if (layer->member && switch_core_cpu_count() > 2) {
								layer->need_patch = 1;
								conference_video_wake_layer_thread(layer->member);
							} else {
								conference_video_scale_and_patch(layer, NULL, SWITCH_FALSE);
							}
						}
					}
				}
			}

			if (canvas->refresh > 1) {
				if (canvas->bgimg) {
					conference_video_set_canvas_bgimg(canvas, NULL);
				}
				canvas->refresh = 0;
			}

			if (canvas->send_keyframe > 0) {
				if (canvas->send_keyframe == 1 || (canvas->send_keyframe % 10) == 0) {
					send_keyframe = SWITCH_TRUE;
					//need_refresh = SWITCH_TRUE;
				}
				canvas->send_keyframe--;
			}

			if (video_key_freq && (now - last_key_time) > video_key_freq) {
				send_keyframe = SWITCH_TRUE;
				last_key_time = now;
			}

			write_img = canvas->img;
			timestamp = canvas->timer.samplecount;

			if (canvas->play_file == 1) {
				canvas->send_keyframe = 1;
				canvas->play_file = -1;
			}

			switch_mutex_lock(conference->file_mutex);
			if (conference->fnode && switch_test_flag(&conference->fnode->fh, SWITCH_FILE_OPEN)) {
				if (canvas->overlay_video_file) {
					if (switch_core_file_read_video(&conference->fnode->fh, &write_frame, SVR_FLUSH) == SWITCH_STATUS_SUCCESS) {										
						switch_img_free(&file_img);
						switch_img_fit(&write_frame.img, canvas->img->d_w, canvas->img->d_h, SWITCH_FIT_SIZE);
						file_img = write_frame.img;
						
						if (file_img->fmt == SWITCH_IMG_FMT_ARGB) {
							switch_image_t *overlay_img = NULL;
							switch_img_copy(canvas->img, &overlay_img);

							if (conference->fnode->filters & SCV_FILTER_GRAY_BG) {
								switch_img_gray(overlay_img, 0, 0, overlay_img->d_w, overlay_img->d_h);
							}

							if (conference->fnode->filters & SCV_FILTER_SEPIA_BG) {
								switch_img_sepia(overlay_img, 0, 0, overlay_img->d_w, overlay_img->d_h);
							}

							if (conference->fnode->filters & SCV_FILTER_GRAY_FG) {
								switch_img_gray(file_img, 0, 0, file_img->d_w, file_img->d_h);
							}

							if (conference->fnode->filters & SCV_FILTER_SEPIA_FG) {
								switch_img_sepia(file_img, 0, 0, file_img->d_w, file_img->d_h);
							}

							write_img = overlay_img;
							switch_img_patch(write_img, file_img, 0, 0);
							switch_img_free(&file_img);
							file_img = overlay_img;
						} else {
							write_img = file_img;
						}
					
						//switch_core_timer_sync(&canvas->timer);
						//timestamp = canvas->timer.samplecount;
					} else if (file_img) {
						write_img = file_img;
					}
				} else if (canvas->playing_video_file) {
					if (switch_core_file_read_video(&conference->fnode->fh, &write_frame, SVR_FLUSH) == SWITCH_STATUS_SUCCESS) {
						switch_image_t *tmp = NULL;

						switch_img_free(&file_img);
						switch_img_letterbox(write_frame.img, &tmp, canvas->img->d_w, canvas->img->d_h, "#000000");
						if (tmp) {
							switch_img_free(&write_frame.img);
							file_img = write_img = write_frame.img = tmp;
						} else {
							file_img = write_img = write_frame.img;
						}

						//switch_core_timer_sync(&canvas->timer);
						//timestamp = canvas->timer.samplecount;
					} else if (file_img) {
						write_img = file_img;
					}
				} else if (file_img) {
					switch_img_free(&file_img);
				}
			}
			switch_mutex_unlock(conference->file_mutex);

			write_frame.img = write_img;

			if (!canvas->playing_video_file && !canvas->overlay_video_file) {
				wait_for_canvas(canvas);
			}

			if (canvas->fgimg) {
				conference_video_set_canvas_fgimg(canvas, NULL);
			}

			if (canvas->recording) {
				conference_video_check_recording(conference, canvas, &write_frame);
			}

			if (conference->canvas_count > 1) {
				switch_image_t *img_copy = NULL;

				switch_img_copy(write_img, &img_copy);

				if (switch_queue_trypush(canvas->video_queue, img_copy) != SWITCH_STATUS_SUCCESS) {
					switch_img_free(&img_copy);
				}
			}

			if (min_members && conference_utils_test_flag(conference, CFLAG_MINIMIZE_VIDEO_ENCODING)) {
				for (i = 0; canvas->write_codecs[i] && switch_core_codec_ready(&canvas->write_codecs[i]->codec) && i < MAX_MUX_CODECS; i++) {
					canvas->write_codecs[i]->frame.img = write_img;
					conference_video_write_canvas_image_to_codec_group(conference, canvas, canvas->write_codecs[i], i,
																	   timestamp, need_refresh, send_keyframe, need_reset);
				}
			}

			switch_mutex_lock(conference->member_mutex);
			for (imember = conference->members; imember; imember = imember->next) {
				switch_frame_t *dupframe;

				if (imember->watching_canvas_id != canvas->canvas_id) continue;

				if (conference_utils_test_flag(conference, CFLAG_MINIMIZE_VIDEO_ENCODING) && !conference_utils_member_test_flag(imember, MFLAG_NO_MINIMIZE_ENCODING)) {
					continue;
				}

				if (!imember->session || !switch_channel_test_flag(imember->channel, CF_VIDEO_READY) ||
					switch_core_session_read_lock(imember->session) != SWITCH_STATUS_SUCCESS) {
					continue;
				}

				if (need_refresh) {
					switch_core_session_request_video_refresh(imember->session);
				}

				if (switch_core_session_media_flow(imember->session, SWITCH_MEDIA_TYPE_VIDEO) == SWITCH_MEDIA_FLOW_RECVONLY || 
					switch_channel_test_flag(imember->channel, CF_VIDEO_WRITING) ||
					!conference_utils_member_test_flag(imember, MFLAG_CAN_SEE) ||
					switch_core_session_media_flow(imember->session, SWITCH_MEDIA_TYPE_VIDEO) == SWITCH_MEDIA_FLOW_INACTIVE) {
					switch_core_session_rwunlock(imember->session);
					continue;
				}


				if (send_keyframe) {
					switch_core_media_gen_key_frame(imember->session);
				}


				if (canvas->fgimg) {
					conference_video_set_canvas_fgimg(canvas, NULL);
				}

				switch_set_flag(&write_frame, SFF_RAW_RTP|SFF_USE_VIDEO_TIMESTAMP|SFF_RAW_RTP_PARSE_FRAME);
				write_frame.img = write_img;
				write_frame.packet = packet;
				write_frame.data = ((uint8_t *)packet) + 12;
				write_frame.datalen = 0;
				write_frame.buflen = SWITCH_RTP_MAX_BUF_LEN - 12;
				write_frame.packetlen = 0;
				write_frame.timestamp = timestamp;

				//switch_core_session_write_video_frame(imember->session, &write_frame, SWITCH_IO_FLAG_NONE, 0);

				if (switch_frame_buffer_dup(imember->fb, &write_frame, &dupframe) == SWITCH_STATUS_SUCCESS) {
					if (switch_frame_buffer_trypush(imember->fb, dupframe) != SWITCH_STATUS_SUCCESS) {
						switch_frame_buffer_free(imember->fb, &dupframe);
					}
					dupframe = NULL;
				}

				if (imember->session) {
					switch_core_session_rwunlock(imember->session);
				}
			}

			switch_mutex_unlock(conference->member_mutex);
		} // NOT PERSONAL
	}

	switch_img_free(&file_img);

	for (i = 0; i < MCU_MAX_LAYERS; i++) {
		layer = &canvas->layers[i];

		switch_mutex_lock(canvas->mutex);
		switch_mutex_lock(layer->overlay_mutex);
		switch_img_free(&layer->cur_img);
		switch_img_free(&layer->overlay_img);
		switch_img_free(&layer->img);
		layer->banner_patched = 0;
		switch_img_free(&layer->banner_img);
		switch_img_free(&layer->logo_img);
		switch_img_free(&layer->mute_img);
		switch_mutex_unlock(layer->overlay_mutex);
		switch_mutex_unlock(canvas->mutex);

		if (layer->txthandle) {
			switch_img_txt_handle_destroy(&layer->txthandle);
		}
	}

	for (i = 0; i < MAX_MUX_CODECS; i++) {
		if (canvas->write_codecs[i] && switch_core_codec_ready(&canvas->write_codecs[i]->codec)) {
			switch_core_codec_destroy(&canvas->write_codecs[i]->codec);
			switch_img_free(&(canvas->write_codecs[i]->scaled_img));
		}
	}

	conference_close_open_files(conference);

	switch_core_timer_destroy(&canvas->timer);
	conference_video_destroy_canvas(&canvas);

	return NULL;
}

void pop_conference_video_next_canvas_image(mcu_canvas_t *canvas, switch_image_t **imgP)
{
	switch_image_t *img = *imgP;
	int size = 0;
	void *pop;

	switch_img_free(&img);

	do {
		if (switch_queue_trypop(canvas->video_queue, &pop) == SWITCH_STATUS_SUCCESS && pop) {
			switch_img_free(&img);
			img = (switch_image_t *)pop;
		} else {
			break;
		}
		size = switch_queue_size(canvas->video_queue);
	} while(size > canvas->conference->video_fps.fps / 2);

	*imgP = img;
}

void *SWITCH_THREAD_FUNC conference_video_super_muxing_thread_run(switch_thread_t *thread, void *obj)
{
	mcu_canvas_t *canvas = (mcu_canvas_t *) obj;
	conference_obj_t *conference = canvas->conference;
	conference_member_t *imember;
	switch_codec_t *check_codec = NULL;
	int buflen = SWITCH_RTP_MAX_BUF_LEN;
	int i = 0;
	switch_time_t last_key_time = 0;
	uint32_t video_key_freq = 0;
	mcu_layer_t *layer = NULL;
	switch_frame_t write_frame = { 0 };
	uint8_t *packet = NULL;
	switch_image_t *write_img = NULL;
	uint32_t timestamp = 0;
	int last_used_canvases[MAX_CANVASES] = { 0 };


	canvas->video_timer_reset = 1;

	packet = switch_core_alloc(conference->pool, SWITCH_RTP_MAX_BUF_LEN);

	while (conference_globals.running && !conference_utils_test_flag(conference, CFLAG_DESTRUCT) && conference_utils_test_flag(conference, CFLAG_VIDEO_MUXING)) {
		switch_bool_t need_refresh = SWITCH_FALSE, send_keyframe = SWITCH_FALSE, need_reset = SWITCH_FALSE;
		switch_time_t now;
		int min_members = 0;
		int count_changed = 0;
		int  layer_idx = 0;
		uint32_t j = 0;
		switch_image_t *img = NULL;
		int used_canvases = 0;

		switch_mutex_lock(canvas->mutex);
		if (canvas->new_vlayout) {
			conference_video_init_canvas_layers(conference, canvas, NULL, SWITCH_TRUE);
		}
		switch_mutex_unlock(canvas->mutex);

		if (canvas->video_timer_reset) {
			canvas->video_timer_reset = 0;

			if (canvas->timer.interval) {
				switch_core_timer_destroy(&canvas->timer);
			}

			switch_core_timer_init(&canvas->timer, "soft", conference->video_fps.ms, conference->video_fps.samples, NULL);
			canvas->send_keyframe = 1;
		}

		switch_core_timer_next(&canvas->timer);

		now = switch_micro_time_now();

		if (canvas->send_keyframe > 0) {
			if (canvas->send_keyframe == 1 || (canvas->send_keyframe % 10) == 0) {
				send_keyframe = SWITCH_TRUE;
				need_refresh = SWITCH_TRUE;
			}
			canvas->send_keyframe--;
		}

		if (video_key_freq && (now - last_key_time) > video_key_freq) {
			send_keyframe = SWITCH_TRUE;
			last_key_time = now;
		}

		for (j = 0; j < conference->canvas_count; j++) {
			mcu_canvas_t *jcanvas = (mcu_canvas_t *) conference->canvases[j];

			if (jcanvas->layers_used > 0 || conference->super_canvas_show_all_layers) {
				used_canvases++;
			}

			if (jcanvas->layers_used != last_used_canvases[j]) {
				count_changed++;
			}

			last_used_canvases[j] = jcanvas->layers_used;
		}

		if (count_changed) {
			int total = used_canvases;
			layout_group_t *lg = NULL;
			video_layout_t *vlayout = NULL;

			if (total < 1) total = 1;

			if ((lg = switch_core_hash_find(conference->layout_group_hash, CONFERENCE_MUX_DEFAULT_SUPER_LAYOUT))) {
				if ((vlayout = conference_video_find_best_layout(conference, lg, total, 0))) {
					conference_video_init_canvas_layers(conference, canvas, vlayout, SWITCH_TRUE);
				}
			}
		}

		switch_mutex_lock(conference->member_mutex);

		for (imember = conference->members; imember; imember = imember->next) {
			int i;

			if (!imember->session || (!switch_channel_test_flag(imember->channel, CF_VIDEO_READY) && !imember->avatar_png_img) ||
				conference_utils_test_flag(conference, CFLAG_PERSONAL_CANVAS) || switch_core_session_read_lock(imember->session) != SWITCH_STATUS_SUCCESS) {
				continue;
			}

			if (imember->watching_canvas_id == canvas->canvas_id && switch_channel_test_flag(imember->channel, CF_VIDEO_REFRESH_REQ)) {
				switch_channel_clear_flag(imember->channel, CF_VIDEO_REFRESH_REQ);
				send_keyframe = SWITCH_TRUE;
			}

			if (conference_utils_test_flag(conference, CFLAG_MINIMIZE_VIDEO_ENCODING) &&
				imember->watching_canvas_id > -1 && imember->watching_canvas_id == canvas->canvas_id &&
				!conference_utils_member_test_flag(imember, MFLAG_NO_MINIMIZE_ENCODING)) {
				min_members++;

				if (switch_channel_test_flag(imember->channel, CF_VIDEO_READY)) {
					if (imember->video_codec_index < 0 && (check_codec = switch_core_session_get_video_write_codec(imember->session))) {
						for (i = 0; canvas->write_codecs[i] && switch_core_codec_ready(&canvas->write_codecs[i]->codec) && i < MAX_MUX_CODECS; i++) {
							if (check_codec->implementation->codec_id == canvas->write_codecs[i]->codec.implementation->codec_id) {
								if ((zstr(imember->video_codec_group) && zstr(canvas->write_codecs[i]->video_codec_group)) || 
									(!strcmp(switch_str_nil(imember->video_codec_group), switch_str_nil(canvas->write_codecs[i]->video_codec_group)))) {
								
									imember->video_codec_index = i;
									imember->video_codec_id = check_codec->implementation->codec_id;
									need_refresh = SWITCH_TRUE;
									break;
								}
							}
						}
						
						if (imember->video_codec_index < 0) {
							canvas->write_codecs[i] = switch_core_alloc(conference->pool, sizeof(codec_set_t));
							canvas->write_codecs_count = i+1;
							
							if (switch_core_codec_copy(check_codec, &canvas->write_codecs[i]->codec,
													   &conference->video_codec_settings, conference->pool) == SWITCH_STATUS_SUCCESS) {
								switch_log_printf(SWITCH_CHANNEL_LOG, SWITCH_LOG_DEBUG,
												  "Setting up video write codec %s at slot %d group %s\n", 
												  canvas->write_codecs[i]->codec.implementation->iananame, i, 
												  imember->video_codec_group ? imember->video_codec_group : "_none_");
								
								imember->video_codec_index = i;
								imember->video_codec_id = check_codec->implementation->codec_id;
								need_refresh = SWITCH_TRUE;
								if (imember->video_codec_group) {
									canvas->write_codecs[i]->video_codec_group = switch_core_strdup(conference->pool, imember->video_codec_group);
								}
								canvas->write_codecs[i]->frame.packet = switch_core_alloc(conference->pool, buflen);
								canvas->write_codecs[i]->frame.data = ((uint8_t *)canvas->write_codecs[i]->frame.packet) + 12;
								canvas->write_codecs[i]->frame.packetlen = buflen;
								canvas->write_codecs[i]->frame.buflen = buflen - 12;
								if (conference->scale_h264_canvas_width > 0 && conference->scale_h264_canvas_height > 0 && !strcmp(check_codec->implementation->iananame, "H264")) {
									int32_t bw = -1;

									canvas->write_codecs[i]->fps_divisor = conference->scale_h264_canvas_fps_divisor;
									canvas->write_codecs[i]->scaled_img = switch_img_alloc(NULL, SWITCH_IMG_FMT_I420, conference->scale_h264_canvas_width, conference->scale_h264_canvas_height, 16);

									if (conference->scale_h264_canvas_bandwidth) {
										if (strcasecmp(conference->scale_h264_canvas_bandwidth, "auto")) {
											bw = switch_parse_bandwidth_string(conference->scale_h264_canvas_bandwidth);
										}
									}

									if (bw == -1) {
										float fps = conference->video_fps.fps;

										if (canvas->write_codecs[i]->fps_divisor) fps /= canvas->write_codecs[i]->fps_divisor;

										bw = switch_calc_bitrate(conference->scale_h264_canvas_width, conference->scale_h264_canvas_height, conference->video_quality, fps);
									}

									switch_core_codec_control(&canvas->write_codecs[i]->codec, SCC_VIDEO_BANDWIDTH, SCCT_INT, &bw, SCCT_NONE, NULL, NULL, NULL);
								}
								switch_set_flag((&canvas->write_codecs[i]->frame), SFF_RAW_RTP);

							}
						}
					}

					if (imember->video_codec_index < 0) {
						switch_log_printf(SWITCH_CHANNEL_LOG, SWITCH_LOG_CRIT, "Write Codec Error\n");
						switch_core_session_rwunlock(imember->session);
						continue;
					}
				}
			}

			switch_core_session_rwunlock(imember->session);
		}

		switch_mutex_unlock(conference->member_mutex);

		layer_idx = 0;

		for (j = 0; j < conference->canvas_count; j++) {
			mcu_canvas_t *jcanvas = (mcu_canvas_t *) conference->canvases[j];

			pop_conference_video_next_canvas_image(jcanvas, &img);

			if (!jcanvas->layers_used && !conference->super_canvas_show_all_layers) {
				switch_img_free(&img);
				continue;
			}

			if (layer_idx < canvas->total_layers) {
				layer = &canvas->layers[layer_idx++];

				if (layer->member_id != jcanvas->canvas_id) {
					layer->member_id = jcanvas->canvas_id;
					switch_img_free(&layer->cur_img);
				}

				if (canvas->refresh) {
					layer->refresh = 1;
					canvas->refresh++;
				}

				if (img) {

					if (conference->super_canvas_label_layers) {
						char str[80] = "";
						switch_image_t *tmp;
						const char *format = "#cccccc:#142e55:FreeSans.ttf:4%:";

						switch_snprintf(str, sizeof(str), "%sCanvas %d", format, jcanvas->canvas_id + 1);
						tmp = switch_img_write_text_img(img->d_w, img->d_h, SWITCH_TRUE, str);
						switch_img_patch(img, tmp, 0, 0);
						switch_img_free(&tmp);
					}

					switch_img_free(&layer->cur_img);
					layer->cur_img = img;
					img = NULL;
				}

				conference_video_scale_and_patch(layer, NULL, SWITCH_FALSE);
			}

			switch_img_free(&img);
		}

		if (canvas->refresh > 1) {
			canvas->refresh = 0;
		}

		write_img = canvas->img;
		timestamp = canvas->timer.samplecount;

		if (!write_img) continue;

		write_frame.img = write_img;

		if (canvas->recording) {
			conference_video_check_recording(conference, canvas, &write_frame);
		}

		if (min_members && conference_utils_test_flag(conference, CFLAG_MINIMIZE_VIDEO_ENCODING)) {
			for (i = 0; canvas->write_codecs[i] && switch_core_codec_ready(&canvas->write_codecs[i]->codec) && i < MAX_MUX_CODECS; i++) {
				canvas->write_codecs[i]->frame.img = write_img;
				conference_video_write_canvas_image_to_codec_group(conference, canvas, canvas->write_codecs[i], i, timestamp, need_refresh, send_keyframe, need_reset);
			}
		}

		switch_mutex_lock(conference->member_mutex);
		for (imember = conference->members; imember; imember = imember->next) {
			switch_frame_t *dupframe;

			if (imember->watching_canvas_id != canvas->canvas_id) continue;

			if (conference_utils_test_flag(conference, CFLAG_MINIMIZE_VIDEO_ENCODING) && !conference_utils_member_test_flag(imember, MFLAG_NO_MINIMIZE_ENCODING)) {
				continue;
			}


			if (!imember->session || !switch_channel_test_flag(imember->channel, CF_VIDEO_READY) ||
				switch_core_session_read_lock(imember->session) != SWITCH_STATUS_SUCCESS) {
				continue;
			}

			if (need_refresh) {
				switch_core_session_request_video_refresh(imember->session);
			}

			if (switch_core_session_media_flow(imember->session, SWITCH_MEDIA_TYPE_VIDEO) == SWITCH_MEDIA_FLOW_RECVONLY || 
				switch_channel_test_flag(imember->channel, CF_VIDEO_WRITING) ||
				!conference_utils_member_test_flag(imember, MFLAG_CAN_SEE) ||
				switch_core_session_media_flow(imember->session, SWITCH_MEDIA_TYPE_VIDEO) == SWITCH_MEDIA_FLOW_INACTIVE) {
				switch_core_session_rwunlock(imember->session);
				continue;
			}

			if (send_keyframe) {
				switch_core_media_gen_key_frame(imember->session);
			}

			switch_set_flag(&write_frame, SFF_RAW_RTP);
			write_frame.img = write_img;
			write_frame.packet = packet;
			write_frame.data = ((uint8_t *)packet) + 12;
			write_frame.datalen = 0;
			write_frame.buflen = SWITCH_RTP_MAX_BUF_LEN - 12;
			write_frame.packetlen = 0;

			//switch_core_session_write_video_frame(imember->session, &write_frame, SWITCH_IO_FLAG_NONE, 0);

			if (switch_frame_buffer_dup(imember->fb, &write_frame, &dupframe) == SWITCH_STATUS_SUCCESS) {
				if (switch_frame_buffer_trypush(imember->fb, dupframe) != SWITCH_STATUS_SUCCESS) {
					switch_frame_buffer_free(imember->fb, &dupframe);
				}
				dupframe = NULL;
			}

			if (imember->session) {
				switch_core_session_rwunlock(imember->session);
			}
		}

		switch_mutex_unlock(conference->member_mutex);
	}

	for (i = 0; i < MCU_MAX_LAYERS; i++) {
		layer = &canvas->layers[i];

		switch_mutex_lock(canvas->mutex);
		switch_mutex_lock(layer->overlay_mutex);
		switch_img_free(&layer->cur_img);
		switch_img_free(&layer->overlay_img);
		switch_img_free(&layer->img);
		layer->banner_patched = 0;
		switch_img_free(&layer->banner_img);
		switch_img_free(&layer->logo_img);
		switch_img_free(&layer->mute_img);
		switch_mutex_unlock(layer->overlay_mutex);
		switch_mutex_unlock(canvas->mutex);

		if (layer->txthandle) {
			switch_img_txt_handle_destroy(&layer->txthandle);
		}
	}

	for (i = 0; i < MAX_MUX_CODECS; i++) {
		if (canvas->write_codecs[i] && switch_core_codec_ready(&canvas->write_codecs[i]->codec)) {
			switch_core_codec_destroy(&canvas->write_codecs[i]->codec);
		}
	}

	switch_core_timer_destroy(&canvas->timer);
	conference_video_destroy_canvas(&canvas);

	return NULL;
}


void conference_video_find_floor(conference_member_t *member, switch_bool_t entering)
{
	conference_member_t *imember;
	conference_obj_t *conference = member->conference;

	if (!entering) {
		if (member->id == conference->video_floor_holder) {
			conference_video_set_floor_holder(conference, NULL, SWITCH_FALSE);
		} else if (member->id == conference->last_video_floor_holder) {
			conference->last_video_floor_holder = 0;
		}
	}

	switch_mutex_lock(conference->member_mutex);
	for (imember = conference->members; imember; imember = imember->next) {

		if (conference_utils_member_test_flag(imember, MFLAG_DED_VID_LAYER)) {
			continue;
		}
		
		if (!(imember->session)) {
			continue;
		}

		if ((switch_core_session_media_flow(imember->session, SWITCH_MEDIA_TYPE_VIDEO) == SWITCH_MEDIA_FLOW_SENDONLY || switch_core_session_media_flow(imember->session, SWITCH_MEDIA_TYPE_VIDEO) == SWITCH_MEDIA_FLOW_INACTIVE) && !imember->avatar_png_img) {
			continue;
		}

		if (!switch_channel_test_flag(imember->channel, CF_VIDEO_READY) && !imember->avatar_png_img) {
			continue;
		}

		if (!entering && imember->id == member->id) {
			continue;
		}

		if (conference->floor_holder && imember->id == conference->floor_holder) {
			conference_video_set_floor_holder(conference, imember, 0);
			continue;
		}

		if (!conference->video_floor_holder) {
			conference_video_set_floor_holder(conference, imember, 0);
			continue;
		}

		if (!conference->last_video_floor_holder) {
			conference->last_video_floor_holder = imember->id;
			switch_core_session_request_video_refresh(imember->session);
			continue;
		}

	}
	switch_mutex_unlock(conference->member_mutex);

	if (conference->last_video_floor_holder == conference->video_floor_holder) {
		conference->last_video_floor_holder = 0;
	}
}

void conference_video_reset_member_codec_index(conference_member_t *member)
{
	member->video_codec_index = -1;
}

void conference_video_set_floor_holder(conference_obj_t *conference, conference_member_t *member, switch_bool_t force)
{
	switch_event_t *event;
	conference_member_t *imember = NULL;
	int old_id = 0;
	uint32_t old_member = 0;

	if (!member) {
		conference_utils_clear_flag(conference, CFLAG_VID_FLOOR_LOCK);
	}

	if (conference->canvas_count > 1) {
		return;
	}

	if (member && conference_utils_member_test_flag(member, MFLAG_DED_VID_LAYER)) {
		switch_log_printf(SWITCH_CHANNEL_LOG, SWITCH_LOG_WARNING, "Setting floor not allowed on a member in a dedicated layer\n");
	}
	
	if ((!force && conference_utils_test_flag(conference, CFLAG_VID_FLOOR_LOCK))) {
		return;
	}

	if (member && (switch_core_session_media_flow(member->session, SWITCH_MEDIA_TYPE_VIDEO) == SWITCH_MEDIA_FLOW_SENDONLY || switch_core_session_media_flow(member->session, SWITCH_MEDIA_TYPE_VIDEO) == SWITCH_MEDIA_FLOW_INACTIVE) && !member->avatar_png_img) {
		return;
	}

	if (conference->video_floor_holder) {
		if (member && conference->video_floor_holder == member->id) {
			return;
		} else {
			if (member) {
				conference->last_video_floor_holder = conference->video_floor_holder;
			}

			if (conference->conference_video_mode == CONF_VIDEO_MODE_MUX &&
				conference->last_video_floor_holder && (imember = conference_member_get(conference, conference->last_video_floor_holder))) {
				switch_core_session_request_video_refresh(imember->session);
				conference_video_clear_managed_kps(imember);
				if (conference_utils_member_test_flag(imember, MFLAG_VIDEO_BRIDGE)) {
					conference_utils_set_flag(conference, CFLAG_VID_FLOOR_LOCK);
				}
				switch_thread_rwlock_unlock(imember->rwlock);
				imember = NULL;
			}

			old_member = conference->video_floor_holder;
			switch_log_printf(SWITCH_CHANNEL_LOG, SWITCH_LOG_DEBUG1, "Dropping video floor %d\n", old_member);
		}
	}


	if (!member) {
		switch_mutex_lock(conference->member_mutex);
		for (imember = conference->members; imember; imember = imember->next) {
			if (imember->id != conference->video_floor_holder && imember->channel && switch_channel_test_flag(imember->channel, CF_VIDEO_READY)) {
				member = imember;
				break;
			}
		}
		switch_mutex_unlock(conference->member_mutex);
	}

	//VIDFLOOR
	if (member) {
		switch_log_printf(SWITCH_CHANNEL_LOG, SWITCH_LOG_DEBUG1, "Adding video floor %s\n",
						  switch_channel_get_name(member->channel));

		conference_video_check_flush(member, SWITCH_FALSE);
		switch_core_session_video_reinit(member->session);
		conference->video_floor_holder = member->id;
		conference_member_update_status_field(member);
		conference_video_clear_managed_kps(member);
	} else {
		conference->video_floor_holder = 0;
	}

	if (old_member) {
		conference_member_t *old_member_p = NULL;

		old_id = old_member;

		if ((old_member_p = conference_member_get(conference, old_id))) {
			conference_member_update_status_field(old_member_p);
			switch_thread_rwlock_unlock(old_member_p->rwlock);
		}
	}

	switch_mutex_lock(conference->member_mutex);
	for (imember = conference->members; imember; imember = imember->next) {
		if (!imember->channel || !switch_channel_test_flag(imember->channel, CF_VIDEO_READY)) {
			continue;
		}

		switch_channel_set_flag(imember->channel, CF_VIDEO_BREAK);
		switch_core_session_kill_channel(imember->session, SWITCH_SIG_BREAK);
		switch_core_session_video_reinit(imember->session);
	}
	switch_mutex_unlock(conference->member_mutex);

	conference_utils_set_flag(conference, CFLAG_FLOOR_CHANGE);

	if (test_eflag(conference, EFLAG_FLOOR_CHANGE)) {
		switch_event_create_subclass(&event, SWITCH_EVENT_CUSTOM, CONF_EVENT_MAINT);
		conference_event_add_data(conference, event);
		switch_event_add_header_string(event, SWITCH_STACK_BOTTOM, "Action", "video-floor-change");
		if (old_id) {
			switch_event_add_header(event, SWITCH_STACK_BOTTOM, "Old-ID", "%d", old_id);
		} else {
			switch_event_add_header_string(event, SWITCH_STACK_BOTTOM, "Old-ID", "none");
		}
		if (conference->video_floor_holder) {
			switch_event_add_header(event, SWITCH_STACK_BOTTOM, "New-ID", "%d", conference->video_floor_holder);
		} else {
			switch_event_add_header_string(event, SWITCH_STACK_BOTTOM, "New-ID", "none");
		}
		switch_event_fire(&event);
	}

}


void conference_video_write_frame(conference_obj_t *conference, conference_member_t *floor_holder, switch_frame_t *vid_frame)
{
	conference_member_t *imember;
	int want_refresh = 0;
	unsigned char buf[SWITCH_RTP_MAX_BUF_LEN] = "";
	switch_frame_t tmp_frame = { 0 };

	if (switch_test_flag(vid_frame, SFF_CNG) || !vid_frame->packet) {
		return;
	}

	if (conference_utils_test_flag(conference, CFLAG_FLOOR_CHANGE)) {
		conference_utils_clear_flag(conference, CFLAG_FLOOR_CHANGE);
	}

	if (vid_frame->img && conference->canvases[0]) {
		switch_image_t *frame_img = NULL, *tmp_img = NULL;
		int x,y;

		switch_img_copy(vid_frame->img, &tmp_img);
		switch_img_fit(&tmp_img, conference->canvases[0]->width, conference->canvases[0]->height, SWITCH_FIT_SIZE_AND_SCALE);

		frame_img = switch_img_alloc(NULL, SWITCH_IMG_FMT_I420, conference->canvases[0]->width, conference->canvases[0]->height, 1);
		conference_video_reset_image(frame_img, &conference->canvases[0]->bgcolor);
		switch_img_find_position(POS_CENTER_MID, frame_img->d_w, frame_img->d_h, tmp_img->d_w, tmp_img->d_h, &x, &y);
		switch_img_patch(frame_img, tmp_img, x, y);

		tmp_frame.packet = buf;
		tmp_frame.data = buf + 12;
		tmp_frame.img = frame_img;
		switch_img_free(&tmp_img);
	}


	switch_mutex_lock(conference->member_mutex);
	for (imember = conference->members; imember; imember = imember->next) {
		switch_core_session_t *isession = imember->session;

		if (!isession || switch_core_session_read_lock(isession) != SWITCH_STATUS_SUCCESS) {
			continue;
		}

		if (!conference_utils_member_test_flag(imember, MFLAG_CAN_SEE)) {
			switch_core_session_rwunlock(isession);
			continue;
		}

		if (switch_channel_test_flag(imember->channel, CF_VIDEO_REFRESH_REQ)) {
			want_refresh++;
			switch_channel_clear_flag(imember->channel, CF_VIDEO_REFRESH_REQ);
		}

		if (isession && switch_channel_test_flag(imember->channel, CF_VIDEO_READY)) {
			int send_frame = 0;

			if (conference->canvases[0] && conference_utils_test_flag(imember->conference, CFLAG_VIDEO_BRIDGE_FIRST_TWO)) {
				if (switch_channel_test_flag(imember->channel, CF_VIDEO_READY) && (conference->members_with_video == 1 || imember != floor_holder)) {
					send_frame = 1;
				}
			} else if (!conference_utils_member_test_flag(imember, MFLAG_RECEIVING_VIDEO) &&
					   (conference_utils_test_flag(conference, CFLAG_VID_FLOOR_LOCK) ||
						!(imember->id == imember->conference->video_floor_holder && imember->conference->last_video_floor_holder))) {
				send_frame = 1;
			}
			
			if (send_frame) {
				if (vid_frame->img) {
					if (conference->canvases[0]) {
						switch_frame_t *dupframe;
						
						tmp_frame.packet = buf;
						tmp_frame.packetlen = 0;
						tmp_frame.buflen = SWITCH_RTP_MAX_BUF_LEN - 12;
						tmp_frame.data = buf + 12;
						
						if (imember->fb) {
							if (switch_frame_buffer_dup(imember->fb, &tmp_frame, &dupframe) == SWITCH_STATUS_SUCCESS) {
								if (switch_frame_buffer_trypush(imember->fb, dupframe) != SWITCH_STATUS_SUCCESS) {
									switch_frame_buffer_free(imember->fb, &dupframe);
								}
								dupframe = NULL;
							}
						} else {
							switch_core_session_write_video_frame(imember->session, &tmp_frame, SWITCH_IO_FLAG_NONE, 0);
						}
					} else {
						switch_core_session_write_video_frame(imember->session, vid_frame, SWITCH_IO_FLAG_NONE, 0);
					}
				} else {
					switch_assert(vid_frame->packetlen <= SWITCH_RTP_MAX_BUF_LEN);
					tmp_frame = *vid_frame;
					tmp_frame.packet = buf;
					tmp_frame.data = buf + 12;
					memcpy(tmp_frame.packet, vid_frame->packet, vid_frame->packetlen);
					tmp_frame.packetlen = vid_frame->packetlen;
					tmp_frame.datalen = vid_frame->datalen;
					switch_core_session_write_video_frame(imember->session, &tmp_frame, SWITCH_IO_FLAG_NONE, 0);
				}
			}
		}

		switch_core_session_rwunlock(isession);
	}

	if (want_refresh) {
		for (imember = conference->members; imember; imember = imember->next) {
			switch_core_session_t *isession = imember->session;

			if (!isession || switch_core_session_read_lock(isession) != SWITCH_STATUS_SUCCESS) {
				continue;
			}

			if (switch_channel_test_flag(imember->channel, CF_VIDEO_READY) ) {
				switch_core_session_request_video_refresh(imember->session);
			}

			switch_core_session_rwunlock(isession);
		}
	}

	switch_mutex_unlock(conference->member_mutex);

	switch_img_free(&tmp_frame.img);
}

switch_status_t conference_video_thread_callback(switch_core_session_t *session, switch_frame_t *frame, void *user_data)
{
	//switch_channel_t *channel = switch_core_session_get_channel(session);
	//char *name = switch_channel_get_name(channel);
	conference_member_t *member = (conference_member_t *)user_data;
	conference_relationship_t *rel = NULL, *last = NULL;
	int files_playing = 0;
	
	switch_assert(member);

	if (switch_test_flag(frame, SFF_CNG) || !frame->packet) {
		return SWITCH_STATUS_SUCCESS;
	}

	if (switch_core_session_media_flow(session, SWITCH_MEDIA_TYPE_VIDEO) == SWITCH_MEDIA_FLOW_SENDONLY || switch_core_session_media_flow(session, SWITCH_MEDIA_TYPE_VIDEO) == SWITCH_MEDIA_FLOW_INACTIVE) {
		return SWITCH_STATUS_SUCCESS;
	}

	if (switch_thread_rwlock_tryrdlock(member->conference->rwlock) != SWITCH_STATUS_SUCCESS) {
		return SWITCH_STATUS_FALSE;
	}


	switch_mutex_lock(member->conference->file_mutex);
	if (member->conference->async_fnode && switch_core_file_has_video(&member->conference->async_fnode->fh, SWITCH_TRUE)) {
		files_playing = 1;
	}
	
	if (member->conference->fnode && switch_core_file_has_video(&member->conference->fnode->fh, SWITCH_TRUE)) {
		files_playing = 1;
	}
	switch_mutex_unlock(member->conference->file_mutex);

	if (conference_utils_test_flag(member->conference, CFLAG_VIDEO_BRIDGE_FIRST_TWO)) {
		if (member->conference->members_seeing_video < 3 && !files_playing && member->conference->mux_paused) {
			conference_video_write_frame(member->conference, member, frame);
			conference_video_check_recording(member->conference, NULL, frame);
			switch_thread_rwlock_unlock(member->conference->rwlock);
			return SWITCH_STATUS_SUCCESS;
		}
	}


	if (conference_utils_test_flag(member->conference, CFLAG_VIDEO_MUXING)) {
		switch_image_t *img_copy = NULL;

		int canvas_id = member->canvas_id;

		if (frame->img && (((member->video_layer_id > -1) && canvas_id > -1) || member->canvas) &&
			conference_utils_member_test_flag(member, MFLAG_CAN_BE_SEEN) &&
<<<<<<< HEAD
=======
			!conference_utils_member_test_flag(member, MFLAG_HOLD) &&
>>>>>>> b33bc925
			switch_queue_size(member->video_queue) < member->conference->video_fps.fps &&
			!member->conference->canvases[canvas_id]->playing_video_file) {

			if (conference_utils_member_test_flag(member, MFLAG_FLIP_VIDEO) ||
				conference_utils_member_test_flag(member, MFLAG_ROTATE_VIDEO) || conference_utils_member_test_flag(member, MFLAG_MIRROR_VIDEO)) {
				if (conference_utils_member_test_flag(member, MFLAG_ROTATE_VIDEO)) {
					if (member->flip_count++ > (int)(member->conference->video_fps.fps / 2)) {
						member->flip += 90;
						if (member->flip > 270) {
							member->flip = 0;
						}
						member->flip_count = 0;
					}

					switch_img_rotate_copy(frame->img, &img_copy, member->flip);
				} else if (conference_utils_member_test_flag(member, MFLAG_MIRROR_VIDEO)) {
					switch_img_mirror(frame->img, &img_copy);
				} else {
					switch_img_rotate_copy(frame->img, &img_copy, member->flip);
				}

			} else {
				switch_img_copy(frame->img, &img_copy);
			}

			if (switch_queue_trypush(member->video_queue, img_copy) != SWITCH_STATUS_SUCCESS) {
				switch_img_free(&img_copy);
			}

		}

		switch_thread_rwlock_unlock(member->conference->rwlock);
		return SWITCH_STATUS_SUCCESS;
	}

	for (rel = member->relationships; rel; rel = rel->next) {
		conference_member_t *imember;
		if (!(rel->flags & RFLAG_CAN_SEND_VIDEO)) continue;

		if ((imember = conference_member_get(member->conference, rel->id)) && conference_utils_member_test_flag(imember, MFLAG_RECEIVING_VIDEO)) {
			//switch_log_printf(SWITCH_CHANNEL_LOG, SWITCH_LOG_ERROR, "%s %d->%d %d\n", name, member->id, imember->id, frame->datalen);
			switch_core_session_write_video_frame(imember->session, frame, SWITCH_IO_FLAG_NONE, 0);
			switch_thread_rwlock_unlock(imember->rwlock);
		} else { /* Stale .. Remove */
			if (last) {
				last->next = rel->next;
			} else {
				member->relationships = rel->next;
			}

			switch_mutex_lock(member->conference->member_mutex);
			member->conference->relationship_total--;
			switch_mutex_unlock(member->conference->member_mutex);

			continue;
		}

		last = rel;
	}


	if (member) {
		if (member->id == member->conference->video_floor_holder) {
			conference_video_write_frame(member->conference, member, frame);
			conference_video_check_recording(member->conference, NULL, frame);
		} else if (!conference_utils_test_flag(member->conference, CFLAG_VID_FLOOR_LOCK) && member->id == member->conference->last_video_floor_holder) {
			conference_member_t *fmember;

			if ((fmember = conference_member_get(member->conference, member->conference->video_floor_holder))) {
				if (!conference_utils_member_test_flag(fmember, MFLAG_RECEIVING_VIDEO))
					switch_core_session_write_video_frame(fmember->session, frame, SWITCH_IO_FLAG_NONE, 0);
				switch_thread_rwlock_unlock(fmember->rwlock);
			}
		}
	}

	switch_thread_rwlock_unlock(member->conference->rwlock);

	return SWITCH_STATUS_SUCCESS;
}

/* For Emacs:
 * Local Variables:
 * mode:c
 * indent-tabs-mode:t
 * tab-width:4
 * c-basic-offset:4
 * End:
 * For VIM:
 * vim:set softtabstop=4 shiftwidth=4 tabstop=4 noet:
 */<|MERGE_RESOLUTION|>--- conflicted
+++ resolved
@@ -1199,18 +1199,6 @@
 					if (y < 0) y = 0;
 				}
 
-<<<<<<< HEAD
-				img = switch_img_write_text_img(member->video_logo->d_w, member->video_logo->d_h, SWITCH_FALSE, var);
-				switch_img_fit(&img, member->video_logo->d_w, member->video_logo->d_h, SWITCH_FIT_NECESSARY);
-				switch_img_attenuate(member->video_logo);
-
-				if (center) {
-					x = center_off + ((member->video_logo->d_w - center_off - img->d_w) / 2);
-				}
-
-				switch_img_patch(member->video_logo, img, x, y);
-				switch_img_free(&img);
-=======
 				if ((img = switch_img_write_text_img(member->video_logo->d_w, member->video_logo->d_h, SWITCH_FALSE, var))) {
 					switch_img_fit(&img, member->video_logo->d_w, member->video_logo->d_h, SWITCH_FIT_NECESSARY);
 					switch_img_attenuate(member->video_logo);
@@ -1225,7 +1213,6 @@
 				} else {
 					switch_log_printf(SWITCH_CHANNEL_LOG, SWITCH_LOG_WARNING, "Failed to write text on image!\n");
 				}
->>>>>>> b33bc925
 			}
 
 			if (params && (var = switch_event_get_header(params, "alt_text"))) {
@@ -1253,19 +1240,6 @@
 					y = atoi(tmp);
 					if (y < 0) y = 0;
 				}
-<<<<<<< HEAD
-
-				img = switch_img_write_text_img(member->video_logo->d_w, member->video_logo->d_h, SWITCH_FALSE, var);
-				switch_img_fit(&img, member->video_logo->d_w, member->video_logo->d_h, SWITCH_FIT_NECESSARY);
-				switch_img_attenuate(member->video_logo);
-
-				if (center) {
-					x = center_off + ((member->video_logo->d_w - center_off - img->d_w) / 2);
-				}
-
-				switch_img_patch(member->video_logo, img, x, y);
-				switch_img_free(&img);
-=======
 				
 				if ((img = switch_img_write_text_img(member->video_logo->d_w, member->video_logo->d_h, SWITCH_FALSE, var))) {
 					switch_img_fit(&img, member->video_logo->d_w, member->video_logo->d_h, SWITCH_FIT_NECESSARY);
@@ -1281,7 +1255,6 @@
 					switch_log_printf(SWITCH_CHANNEL_LOG, SWITCH_LOG_WARNING, "Failed to write text on image!\n");
 				}
 						 
->>>>>>> b33bc925
 			}
 			
 		}
@@ -4993,10 +4966,7 @@
 
 		if (frame->img && (((member->video_layer_id > -1) && canvas_id > -1) || member->canvas) &&
 			conference_utils_member_test_flag(member, MFLAG_CAN_BE_SEEN) &&
-<<<<<<< HEAD
-=======
 			!conference_utils_member_test_flag(member, MFLAG_HOLD) &&
->>>>>>> b33bc925
 			switch_queue_size(member->video_queue) < member->conference->video_fps.fps &&
 			!member->conference->canvases[canvas_id]->playing_video_file) {
 
