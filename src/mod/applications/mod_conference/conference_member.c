/*
 * FreeSWITCH Modular Media Switching Software Library / Soft-Switch Application
 * Copyright (C) 2005-2014, Anthony Minessale II <anthm@freeswitch.org>
 *
 * Version: MPL 1.1
 *
 * The contents of this file are subject to the Mozilla Public License Version
 * 1.1 (the "License"); you may not use this file except in compliance with
 * the License. You may obtain a copy of the License at
 * http://www.mozilla.org/MPL/
 *
 * Software distributed under the License is distributed on an "AS IS" basis,
 * WITHOUT WARRANTY OF ANY KIND, either express or implied. See the License
 * for the specific language governing rights and limitations under the
 * License.
 *
 * The Original Code is FreeSWITCH Modular Media Switching Software Library / Soft-Switch Application
 *
 * The Initial Developer of the Original Code is
 * Anthony Minessale II <anthm@freeswitch.org>
 * Portions created by the Initial Developer are Copyright (C)
 * the Initial Developer. All Rights Reserved.
 *
 * Contributor(s):
 *
 * Anthony Minessale II <anthm@freeswitch.org>
 * Neal Horman <neal at wanlink dot com>
 * Bret McDanel <trixter at 0xdecafbad dot com>
 * Dale Thatcher <freeswitch at dalethatcher dot com>
 * Chris Danielson <chris at maxpowersoft dot com>
 * Rupa Schomaker <rupa@rupa.com>
 * David Weekly <david@weekly.org>
 * Joao Mesquita <jmesquita@gmail.com>
 * Raymond Chandler <intralanman@freeswitch.org>
 * Seven Du <dujinfang@gmail.com>
 * Emmanuel Schmidbauer <e.schmidbauer@gmail.com>
 * William King <william.king@quentustech.com>
 *
 * mod_conference.c -- Software Conference Bridge
 *
 */
#include <mod_conference.h>

int conference_member_noise_gate_check(conference_member_t *member)
{
	int r = (int32_t)member->score > member->energy_level;

	return r;
}

void conference_member_do_binding(conference_member_t *member, conference_key_callback_t handler, const char *digits, const char *data)
{
	key_binding_t *binding;

	binding = switch_core_alloc(member->pool, sizeof(*binding));
	binding->member = member;

	binding->action.binded_dtmf = switch_core_strdup(member->pool, digits);

	if (data) {
		binding->action.data = switch_core_strdup(member->pool, data);
	}

	binding->handler = handler;
	switch_ivr_dmachine_bind(member->dmachine, "conf", digits, 0, 0, conference_loop_dmachine_dispatcher, binding);
}

void conference_member_bind_controls(conference_member_t *member, const char *controls)
{
	switch_xml_t cxml, cfg, xgroups, xcontrol;
	switch_event_t *params;
	int i;

	switch_event_create(&params, SWITCH_EVENT_REQUEST_PARAMS);
	switch_event_add_header_string(params, SWITCH_STACK_BOTTOM, "Conf-Name", member->conference->name);
	switch_event_add_header_string(params, SWITCH_STACK_BOTTOM, "Conf-Profile", member->conference->profile_name);
	switch_event_add_header_string(params, SWITCH_STACK_BOTTOM, "Action", "request-controls");
	switch_event_add_header_string(params, SWITCH_STACK_BOTTOM, "Controls", controls);

	if (!(cxml = switch_xml_open_cfg(mod_conference_cf_name, &cfg, params))) {
		switch_log_printf(SWITCH_CHANNEL_LOG, SWITCH_LOG_ERROR, "Open of %s failed\n", mod_conference_cf_name);
		goto end;
	}

	if (!(xgroups = switch_xml_child(cfg, "caller-controls"))) {
		switch_log_printf(SWITCH_CHANNEL_LOG, SWITCH_LOG_ERROR, "Can't find caller-controls in %s\n", mod_conference_cf_name);
		goto end;
	}

	if (!(xgroups = switch_xml_find_child(xgroups, "group", "name", controls))) {
		switch_log_printf(SWITCH_CHANNEL_LOG, SWITCH_LOG_ERROR, "Can't find group '%s' in caller-controls section of %s\n", switch_str_nil(controls), mod_conference_cf_name);
		goto end;
	}


	for (xcontrol = switch_xml_child(xgroups, "control"); xcontrol; xcontrol = xcontrol->next) {
		const char *key = switch_xml_attr(xcontrol, "action");
		const char *digits = switch_xml_attr(xcontrol, "digits");
		const char *data = switch_xml_attr_soft(xcontrol, "data");

		if (zstr(key) || zstr(digits)) continue;

		for(i = 0; i < conference_loop_mapping_len(); i++) {
			if (!strcasecmp(key, control_mappings[i].name)) {
				switch_log_printf(SWITCH_CHANNEL_LOG, SWITCH_LOG_DEBUG, "%s binding '%s' to '%s'\n",
								  switch_core_session_get_name(member->session), digits, key);

				conference_member_do_binding(member, control_mappings[i].handler, digits, data);
			}
		}
	}

 end:

	/* Release the config registry handle */
	if (cxml) {
		switch_xml_free(cxml);
		cxml = NULL;
	}

	if (params) switch_event_destroy(&params);

}

void conference_member_update_status_field(conference_member_t *member)
{
	char *str, *vstr = "", display[128] = "", *json_display = NULL;
	cJSON *json, *audio, *video;

	if (!member->conference->la || !member->json || !member->status_field || conference_utils_member_test_flag(member, MFLAG_SECOND_SCREEN)) {
		return;
	}

	switch_live_array_lock(member->conference->la);

	if (conference_utils_member_test_flag(member, MFLAG_HOLD)) {
		str = "HOLD";
	} else if (!conference_utils_member_test_flag(member, MFLAG_CAN_SPEAK)) {
		str = "MUTE";
	} else if (switch_channel_test_flag(member->channel, CF_HOLD)) {
		str = "HOLD";
	} else if (member->id == member->conference->floor_holder) {
		if (conference_utils_member_test_flag(member, MFLAG_TALKING)) {
			str = "TALKING (FLOOR)";
		} else {
			str = "FLOOR";
		}
	} else if (conference_utils_member_test_flag(member, MFLAG_TALKING)) {
		str = "TALKING";
	} else {
		str = "ACTIVE";
	}

	if (switch_channel_test_flag(member->channel, CF_VIDEO)) {
		if (!conference_utils_member_test_flag(member, MFLAG_CAN_BE_SEEN)) {
			vstr = " VIDEO (BLIND)";
		} else {
			vstr = " VIDEO";
			if (member && member->id == member->conference->video_floor_holder) {
				vstr = " VIDEO (FLOOR)";
			}
		}
	}

	switch_snprintf(display, sizeof(display), "%s%s", str, vstr);

	if (conference_utils_test_flag(member->conference, CFLAG_JSON_STATUS)) {
		json = cJSON_CreateObject();
		audio = cJSON_CreateObject();
		cJSON_AddItemToObject(audio, "muted", cJSON_CreateBool(!conference_utils_member_test_flag(member, MFLAG_CAN_SPEAK)));
		cJSON_AddItemToObject(audio, "deaf", cJSON_CreateBool(!conference_utils_member_test_flag(member, MFLAG_CAN_HEAR)));
		cJSON_AddItemToObject(audio, "onHold", cJSON_CreateBool(switch_channel_test_flag(member->channel, CF_HOLD)));
		cJSON_AddItemToObject(audio, "talking", cJSON_CreateBool(conference_utils_member_test_flag(member, MFLAG_TALKING)));
		cJSON_AddItemToObject(audio, "floor", cJSON_CreateBool(member->id == member->conference->floor_holder));
		cJSON_AddItemToObject(audio, "energyScore", cJSON_CreateNumber(member->score));
		cJSON_AddItemToObject(json, "audio", audio);

		if (switch_channel_test_flag(member->channel, CF_VIDEO) || member->avatar_png_img) {
			video = cJSON_CreateObject();

			if (conference_utils_member_test_flag(member, MFLAG_CAN_BE_SEEN) &&
				member->video_layer_id > -1 && switch_core_session_media_flow(member->session, SWITCH_MEDIA_TYPE_VIDEO) != SWITCH_MEDIA_FLOW_SENDONLY) {
				cJSON_AddItemToObject(video, "visible", cJSON_CreateTrue());
			} else {
				cJSON_AddItemToObject(video, "visible", cJSON_CreateFalse());
			}

			cJSON_AddItemToObject(video, "videoOnly", cJSON_CreateBool(switch_channel_test_flag(member->channel, CF_VIDEO_ONLY)));
			if (switch_true(switch_channel_get_variable_dup(member->channel, "video_screen_share", SWITCH_FALSE, -1))) {
				cJSON_AddItemToObject(video, "screenShare", cJSON_CreateTrue());
			}

			cJSON_AddItemToObject(video, "avatarPresented", cJSON_CreateBool(!!member->avatar_png_img));
			cJSON_AddItemToObject(video, "mediaFlow", cJSON_CreateString(switch_core_session_media_flow(member->session, SWITCH_MEDIA_TYPE_VIDEO) == SWITCH_MEDIA_FLOW_SENDONLY ? "sendOnly" : "sendRecv"));
			cJSON_AddItemToObject(video, "muted", cJSON_CreateBool(!conference_utils_member_test_flag(member, MFLAG_CAN_BE_SEEN)));
			cJSON_AddItemToObject(video, "floor", cJSON_CreateBool(member && member->id == member->conference->video_floor_holder));
			if (member && member->id == member->conference->video_floor_holder && conference_utils_test_flag(member->conference, CFLAG_VID_FLOOR_LOCK)) {
				cJSON_AddItemToObject(video, "floorLocked", cJSON_CreateTrue());
			}
			cJSON_AddItemToObject(video, "reservationID", member->video_reservation_id ?
								  cJSON_CreateString(member->video_reservation_id) : cJSON_CreateNull());

			cJSON_AddItemToObject(video, "roleID", member->video_role_id ?
								  cJSON_CreateString(member->video_role_id) : cJSON_CreateNull());

			cJSON_AddItemToObject(video, "videoLayerID", cJSON_CreateNumber(member->video_layer_id));

			cJSON_AddItemToObject(json, "video", video);
		} else {
			cJSON_AddItemToObject(json, "video", cJSON_CreateFalse());
		}

		if (conference_utils_test_flag(member->conference, CFLAG_JSON_STATUS)) {
			cJSON_AddItemToObject(json, "oldStatus", cJSON_CreateString(display));
		}

		json_display = cJSON_PrintUnformatted(json);
		cJSON_Delete(json);
	}

	switch_safe_free(member->status_field->valuestring);

	if (json_display) {
		member->status_field->valuestring = json_display;
	} else {
		member->status_field->valuestring = strdup(display);
	}

	switch_live_array_add(member->conference->la, switch_core_session_get_uuid(member->session), -1, &member->json, SWITCH_FALSE);
	switch_live_array_unlock(member->conference->la);
}

switch_status_t conference_member_add_event_data(conference_member_t *member, switch_event_t *event)
{
	switch_status_t status = SWITCH_STATUS_SUCCESS;

	if (!member)
		return status;

	if (member->conference) {
		status = conference_event_add_data(member->conference, event);
		switch_event_add_header(event, SWITCH_STACK_BOTTOM, "Floor", "%s", (member->id == member->conference->floor_holder) ? "true" : "false" );
	}

	if (member->session) {
		switch_channel_t *channel = switch_core_session_get_channel(member->session);

		if (member->verbose_events) {
			switch_channel_event_set_data(channel, event);
		} else {
			switch_channel_event_set_basic_data(channel, event);
		}
		switch_event_add_header(event, SWITCH_STACK_BOTTOM, "Video", "%s",
								switch_channel_test_flag(switch_core_session_get_channel(member->session), CF_VIDEO) ? "true" : "false" );

	}

	switch_event_add_header(event, SWITCH_STACK_BOTTOM, "Hear", "%s", conference_utils_member_test_flag(member, MFLAG_CAN_HEAR) ? "true" : "false" );
	switch_event_add_header(event, SWITCH_STACK_BOTTOM, "See", "%s", conference_utils_member_test_flag(member, MFLAG_CAN_BE_SEEN) ? "true" : "false" );
	switch_event_add_header(event, SWITCH_STACK_BOTTOM, "Speak", "%s", conference_utils_member_test_flag(member, MFLAG_CAN_SPEAK) ? "true" : "false" );
	switch_event_add_header(event, SWITCH_STACK_BOTTOM, "Talking", "%s", conference_utils_member_test_flag(member, MFLAG_TALKING) ? "true" : "false" );
	switch_event_add_header(event, SWITCH_STACK_BOTTOM, "Mute-Detect", "%s", conference_utils_member_test_flag(member, MFLAG_MUTE_DETECT) ? "true" : "false" );
	switch_event_add_header(event, SWITCH_STACK_BOTTOM, "Hold", "%s", conference_utils_member_test_flag(member, MFLAG_HOLD) ? "true" : "false" );
	switch_event_add_header(event, SWITCH_STACK_BOTTOM, "Member-ID", "%u", member->id);
	switch_event_add_header(event, SWITCH_STACK_BOTTOM, "Member-Type", "%s", conference_utils_member_test_flag(member, MFLAG_MOD) ? "moderator" : "member");
	switch_event_add_header(event, SWITCH_STACK_BOTTOM, "Member-Ghost", "%s", conference_utils_member_test_flag(member, MFLAG_GHOST) ? "true" : "false");
	switch_event_add_header(event, SWITCH_STACK_BOTTOM, "Energy-Level", "%d", member->energy_level);
	switch_event_add_header(event, SWITCH_STACK_BOTTOM, "Current-Energy", "%d", member->score);

	return status;
}


#ifndef OPENAL_POSITIONING
switch_status_t conference_member_parse_position(conference_member_t *member, const char *data)
{
	return SWITCH_STATUS_FALSE;
}
#else
switch_status_t conference_member_parse_position(conference_member_t *member, const char *data)
{
	switch_status_t status = SWITCH_STATUS_FALSE;

	if (member->al) {
		status = conference_al_parse_position(member->al, data);
	}

	return status;

}
#endif

/* if other_member has a relationship with member, produce it */
conference_relationship_t *conference_member_get_relationship(conference_member_t *member, conference_member_t *other_member)
{
	conference_relationship_t *rel = NULL, *global = NULL;

	if (member == NULL || other_member == NULL || member->relationships == NULL)
		return NULL;

	lock_member(member);
	lock_member(other_member);

	for (rel = member->relationships; rel; rel = rel->next) {
		if (rel->id == other_member->id) {
			break;
		}

		/* 0 matches everyone. (We will still test the others because a real match carries more clout) */
		if (rel->id == 0) {
			global = rel;
		}
	}

	unlock_member(other_member);
	unlock_member(member);

	return rel ? rel : global;
}

/* stop playing a file for the member of the conference */
uint32_t conference_member_stop_file(conference_member_t *member, file_stop_t stop)
{
	conference_file_node_t *nptr;
	uint32_t count = 0;

	if (member == NULL)
		return count;


	switch_mutex_lock(member->fnode_mutex);

	if (stop == FILE_STOP_ALL) {
		for (nptr = member->fnode; nptr; nptr = nptr->next) {
			nptr->done++;
			count++;
		}
	} else {
		if (member->fnode) {
			member->fnode->done++;
			count++;
		}
	}

	switch_mutex_unlock(member->fnode_mutex);

	return count;
}



/* traverse the conference member list for the specified member id and return it's pointer */
conference_member_t *conference_member_get(conference_obj_t *conference, uint32_t id)
{
	conference_member_t *member = NULL;

	switch_assert(conference != NULL);
	if (!id) {
		return NULL;
	}

	switch_mutex_lock(conference->member_mutex);
	for (member = conference->members; member; member = member->next) {

		if (conference_utils_member_test_flag(member, MFLAG_NOCHANNEL)) {
			continue;
		}

		if (member->id == id) {
			break;
		}
	}

	if (member) {
		if (!conference_utils_member_test_flag(member, MFLAG_INTREE) ||
			conference_utils_member_test_flag(member, MFLAG_KICKED) ||
			(member->session && !switch_channel_up(switch_core_session_get_channel(member->session)))) {

			/* member is kicked or hanging up so forget it */
			member = NULL;
		}
	}

	if (member) {
		if (switch_thread_rwlock_tryrdlock(member->rwlock) != SWITCH_STATUS_SUCCESS) {
			/* if you cant readlock it's way to late to do anything */
			member = NULL;
		}
	}

	switch_mutex_unlock(conference->member_mutex);

	return member;
}


/* traverse the conference member list for the specified member with var/val  and return it's pointer */
conference_member_t *conference_member_get_by_var(conference_obj_t *conference, const char *var, const char *val)
{
	conference_member_t *member = NULL;

	switch_assert(conference != NULL);
	if (!(var && val)) {
		return NULL;
	}

	switch_mutex_lock(conference->member_mutex);
	for (member = conference->members; member; member = member->next) {
		const char *check_var;

		if (conference_utils_member_test_flag(member, MFLAG_NOCHANNEL)) {
			continue;
		}

		if ((check_var = switch_channel_get_variable_dup(member->channel, var , SWITCH_FALSE, -1)) && !strcmp(check_var, val)) {
			break;
		}
	}

	if (member) {
		if (!conference_utils_member_test_flag(member, MFLAG_INTREE) ||
			conference_utils_member_test_flag(member, MFLAG_KICKED) ||
			(member->session && !switch_channel_up(switch_core_session_get_channel(member->session)))) {

			/* member is kicked or hanging up so forget it */
			member = NULL;
		}
	}

	if (member) {
		if (switch_thread_rwlock_tryrdlock(member->rwlock) != SWITCH_STATUS_SUCCESS) {
			/* if you cant readlock it's way to late to do anything */
			member = NULL;
		}
	}

	switch_mutex_unlock(conference->member_mutex);

	return member;
}


/* traverse the conference member list for the specified member with role  and return it's pointer */
conference_member_t *conference_member_get_by_role(conference_obj_t *conference, const char *role_id)
{
	conference_member_t *member = NULL;

	switch_assert(conference != NULL);
	if (zstr(role_id)) {
		return NULL;
	}

	switch_mutex_lock(conference->member_mutex);
	for (member = conference->members; member; member = member->next) {

		if (conference_utils_member_test_flag(member, MFLAG_NOCHANNEL)) {
			continue;
		}
		
		if (!zstr(member->video_role_id) && !strcmp(role_id, member->video_role_id)) {
			break;
		}
	}

	if (member) {
		if (!conference_utils_member_test_flag(member, MFLAG_INTREE) ||
			conference_utils_member_test_flag(member, MFLAG_KICKED) ||
			(member->session && !switch_channel_up(switch_core_session_get_channel(member->session)))) {

			/* member is kicked or hanging up so forget it */
			member = NULL;
		}
	}

	if (member) {
		if (switch_thread_rwlock_tryrdlock(member->rwlock) != SWITCH_STATUS_SUCCESS) {
			/* if you cant readlock it's way to late to do anything */
			member = NULL;
		}
	}

	switch_mutex_unlock(conference->member_mutex);

	return member;
}

void conference_member_check_channels(switch_frame_t *frame, conference_member_t *member, switch_bool_t in)
{
	if (member->conference->channels != member->read_impl.number_of_channels || conference_utils_member_test_flag(member, MFLAG_POSITIONAL)) {
		uint32_t rlen;
		int from, to;

		if (in) {
			to = member->conference->channels;
			from = member->read_impl.number_of_channels;
		} else {
			from = member->conference->channels;
			to = member->read_impl.number_of_channels;
		}

		rlen = frame->datalen / 2 / from;

		if (in && frame->rate == 48000 && ((from == 1 && to == 2) || (from == 2 && to == 2)) && conference_utils_member_test_flag(member, MFLAG_POSITIONAL)) {
			if (from == 2 && to == 2) {
				switch_mux_channels((int16_t *) frame->data, rlen, 2, 1);
				frame->datalen /= 2;
				rlen = frame->datalen / 2;
			}

			conference_al_process(member->al, frame->data, frame->datalen, frame->rate);
		} else {
			switch_mux_channels((int16_t *) frame->data, rlen, from, to);
		}

		frame->datalen = rlen * 2 * to;

	}
}


void conference_member_add_file_data(conference_member_t *member, int16_t *data, switch_size_t file_data_len)
{
	switch_size_t file_sample_len;
	int16_t file_frame[SWITCH_RECOMMENDED_BUFFER_SIZE] = { 0 };


	switch_mutex_lock(member->fnode_mutex);

	if (!member->fnode) {
		goto done;
	}

	file_sample_len = file_data_len / 2 / member->conference->channels;

	/* if we are done, clean it up */
	if (member->fnode->done) {
		conference_file_node_t *fnode;
		switch_memory_pool_t *pool;

		if (member->fnode->type != NODE_TYPE_SPEECH) {
			conference_file_close(member->conference, member->fnode);
		}

		fnode = member->fnode;
		member->fnode = member->fnode->next;

		pool = fnode->pool;
		fnode = NULL;
		switch_core_destroy_memory_pool(&pool);
	} else if(!switch_test_flag(member->fnode, NFLAG_PAUSE)) {
		/* skip this frame until leadin time has expired */
		if (member->fnode->leadin) {
			member->fnode->leadin--;
		} else {
			if (member->fnode->type == NODE_TYPE_SPEECH) {
				switch_speech_flag_t flags = SWITCH_SPEECH_FLAG_BLOCKING;
				switch_size_t speech_len = file_data_len;

				if (member->fnode->al) {
					speech_len /= 2;
				}

				if (switch_core_speech_read_tts(member->fnode->sh, file_frame, &speech_len, &flags) == SWITCH_STATUS_SUCCESS) {
					file_sample_len = file_data_len / 2 / member->conference->channels;
				} else {
					file_sample_len = file_data_len = 0;
				}
			} else if (member->fnode->type == NODE_TYPE_FILE) {
				switch_core_file_read(&member->fnode->fh, file_frame, &file_sample_len);
				file_data_len = file_sample_len * 2 * member->fnode->fh.channels;
					if (member->fnode->fh.vol) {
						switch_change_sln_volume_granular((void *)file_frame, (uint32_t)file_sample_len * member->fnode->fh.channels,
														  member->fnode->fh.vol);
					}

			}

			if (file_sample_len <= 0) {
				member->fnode->done++;
			} else {			/* there is file node data to mix into the frame */
				uint32_t i;
				int32_t sample;

				/* Check for output volume adjustments */
				if (member->volume_out_level) {
					switch_change_sln_volume(file_frame, (uint32_t)file_sample_len * member->conference->channels, member->volume_out_level);
				}

				if (member->fnode->al) {
					conference_al_process(member->fnode->al, file_frame, file_sample_len * 2, member->conference->rate);
				}

				for (i = 0; i < (int)file_sample_len * member->conference->channels; i++) {
					if (member->fnode->mux) {
						sample = data[i] + file_frame[i];
						switch_normalize_to_16bit(sample);
						data[i] = (int16_t)sample;
					} else {
						data[i] = file_frame[i];
					}
				}

			}
		}
	}

 done:

	switch_mutex_unlock(member->fnode_mutex);
}


/* Add a custom relationship to a member */
conference_relationship_t *conference_member_add_relationship(conference_member_t *member, uint32_t id)
{
	conference_relationship_t *rel = NULL;

	if (member == NULL || id == 0 || !(rel = switch_core_alloc(member->pool, sizeof(*rel))))
		return NULL;

	rel->id = id;


	lock_member(member);
	switch_mutex_lock(member->conference->member_mutex);
	member->conference->relationship_total++;
	switch_mutex_unlock(member->conference->member_mutex);
	rel->next = member->relationships;
	member->relationships = rel;
	unlock_member(member);

	return rel;
}

void conference_member_set_score_iir(conference_member_t *member, uint32_t score)
{
	member->score_iir = score;
	if (member->id == member->conference->floor_holder) {
		member->conference->floor_holder_score_iir = score;
	}
}

/* Remove a custom relationship from a member */
switch_status_t conference_member_del_relationship(conference_member_t *member, uint32_t id)
{
	switch_status_t status = SWITCH_STATUS_FALSE;
	conference_relationship_t *rel, *last = NULL;

	if (member == NULL)
		return status;

	lock_member(member);
	for (rel = member->relationships; rel; rel = rel->next) {
		if (id == 0 || rel->id == id) {
			/* we just forget about rel here cos it was allocated by the member's pool
			   it will be freed when the member is */
			conference_member_t *omember;


			status = SWITCH_STATUS_SUCCESS;
			if (last) {
				last->next = rel->next;
			} else {
				member->relationships = rel->next;
			}

			if ((rel->flags & RFLAG_CAN_SEND_VIDEO)) {
				conference_utils_member_clear_flag(member, MFLAG_RECEIVING_VIDEO);
				if ((omember = conference_member_get(member->conference, rel->id))) {
					conference_utils_member_clear_flag(omember, MFLAG_RECEIVING_VIDEO);
					switch_thread_rwlock_unlock(omember->rwlock);
				}
			}

			switch_mutex_lock(member->conference->member_mutex);
			member->conference->relationship_total--;
			switch_mutex_unlock(member->conference->member_mutex);

			continue;
		}

		last = rel;
	}
	unlock_member(member);

	return status;
}



/* Gain exclusive access and add the member to the list */
switch_status_t conference_member_add(conference_obj_t *conference, conference_member_t *member)
{
	switch_status_t status = SWITCH_STATUS_FALSE;
	switch_event_t *event;
	char msg[512];				/* conference count announcement */
	call_list_t *call_list = NULL;
	switch_channel_t *channel;
	const char *controls = NULL, *position = NULL, *var = NULL;
	switch_bool_t has_video = switch_core_has_video();

	switch_assert(conference != NULL);
	switch_assert(member != NULL);
	switch_mutex_lock(conference->mutex);

	if (member->rec) {
		conference->recording_members++;
	}

	member->join_time = switch_epoch_time_now(NULL);
	member->conference = conference;
	member->energy_level = conference->energy_level;
	member->auto_energy_level = conference->auto_energy_level;
	member->max_energy_level = conference->max_energy_level;
	member->max_energy_hit_trigger = conference->max_energy_hit_trigger;
	member->burst_mute_count = conference->burst_mute_count;;
	conference_member_set_score_iir(member, 0);
	member->verbose_events = conference->verbose_events;
	member->video_layer_id = -1;
	member->layer_timeout = DEFAULT_LAYER_TIMEOUT;

	switch_queue_create(&member->dtmf_queue, 100, member->pool);

	conference_utils_member_set_flag_locked(member, MFLAG_INTREE);
	conference_cdr_add(member);

	if (!conference_utils_member_test_flag(member, MFLAG_NOCHANNEL)) {

		conference_api_set_agc(member, NULL);

		if (switch_core_session_media_flow(member->session, SWITCH_MEDIA_TYPE_VIDEO) == SWITCH_MEDIA_FLOW_SENDONLY) {
			conference_utils_member_clear_flag_locked(member, MFLAG_CAN_BE_SEEN);
		}

		if (conference_utils_member_test_flag(member, MFLAG_GHOST)) {
			conference->count_ghosts++;
		} else {
			conference->count++;
		}

		if (conference_utils_member_test_flag(member, MFLAG_ENDCONF)) {
			if (conference->end_count++) {
				conference->endconference_time = 0;
			}
		}

		channel = switch_core_session_get_channel(member->session);

		if (switch_true(switch_channel_get_variable_dup(member->channel, "video_second_screen", SWITCH_FALSE, -1))) {
			conference_utils_member_set_flag(member, MFLAG_SECOND_SCREEN);
		}

		conference_video_check_avatar(member, SWITCH_FALSE);


		if ((var = switch_channel_get_variable_dup(member->channel, "video_logo_path", SWITCH_FALSE, -1))) {
			conference_member_set_logo(member, var);
		}

		if ((var = switch_channel_get_variable_dup(member->channel, "video_codec_group", SWITCH_FALSE, -1))) {
			member->video_codec_group = switch_core_strdup(member->pool, var);
		}

		if ((var = switch_channel_get_variable_dup(member->channel, "conference_join_volume_in", SWITCH_FALSE, -1))) {
			uint32_t id = atoi(var);

			if (id > -5 && id < 5) {
				member->volume_in_level = id;
			}
		}

		if ((var = switch_channel_get_variable_dup(member->channel, "conference_join_volume_out", SWITCH_FALSE, -1))) {
			uint32_t id = atoi(var);

			if (id > -5 && id < 5) {
				member->volume_out_level = id;
			}
		}


		if ((var = switch_channel_get_variable_dup(member->channel, "conference_join_energy_level", SWITCH_FALSE, -1))) {
			uint32_t id = atoi(var);

			if (id > -5 && id < 5) {
				member->energy_level = id;
			}
		}

		if ((var = switch_channel_get_variable_dup(member->channel, "video_initial_canvas", SWITCH_FALSE, -1))) {
			uint32_t id = atoi(var) - 1;
			if (id < conference->canvas_count) {
				member->canvas_id = id;
				member->layer_timeout = DEFAULT_LAYER_TIMEOUT;
			}
		}

		if ((var = switch_channel_get_variable_dup(member->channel, "video_initial_watching_canvas", SWITCH_FALSE, -1))) {
			uint32_t id = atoi(var) - 1;

			if (id == 0) {
				id = conference->canvas_count;
			}

			if (id <= conference->canvas_count && conference->canvases[id]) {
				member->watching_canvas_id = id;
			}
		}

		conference_video_reset_member_codec_index(member);

		if (has_video) {
			int bitrate = conference->video_codec_settings.video.bandwidth;
			
			if ((var = switch_channel_get_variable_dup(member->channel, "video_mute_png", SWITCH_FALSE, -1))) {
				member->video_mute_png = switch_core_strdup(member->pool, var);
				member->video_mute_img = switch_img_read_png(member->video_mute_png, SWITCH_IMG_FMT_I420);
			}

			if ((var = switch_channel_get_variable_dup(member->channel, "video_reservation_id", SWITCH_FALSE, -1))) {
				member->video_reservation_id = switch_core_strdup(member->pool, var);
			}

			if ((var = switch_channel_get_variable_dup(member->channel, "video_role_id", SWITCH_FALSE, -1))) {
				member->video_role_id = switch_core_strdup(member->pool, var);
			}

			if ((var = switch_channel_get_variable(channel, "video_use_dedicated_encoder")) && switch_true(var)) {
				conference_utils_member_set_flag_locked(member, MFLAG_NO_MINIMIZE_ENCODING);
			}

			if ((var = switch_channel_get_variable(member->channel, "rtp_video_max_bandwidth_in"))) {
				member->max_bw_in = switch_parse_bandwidth_string(var);
			}

			if ((var = switch_channel_get_variable(member->channel, "rtp_video_max_bandwidth_out"))) {
				member->max_bw_out = switch_parse_bandwidth_string(var);

				if (member->max_bw_out < conference->video_codec_settings.video.bandwidth) {
					conference_utils_member_set_flag_locked(member, MFLAG_NO_MINIMIZE_ENCODING);
					bitrate = member->max_bw_out;
				}
			}
			
			if (bitrate) {
				switch_core_media_set_outgoing_bitrate(member->session, SWITCH_MEDIA_TYPE_VIDEO, bitrate);
			}
		
		}

		
		switch_channel_set_variable_printf(channel, "conference_member_id", "%d", member->id);
		switch_channel_set_variable_printf(channel, "conference_moderator", "%s", conference_utils_member_test_flag(member, MFLAG_MOD) ? "true" : "false");
		switch_channel_set_variable_printf(channel, "conference_ghost", "%s", conference_utils_member_test_flag(member, MFLAG_GHOST) ? "true" : "false");
		switch_channel_set_variable(channel, "conference_recording", conference->record_filename);
		switch_channel_set_variable(channel, CONFERENCE_UUID_VARIABLE, conference->uuid_str);

		if (switch_channel_test_flag(channel, CF_VIDEO)) {
			/* Tell the channel to request a fresh vid frame */
			switch_core_session_video_reinit(member->session);
		}

		if (!switch_channel_get_variable(channel, "conference_call_key")) {
			char *key = switch_core_session_sprintf(member->session, "conference_%s_%s_%s",
													conference->name, conference->domain, switch_channel_get_variable(channel, "caller_id_number"));
			switch_channel_set_variable(channel, "conference_call_key", key);
		}


		if (conference_utils_test_flag(conference, CFLAG_WAIT_MOD) && conference_utils_member_test_flag(member, MFLAG_MOD)) {
			conference_utils_clear_flag(conference, CFLAG_WAIT_MOD);
		}

		if (conference->count > 1) {
			if (((conference->moh_sound || conference->tmp_moh_sound) && !conference_utils_test_flag(conference, CFLAG_WAIT_MOD)) ||
				(conference_utils_test_flag(conference, CFLAG_WAIT_MOD) && !switch_true(switch_channel_get_variable(channel, "conference_permanent_wait_mod_moh")))) {
				/* stop MoH if any */
				conference_file_stop(conference, FILE_STOP_ASYNC);
				conference_utils_clear_flag(conference, CFLAG_NO_MOH);
			}

			if (!switch_channel_test_app_flag_key("conference_silent", channel, CONF_SILENT_REQ)) {
				const char * enter_sound = switch_channel_get_variable(channel, "conference_enter_sound");
				if (conference_utils_test_flag(conference, CFLAG_ENTER_SOUND) && !conference_utils_member_test_flag(member, MFLAG_SILENT)) {
					if (!zstr(enter_sound)) {
						conference_file_play(conference, (char *)enter_sound, CONF_DEFAULT_LEADIN,
											 switch_core_session_get_channel(member->session), 0);
					} else {
						conference_file_play(conference, conference->enter_sound, CONF_DEFAULT_LEADIN, switch_core_session_get_channel(member->session), 0);
					}
				}
			}
		}


		call_list = (call_list_t *) switch_channel_get_private(channel, "_conference_autocall_list_");

		if (call_list) {
			char saymsg[1024];
			switch_snprintf(saymsg, sizeof(saymsg), "Auto Calling %d parties", call_list->iteration);
			conference_member_say(member, saymsg, 0);
		} else {

			if (!switch_channel_test_app_flag_key("conference_silent", channel, CONF_SILENT_REQ)) {
				/* announce the total number of members in the conference */
				if (conference->count >= conference->announce_count && conference->announce_count > 1) {
					switch_snprintf(msg, sizeof(msg), "There are %d callers", conference->count);
					conference_member_say(member, msg, CONF_DEFAULT_LEADIN);
				} else if (conference->count == 1 && !conference->perpetual_sound && !conference_utils_test_flag(conference, CFLAG_WAIT_MOD)) {
					/* as long as its not a bridge_to conference, announce if person is alone */
					if (!conference_utils_test_flag(conference, CFLAG_BRIDGE_TO)) {
						if (conference->alone_sound  && !conference_utils_member_test_flag(member, MFLAG_GHOST)) {
							conference_file_stop(conference, FILE_STOP_ASYNC);
							conference_file_play(conference, conference->alone_sound, CONF_DEFAULT_LEADIN,
												 switch_core_session_get_channel(member->session), 0);
						} else {
							switch_snprintf(msg, sizeof(msg), "You are currently the only person in this conference.");
							conference_member_say(member, msg, CONF_DEFAULT_LEADIN);
						}
					}
				}
			}
		}

		if (conference->min && conference->count >= conference->min) {
			conference_utils_set_flag(conference, CFLAG_ENFORCE_MIN);
		}

		if (!switch_channel_test_app_flag_key("conference_silent", channel, CONF_SILENT_REQ) &&
			switch_event_create_subclass(&event, SWITCH_EVENT_CUSTOM, CONF_EVENT_MAINT) == SWITCH_STATUS_SUCCESS) {
			conference_member_add_event_data(member, event);
			switch_event_add_header_string(event, SWITCH_STACK_BOTTOM, "Action", "add-member");
			switch_event_fire(&event);
		}

		switch_channel_clear_app_flag_key("conference_silent", channel, CONF_SILENT_REQ);
		switch_channel_set_app_flag_key("conference_silent", channel, CONF_SILENT_DONE);


		if ((position = switch_channel_get_variable(channel, "conference_position"))) {

			if (conference->channels == 2) {
				if (conference_utils_member_test_flag(member, MFLAG_NO_POSITIONAL)) {
					switch_log_printf(SWITCH_CHANNEL_LOG, SWITCH_LOG_WARNING,
									  "%s has positional audio blocked.\n", switch_channel_get_name(channel));
				} else {
					if (conference_member_parse_position(member, position) != SWITCH_STATUS_SUCCESS) {
						switch_log_printf(SWITCH_CHANNEL_LOG, SWITCH_LOG_WARNING,	"%s invalid position data\n", switch_channel_get_name(channel));
					} else {
						switch_log_printf(SWITCH_CHANNEL_LOG, SWITCH_LOG_INFO,	"%s position data set\n", switch_channel_get_name(channel));
					}

					conference_utils_member_set_flag(member, MFLAG_POSITIONAL);
					member->al = conference_al_create(member->pool);
				}
			} else {
				switch_log_printf(SWITCH_CHANNEL_LOG, SWITCH_LOG_WARNING,	"%s cannot set position data on mono conference.\n", switch_channel_get_name(channel));
			}
		}



		controls = switch_channel_get_variable(channel, "conference_controls");

		if (zstr(controls)) {
			if (!conference_utils_member_test_flag(member, MFLAG_MOD) || !conference->moderator_controls) {
				controls = conference->caller_controls;
			} else {
				controls = conference->moderator_controls;
			}
		}

		if (zstr(controls)) {
			controls = "default";
		}

		if (strcasecmp(controls, "none")) {
			switch_ivr_dmachine_create(&member->dmachine, "mod_conference", NULL,
									   conference->ivr_dtmf_timeout, conference->ivr_input_timeout, NULL, NULL, NULL);
			conference_member_bind_controls(member, controls);
		}

	}

	if (conference->la && member->channel) {
		if (!conference_utils_member_test_flag(member, MFLAG_SECOND_SCREEN)) {
			cJSON *dvars;
			switch_event_t *var_event;
			switch_event_header_t *hi;

			member->json = cJSON_CreateArray();
			cJSON_AddItemToArray(member->json, cJSON_CreateStringPrintf("%0.4d", member->id));
			cJSON_AddItemToArray(member->json, cJSON_CreateString(switch_channel_get_variable(member->channel, "caller_id_number")));
			cJSON_AddItemToArray(member->json, cJSON_CreateString(switch_channel_get_variable(member->channel, "caller_id_name")));

			cJSON_AddItemToArray(member->json, cJSON_CreateStringPrintf("%s@%s",
																		switch_channel_get_variable(member->channel, "original_read_codec"),
																		switch_channel_get_variable(member->channel, "original_read_rate")
																		));
			member->status_field = cJSON_CreateString("");
			cJSON_AddItemToArray(member->json, member->status_field);

			if (conference_utils_test_flag(member->conference, CFLAG_JSON_STATUS)) {
				switch_channel_get_variables(member->channel, &var_event);

				dvars = cJSON_CreateObject();

				for (hi = var_event->headers; hi; hi = hi->next) {
					if (!strncasecmp(hi->name, "verto_dvar_", 11)) {
						char *var = hi->name + 11;

						if (var) {
							cJSON_AddItemToObject(dvars, var, cJSON_CreateString(hi->value));
						}
					}
				}

				cJSON_AddItemToArray(member->json, dvars);

				switch_event_destroy(&var_event);
			}

			cJSON_AddItemToArray(member->json, cJSON_CreateNull());

			conference_member_update_status_field(member);
			//switch_live_array_add_alias(conference->la, switch_core_session_get_uuid(member->session), "conference");
		}

		conference_event_adv_la(conference, member, SWITCH_TRUE);

		if (!conference_utils_member_test_flag(member, MFLAG_SECOND_SCREEN)) {
			switch_live_array_add(conference->la, switch_core_session_get_uuid(member->session), -1, &member->json, SWITCH_FALSE);
		}

	}

	switch_mutex_lock(conference->member_mutex);
	member->next = conference->members;
	conference->members = member;
	switch_mutex_unlock(conference->member_mutex);
	switch_mutex_unlock(conference->mutex);
	status = SWITCH_STATUS_SUCCESS;


	conference_send_presence(conference);


	if (conference_utils_test_flag(conference, CFLAG_POSITIONAL)) {
		conference_al_gen_arc(conference, NULL);
	}


	conference_event_send_rfc(conference);
	conference_event_send_json(conference);


	conference_video_find_floor(member, SWITCH_TRUE);


	if (conference_utils_member_test_flag(member, MFLAG_JOIN_VID_FLOOR)) {
		conference_video_set_floor_holder(conference, member, SWITCH_TRUE);
		conference_utils_set_flag(member->conference, CFLAG_VID_FLOOR_LOCK);

		if (test_eflag(conference, EFLAG_FLOOR_CHANGE)) {
			switch_log_printf(SWITCH_CHANNEL_LOG, SWITCH_LOG_INFO, "conference %s OK video floor %d %s\n",
							  conference->name, member->id, switch_channel_get_name(member->channel));
		}
	}

	return status;
}

void conference_member_set_floor_holder(conference_obj_t *conference, conference_member_t *member, uint32_t id)
{
	switch_event_t *event;
	int old_member = 0;
	uint32_t old_id = 0;
	conference_member_t *lmember = NULL;
<<<<<<< HEAD


	if (!member && id) {
		member = lmember = conference_member_get(conference, id);
	}

=======


	if (!member && id) {
		member = lmember = conference_member_get(conference, id);
	}

>>>>>>> b33bc925
	if (member && conference_utils_member_test_flag(member, MFLAG_DED_VID_LAYER)) {
		goto end;
	}
	
	conference->floor_holder_score_iir = 0;
	
	if (conference->floor_holder) {
		if ((member && conference->floor_holder == member->id) || (id && conference->floor_holder == id)) {
			goto end;
		} else {
			old_member = conference->floor_holder;
			switch_log_printf(SWITCH_CHANNEL_LOG, SWITCH_LOG_DEBUG1, "Dropping floor %d\n", old_member);
		}
	}
	
	if (member) {
		switch_log_printf(SWITCH_CHANNEL_LOG, SWITCH_LOG_DEBUG1, "Adding floor %s\n",
						  switch_channel_get_name(member->channel));

		conference->floor_holder = member->id;
		conference_member_set_score_iir(member, 0);
		conference_member_update_status_field(member);
	} else {
		conference->floor_holder = 0;
	}


	if (old_member) {
		conference_member_t *omember = NULL;
		
		if ((omember = conference_member_get(conference, old_member))) {
			old_id = old_member;
			conference_member_update_status_field(omember);
			omember->floor_packets = 0;
			switch_thread_rwlock_unlock(omember->rwlock);
		}
	}

	conference_utils_set_flag(conference, CFLAG_FLOOR_CHANGE);

	if (test_eflag(conference, EFLAG_FLOOR_CHANGE)) {
		switch_event_create_subclass(&event, SWITCH_EVENT_CUSTOM, CONF_EVENT_MAINT);
		conference_event_add_data(conference, event);
		switch_event_add_header_string(event, SWITCH_STACK_BOTTOM, "Action", "floor-change");
		if (old_id) {
			switch_event_add_header(event, SWITCH_STACK_BOTTOM, "Old-ID", "%d", old_id);
		} else {
			switch_event_add_header_string(event, SWITCH_STACK_BOTTOM, "Old-ID", "none");
		}

		if (conference->floor_holder) {
			conference_member_add_event_data(member, event);
			switch_event_add_header(event, SWITCH_STACK_BOTTOM, "New-ID", "%d", conference->floor_holder);
		} else {
			switch_event_add_header_string(event, SWITCH_STACK_BOTTOM, "New-ID", "none");
		}

		switch_event_fire(&event);
	}

 end:

	if (lmember) {
		switch_thread_rwlock_unlock(lmember->rwlock);
	}
}

/* Gain exclusive access and remove the member from the list */
switch_status_t conference_member_del(conference_obj_t *conference, conference_member_t *member)
{
	switch_status_t status = SWITCH_STATUS_FALSE;
	conference_member_t *imember, *last = NULL;
	switch_event_t *event;
	conference_file_node_t *member_fnode;
	switch_speech_handle_t *member_sh;
	const char *exit_sound = NULL;

	switch_assert(conference != NULL);
	switch_assert(member != NULL);

	switch_thread_rwlock_wrlock(member->rwlock);

	if (member->video_queue) {
		conference_video_flush_queue(member->video_queue, 0);
	}

	if (member->session && (exit_sound = switch_channel_get_variable(switch_core_session_get_channel(member->session), "conference_exit_sound"))) {
		conference_file_play(conference, (char *)exit_sound, CONF_DEFAULT_LEADIN,
							 switch_core_session_get_channel(member->session), 0);
	}

	conference_member_set_logo(member, NULL);
	
	lock_member(member);

	conference_member_del_relationship(member, 0);

	conference_cdr_del(member);
	
	if (member->agc) {
		switch_agc_destroy(&member->agc);
	}

#ifdef OPENAL_POSITIONING
	if (member->al && member->al->device) {
		conference_al_close(member->al);
	}
#endif

	member_fnode = member->fnode;
	member_sh = member->sh;
	member->fnode = NULL;
	member->sh = NULL;
	unlock_member(member);

	if (member->dmachine) {
		switch_ivr_dmachine_destroy(&member->dmachine);
	}

	member->avatar_patched = 0;
	switch_mutex_lock(conference->mutex);
	switch_mutex_lock(conference->member_mutex);
	switch_mutex_lock(member->audio_in_mutex);
	switch_mutex_lock(member->audio_out_mutex);
	lock_member(member);
	conference_utils_member_clear_flag(member, MFLAG_INTREE);


	switch_safe_free(member->text_framedata);
	member->text_framesize = 0;
	if (member->text_buffer) {
		switch_buffer_destroy(&member->text_buffer);
	}

	if (member->rec) {
		conference->recording_members--;
	}

	for (imember = conference->members; imember; imember = imember->next) {
		if (imember == member) {
			if (last) {
				last->next = imember->next;
			} else {
				conference->members = imember->next;
			}
			break;
		}
		last = imember;
	}

	switch_mutex_lock(member->flag_mutex);
	switch_img_free(&member->avatar_png_img);
	switch_img_free(&member->video_mute_img);
	switch_img_free(&member->pcanvas_img);
	switch_mutex_unlock(member->flag_mutex);

	switch_thread_rwlock_unlock(member->rwlock);

	/* Close Unused Handles */
	if (member_fnode) {
		conference_file_node_t *fnode, *cur;
		switch_memory_pool_t *pool;

		fnode = member_fnode;
		while (fnode) {
			cur = fnode;
			fnode = fnode->next;

			if (cur->type != NODE_TYPE_SPEECH) {
				conference_file_close(conference, cur);
			}

			pool = cur->pool;
			switch_core_destroy_memory_pool(&pool);
		}
	}

	if (member_sh) {
		switch_speech_flag_t flags = SWITCH_SPEECH_FLAG_NONE;
		switch_core_speech_close(&member->lsh, &flags);
	}

	if (member->id == member->conference->floor_holder) {
		conference_member_set_floor_holder(member->conference, NULL, 0);
	}

	if (member->id == member->conference->video_floor_holder) {
		conference_utils_clear_flag(member->conference, CFLAG_VID_FLOOR_LOCK);
		if (member->conference->last_video_floor_holder) {
			member->conference->video_floor_holder = member->conference->last_video_floor_holder;
			member->conference->last_video_floor_holder = 0;
		}
		member->conference->video_floor_holder = 0;
	}

	if (!conference_utils_member_test_flag(member, MFLAG_NOCHANNEL)) {
		switch_channel_t *channel = switch_core_session_get_channel(member->session);
		if (conference_utils_member_test_flag(member, MFLAG_GHOST)) {
			conference->count_ghosts--;
		} else {
			conference->count--;
		}

		conference_video_check_flush(member, SWITCH_FALSE);

		if (conference_utils_member_test_flag(member, MFLAG_ENDCONF)) {
			if (!--conference->end_count) {
				//conference_utils_set_flag_locked(conference, CFLAG_DESTRUCT);
				conference->endconference_time = switch_epoch_time_now(NULL);
			}
		}

		conference_send_presence(conference);
		switch_channel_set_variable(channel, "conference_call_key", NULL);

		if ((conference->min && conference_utils_test_flag(conference, CFLAG_ENFORCE_MIN) && (conference->count + conference->count_ghosts) < conference->min)
			|| (conference_utils_test_flag(conference, CFLAG_DYNAMIC) && (conference->count + conference->count_ghosts == 0))) {
			conference_utils_set_flag(conference, CFLAG_DESTRUCT);
		} else {
			if (!switch_true(switch_channel_get_variable(channel, "conference_permanent_wait_mod_moh")) && conference_utils_test_flag(conference, CFLAG_WAIT_MOD)) {
				/* Stop MOH if any */
				conference_file_stop(conference, FILE_STOP_ASYNC);
			}
			if (!exit_sound && conference->exit_sound && conference_utils_test_flag(conference, CFLAG_EXIT_SOUND) && !conference_utils_member_test_flag(member, MFLAG_SILENT)) {
				conference_file_play(conference, conference->exit_sound, 0, channel, 0);
			}
			if (conference->count == 1 && conference->alone_sound && !conference_utils_test_flag(conference, CFLAG_WAIT_MOD) && !conference_utils_member_test_flag(member, MFLAG_GHOST)) {
				conference_file_stop(conference, FILE_STOP_ASYNC);
				conference_file_play(conference, conference->alone_sound, 0, channel, 0);
			}
		}

		if (test_eflag(conference, EFLAG_DEL_MEMBER) &&
			switch_event_create_subclass(&event, SWITCH_EVENT_CUSTOM, CONF_EVENT_MAINT) == SWITCH_STATUS_SUCCESS) {
			conference_member_add_event_data(member, event);
			switch_event_add_header_string(event, SWITCH_STACK_BOTTOM, "Action", "del-member");
			switch_event_fire(&event);
		}
	}

	conference_video_find_floor(member, SWITCH_FALSE);
	conference_video_detach_video_layer(member);

	if (member->canvas) {
		conference_video_destroy_canvas(&member->canvas);
	}

	member->conference = NULL;

	switch_mutex_unlock(conference->member_mutex);
	unlock_member(member);
	switch_mutex_unlock(member->audio_out_mutex);
	switch_mutex_unlock(member->audio_in_mutex);


	if (conference->la && member->session) {
		switch_live_array_del(conference->la, switch_core_session_get_uuid(member->session));
		//switch_live_array_clear_alias(conference->la, switch_core_session_get_uuid(member->session), "conference");
		conference_event_adv_la(conference, member, SWITCH_FALSE);
	}

	conference_event_send_rfc(conference);
	conference_event_send_json(conference);

	if (conference_utils_test_flag(conference, CFLAG_POSITIONAL)) {
		conference_al_gen_arc(conference, NULL);
	}

	if (member->session) {
		switch_core_media_hard_mute(member->session, SWITCH_FALSE);
	}

	switch_mutex_unlock(conference->mutex);
	status = SWITCH_STATUS_SUCCESS;

	return status;
}

void conference_member_send_all_dtmf(conference_member_t *member, conference_obj_t *conference, const char *dtmf)
{
	conference_member_t *imember;

	switch_mutex_lock(conference->mutex);
	switch_mutex_lock(conference->member_mutex);

	for (imember = conference->members; imember; imember = imember->next) {
		/* don't send to self */
		if (imember->id == member->id) {
			continue;
		}
		if (imember->session) {
			const char *p;
			for (p = dtmf; p && *p; p++) {
				switch_dtmf_t *dt, digit = { *p, SWITCH_DEFAULT_DTMF_DURATION };

				switch_zmalloc(dt, sizeof(*dt));
				*dt = digit;
				switch_queue_push(imember->dtmf_queue, dt);
				switch_core_session_kill_channel(imember->session, SWITCH_SIG_BREAK);
			}
		}
	}

	switch_mutex_unlock(conference->member_mutex);
	switch_mutex_unlock(conference->mutex);
}


/* Play a file in the conference room to a member */
switch_status_t conference_member_play_file(conference_member_t *member, char *file, uint32_t leadin, switch_bool_t mux)
{
	switch_status_t status = SWITCH_STATUS_FALSE;
	char *dfile = NULL, *expanded = NULL;
	conference_file_node_t *fnode, *nptr = NULL;
	switch_memory_pool_t *pool;
	int channels = member->conference->channels;
	int bad_params = 0;

	if (member == NULL || file == NULL || conference_utils_member_test_flag(member, MFLAG_KICKED))
		return status;

	if ((expanded = switch_channel_expand_variables(switch_core_session_get_channel(member->session), file)) != file) {
		file = expanded;
	} else {
		expanded = NULL;
	}
	if (!strncasecmp(file, "say:", 4)) {
		if (!zstr(file + 4)) {
			status = conference_member_say(member, file + 4, leadin);
		}
		goto done;
	}
	if (!switch_is_file_path(file)) {
		if (member->conference->sound_prefix) {
			if (!(dfile = switch_mprintf("%s%s%s", member->conference->sound_prefix, SWITCH_PATH_SEPARATOR, file))) {
				goto done;
			}
			file = dfile;
		} else if (!zstr(file)) {
			status = conference_member_say(member, file, leadin);
			goto done;
		}
	}
	/* Setup a memory pool to use. */
	if (switch_core_new_memory_pool(&pool) != SWITCH_STATUS_SUCCESS) {
		switch_log_printf(SWITCH_CHANNEL_SESSION_LOG(member->session), SWITCH_LOG_CRIT, "Pool Failure\n");
		status = SWITCH_STATUS_MEMERR;
		goto done;
	}
	/* Create a node object */
	if (!(fnode = switch_core_alloc(pool, sizeof(*fnode)))) {
		switch_log_printf(SWITCH_CHANNEL_SESSION_LOG(member->session), SWITCH_LOG_CRIT, "Alloc Failure\n");
		switch_core_destroy_memory_pool(&pool);
		status = SWITCH_STATUS_MEMERR;
		goto done;
	}

	fnode->conference = member->conference;
	fnode->layer_id = -1;
	fnode->type = NODE_TYPE_FILE;
	fnode->leadin = leadin;
	fnode->mux = mux;
	fnode->member_id = member->id;

	if (switch_stristr("position=", file)) {
		/* positional requires mono input */
		fnode->fh.channels = channels = 1;
	}

 retry:

	/* Open the file */
	fnode->fh.pre_buffer_datalen = SWITCH_DEFAULT_FILE_BUFFER_LEN;
	if (switch_core_file_open(&fnode->fh,
							  file, (uint8_t) channels, member->conference->rate, SWITCH_FILE_FLAG_READ | SWITCH_FILE_DATA_SHORT,
							  pool) != SWITCH_STATUS_SUCCESS) {
		switch_core_destroy_memory_pool(&pool);
		status = SWITCH_STATUS_NOTFOUND;
		goto done;
	}
	fnode->pool = pool;
	fnode->file = switch_core_strdup(fnode->pool, file);

	if (fnode->fh.params) {
		const char *vol = switch_event_get_header(fnode->fh.params, "vol");
		const char *position = switch_event_get_header(fnode->fh.params, "position");

		if (!zstr(vol)) {
			fnode->fh.vol = atoi(vol);
				switch_log_printf(SWITCH_CHANNEL_SESSION_LOG(member->session), SWITCH_LOG_DEBUG, "Set playback volume for file: %d\n",fnode->fh.vol);
		}

		if (!bad_params && !zstr(position) && member->conference->channels == 2) {
			fnode->al = conference_al_create(pool);
			if (conference_al_parse_position(fnode->al, position) != SWITCH_STATUS_SUCCESS) {
				switch_core_file_close(&fnode->fh);
				switch_log_printf(SWITCH_CHANNEL_SESSION_LOG(member->session), SWITCH_LOG_ERROR, "Invalid Position Data.\n");
				fnode->al = NULL;
				channels = member->conference->channels;
				bad_params = 1;
				goto retry;
			}
		}
	}

	/* Queue the node */
	switch_log_printf(SWITCH_CHANNEL_SESSION_LOG(member->session), SWITCH_LOG_DEBUG, "Queueing file '%s' for play\n", file);
	switch_mutex_lock(member->fnode_mutex);
	for (nptr = member->fnode; nptr && nptr->next; nptr = nptr->next);
	if (nptr) {
		nptr->next = fnode;
	} else {
		member->fnode = fnode;
	}
	switch_mutex_unlock(member->fnode_mutex);
	status = SWITCH_STATUS_SUCCESS;

 done:

	switch_safe_free(expanded);
	switch_safe_free(dfile);

	return status;
}

/* Say some thing with TTS in the conference room */
switch_status_t conference_member_say(conference_member_t *member, char *text, uint32_t leadin)
{
	conference_obj_t *conference = member->conference;
	conference_file_node_t *fnode, *nptr;
	switch_memory_pool_t *pool;
	switch_speech_flag_t flags = SWITCH_SPEECH_FLAG_NONE;
	switch_status_t status = SWITCH_STATUS_FALSE;
	char *fp = NULL;
	int channels = member->conference->channels;
	switch_event_t *params = NULL;
	const char *position = NULL;

	if (member == NULL || zstr(text))
		return SWITCH_STATUS_FALSE;

	switch_assert(conference != NULL);

	if (!(conference->tts_engine && conference->tts_voice)) {
		return SWITCH_STATUS_SUCCESS;
	}

	/* Setup a memory pool to use. */
	if (switch_core_new_memory_pool(&pool) != SWITCH_STATUS_SUCCESS) {
		switch_log_printf(SWITCH_CHANNEL_SESSION_LOG(member->session), SWITCH_LOG_CRIT, "Pool Failure\n");
		return SWITCH_STATUS_MEMERR;
	}

	/* Create a node object */
	if (!(fnode = switch_core_alloc(pool, sizeof(*fnode)))) {
		switch_log_printf(SWITCH_CHANNEL_SESSION_LOG(member->session), SWITCH_LOG_CRIT, "Alloc Failure\n");
		switch_core_destroy_memory_pool(&pool);
		return SWITCH_STATUS_MEMERR;
	}

	fnode->conference = conference;

	fnode->layer_id = -1;

	if (*text == '{') {
		char *new_fp;

		fp = switch_core_strdup(pool, text);
		switch_assert(fp);

		if (switch_event_create_brackets(fp, '{', '}', ',', &params, &new_fp, SWITCH_FALSE) != SWITCH_STATUS_SUCCESS) {
			new_fp = fp;
		}

		text = new_fp;
	}

	fnode->type = NODE_TYPE_SPEECH;
	fnode->leadin = leadin;
	fnode->pool = pool;


	if (params && (position = switch_event_get_header(params, "position"))) {
		if (conference->channels != 2) {
			position = NULL;
		} else {
			channels = 1;
			fnode->al = conference_al_create(pool);
			if (conference_al_parse_position(fnode->al, position) != SWITCH_STATUS_SUCCESS) {
				fnode->al = NULL;
				channels = conference->channels;
				switch_log_printf(SWITCH_CHANNEL_LOG, SWITCH_LOG_ERROR, "Invalid Position Data.\n");
			}
		}
	}


	if (member->sh && member->last_speech_channels != channels) {
		switch_speech_flag_t flags = SWITCH_SPEECH_FLAG_NONE;
		switch_core_speech_close(&member->lsh, &flags);
		member->sh = NULL;
	}

	if (!member->sh) {
		memset(&member->lsh, 0, sizeof(member->lsh));
		if (switch_core_speech_open(&member->lsh, conference->tts_engine, conference->tts_voice,
									conference->rate, conference->interval, channels, &flags, switch_core_session_get_pool(member->session)) !=
			SWITCH_STATUS_SUCCESS) {
			switch_log_printf(SWITCH_CHANNEL_SESSION_LOG(member->session), SWITCH_LOG_ERROR, "Invalid TTS module [%s]!\n", conference->tts_engine);
			status = SWITCH_STATUS_FALSE;
			goto end;
		}
		member->last_speech_channels = channels;
		member->sh = &member->lsh;
	}

	/* Queue the node */
	switch_mutex_lock(member->fnode_mutex);
	for (nptr = member->fnode; nptr && nptr->next; nptr = nptr->next);

	if (nptr) {
		nptr->next = fnode;
	} else {
		member->fnode = fnode;
	}

	fnode->sh = member->sh;
	/* Begin Generation */
	switch_sleep(200000);

	if (*text == '#') {
		char *tmp = (char *) text + 1;
		char *vp = tmp, voice[128] = "";
		if ((tmp = strchr(tmp, '#'))) {
			text = tmp + 1;
			switch_copy_string(voice, vp, (tmp - vp) + 1);
			switch_core_speech_text_param_tts(fnode->sh, "voice", voice);
		}
	} else {
		switch_core_speech_text_param_tts(fnode->sh, "voice", conference->tts_voice);
	}

	switch_core_speech_feed_tts(fnode->sh, text, &flags);
	switch_mutex_unlock(member->fnode_mutex);

	status = SWITCH_STATUS_SUCCESS;

 end:

	if (params) {
		switch_event_destroy(&params);
	}

	return status;
}


/* execute a callback for every member of the conference */
void conference_member_itterator(conference_obj_t *conference, switch_stream_handle_t *stream, uint8_t non_mod, conference_api_member_cmd_t pfncallback, void *data)
{
	conference_member_t *member = NULL;

	switch_assert(conference != NULL);
	switch_assert(stream != NULL);
	switch_assert(pfncallback != NULL);

	switch_mutex_lock(conference->member_mutex);
	for (member = conference->members; member; member = member->next) {
		if (!(non_mod && conference_utils_member_test_flag(member, MFLAG_MOD))) {
			if (member->session && !conference_utils_member_test_flag(member, MFLAG_NOCHANNEL)) {
				pfncallback(member, stream, data);
			}
		} else {
			stream->write_function(stream, "Skipping moderator (member id %d).\n", member->id);
		}
	}
	switch_mutex_unlock(conference->member_mutex);
}


int conference_member_get_canvas_id(conference_member_t *member, const char *val, switch_bool_t watching)
{
	int index = -1;
	int cur;

	if (watching) {
		cur = member->watching_canvas_id;
	} else {
		cur = member->canvas_id;
	}

	if (!val) {
		return -1;
	}

	if (switch_is_number(val)) {
		index = atoi(val) - 1;

		if (index < 0) {
			index = 0;
		}
	} else {
		index = cur;

		if (!strcasecmp(val, "next")) {
			index++;
		} else if (!strcasecmp(val, "prev")) {
			index--;
		}
	}

	if (watching) {
		if (index < 0) {
			index = member->conference->canvas_count;
		} else if ((uint32_t)index > member->conference->canvas_count || !member->conference->canvases[index]) {
			index = 0;
		}
	} else {
		if (index < 0) {
			index = member->conference->canvas_count;
		} else if ((uint32_t)index >= member->conference->canvas_count || !member->conference->canvases[index]) {
			index = 0;
		}
	}

	if (index > MAX_CANVASES || index < 0) {
		return -1;
	}

	if (member->conference->canvas_count > 1) {
		if ((uint32_t)index > member->conference->canvas_count) {
			return -1;
		}
	} else {
		if ((uint32_t)index >= member->conference->canvas_count) {
			return -1;
		}
	}

	return index;
}


int conference_member_setup_media(conference_member_t *member, conference_obj_t *conference)
{
	switch_codec_implementation_t read_impl = { 0 };

	switch_mutex_lock(member->audio_out_mutex);

	switch_core_session_get_read_impl(member->session, &read_impl);

	if (switch_core_codec_ready(&member->read_codec)) {
		switch_core_codec_destroy(&member->read_codec);
		memset(&member->read_codec, 0, sizeof(member->read_codec));
	}

	if (switch_core_codec_ready(&member->write_codec)) {
		switch_core_codec_destroy(&member->write_codec);
		memset(&member->write_codec, 0, sizeof(member->write_codec));
	}

	if (member->read_resampler) {
		switch_resample_destroy(&member->read_resampler);
	}

	switch_core_session_get_real_read_impl(member->session, &member->orig_read_impl);
	member->native_rate = member->orig_read_impl.samples_per_second;

	/* Setup a Signed Linear codec for reading audio. */
	if (switch_core_codec_init(&member->read_codec,
							   "L16",
							   NULL, NULL, read_impl.actual_samples_per_second, read_impl.microseconds_per_packet / 1000,
							   read_impl.number_of_channels,
							   SWITCH_CODEC_FLAG_ENCODE | SWITCH_CODEC_FLAG_DECODE, NULL, member->pool) == SWITCH_STATUS_SUCCESS) {
		switch_log_printf(SWITCH_CHANNEL_SESSION_LOG(member->session), SWITCH_LOG_DEBUG,
						  "Raw Codec Activation Success L16@%uhz %d channel %dms\n",
						  read_impl.actual_samples_per_second, read_impl.number_of_channels, read_impl.microseconds_per_packet / 1000);

	} else {
		switch_log_printf(SWITCH_CHANNEL_SESSION_LOG(member->session), SWITCH_LOG_DEBUG, "Raw Codec Activation Failed L16@%uhz %d channel %dms\n",
						  read_impl.actual_samples_per_second, read_impl.number_of_channels, read_impl.microseconds_per_packet / 1000);

		goto done;
	}

	if (!member->frame_size) {
		member->frame_size = SWITCH_RECOMMENDED_BUFFER_SIZE;
		member->frame = switch_core_alloc(member->pool, member->frame_size);
		member->mux_frame = switch_core_alloc(member->pool, member->frame_size);
	}

	if (read_impl.actual_samples_per_second != conference->rate) {
		if (switch_resample_create(&member->read_resampler,
								   read_impl.actual_samples_per_second,
								   conference->rate, member->frame_size, SWITCH_RESAMPLE_QUALITY, read_impl.number_of_channels) != SWITCH_STATUS_SUCCESS) {
			switch_log_printf(SWITCH_CHANNEL_SESSION_LOG(member->session), SWITCH_LOG_CRIT, "Unable to create resampler!\n");
			goto done;
		}


		member->resample_out = switch_core_alloc(member->pool, member->frame_size);
		member->resample_out_len = member->frame_size;

		/* Setup an audio buffer for the resampled audio */
		if (!member->resample_buffer && switch_buffer_create_dynamic(&member->resample_buffer, CONF_DBLOCK_SIZE, CONF_DBUFFER_SIZE, CONF_DBUFFER_MAX)
			!= SWITCH_STATUS_SUCCESS) {
			switch_log_printf(SWITCH_CHANNEL_SESSION_LOG(member->session), SWITCH_LOG_CRIT, "Memory Error Creating Audio Buffer!\n");
			goto done;
		}
	}


	/* Setup a Signed Linear codec for writing audio. */
	if (switch_core_codec_init(&member->write_codec,
							   "L16",
							   NULL,
							   NULL,
							   conference->rate,
							   read_impl.microseconds_per_packet / 1000,
							   read_impl.number_of_channels,
							   SWITCH_CODEC_FLAG_ENCODE | SWITCH_CODEC_FLAG_DECODE, NULL, member->pool) == SWITCH_STATUS_SUCCESS) {
		switch_log_printf(SWITCH_CHANNEL_SESSION_LOG(member->session), SWITCH_LOG_DEBUG,
						  "Raw Codec Activation Success L16@%uhz %d channel %dms\n",
						  conference->rate, conference->channels, read_impl.microseconds_per_packet / 1000);
	} else {
		switch_log_printf(SWITCH_CHANNEL_SESSION_LOG(member->session), SWITCH_LOG_DEBUG, "Raw Codec Activation Failed L16@%uhz %d channel %dms\n",
						  conference->rate, conference->channels, read_impl.microseconds_per_packet / 1000);
		goto codec_done2;
	}

	/* Setup an audio buffer for the incoming audio */
	if (!member->audio_buffer && switch_buffer_create_dynamic(&member->audio_buffer, CONF_DBLOCK_SIZE, CONF_DBUFFER_SIZE, CONF_DBUFFER_MAX) != SWITCH_STATUS_SUCCESS) {
		switch_log_printf(SWITCH_CHANNEL_SESSION_LOG(member->session), SWITCH_LOG_CRIT, "Memory Error Creating Audio Buffer!\n");
		goto codec_done1;
	}

	/* Setup an audio buffer for the outgoing audio */
	if (!member->mux_buffer && switch_buffer_create_dynamic(&member->mux_buffer, CONF_DBLOCK_SIZE, CONF_DBUFFER_SIZE, CONF_DBUFFER_MAX) != SWITCH_STATUS_SUCCESS) {
		switch_log_printf(SWITCH_CHANNEL_SESSION_LOG(member->session), SWITCH_LOG_CRIT, "Memory Error Creating Audio Buffer!\n");
		goto codec_done1;
	}

	switch_mutex_unlock(member->audio_out_mutex);

	return 0;

 codec_done1:
	switch_core_codec_destroy(&member->read_codec);
 codec_done2:
	switch_core_codec_destroy(&member->write_codec);
 done:

	switch_mutex_unlock(member->audio_out_mutex);

	return -1;


}

/* For Emacs:
 * Local Variables:
 * mode:c
 * indent-tabs-mode:t
 * tab-width:4
 * c-basic-offset:4
 * End:
 * For VIM:
 * vim:set softtabstop=4 shiftwidth=4 tabstop=4 noet:
 */<|MERGE_RESOLUTION|>--- conflicted
+++ resolved
@@ -1075,21 +1075,12 @@
 	int old_member = 0;
 	uint32_t old_id = 0;
 	conference_member_t *lmember = NULL;
-<<<<<<< HEAD
 
 
 	if (!member && id) {
 		member = lmember = conference_member_get(conference, id);
 	}
 
-=======
-
-
-	if (!member && id) {
-		member = lmember = conference_member_get(conference, id);
-	}
-
->>>>>>> b33bc925
 	if (member && conference_utils_member_test_flag(member, MFLAG_DED_VID_LAYER)) {
 		goto end;
 	}
