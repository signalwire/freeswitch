/* 
 * FreeSWITCH Modular Media Switching Software Library / Soft-Switch Application
 * Copyright (C) 2005-2011, Anthony Minessale II <anthm@freeswitch.org>
 *
 * Version: MPL 1.1
 *
 * The contents of this file are subject to the Mozilla Public License Version
 * 1.1 (the "License"); you may not use this file except in compliance with
 * the License. You may obtain a copy of the License at
 * http://www.mozilla.org/MPL/
 *
 * Software distributed under the License is distributed on an "AS IS" basis,
 * WITHOUT WARRANTY OF ANY KIND, either express or implied. See the License
 * for the specific language governing rights and limitations under the
 * License.
 *
 * The Original Code is FreeSWITCH Modular Media Switching Software Library / Soft-Switch Application
 *
 * The Initial Developer of the Original Code is
 * Anthony Minessale II <anthm@freeswitch.org>
 * Portions created by the Initial Developer are Copyright (C)
 * the Initial Developer. All Rights Reserved.
 *
 * Contributor(s):
 * 
 * Anthony Minessale II <anthm@freeswitch.org>
 * Ken Rice, Asteria Solutions Group, Inc <ken@asteriasgi.com>
 * Paul D. Tinsley <pdt at jackhammer.org>
 * Bret McDanel <trixter AT 0xdecafbad.com>
 * Eliot Gable <egable AT.AT broadvox.com>
 *
 *
 * sofia_glue.c -- SOFIA SIP Endpoint (code to tie sofia to freeswitch)
 *
 */
#include "mod_sofia.h"
#include <switch_stun.h>

switch_cache_db_handle_t *sofia_glue_get_db_handle(sofia_profile_t *profile);


void sofia_glue_set_image_sdp(private_object_t *tech_pvt, switch_t38_options_t *t38_options, int insist)
{
	char buf[2048] = "";
	char max_buf[128] = "";
	char max_data[128] = "";
	const char *ip = t38_options->local_ip;
	uint32_t port = t38_options->local_port;
	const char *family = "IP4";
	const char *username = tech_pvt->profile->username;
	const char *bit_removal_on = "a=T38FaxFillBitRemoval\n";
	const char *bit_removal_off = "";
	
	const char *mmr_on = "a=T38FaxTranscodingMMR\n";
	const char *mmr_off = "";

	const char *jbig_on = "a=T38FaxTranscodingJBIG\n";
	const char *jbig_off = "";
	const char *var;
	int broken_boolean;

	//sofia_clear_flag(tech_pvt, TFLAG_ENABLE_SOA);

	var = switch_channel_get_variable(tech_pvt->channel, "t38_broken_boolean");
	
	broken_boolean = switch_true(var);

	if (!ip) {
		if (!(ip = tech_pvt->adv_sdp_audio_ip)) {
			ip = tech_pvt->proxy_sdp_audio_ip;
		}
	}

	if (!ip) {
		switch_log_printf(SWITCH_CHANNEL_LOG, SWITCH_LOG_CRIT, "%s NO IP!\n", switch_channel_get_name(tech_pvt->channel));
		return;
	}

	if (!port) {
		if (!(port = tech_pvt->adv_sdp_audio_port)) {
			port = tech_pvt->proxy_sdp_audio_port;
		}
	}
	
	if (!port) {
		switch_log_printf(SWITCH_CHANNEL_LOG, SWITCH_LOG_CRIT, "%s NO PORT!\n", switch_channel_get_name(tech_pvt->channel));
		return;
	}

	if (!tech_pvt->owner_id) {
		tech_pvt->owner_id = (uint32_t) switch_epoch_time_now(NULL) - port;
	}

	if (!tech_pvt->session_id) {
		tech_pvt->session_id = tech_pvt->owner_id;
	}

	tech_pvt->session_id++;

	family = strchr(ip, ':') ? "IP6" : "IP4";


	switch_snprintf(buf, sizeof(buf),
					"v=0\n"
					"o=%s %010u %010u IN %s %s\n"
					"s=%s\n" "c=IN %s %s\n" "t=0 0\n", username, tech_pvt->owner_id, tech_pvt->session_id, family, ip, username, family, ip);

	if (t38_options->T38FaxMaxBuffer) {
		switch_snprintf(max_buf, sizeof(max_buf), "a=T38FaxMaxBuffer:%d\n", t38_options->T38FaxMaxBuffer);
	};

	if (t38_options->T38FaxMaxDatagram) {
		switch_snprintf(max_data, sizeof(max_data), "a=T38FaxMaxDatagram:%d\n", t38_options->T38FaxMaxDatagram);
	};


	

	if (broken_boolean) {
		bit_removal_on = "a=T38FaxFillBitRemoval:1\n";
		bit_removal_off = "a=T38FaxFillBitRemoval:0\n";

		mmr_on = "a=T38FaxTranscodingMMR:1\n";
		mmr_off = "a=T38FaxTranscodingMMR:0\n";

		jbig_on = "a=T38FaxTranscodingJBIG:1\n";
		jbig_off = "a=T38FaxTranscodingJBIG:0\n";

	}
	

	switch_snprintf(buf + strlen(buf), sizeof(buf) - strlen(buf),
					"m=image %d udptl t38\n"
					"a=T38FaxVersion:%d\n"
					"a=T38MaxBitRate:%d\n"
					"%s"
					"%s"
					"%s"
					"a=T38FaxRateManagement:%s\n"
					"%s"
					"%s"
					"a=T38FaxUdpEC:%s\n",
					//"a=T38VendorInfo:%s\n",
					port,
					t38_options->T38FaxVersion,
					t38_options->T38MaxBitRate,
					t38_options->T38FaxFillBitRemoval ? bit_removal_on : bit_removal_off,
					t38_options->T38FaxTranscodingMMR ? mmr_on : mmr_off,
					t38_options->T38FaxTranscodingJBIG ? jbig_on : jbig_off,
					t38_options->T38FaxRateManagement,
					max_buf,
					max_data,
					t38_options->T38FaxUdpEC
					//t38_options->T38VendorInfo ? t38_options->T38VendorInfo : "0 0 0"
					);



	if (insist) {
		switch_snprintf(buf + strlen(buf), sizeof(buf) - strlen(buf), "m=audio 0 RTP/AVP 19\n");
	}

	sofia_glue_tech_set_local_sdp(tech_pvt, buf, SWITCH_TRUE);


	switch_log_printf(SWITCH_CHANNEL_SESSION_LOG(tech_pvt->session), SWITCH_LOG_DEBUG, "%s image media sdp:\n%s\n",
					  switch_channel_get_name(tech_pvt->channel), tech_pvt->local_sdp_str);


}

static void generate_m(private_object_t *tech_pvt, char *buf, size_t buflen, 
					   switch_port_t port,
					   int cur_ptime, const char *append_audio, const char *sr, int use_cng, int cng_type, switch_event_t *map, int verbose_sdp, int secure)
{
	int i = 0;
	int rate;
	int already_did[128] = { 0 };
	int ptime = 0, noptime = 0;
	
	switch_snprintf(buf + strlen(buf), buflen - strlen(buf), "m=audio %d RTP/%sAVP", 
					port, secure ? "S" : "");
				
	

	for (i = 0; i < tech_pvt->num_codecs; i++) {
		const switch_codec_implementation_t *imp = tech_pvt->codecs[i];
		int this_ptime = (imp->microseconds_per_packet / 1000);

		if (!strcasecmp(imp->iananame, "ilbc")) {
			this_ptime = 20;
		}

		if (imp->codec_type != SWITCH_CODEC_TYPE_AUDIO) {
			continue;
		}

		if (!noptime) {
			if (!cur_ptime) {
#if 0
				if (ptime) {
					if (ptime != this_ptime) {
						switch_log_printf(SWITCH_CHANNEL_LOG, SWITCH_LOG_WARNING,
										  "Codec %s payload %d added to sdp wanting ptime %d but it's already %d (%s:%d:%d), disabling ptime.\n", 
										  imp->iananame,
										  tech_pvt->ianacodes[i],
										  this_ptime,
										  ptime,
										  tech_pvt->codecs[0]->iananame,
										  tech_pvt->codecs[0]->ianacode,
										  ptime);
						ptime = 0;
						noptime = 1;
					}
				} else {
					ptime = this_ptime;
				}
#else
				if (!ptime) {
					ptime = this_ptime;
				}
#endif
			} else {
				if (this_ptime != cur_ptime) {
					continue;
				}
			}
		}

		if (tech_pvt->ianacodes[i] < 128) {
			if (already_did[tech_pvt->ianacodes[i]]) {
				continue;
			}

			already_did[tech_pvt->ianacodes[i]] = 1;
		}

		
		switch_snprintf(buf + strlen(buf), buflen - strlen(buf), " %d", tech_pvt->ianacodes[i]);
	}

	if (tech_pvt->dtmf_type == DTMF_2833 && tech_pvt->te > 95) {
		switch_snprintf(buf + strlen(buf), buflen - strlen(buf), " %d", tech_pvt->te);
	}
		
	if (!sofia_test_pflag(tech_pvt->profile, PFLAG_SUPPRESS_CNG) && cng_type && use_cng) {
		switch_snprintf(buf + strlen(buf), buflen - strlen(buf), " %d", cng_type);
	}
		
	switch_snprintf(buf + strlen(buf), buflen - strlen(buf), "\n");


	memset(already_did, 0, sizeof(already_did));
		
	for (i = 0; i < tech_pvt->num_codecs; i++) {
		const switch_codec_implementation_t *imp = tech_pvt->codecs[i];
		char *fmtp = imp->fmtp;
		int this_ptime = imp->microseconds_per_packet / 1000;

		if (imp->codec_type != SWITCH_CODEC_TYPE_AUDIO) {
			continue;
		}

		if (!strcasecmp(imp->iananame, "ilbc")) {
			this_ptime = 20;
		}

		if (!noptime) {
			if (!cur_ptime) {
				if (!ptime) {
					ptime = this_ptime;
				}
			} else {
				if (this_ptime != cur_ptime) {
					continue;
				}
			}
		}
		
		if (tech_pvt->ianacodes[i] < 128) {
			if (already_did[tech_pvt->ianacodes[i]]) {
				continue;
			}
			
			already_did[tech_pvt->ianacodes[i]] = 1;
		}

		
		rate = imp->samples_per_second;

		if (map) {
			char key[128] = "";
			char *check = NULL;
			switch_snprintf(key, sizeof(key), "%s:%u", imp->iananame, imp->bits_per_second);

			if ((check = switch_event_get_header(map, key)) || (check = switch_event_get_header(map, imp->iananame))) {
				fmtp = check;
			}
		}
		
		if (tech_pvt->ianacodes[i] > 95 || verbose_sdp) {
			switch_snprintf(buf + strlen(buf), buflen - strlen(buf), "a=rtpmap:%d %s/%d\n", tech_pvt->ianacodes[i], imp->iananame, rate);
		}

		if (fmtp) {
			switch_snprintf(buf + strlen(buf), buflen - strlen(buf), "a=fmtp:%d %s\n", tech_pvt->ianacodes[i], fmtp);
		}
	}


	if ((tech_pvt->dtmf_type == DTMF_2833 || sofia_test_pflag(tech_pvt->profile, PFLAG_LIBERAL_DTMF) || sofia_test_flag(tech_pvt, TFLAG_LIBERAL_DTMF)) 
		&& tech_pvt->te > 95) {
		switch_snprintf(buf + strlen(buf), buflen - strlen(buf), "a=rtpmap:%d telephone-event/8000\na=fmtp:%d 0-16\n", tech_pvt->te, tech_pvt->te);
	}

	if (secure) {
		switch_snprintf(buf + strlen(buf), buflen - strlen(buf), "a=crypto:%s\n", tech_pvt->local_crypto_key);
		//switch_snprintf(buf + strlen(buf), sizeof(buf) - strlen(buf), "a=encryption:optional\n");
	}

	if (!cng_type) {
		//switch_snprintf(buf + strlen(buf), buflen - strlen(buf), "a=rtpmap:%d CN/8000\n", cng_type);
		//} else {
		switch_snprintf(buf + strlen(buf), buflen - strlen(buf), "a=silenceSupp:off - - - -\n");
	}

	if (append_audio) {
		switch_snprintf(buf + strlen(buf), buflen - strlen(buf), "%s%s", append_audio, end_of(append_audio) == '\n' ? "" : "\n");
	}

	if (!cur_ptime) {
		cur_ptime = ptime;
	}
	
	if (!noptime && cur_ptime) {
		switch_snprintf(buf + strlen(buf), buflen - strlen(buf), "a=ptime:%d\n", cur_ptime);
	}

	if (sr) {
		switch_snprintf(buf + strlen(buf), buflen - strlen(buf), "a=%s\n", sr);
	}
}

void sofia_glue_check_dtmf_type(private_object_t *tech_pvt) 
{
	const char *val;

	if ((val = switch_channel_get_variable(tech_pvt->channel, "dtmf_type"))) {
		if (!strcasecmp(val, "rfc2833")) {
			tech_pvt->dtmf_type = DTMF_2833;
		} else if (!strcasecmp(val, "info")) {
			tech_pvt->dtmf_type = DTMF_INFO;
		} else if (!strcasecmp(val, "none")) {
			tech_pvt->dtmf_type = DTMF_NONE;
		} else {
			tech_pvt->dtmf_type = tech_pvt->profile->dtmf_type;
		}
	}
}


void sofia_glue_set_local_sdp(private_object_t *tech_pvt, const char *ip, switch_port_t port, const char *sr, int force)
{
	char buf[2048];
	int ptime = 0;
	uint32_t rate = 0;
	uint32_t v_port;
	int use_cng = 1;
	const char *val;
	const char *family;
	const char *pass_fmtp = switch_channel_get_variable(tech_pvt->channel, "sip_video_fmtp");
	const char *ov_fmtp = switch_channel_get_variable(tech_pvt->channel, "sip_force_video_fmtp");
	const char *append_audio = switch_channel_get_variable(tech_pvt->channel, "sip_append_audio_sdp");
	char srbuf[128] = "";
	const char *var_val;
	const char *username = tech_pvt->profile->username;
	const char *fmtp_out = tech_pvt->fmtp_out;
	const char *fmtp_out_var = switch_channel_get_variable(tech_pvt->channel, "sip_force_audio_fmtp");
	switch_event_t *map = NULL, *ptmap = NULL;
	const char *b_sdp = NULL;
	int verbose_sdp = 0;

	sofia_glue_check_dtmf_type(tech_pvt);

	if (sofia_test_pflag(tech_pvt->profile, PFLAG_SUPPRESS_CNG) ||
		((val = switch_channel_get_variable(tech_pvt->channel, "supress_cng")) && switch_true(val)) ||
		((val = switch_channel_get_variable(tech_pvt->channel, "suppress_cng")) && switch_true(val))) {
		use_cng = 0;
		tech_pvt->cng_pt = 0;
	}

	if (!tech_pvt->payload_space) {
		int i;

		tech_pvt->payload_space = 98;

		for (i = 0; i < tech_pvt->num_codecs; i++) {
			const switch_codec_implementation_t *imp = tech_pvt->codecs[i];

			tech_pvt->ianacodes[i] = imp->ianacode;
			
			if (tech_pvt->ianacodes[i] > 64) {
				if (tech_pvt->dtmf_type == DTMF_2833 && tech_pvt->te > 95 && tech_pvt->te == tech_pvt->payload_space) {
					tech_pvt->payload_space++;
				}
				if (!sofia_test_pflag(tech_pvt->profile, PFLAG_SUPPRESS_CNG) &&
					tech_pvt->cng_pt && use_cng  && tech_pvt->cng_pt == tech_pvt->payload_space) {
					tech_pvt->payload_space++;
				}
				tech_pvt->ianacodes[i] = tech_pvt->payload_space++;
			}
		}
	}

	if (fmtp_out_var) {
		fmtp_out = fmtp_out_var;
	}

	if ((val = switch_channel_get_variable(tech_pvt->channel, "verbose_sdp")) && switch_true(val)) {
		verbose_sdp = 1;
	}

	if (!force && !ip && !sr
		&& (switch_channel_test_flag(tech_pvt->channel, CF_PROXY_MODE) || switch_channel_test_flag(tech_pvt->channel, CF_PROXY_MEDIA))) {
		return;
	}

	if (!ip) {
		if (!(ip = tech_pvt->adv_sdp_audio_ip)) {
			ip = tech_pvt->proxy_sdp_audio_ip;
		}
	}

	if (!ip) {
		switch_log_printf(SWITCH_CHANNEL_LOG, SWITCH_LOG_CRIT, "%s NO IP!\n", switch_channel_get_name(tech_pvt->channel));
		return;
	}

	if (!port) {
		if (!(port = tech_pvt->adv_sdp_audio_port)) {
			port = tech_pvt->proxy_sdp_audio_port;
		}
	}

	if (!port) {
		switch_log_printf(SWITCH_CHANNEL_LOG, SWITCH_LOG_CRIT, "%s NO PORT!\n", switch_channel_get_name(tech_pvt->channel));
		return;
	}

	if (!tech_pvt->rm_encoding && (b_sdp = switch_channel_get_variable(tech_pvt->channel, SWITCH_B_SDP_VARIABLE))) {
		sofia_glue_sdp_map(b_sdp, &map, &ptmap);
	}

	if (!sr) {
		if ((var_val = switch_channel_get_variable(tech_pvt->channel, "media_audio_mode"))) {
			sr = var_val;
		} else {
			sr = "sendrecv";
		}
	}

	if (!tech_pvt->owner_id) {
		tech_pvt->owner_id = (uint32_t) switch_epoch_time_now(NULL) - port;
	}

	if (!tech_pvt->session_id) {
		tech_pvt->session_id = tech_pvt->owner_id;
	}

	tech_pvt->session_id++;

	if ((tech_pvt->profile->ndlb & PFLAG_NDLB_SENDRECV_IN_SESSION) ||
		((var_val = switch_channel_get_variable(tech_pvt->channel, "ndlb_sendrecv_in_session")) && switch_true(var_val))) {
		switch_snprintf(srbuf, sizeof(srbuf), "a=%s\n", sr);
		sr = NULL;
	}

	family = strchr(ip, ':') ? "IP6" : "IP4";
	switch_snprintf(buf, sizeof(buf),
					"v=0\n"
					"o=%s %010u %010u IN %s %s\n"
					"s=%s\n"
					"c=IN %s %s\n" "t=0 0\n"
					"%s",
					username, tech_pvt->owner_id, tech_pvt->session_id, family, ip, username, family, ip, srbuf);

	if (tech_pvt->rm_encoding) {
		switch_snprintf(buf + strlen(buf), sizeof(buf) - strlen(buf), "m=audio %d RTP/%sAVP", 
						port, (!zstr(tech_pvt->local_crypto_key) && sofia_test_flag(tech_pvt, TFLAG_SECURE)) ? "S" : "");

		switch_snprintf(buf + strlen(buf), sizeof(buf) - strlen(buf), " %d", tech_pvt->pt);

		if ((tech_pvt->dtmf_type == DTMF_2833 || sofia_test_pflag(tech_pvt->profile, PFLAG_LIBERAL_DTMF) || sofia_test_flag(tech_pvt, TFLAG_LIBERAL_DTMF)) && tech_pvt->te > 95) {
			switch_snprintf(buf + strlen(buf), sizeof(buf) - strlen(buf), " %d", tech_pvt->te);
		}
		
		if (!sofia_test_pflag(tech_pvt->profile, PFLAG_SUPPRESS_CNG) && tech_pvt->cng_pt && use_cng) {
			switch_snprintf(buf + strlen(buf), sizeof(buf) - strlen(buf), " %d", tech_pvt->cng_pt);
		}
		
		switch_snprintf(buf + strlen(buf), sizeof(buf) - strlen(buf), "\n");

		rate = tech_pvt->rm_rate;
		switch_snprintf(buf + strlen(buf), sizeof(buf) - strlen(buf), "a=rtpmap:%d %s/%d\n", tech_pvt->agreed_pt, tech_pvt->rm_encoding, rate);
		if (fmtp_out) {
			switch_snprintf(buf + strlen(buf), sizeof(buf) - strlen(buf), "a=fmtp:%d %s\n", tech_pvt->agreed_pt, fmtp_out);
		}

		if (tech_pvt->read_codec.implementation && !ptime) {
			ptime = tech_pvt->read_codec.implementation->microseconds_per_packet / 1000;
		}


		if ((tech_pvt->dtmf_type == DTMF_2833 || sofia_test_pflag(tech_pvt->profile, PFLAG_LIBERAL_DTMF) || sofia_test_flag(tech_pvt, TFLAG_LIBERAL_DTMF))
			&& tech_pvt->te > 95) {
			switch_snprintf(buf + strlen(buf), sizeof(buf) - strlen(buf), "a=rtpmap:%d telephone-event/8000\na=fmtp:%d 0-16\n", tech_pvt->te, tech_pvt->te);
		}
		if (!sofia_test_pflag(tech_pvt->profile, PFLAG_SUPPRESS_CNG) && tech_pvt->cng_pt && use_cng) {
			switch_snprintf(buf + strlen(buf), sizeof(buf) - strlen(buf), "a=rtpmap:%d CN/8000\n", tech_pvt->cng_pt);
			if (!tech_pvt->rm_encoding) {
				tech_pvt->cng_pt = 0;
			}
		} else {
			switch_snprintf(buf + strlen(buf), sizeof(buf) - strlen(buf), "a=silenceSupp:off - - - -\n");
		}

		if (append_audio) {
			switch_snprintf(buf + strlen(buf), sizeof(buf) - strlen(buf), "%s%s", append_audio, end_of(append_audio) == '\n' ? "" : "\n");
		}

		if (ptime) {
			switch_snprintf(buf + strlen(buf), sizeof(buf) - strlen(buf), "a=ptime:%d\n", ptime);
		}

		if (sr) {
			switch_snprintf(buf + strlen(buf), sizeof(buf) - strlen(buf), "a=%s\n", sr);
		}
	
		if (!zstr(tech_pvt->local_crypto_key) && sofia_test_flag(tech_pvt, TFLAG_SECURE)) {
			switch_snprintf(buf + strlen(buf), sizeof(buf) - strlen(buf), "a=crypto:%s\n", tech_pvt->local_crypto_key);
			//switch_snprintf(buf + strlen(buf), sizeof(buf) - strlen(buf), "a=encryption:optional\n");
		}

	} else if (tech_pvt->num_codecs) {
		int i;
		int cur_ptime = 0, this_ptime = 0, cng_type = 0;
		const char *mult;

		if (!sofia_test_pflag(tech_pvt->profile, PFLAG_SUPPRESS_CNG) && tech_pvt->cng_pt && use_cng) {
			cng_type = tech_pvt->cng_pt;

			if (!tech_pvt->rm_encoding) {
				tech_pvt->cng_pt = 0;
			}
		}
		
		mult = switch_channel_get_variable(tech_pvt->channel, "sdp_m_per_ptime");
		
		if (mult && switch_false(mult)) {
			char *bp = buf;
			
			if ((!zstr(tech_pvt->local_crypto_key) && sofia_test_flag(tech_pvt, TFLAG_SECURE))) {
				generate_m(tech_pvt, buf, sizeof(buf), port, 0, append_audio, sr, use_cng, cng_type, map, verbose_sdp, 1);
				bp = (buf + strlen(buf));
			}

			generate_m(tech_pvt, bp, sizeof(buf) - strlen(buf), port, 0, append_audio, sr, use_cng, cng_type, map, verbose_sdp, 0);

		} else {

			for (i = 0; i < tech_pvt->num_codecs; i++) {
				const switch_codec_implementation_t *imp = tech_pvt->codecs[i];
				
				if (imp->codec_type != SWITCH_CODEC_TYPE_AUDIO) {
					continue;
				}
				
				this_ptime = imp->microseconds_per_packet / 1000;
				
				if (!strcasecmp(imp->iananame, "ilbc")) {
					this_ptime = 20;
				}
				
				if (cur_ptime != this_ptime) {
					char *bp = buf;
					cur_ptime = this_ptime;			

					if ((!zstr(tech_pvt->local_crypto_key) && sofia_test_flag(tech_pvt, TFLAG_SECURE))) {
						generate_m(tech_pvt, buf, sizeof(buf), port, cur_ptime, append_audio, sr, use_cng, cng_type, map, verbose_sdp, 1);
						bp = (buf + strlen(buf));
					}
					
					generate_m(tech_pvt, bp, sizeof(buf) - strlen(buf), port, cur_ptime, append_audio, sr, use_cng, cng_type, map, verbose_sdp, 0);
				}
				
			}
		}

	}
	
	if (sofia_test_flag(tech_pvt, TFLAG_VIDEO)) {
		if (!tech_pvt->local_sdp_video_port) {
			sofia_glue_tech_choose_video_port(tech_pvt, 0);
		}

		if ((v_port = tech_pvt->adv_sdp_video_port)) {
			switch_snprintf(buf + strlen(buf), sizeof(buf) - strlen(buf), "m=video %d RTP/AVP", v_port);

			/*****************************/
			if (tech_pvt->video_rm_encoding) {
				sofia_glue_tech_set_video_codec(tech_pvt, 0);
				switch_snprintf(buf + strlen(buf), sizeof(buf) - strlen(buf), " %d", tech_pvt->video_agreed_pt);
			} else if (tech_pvt->num_codecs) {
				int i;
				int already_did[128] = { 0 };
				for (i = 0; i < tech_pvt->num_codecs; i++) {
					const switch_codec_implementation_t *imp = tech_pvt->codecs[i];

					if (imp->codec_type != SWITCH_CODEC_TYPE_VIDEO) {
						continue;
					}

					if (tech_pvt->ianacodes[i] < 128) {
						if (already_did[tech_pvt->ianacodes[i]]) {
							continue;
						}
						already_did[tech_pvt->ianacodes[i]] = 1;
					}

					switch_snprintf(buf + strlen(buf), sizeof(buf) - strlen(buf), " %d", tech_pvt->ianacodes[i]);
					if (!ptime) {
						ptime = imp->microseconds_per_packet / 1000;
					}
				}
			}

			switch_snprintf(buf + strlen(buf), sizeof(buf) - strlen(buf), "\n");

			if (tech_pvt->video_rm_encoding) {
				const char *of;
				rate = tech_pvt->video_rm_rate;
				switch_snprintf(buf + strlen(buf), sizeof(buf) - strlen(buf), "a=rtpmap:%d %s/%ld\n", tech_pvt->video_pt, tech_pvt->video_rm_encoding,
								tech_pvt->video_rm_rate);

				if (sofia_test_flag(tech_pvt, TFLAG_RECOVERING)) {
					pass_fmtp = tech_pvt->video_rm_fmtp;
				} else {

					pass_fmtp = NULL;

					if (switch_channel_get_variable(tech_pvt->channel, SWITCH_SIGNAL_BOND_VARIABLE)) {
						if ((of = switch_channel_get_variable_partner(tech_pvt->channel, "sip_video_fmtp"))) {
							pass_fmtp = of;
						}
					}

					if (ov_fmtp) {
						pass_fmtp = ov_fmtp;
					} else {
						pass_fmtp = switch_channel_get_variable(tech_pvt->channel, "sip_video_fmtp");
					}
				}

				if (pass_fmtp) {
					switch_snprintf(buf + strlen(buf), sizeof(buf) - strlen(buf), "a=fmtp:%d %s\n", tech_pvt->video_pt, pass_fmtp);
				}

			} else if (tech_pvt->num_codecs) {
				int i;
				int already_did[128] = { 0 };

				for (i = 0; i < tech_pvt->num_codecs; i++) {
					const switch_codec_implementation_t *imp = tech_pvt->codecs[i];
					char *fmtp = NULL;
					uint32_t ianacode = tech_pvt->ianacodes[i];

					if (imp->codec_type != SWITCH_CODEC_TYPE_VIDEO) {
						continue;
					}

					if (ianacode < 128) {
						if (already_did[ianacode]) {
							continue;
						}
						already_did[ianacode] = 1;
					}

					if (!rate) {
						rate = imp->samples_per_second;
					}
					
					
					switch_snprintf(buf + strlen(buf), sizeof(buf) - strlen(buf), "a=rtpmap:%d %s/%d\n", ianacode, imp->iananame,
									imp->samples_per_second);
					
					if (!zstr(ov_fmtp)) {
						fmtp = (char *) ov_fmtp;
					} else {
					
						if (map) {
							fmtp = switch_event_get_header(map, imp->iananame);
						}
						
						if (zstr(fmtp)) fmtp = imp->fmtp;

						if (zstr(fmtp)) fmtp = (char *) pass_fmtp;
					}
					
					if (!zstr(fmtp) && strcasecmp(fmtp, "_blank_")) {
						switch_snprintf(buf + strlen(buf), sizeof(buf) - strlen(buf), "a=fmtp:%d %s\n", ianacode, fmtp);
					}
				}
				
			}
		}
	}


	if (map) {
		switch_event_destroy(&map);
	}
	
	if (ptmap) {
		switch_event_destroy(&ptmap);
	}

	sofia_glue_tech_set_local_sdp(tech_pvt, buf, SWITCH_TRUE);
}

const char *sofia_glue_get_codec_string(private_object_t *tech_pvt)
{
	const char *codec_string = NULL, *preferred = NULL, *fallback = NULL;

	if (switch_channel_direction(tech_pvt->channel) == SWITCH_CALL_DIRECTION_OUTBOUND) {
		preferred = tech_pvt->profile->outbound_codec_string;
		fallback = tech_pvt->profile->inbound_codec_string;
	} else {
		preferred = tech_pvt->profile->inbound_codec_string;
		fallback = tech_pvt->profile->outbound_codec_string;
	}

	codec_string = !zstr(preferred) ? preferred : fallback;

	return codec_string;
}

void sofia_glue_tech_prepare_codecs(private_object_t *tech_pvt)
{
	const char *abs, *codec_string = NULL;
	const char *ocodec = NULL;

	if (switch_channel_test_flag(tech_pvt->channel, CF_PROXY_MODE) || switch_channel_test_flag(tech_pvt->channel, CF_PROXY_MEDIA)) {
		return;
	}

	if (tech_pvt->num_codecs) {
		return;
	}

	tech_pvt->payload_space = 0;

	switch_assert(tech_pvt->session != NULL);

	if ((abs = switch_channel_get_variable(tech_pvt->channel, "absolute_codec_string"))) {
		codec_string = abs;
		goto ready;
	}

	if (!(codec_string = switch_channel_get_variable(tech_pvt->channel, "codec_string"))) {
		codec_string = sofia_glue_get_codec_string(tech_pvt);
		if (codec_string && *codec_string == '=') {
			codec_string++;
			goto ready;
		}
	}

	if ((ocodec = switch_channel_get_variable(tech_pvt->channel, SWITCH_ORIGINATOR_CODEC_VARIABLE))) {
		if (!codec_string || sofia_test_pflag(tech_pvt->profile, PFLAG_DISABLE_TRANSCODING)) {
			codec_string = ocodec;
		} else {
			if (!(codec_string = switch_core_session_sprintf(tech_pvt->session, "%s,%s", ocodec, codec_string))) {
				codec_string = ocodec;
			}
		}
	}

 ready:

	if (codec_string) {
		char *tmp_codec_string;
		if ((tmp_codec_string = switch_core_session_strdup(tech_pvt->session, codec_string))) {
			tech_pvt->codec_order_last = switch_separate_string(tmp_codec_string, ',', tech_pvt->codec_order, SWITCH_MAX_CODECS);
			tech_pvt->num_codecs =
				switch_loadable_module_get_codecs_sorted(tech_pvt->codecs, SWITCH_MAX_CODECS, tech_pvt->codec_order, tech_pvt->codec_order_last);
		}
	} else {
		tech_pvt->num_codecs = switch_loadable_module_get_codecs(tech_pvt->codecs, sizeof(tech_pvt->codecs) / sizeof(tech_pvt->codecs[0]));
	}


}

void sofia_glue_check_video_codecs(private_object_t *tech_pvt)
{
	if (tech_pvt->num_codecs && !sofia_test_flag(tech_pvt, TFLAG_VIDEO)) {
		int i;
		tech_pvt->video_count = 0;
		for (i = 0; i < tech_pvt->num_codecs; i++) {
			if (tech_pvt->codecs[i]->codec_type == SWITCH_CODEC_TYPE_VIDEO) {
				tech_pvt->video_count++;
			}
		}
		if (tech_pvt->video_count) {
			sofia_set_flag_locked(tech_pvt, TFLAG_VIDEO);
		}
	}
}


void sofia_glue_attach_private(switch_core_session_t *session, sofia_profile_t *profile, private_object_t *tech_pvt, const char *channame)
{
	char name[256];
	unsigned int x;
	char *p;

	switch_assert(session != NULL);
	switch_assert(profile != NULL);
	switch_assert(tech_pvt != NULL);

	switch_core_session_add_stream(session, NULL);

	switch_mutex_lock(tech_pvt->flag_mutex);
	switch_mutex_lock(profile->flag_mutex);

	/* copy flags from profile to the sofia private */
	for (x = 0; x < TFLAG_MAX; x++) {
		tech_pvt->flags[x] = profile->flags[x];
	}

	tech_pvt->x_freeswitch_support_local = FREESWITCH_SUPPORT;

	tech_pvt->profile = profile;

	tech_pvt->rtpip = switch_core_session_strdup(session, profile->rtpip[profile->rtpip_next++]);
	if (profile->rtpip_next >= profile->rtpip_index) {
		profile->rtpip_next = 0;
	}

	profile->inuse++;
	switch_mutex_unlock(profile->flag_mutex);
	switch_mutex_unlock(tech_pvt->flag_mutex);

	if (tech_pvt->bte) {
		tech_pvt->recv_te = tech_pvt->te = tech_pvt->bte;
	} else if (!tech_pvt->te) {
		tech_pvt->recv_te = tech_pvt->te = profile->te;
	}

	tech_pvt->dtmf_type = tech_pvt->profile->dtmf_type;

	if (!sofia_test_pflag(tech_pvt->profile, PFLAG_SUPPRESS_CNG)) {
		if (tech_pvt->bcng_pt) {
			tech_pvt->cng_pt = tech_pvt->bcng_pt;
		} else if (!tech_pvt->cng_pt) {
			tech_pvt->cng_pt = profile->cng_pt;
		}
	}

	tech_pvt->session = session;
	tech_pvt->channel = switch_core_session_get_channel(session);
	sofia_glue_check_dtmf_type(tech_pvt);
	switch_channel_set_cap(tech_pvt->channel, CC_MEDIA_ACK);
	switch_channel_set_cap(tech_pvt->channel, CC_BYPASS_MEDIA);
	switch_channel_set_cap(tech_pvt->channel, CC_PROXY_MEDIA);
	switch_channel_set_cap(tech_pvt->channel, CC_JITTERBUFFER);
	switch_channel_set_cap(tech_pvt->channel, CC_FS_RTP);
	switch_channel_set_cap(tech_pvt->channel, CC_QUEUEABLE_DTMF_DELAY);

	switch_core_session_set_private(session, tech_pvt);

	if (channame) {
		switch_snprintf(name, sizeof(name), "sofia/%s/%s", profile->name, channame);
		if ((p = strchr(name, ';'))) {
			*p = '\0';
		}
		switch_channel_set_name(tech_pvt->channel, name);
	}
}

switch_status_t sofia_glue_ext_address_lookup(sofia_profile_t *profile, private_object_t *tech_pvt, char **ip, switch_port_t *port,
											  const char *sourceip, switch_memory_pool_t *pool)
{
	char *error = "";
	switch_status_t status = SWITCH_STATUS_FALSE;
	int x;
	switch_port_t myport = *port;
	const char *var;
	int funny = 0;
	switch_port_t stun_port = SWITCH_STUN_DEFAULT_PORT;
	char *stun_ip = NULL;

	if (!sourceip) {
		return status;
	}

	if (!strncasecmp(sourceip, "host:", 5)) {
		status = (*ip = switch_stun_host_lookup(sourceip + 5, pool)) ? SWITCH_STATUS_SUCCESS : SWITCH_STATUS_FALSE;
	} else if (!strncasecmp(sourceip, "stun:", 5)) {
		char *p;

		if (!sofia_test_pflag(profile, PFLAG_STUN_ENABLED)) {
			*ip = switch_core_strdup(pool, tech_pvt->rtpip);
			switch_log_printf(SWITCH_CHANNEL_LOG, SWITCH_LOG_WARNING, "Trying to use STUN but its disabled!\n");
			goto out;
		}

		stun_ip = strdup(sourceip + 5);

		if ((p = strchr(stun_ip, ':'))) {
			int iport;
			*p++ = '\0';
			iport = atoi(p);
			if (iport > 0 && iport < 0xFFFF) {
				stun_port = (switch_port_t) iport;
			}
		}

		if (zstr(stun_ip)) {
			switch_log_printf(SWITCH_CHANNEL_LOG, SWITCH_LOG_ERROR, "STUN Failed! NO STUN SERVER\n");
			goto out;
		}

		for (x = 0; x < 5; x++) {
			if (sofia_test_pflag(profile, PFLAG_FUNNY_STUN) ||
				(tech_pvt && (var = switch_channel_get_variable(tech_pvt->channel, "funny_stun")) && switch_true(var))) {
				error = "funny";
				funny++;
			}
			if ((status = switch_stun_lookup(ip, port, stun_ip, stun_port, &error, pool)) != SWITCH_STATUS_SUCCESS) {
				switch_yield(100000);
			} else {
				break;
			}
		}
		if (status != SWITCH_STATUS_SUCCESS) {
			switch_log_printf(SWITCH_CHANNEL_LOG, SWITCH_LOG_ERROR, "STUN Failed! %s:%d [%s]\n", stun_ip, stun_port, error);
			goto out;
		}
		if (!*ip) {
			switch_log_printf(SWITCH_CHANNEL_LOG, SWITCH_LOG_ERROR, "STUN Failed! No IP returned\n");
			goto out;
		}
		switch_log_printf(SWITCH_CHANNEL_LOG, SWITCH_LOG_DEBUG, "STUN Success [%s]:[%d]\n", *ip, *port);
		status = SWITCH_STATUS_SUCCESS;
		if (tech_pvt) {
			if (myport == *port && !strcmp(*ip, tech_pvt->rtpip)) {
				switch_log_printf(SWITCH_CHANNEL_LOG, SWITCH_LOG_DEBUG, "STUN Not Required ip and port match. [%s]:[%d]\n", *ip, *port);
				if (sofia_test_pflag(profile, PFLAG_STUN_AUTO_DISABLE)) {
					sofia_clear_pflag(profile, PFLAG_STUN_ENABLED);
					switch_log_printf(SWITCH_CHANNEL_LOG, SWITCH_LOG_DEBUG, "STUN completely disabled.\n");
				}
			} else {
				tech_pvt->stun_ip = switch_core_session_strdup(tech_pvt->session, stun_ip);
				tech_pvt->stun_port = stun_port;
				tech_pvt->stun_flags |= STUN_FLAG_SET;
				if (funny) {
					tech_pvt->stun_flags |= STUN_FLAG_FUNNY;
				}
			}
		}
	} else {
		*ip = (char *) sourceip;
		status = SWITCH_STATUS_SUCCESS;
	}

 out:

	switch_safe_free(stun_ip);

	return status;
}


const char *sofia_glue_get_unknown_header(sip_t const *sip, const char *name)
{
	sip_unknown_t *un;
	for (un = sip->sip_unknown; un; un = un->un_next) {
		if (!strcasecmp(un->un_name, name)) {
			if (!zstr(un->un_value)) {
				return un->un_value;
			}
		}
	}
	return NULL;
}

switch_status_t sofia_glue_tech_choose_port(private_object_t *tech_pvt, int force)
{
	char *lookup_rtpip = tech_pvt->rtpip;	/* Pointer to externally looked up address */
	switch_port_t sdp_port, rtcp_port;	/* The external port to be sent in the SDP */
	const char *use_ip = NULL;	/* The external IP to be sent in the SDP */

	/* Don't do anything if we're in proxy mode or if a (remote) port already has been found */
	if (!force) {
		if (switch_channel_test_flag(tech_pvt->channel, CF_PROXY_MODE) ||
			switch_channel_test_flag(tech_pvt->channel, CF_PROXY_MEDIA) || tech_pvt->adv_sdp_audio_port) {
			return SWITCH_STATUS_SUCCESS;
		}
	}

	/* Release the local sdp port */
	if (tech_pvt->local_sdp_audio_port) {
		switch_rtp_release_port(tech_pvt->rtpip, tech_pvt->local_sdp_audio_port);
	}

	/* Request a local port from the core's allocator */
	if (!(tech_pvt->local_sdp_audio_port = switch_rtp_request_port(tech_pvt->rtpip))) {
		switch_log_printf(SWITCH_CHANNEL_SESSION_LOG(tech_pvt->session), SWITCH_LOG_CRIT, "No RTP ports available!\n");
		return SWITCH_STATUS_FALSE;
	}

	tech_pvt->local_sdp_audio_ip = tech_pvt->rtpip;

	sdp_port = tech_pvt->local_sdp_audio_port;

	/* Check if NAT is detected  */
	if (!zstr(tech_pvt->remote_ip) && sofia_glue_check_nat(tech_pvt->profile, tech_pvt->remote_ip)) {
		/* Yes, map the port through switch_nat */
		switch_nat_add_mapping(tech_pvt->local_sdp_audio_port, SWITCH_NAT_UDP, &sdp_port, SWITCH_FALSE);
		switch_nat_add_mapping(tech_pvt->local_sdp_audio_port + 1, SWITCH_NAT_UDP, &rtcp_port, SWITCH_FALSE);

		/* Find an IP address to use */
		if (!(use_ip = switch_channel_get_variable(tech_pvt->channel, "rtp_adv_audio_ip"))
			&& !zstr(tech_pvt->profile->extrtpip)) {
			use_ip = tech_pvt->profile->extrtpip;
		}

		if (use_ip) {
			if (sofia_glue_ext_address_lookup(tech_pvt->profile, tech_pvt, &lookup_rtpip, &sdp_port,
											  use_ip, switch_core_session_get_pool(tech_pvt->session)) != SWITCH_STATUS_SUCCESS) {
				/* Address lookup was required and fail (external ip was "host:..." or "stun:...") */
				return SWITCH_STATUS_FALSE;
			} else {
				/* Address properly resolved, use it as external ip */
				use_ip = lookup_rtpip;
			}
		} else {
			/* No external ip found, use the profile's rtp ip */
			use_ip = tech_pvt->rtpip;
		}
	} else {
		/* No NAT traversal required, use the profile's rtp ip */
		use_ip = tech_pvt->rtpip;
	}

	tech_pvt->adv_sdp_audio_port = sdp_port;
	tech_pvt->adv_sdp_audio_ip = tech_pvt->extrtpip = switch_core_session_strdup(tech_pvt->session, use_ip);

	switch_channel_set_variable(tech_pvt->channel, SWITCH_LOCAL_MEDIA_IP_VARIABLE, tech_pvt->local_sdp_audio_ip);
	switch_channel_set_variable_printf(tech_pvt->channel, SWITCH_LOCAL_MEDIA_PORT_VARIABLE, "%d", sdp_port);
	switch_channel_set_variable(tech_pvt->channel, SWITCH_ADVERTISED_MEDIA_IP_VARIABLE, tech_pvt->adv_sdp_audio_ip);

	return SWITCH_STATUS_SUCCESS;
}


switch_status_t sofia_glue_tech_choose_video_port(private_object_t *tech_pvt, int force)
{
	char *lookup_rtpip = tech_pvt->rtpip;	/* Pointer to externally looked up address */
	switch_port_t sdp_port;		/* The external port to be sent in the SDP */
	const char *use_ip = NULL;	/* The external IP to be sent in the SDP */

	/* Don't do anything if we're in proxy mode or if a (remote) port already has been found */
	if (!force) {
		if (switch_channel_test_flag(tech_pvt->channel, CF_PROXY_MODE) ||
			switch_channel_test_flag(tech_pvt->channel, CF_PROXY_MEDIA) || tech_pvt->adv_sdp_video_port) {
			return SWITCH_STATUS_SUCCESS;
		}
	}

	/* Release the local sdp port */
	if (tech_pvt->local_sdp_video_port) {
		switch_rtp_release_port(tech_pvt->rtpip, tech_pvt->local_sdp_video_port);
	}

	/* Request a local port from the core's allocator */
	if (!(tech_pvt->local_sdp_video_port = switch_rtp_request_port(tech_pvt->rtpip))) {
		switch_log_printf(SWITCH_CHANNEL_SESSION_LOG(tech_pvt->session), SWITCH_LOG_CRIT, "No RTP ports available!\n");
		return SWITCH_STATUS_FALSE;
	}

	sdp_port = tech_pvt->local_sdp_video_port;

	/* Check if NAT is detected  */
	if (!zstr(tech_pvt->remote_ip) && sofia_glue_check_nat(tech_pvt->profile, tech_pvt->remote_ip)) {
		/* Yes, map the port through switch_nat */
		switch_nat_add_mapping(tech_pvt->local_sdp_video_port, SWITCH_NAT_UDP, &sdp_port, SWITCH_FALSE);

		/* Find an IP address to use */
		if (!(use_ip = switch_channel_get_variable(tech_pvt->channel, "rtp_adv_video_ip"))
			&& !zstr(tech_pvt->profile->extrtpip)) {
			use_ip = tech_pvt->profile->extrtpip;
		}

		if (use_ip) {
			if (sofia_glue_ext_address_lookup(tech_pvt->profile, tech_pvt, &lookup_rtpip, &sdp_port,
											  use_ip, switch_core_session_get_pool(tech_pvt->session)) != SWITCH_STATUS_SUCCESS) {
				/* Address lookup was required and fail (external ip was "host:..." or "stun:...") */
				return SWITCH_STATUS_FALSE;
			} else {
				/* Address properly resolved, use it as external ip */
				use_ip = lookup_rtpip;
			}
		} else {
			/* No external ip found, use the profile's rtp ip */
			use_ip = tech_pvt->rtpip;
		}
	} else {
		/* No NAT traversal required, use the profile's rtp ip */
		use_ip = tech_pvt->rtpip;
	}

	tech_pvt->adv_sdp_video_port = sdp_port;
	switch_channel_set_variable(tech_pvt->channel, SWITCH_LOCAL_VIDEO_IP_VARIABLE, tech_pvt->adv_sdp_audio_ip);
	switch_channel_set_variable_printf(tech_pvt->channel, SWITCH_LOCAL_VIDEO_PORT_VARIABLE, "%d", sdp_port);

	return SWITCH_STATUS_SUCCESS;
}

sofia_transport_t sofia_glue_str2transport(const char *str)
{
	if (!strncasecmp(str, "udp", 3)) {
		return SOFIA_TRANSPORT_UDP;
	} else if (!strncasecmp(str, "tcp", 3)) {
		return SOFIA_TRANSPORT_TCP;
	} else if (!strncasecmp(str, "sctp", 4)) {
		return SOFIA_TRANSPORT_SCTP;
	} else if (!strncasecmp(str, "tls", 3)) {
		return SOFIA_TRANSPORT_TCP_TLS;
	}

	return SOFIA_TRANSPORT_UNKNOWN;
}

char *sofia_glue_find_parameter_value(switch_core_session_t *session, const char *str, const char *param)
{
	const char *param_ptr;
	char *param_value;
	char *tmp;
	switch_size_t param_len;

	if (zstr(str) || zstr(param) || !session) return NULL;

	if (end_of(param) != '=') {
		param = switch_core_session_sprintf(session, "%s=", param);
		if (zstr(param)) return NULL;
	}

	param_len = strlen(param);
	param_ptr = sofia_glue_find_parameter(str, param);

	if (zstr(param_ptr)) return NULL;

	param_value = switch_core_session_strdup(session, param_ptr + param_len);

	if (zstr(param_value)) return NULL;

	if ((tmp = strchr(param_value, ';'))) *tmp = '\0';

	return param_value;
}

char *sofia_glue_find_parameter(const char *str, const char *param)
{
	char *ptr = NULL;

	ptr = (char *) str;
	while (ptr) {
		if (!strncasecmp(ptr, param, strlen(param)))
			return ptr;

		if ((ptr = strchr(ptr, ';')))
			ptr++;
	}

	return NULL;
}

sofia_transport_t sofia_glue_url2transport(const url_t *url)
{
	char *ptr = NULL;
	int tls = 0;

	if (!url)
		return SOFIA_TRANSPORT_UNKNOWN;

	if (url->url_scheme && !strcasecmp(url->url_scheme, "sips")) {
		tls++;
	}

	if ((ptr = sofia_glue_find_parameter(url->url_params, "transport="))) {
		return sofia_glue_str2transport(ptr + 10);
	}

	return (tls) ? SOFIA_TRANSPORT_TCP_TLS : SOFIA_TRANSPORT_UDP;
}

sofia_transport_t sofia_glue_via2transport(const sip_via_t * via)
{
	char *ptr = NULL;

	if (!via || !via->v_protocol)
		return SOFIA_TRANSPORT_UNKNOWN;

	if ((ptr = strrchr(via->v_protocol, '/'))) {
		ptr++;

		if (!strncasecmp(ptr, "udp", 3)) {
			return SOFIA_TRANSPORT_UDP;
		} else if (!strncasecmp(ptr, "tcp", 3)) {
			return SOFIA_TRANSPORT_TCP;
		} else if (!strncasecmp(ptr, "tls", 3)) {
			return SOFIA_TRANSPORT_TCP_TLS;
		} else if (!strncasecmp(ptr, "sctp", 4)) {
			return SOFIA_TRANSPORT_SCTP;
		}
	}

	return SOFIA_TRANSPORT_UNKNOWN;
}

const char *sofia_glue_transport2str(const sofia_transport_t tp)
{
	switch (tp) {
	case SOFIA_TRANSPORT_TCP:
		return "tcp";

	case SOFIA_TRANSPORT_TCP_TLS:
		return "tls";

	case SOFIA_TRANSPORT_SCTP:
		return "sctp";

	default:
		return "udp";
	}
}

char *sofia_glue_create_external_via(switch_core_session_t *session, sofia_profile_t *profile, sofia_transport_t transport)
{
	return sofia_glue_create_via(session, profile->extsipip, (sofia_glue_transport_has_tls(transport))
								 ? profile->tls_sip_port : profile->sip_port, transport);
}

char *sofia_glue_create_via(switch_core_session_t *session, const char *ip, switch_port_t port, sofia_transport_t transport)
{
	if (port && port != 5060) {
		if (session) {
			return switch_core_session_sprintf(session, "SIP/2.0/%s %s:%d;rport", sofia_glue_transport2str(transport), ip, port);
		} else {
			return switch_mprintf("SIP/2.0/%s %s:%d;rport", sofia_glue_transport2str(transport), ip, port);
		}
	} else {
		if (session) {
			return switch_core_session_sprintf(session, "SIP/2.0/%s %s;rport", sofia_glue_transport2str(transport), ip);
		} else {
			return switch_mprintf("SIP/2.0/%s %s;rport", sofia_glue_transport2str(transport), ip);
		}
	}
}

char *sofia_glue_strip_uri(const char *str)
{
	char *p;
	char *r;

	if ((p = strchr(str, '<'))) {
		p++;
		r = strdup(p);
		if ((p = strchr(r, '>'))) {
			*p = '\0';
		}
	} else {
		r = strdup(str);
	}

	return r;
}

int sofia_glue_check_nat(sofia_profile_t *profile, const char *network_ip)
{
	switch_assert(network_ip);

	return (profile->extsipip && 
			!switch_check_network_list_ip(network_ip, "loopback.auto") && 
			!switch_check_network_list_ip(network_ip, profile->local_network));
}

int sofia_glue_transport_has_tls(const sofia_transport_t tp)
{
	switch (tp) {
	case SOFIA_TRANSPORT_TCP_TLS:
		return 1;

	default:
		return 0;
	}
}

void sofia_glue_get_addr(msg_t *msg, char *buf, size_t buflen, int *port)
{
	su_addrinfo_t *addrinfo = msg_addrinfo(msg);

	if (buf) {
		get_addr(buf, buflen, addrinfo->ai_addr, addrinfo->ai_addrlen);
	}

	if (port) {
		*port = get_port(addrinfo->ai_addr);
	}
}

char *sofia_overcome_sip_uri_weakness(switch_core_session_t *session, const char *uri, const sofia_transport_t transport, switch_bool_t uri_only,
									  const char *params)
{
	char *stripped = switch_core_session_strdup(session, uri);
	char *new_uri = NULL;
	char *p;

	stripped = sofia_glue_get_url_from_contact(stripped, 0);

	/* remove our params so we don't make any whiny moronic device piss it's pants and forget who it is for a half-hour */
	if ((p = (char *) switch_stristr(";fs_", stripped))) {
		*p = '\0';
	}

	if (transport && transport != SOFIA_TRANSPORT_UDP) {

		if (switch_stristr("port=", stripped)) {
			new_uri = switch_core_session_sprintf(session, "%s%s%s", uri_only ? "" : "<", stripped, uri_only ? "" : ">");
		} else {

			if (strchr(stripped, ';')) {
				if (params) {
					new_uri = switch_core_session_sprintf(session, "%s%s;transport=%s;%s%s",
														  uri_only ? "" : "<", stripped, sofia_glue_transport2str(transport), params, uri_only ? "" : ">");
				} else {
					new_uri = switch_core_session_sprintf(session, "%s%s;transport=%s%s",
														  uri_only ? "" : "<", stripped, sofia_glue_transport2str(transport), uri_only ? "" : ">");
				}
			} else {
				if (params) {
					new_uri = switch_core_session_sprintf(session, "%s%s;transport=%s;%s%s",
														  uri_only ? "" : "<", stripped, sofia_glue_transport2str(transport), params, uri_only ? "" : ">");
				} else {
					new_uri = switch_core_session_sprintf(session, "%s%s;transport=%s%s",
														  uri_only ? "" : "<", stripped, sofia_glue_transport2str(transport), uri_only ? "" : ">");
				}
			}
		}
	} else {
		if (params) {
			new_uri = switch_core_session_sprintf(session, "%s%s;%s%s", uri_only ? "" : "<", stripped, params, uri_only ? "" : ">");
		} else {
			if (uri_only) {
				new_uri = stripped;
			} else {
				new_uri = switch_core_session_sprintf(session, "<%s>", stripped);
			}
		}
	}

	return new_uri;
}

#define RA_PTR_LEN 512
switch_status_t sofia_glue_tech_proxy_remote_addr(private_object_t *tech_pvt)
{
	const char *err;
	char rip[RA_PTR_LEN] = "";
	char rp[RA_PTR_LEN] = "";
	char rvp[RA_PTR_LEN] = "";
	char *p, *ip_ptr = NULL, *port_ptr = NULL, *vid_port_ptr = NULL, *pe;
	int x;
	const char *val;

	if (zstr(tech_pvt->remote_sdp_str)) {
		return SWITCH_STATUS_FALSE;
	}

	if ((p = (char *) switch_stristr("c=IN IP4 ", tech_pvt->remote_sdp_str)) || (p = (char *) switch_stristr("c=IN IP6 ", tech_pvt->remote_sdp_str))) {
		ip_ptr = p + 9;
	}

	if ((p = (char *) switch_stristr("m=audio ", tech_pvt->remote_sdp_str))) {
		port_ptr = p + 8;
	}

	if ((p = (char *) switch_stristr("m=image ", tech_pvt->remote_sdp_str))) {
		port_ptr = p + 8;
	}

	if ((p = (char *) switch_stristr("m=video ", tech_pvt->remote_sdp_str))) {
		vid_port_ptr = p + 8;
	}

	if (!(ip_ptr && port_ptr)) {
		return SWITCH_STATUS_FALSE;
	}

	p = ip_ptr;
	pe = p + strlen(p);
	x = 0;
	while (x < sizeof(rip) - 1 && p && *p && ((*p >= '0' && *p <= '9') || *p == '.' || *p == ':' || (*p >= 'a' && *p <= 'f') || (*p >= 'A' && *p <= 'F'))) {
		rip[x++] = *p;
		p++;
		if (p >= pe) {
			return SWITCH_STATUS_FALSE;
		}
	}

	p = port_ptr;
	x = 0;
	while (x < sizeof(rp) - 1 && p && *p && (*p >= '0' && *p <= '9')) {
		rp[x++] = *p;
		p++;
		if (p >= pe) {
			return SWITCH_STATUS_FALSE;
		}
	}

	p = vid_port_ptr;
	x = 0;
	while (x < sizeof(rvp) - 1 && p && *p && (*p >= '0' && *p <= '9')) {
		rvp[x++] = *p;
		p++;
		if (p >= pe) {
			return SWITCH_STATUS_FALSE;
		}
	}

	if (!(*rip && *rp)) {
		switch_log_printf(SWITCH_CHANNEL_SESSION_LOG(tech_pvt->session), SWITCH_LOG_ERROR, "invalid SDP\n");
		return SWITCH_STATUS_FALSE;
	}

	tech_pvt->remote_sdp_audio_ip = switch_core_session_strdup(tech_pvt->session, rip);
	tech_pvt->remote_sdp_audio_port = (switch_port_t) atoi(rp);

	if (*rvp) {
		tech_pvt->remote_sdp_video_ip = switch_core_session_strdup(tech_pvt->session, rip);
		tech_pvt->remote_sdp_video_port = (switch_port_t) atoi(rvp);
	}

	if (tech_pvt->remote_sdp_video_ip && tech_pvt->remote_sdp_video_port) {
		if (!strcmp(tech_pvt->remote_sdp_video_ip, rip) && atoi(rvp) == tech_pvt->remote_sdp_video_port) {
			switch_log_printf(SWITCH_CHANNEL_SESSION_LOG(tech_pvt->session), SWITCH_LOG_DEBUG, "Remote video address:port [%s:%d] has not changed.\n",
							  tech_pvt->remote_sdp_audio_ip, tech_pvt->remote_sdp_audio_port);
		} else {
			sofia_set_flag_locked(tech_pvt, TFLAG_VIDEO);
			switch_channel_set_flag(tech_pvt->channel, CF_VIDEO);
			if (switch_rtp_ready(tech_pvt->video_rtp_session)) {
				const char *rport = NULL;
				switch_port_t remote_rtcp_port = 0;

				if ((rport = switch_channel_get_variable(tech_pvt->channel, "sip_remote_video_rtcp_port"))) {
					remote_rtcp_port = (switch_port_t)atoi(rport);
				}


				if (switch_rtp_set_remote_address(tech_pvt->video_rtp_session, tech_pvt->remote_sdp_video_ip,
												  tech_pvt->remote_sdp_video_port, remote_rtcp_port, SWITCH_TRUE, &err) != SWITCH_STATUS_SUCCESS) {
					switch_log_printf(SWITCH_CHANNEL_SESSION_LOG(tech_pvt->session), SWITCH_LOG_ERROR, "VIDEO RTP REPORTS ERROR: [%s]\n", err);
				} else {
					switch_log_printf(SWITCH_CHANNEL_SESSION_LOG(tech_pvt->session), SWITCH_LOG_DEBUG, "VIDEO RTP CHANGING DEST TO: [%s:%d]\n",
									  tech_pvt->remote_sdp_video_ip, tech_pvt->remote_sdp_video_port);
					if (!sofia_test_pflag(tech_pvt->profile, PFLAG_DISABLE_RTP_AUTOADJ) && !switch_channel_test_flag(tech_pvt->channel, CF_PROXY_MODE) &&
						!((val = switch_channel_get_variable(tech_pvt->channel, "disable_rtp_auto_adjust")) && switch_true(val))) {
						/* Reactivate the NAT buster flag. */
						switch_rtp_set_flag(tech_pvt->video_rtp_session, SWITCH_RTP_FLAG_AUTOADJ);
					}
					if (sofia_test_pflag(tech_pvt->profile, PFLAG_AUTOFIX_TIMING)) {
						tech_pvt->check_frames = 0;
					}
				}
			}
		}
	}

	if (switch_rtp_ready(tech_pvt->rtp_session)) {
		char *remote_host = switch_rtp_get_remote_host(tech_pvt->rtp_session);
		switch_port_t remote_port = switch_rtp_get_remote_port(tech_pvt->rtp_session);
		const char *rport = NULL;
		switch_port_t remote_rtcp_port = 0;

		if (remote_host && remote_port && !strcmp(remote_host, tech_pvt->remote_sdp_audio_ip) && remote_port == tech_pvt->remote_sdp_audio_port) {
			switch_log_printf(SWITCH_CHANNEL_SESSION_LOG(tech_pvt->session), SWITCH_LOG_DEBUG, "Remote address:port [%s:%d] has not changed.\n",
							  tech_pvt->remote_sdp_audio_ip, tech_pvt->remote_sdp_audio_port);
			return SWITCH_STATUS_SUCCESS;
		}

		if ((rport = switch_channel_get_variable(tech_pvt->channel, "sip_remote_audio_rtcp_port"))) {
			remote_rtcp_port = (switch_port_t)atoi(rport);
		}


		if (switch_rtp_set_remote_address(tech_pvt->rtp_session, tech_pvt->remote_sdp_audio_ip,
										  tech_pvt->remote_sdp_audio_port, remote_rtcp_port, SWITCH_TRUE, &err) != SWITCH_STATUS_SUCCESS) {
			switch_log_printf(SWITCH_CHANNEL_SESSION_LOG(tech_pvt->session), SWITCH_LOG_ERROR, "AUDIO RTP REPORTS ERROR: [%s]\n", err);
		} else {
			switch_log_printf(SWITCH_CHANNEL_SESSION_LOG(tech_pvt->session), SWITCH_LOG_DEBUG, "AUDIO RTP CHANGING DEST TO: [%s:%d]\n",
							  tech_pvt->remote_sdp_audio_ip, tech_pvt->remote_sdp_audio_port);
			if (!sofia_test_pflag(tech_pvt->profile, PFLAG_DISABLE_RTP_AUTOADJ) &&
				!((val = switch_channel_get_variable(tech_pvt->channel, "disable_rtp_auto_adjust")) && switch_true(val))) {
				/* Reactivate the NAT buster flag. */
				switch_rtp_set_flag(tech_pvt->rtp_session, SWITCH_RTP_FLAG_AUTOADJ);
			}
			if (sofia_test_pflag(tech_pvt->profile, PFLAG_AUTOFIX_TIMING)) {
				tech_pvt->check_frames = 0;
			}
		}
	}

	return SWITCH_STATUS_SUCCESS;
}


void sofia_glue_tech_patch_sdp(private_object_t *tech_pvt)
{
	switch_size_t len;
	char *p, *q, *pe, *qe;
	int has_video = 0, has_audio = 0, has_ip = 0;
	char port_buf[25] = "";
	char vport_buf[25] = "";
	char *new_sdp;
	int bad = 0;
	int skip_video = 0, skip_audio = 0, skip_image = 0;

	if (zstr(tech_pvt->local_sdp_str)) {
		return;
	}

	len = strlen(tech_pvt->local_sdp_str) * 2;

	if (switch_channel_test_flag(tech_pvt->channel, CF_ANSWERED) &&
		(switch_stristr("sendonly", tech_pvt->local_sdp_str) || switch_stristr("0.0.0.0", tech_pvt->local_sdp_str))) {
		switch_log_printf(SWITCH_CHANNEL_SESSION_LOG(tech_pvt->session), SWITCH_LOG_DEBUG, "Skip patch on hold SDP\n");
		return;
	}

	if (zstr(tech_pvt->adv_sdp_audio_ip) || !tech_pvt->adv_sdp_audio_port) {
		if (sofia_glue_tech_choose_port(tech_pvt, 1) != SWITCH_STATUS_SUCCESS) {
			switch_log_printf(SWITCH_CHANNEL_SESSION_LOG(tech_pvt->session), SWITCH_LOG_ERROR, "%s I/O Error\n",
							  switch_channel_get_name(tech_pvt->channel));
			return;
		}
		tech_pvt->iananame = switch_core_session_strdup(tech_pvt->session, "PROXY");
		tech_pvt->rm_rate = 8000;
		tech_pvt->codec_ms = 20;
	}

	new_sdp = switch_core_session_alloc(tech_pvt->session, len);
	switch_snprintf(port_buf, sizeof(port_buf), "%u", tech_pvt->adv_sdp_audio_port);


	p = tech_pvt->local_sdp_str;
	q = new_sdp;
	pe = p + strlen(p);
	qe = q + len - 1;


	if (switch_stristr("m=video 0", p)) {
		skip_video = 1;
	} else if (switch_stristr("m=audio 0", p)) {
		skip_audio = 1;
	} else if (switch_stristr("m=image 0", p)) {
		skip_image = 1;
	}

	while (p && *p) {
		if (p >= pe) {
			bad = 1;
			goto end;
		}

		if (q >= qe) {
			bad = 2;
			goto end;
		}

		if (tech_pvt->adv_sdp_audio_ip && !strncmp("c=IN IP", p, 7)) {
			strncpy(q, p, 7);
			p += 7;
			q += 7;
			strncpy(q, strchr(tech_pvt->adv_sdp_audio_ip, ':') ? "6 " : "4 ", 2);
			p +=2;
			q +=2;			
			strncpy(q, tech_pvt->adv_sdp_audio_ip, strlen(tech_pvt->adv_sdp_audio_ip));
			q += strlen(tech_pvt->adv_sdp_audio_ip);

			while (p && *p && ((*p >= '0' && *p <= '9') || *p == '.' || *p == ':' || (*p >= 'A' && *p <= 'F') || (*p >= 'a' && *p <= 'f'))) {
				if (p >= pe) {
					bad = 3;
					goto end;
				}
				p++;
			}

			has_ip++;

		} else if (!strncmp("o=", p, 2)) {
			char *oe = strchr(p, '\n');
			switch_size_t len;

			if (oe) {
				const char *family = "IP4";
				char o_line[1024] = "";

				if (oe >= pe) {
					bad = 5;
					goto end;
				}

				len = (oe - p);
				p += len;


				family = strchr(tech_pvt->profile->sipip, ':') ? "IP6" : "IP4";

				if (!tech_pvt->owner_id) {
					tech_pvt->owner_id = (uint32_t) switch_epoch_time_now(NULL) * 31821U + 13849U;
				}

				if (!tech_pvt->session_id) {
					tech_pvt->session_id = tech_pvt->owner_id;
				}

				tech_pvt->session_id++;


				snprintf(o_line, sizeof(o_line), "o=%s %010u %010u IN %s %s\n",
						 tech_pvt->profile->username, tech_pvt->owner_id, tech_pvt->session_id, family, tech_pvt->profile->sipip);

				strncpy(q, o_line, strlen(o_line));
				q += strlen(o_line) - 1;

			}

		} else if (!strncmp("s=", p, 2)) {
			char *se = strchr(p, '\n');
			switch_size_t len;

			if (se) {
				char s_line[1024] = "";

				if (se >= pe) {
					bad = 5;
					goto end;
				}

				len = (se - p);
				p += len;

				snprintf(s_line, sizeof(s_line), "s=%s\n", tech_pvt->profile->username);

				strncpy(q, s_line, strlen(s_line));
				q += strlen(s_line) - 1;

			}

		} else if ((!skip_audio && !strncmp("m=audio ", p, 8)) || (!skip_image && !strncmp("m=image ", p, 8))) {
			strncpy(q, p, 8);
			p += 8;

			if (p >= pe) {
				bad = 4;
				goto end;
			}


			q += 8;

			if (q >= qe) {
				bad = 5;
				goto end;
			}


			strncpy(q, port_buf, strlen(port_buf));
			q += strlen(port_buf);

			if (q >= qe) {
				bad = 6;
				goto end;
			}

			while (p && *p && (*p >= '0' && *p <= '9')) {
				if (p >= pe) {
					bad = 7;
					goto end;
				}
				p++;
			}

			has_audio++;

		} else if (!skip_video && !strncmp("m=video ", p, 8)) {
			if (!has_video) {
				sofia_glue_tech_choose_video_port(tech_pvt, 1);
				tech_pvt->video_rm_encoding = "PROXY-VID";
				tech_pvt->video_rm_rate = 90000;
				tech_pvt->video_codec_ms = 0;
				switch_snprintf(vport_buf, sizeof(vport_buf), "%u", tech_pvt->adv_sdp_video_port);
			}

			strncpy(q, p, 8);
			p += 8;

			if (p >= pe) {
				bad = 8;
				goto end;
			}

			q += 8;

			if (q >= qe) {
				bad = 9;
				goto end;
			}

			strncpy(q, vport_buf, strlen(vport_buf));
			q += strlen(vport_buf);

			if (q >= qe) {
				bad = 10;
				goto end;
			}

			while (p && *p && (*p >= '0' && *p <= '9')) {

				if (p >= pe) {
					bad = 11;
					goto end;
				}

				p++;
			}

			has_video++;
		}

		while (p && *p && *p != '\n') {

			if (p >= pe) {
				bad = 12;
				goto end;
			}

			if (q >= qe) {
				bad = 13;
				goto end;
			}

			*q++ = *p++;
		}

		if (p >= pe) {
			bad = 14;
			goto end;
		}

		if (q >= qe) {
			bad = 15;
			goto end;
		}

		*q++ = *p++;

	}

 end:

	if (bad) {
		return;
	}


	if (switch_channel_down(tech_pvt->channel) || sofia_test_flag(tech_pvt, TFLAG_BYE)) {
		switch_log_printf(SWITCH_CHANNEL_SESSION_LOG(tech_pvt->session), SWITCH_LOG_DEBUG, "%s too late.\n", switch_channel_get_name(tech_pvt->channel));
		return;
	}


	if (!has_ip && !has_audio) {
		switch_log_printf(SWITCH_CHANNEL_SESSION_LOG(tech_pvt->session), SWITCH_LOG_DEBUG, "%s SDP has no audio in it.\n%s\n",
						  switch_channel_get_name(tech_pvt->channel), tech_pvt->local_sdp_str);
		return;
	}


	switch_log_printf(SWITCH_CHANNEL_SESSION_LOG(tech_pvt->session), SWITCH_LOG_DEBUG, "%s Patched SDP\n---\n%s\n+++\n%s\n",
					  switch_channel_get_name(tech_pvt->channel), tech_pvt->local_sdp_str, new_sdp);

	sofia_glue_tech_set_local_sdp(tech_pvt, new_sdp, SWITCH_FALSE);

}


void sofia_glue_tech_set_local_sdp(private_object_t *tech_pvt, const char *sdp_str, switch_bool_t dup)
{
	switch_mutex_lock(tech_pvt->sofia_mutex);
	tech_pvt->local_sdp_str = dup ? switch_core_session_strdup(tech_pvt->session, sdp_str) : (char *) sdp_str;
	switch_channel_set_variable(tech_pvt->channel, "sip_local_sdp_str", tech_pvt->local_sdp_str);
	switch_mutex_unlock(tech_pvt->sofia_mutex);
}

char *sofia_glue_get_multipart(switch_core_session_t *session, const char *prefix, const char *sdp, char **mp_type)
{
	char *extra_headers = NULL;
	switch_stream_handle_t stream = { 0 };
	switch_event_header_t *hi = NULL;
	int x = 0;
	switch_channel_t *channel = switch_core_session_get_channel(session);
	const char *boundary = switch_core_session_get_uuid(session);

	SWITCH_STANDARD_STREAM(stream);
	if ((hi = switch_channel_variable_first(channel))) {
		for (; hi; hi = hi->next) {
			const char *name = (char *) hi->name;
			char *value = (char *) hi->value;

			if (!strncasecmp(name, prefix, strlen(prefix))) {
				const char *hname = name + strlen(prefix);
				if (*value == '~') {
					stream.write_function(&stream, "--%s\nContent-Type: %s\nContent-Length: %d\n%s\n", boundary, hname, strlen(value), value + 1);
				} else {
					stream.write_function(&stream, "--%s\nContent-Type: %s\nContent-Length: %d\n\n%s\n", boundary, hname, strlen(value) + 1, value);
				}
				x++;
			}
		}
		switch_channel_variable_last(channel);
	}

	if (x) {
		*mp_type = switch_core_session_sprintf(session, "multipart/mixed; boundary=%s", boundary);
		if (sdp) {
			stream.write_function(&stream, "--%s\nContent-Type: application/sdp\nContent-Length: %d\n\n%s\n", boundary, strlen(sdp) + 1, sdp);
		}
		stream.write_function(&stream, "--%s--\n", boundary);
	}

	if (!zstr((char *) stream.data)) {
		extra_headers = stream.data;
	} else {
		switch_safe_free(stream.data);
	}

	return extra_headers;
}


char *sofia_glue_get_extra_headers(switch_channel_t *channel, const char *prefix)
{
	char *extra_headers = NULL;
	switch_stream_handle_t stream = { 0 };
	switch_event_header_t *hi = NULL;
	const char *exclude_regex = NULL;
	switch_regex_t *re = NULL;
	int ovector[30] = {0};
	int proceed;

	exclude_regex = switch_channel_get_variable(channel, "exclude_outgoing_extra_header");
	SWITCH_STANDARD_STREAM(stream);
	if ((hi = switch_channel_variable_first(channel))) {
		for (; hi; hi = hi->next) {
			const char *name = (char *) hi->name;
			char *value = (char *) hi->value;

			if (!strncasecmp(name, prefix, strlen(prefix))) {
				if ( !exclude_regex || !(proceed = switch_regex_perform(name, exclude_regex, &re, ovector, sizeof(ovector) / sizeof(ovector[0])))) {
					const char *hname = name + strlen(prefix);
					stream.write_function(&stream, "%s: %s\r\n", hname, value);
					switch_regex_safe_free(re);
				} else {
					switch_log_printf(SWITCH_CHANNEL_LOG, SWITCH_LOG_DEBUG, "Ignoring Extra Header [%s] , matches exclude_outgoing_extra_header [%s]\n", name, exclude_regex);
				}
			}
		}
		switch_channel_variable_last(channel);
	}

	if (!zstr((char *) stream.data)) {
		extra_headers = stream.data;
	} else {
		switch_safe_free(stream.data);
	}

	return extra_headers;
}

void sofia_glue_set_extra_headers(switch_channel_t *channel, sip_t const *sip, const char *prefix)
{
	sip_unknown_t *un;
	char name[512] = "";

	if (!sip || !channel) {
		return;
	}

	for (un = sip->sip_unknown; un; un = un->un_next) {
		if ((!strncasecmp(un->un_name, "X-", 2) && strncasecmp(un->un_name, "X-FS-", 5)) || !strncasecmp(un->un_name, "P-", 2)) {
			if (!zstr(un->un_value)) {
				switch_snprintf(name, sizeof(name), "%s%s", prefix, un->un_name);
				switch_channel_set_variable(channel, name, un->un_value);
			}
		}
	}
}


switch_status_t sofia_glue_do_invite(switch_core_session_t *session)
{
	char *alert_info = NULL;
	const char *max_forwards = NULL;
	const char *alertbuf;
	private_object_t *tech_pvt = switch_core_session_get_private(session);
	switch_channel_t *channel = switch_core_session_get_channel(session);
	switch_caller_profile_t *caller_profile;
	const char *cid_name, *cid_num;
	char *e_dest = NULL;
	const char *holdstr = "";
	char *extra_headers = NULL;
	switch_status_t status = SWITCH_STATUS_FALSE;
	uint32_t session_timeout = 0;
	const char *val;
	const char *rep;
	const char *call_id = NULL;
	char *route = NULL;
	char *route_uri = NULL;
	sofia_destination_t *dst = NULL;
	sofia_cid_type_t cid_type = tech_pvt->profile->cid_type;
	sip_cseq_t *cseq = NULL;
	const char *invite_full_via = switch_channel_get_variable(tech_pvt->channel, "sip_invite_full_via");
	const char *invite_route_uri = switch_channel_get_variable(tech_pvt->channel, "sip_invite_route_uri");
	const char *invite_full_from = switch_channel_get_variable(tech_pvt->channel, "sip_invite_full_from");
	const char *invite_full_to = switch_channel_get_variable(tech_pvt->channel, "sip_invite_full_to");
	const char *handle_full_from = switch_channel_get_variable(tech_pvt->channel, "sip_handle_full_from");
	const char *handle_full_to = switch_channel_get_variable(tech_pvt->channel, "sip_handle_full_to");
	const char *force_full_from = switch_channel_get_variable(tech_pvt->channel, "sip_force_full_from");
	const char *force_full_to = switch_channel_get_variable(tech_pvt->channel, "sip_force_full_to");
	char *mp = NULL, *mp_type = NULL;

	rep = switch_channel_get_variable(channel, SOFIA_REPLACES_HEADER);

	switch_assert(tech_pvt != NULL);

	sofia_clear_flag_locked(tech_pvt, TFLAG_SDP);

	caller_profile = switch_channel_get_caller_profile(channel);

	cid_name = caller_profile->caller_id_name;
	cid_num = caller_profile->caller_id_number;
	sofia_glue_tech_prepare_codecs(tech_pvt);
	sofia_glue_check_video_codecs(tech_pvt);
	check_decode(cid_name, session);
	check_decode(cid_num, session);


	if ((alertbuf = switch_channel_get_variable(channel, "alert_info"))) {
		alert_info = switch_core_session_sprintf(tech_pvt->session, "Alert-Info: %s", alertbuf);
	}

	max_forwards = switch_channel_get_variable(channel, SWITCH_MAX_FORWARDS_VARIABLE);

	if ((status = sofia_glue_tech_choose_port(tech_pvt, 0)) != SWITCH_STATUS_SUCCESS) {
		switch_log_printf(SWITCH_CHANNEL_SESSION_LOG(tech_pvt->session), SWITCH_LOG_ERROR, "Port Error!\n");
		return status;
	}

	if (!switch_channel_get_private(tech_pvt->channel, "t38_options") || zstr(tech_pvt->local_sdp_str)) {
		sofia_glue_set_local_sdp(tech_pvt, NULL, 0, NULL, 0);
	}

	sofia_set_flag_locked(tech_pvt, TFLAG_READY);

	if (!tech_pvt->nh) {
		char *d_url = NULL, *url = NULL, *url_str = NULL;
		sofia_private_t *sofia_private;
		char *invite_contact = NULL, *to_str, *use_from_str, *from_str;
		const char *t_var;
		char *rpid_domain = NULL, *p;
		const char *priv = "off";
		const char *screen = "no";
		const char *invite_params = switch_channel_get_variable(tech_pvt->channel, "sip_invite_params");
		const char *invite_to_params = switch_channel_get_variable(tech_pvt->channel, "sip_invite_to_params");
		const char *invite_to_uri = switch_channel_get_variable(tech_pvt->channel, "sip_invite_to_uri");
		const char *invite_from_uri = switch_channel_get_variable(tech_pvt->channel, "sip_invite_from_uri");
		const char *invite_contact_params = switch_channel_get_variable(tech_pvt->channel, "sip_invite_contact_params");
		const char *invite_from_params = switch_channel_get_variable(tech_pvt->channel, "sip_invite_from_params");
		const char *from_var = switch_channel_get_variable(tech_pvt->channel, "sip_from_uri");
		const char *from_display = switch_channel_get_variable(tech_pvt->channel, "sip_from_display");
		const char *invite_req_uri = switch_channel_get_variable(tech_pvt->channel, "sip_invite_req_uri");
		const char *invite_domain = switch_channel_get_variable(tech_pvt->channel, "sip_invite_domain");
		const char *use_name, *use_number;

		if (zstr(tech_pvt->dest)) {
			switch_log_printf(SWITCH_CHANNEL_SESSION_LOG(tech_pvt->session), SWITCH_LOG_ERROR, "URL Error!\n");
			return SWITCH_STATUS_FALSE;
		}

		if ((d_url = sofia_glue_get_url_from_contact(tech_pvt->dest, 1))) {
			url = d_url;
		} else {
			url = tech_pvt->dest;
		}

		url_str = url;

		if (!tech_pvt->from_str) {
			const char *sipip;
			const char *format;

			sipip = tech_pvt->profile->sipip;

			if (!zstr(tech_pvt->remote_ip) && sofia_glue_check_nat(tech_pvt->profile, tech_pvt->remote_ip)) {
				sipip = tech_pvt->profile->extsipip;
			}

			format = strchr(sipip, ':') ? "\"%s\" <sip:%s%s[%s]>" : "\"%s\" <sip:%s%s%s>";

			if (!zstr(invite_domain)) {
				sipip = invite_domain;
			}

			tech_pvt->from_str = switch_core_session_sprintf(tech_pvt->session, format, cid_name, cid_num, !zstr(cid_num) ? "@" : "", sipip);
		}

		if (from_var) {
			if (strncasecmp(from_var, "sip:", 4) || strncasecmp(from_var, "sips:", 5)) {
				use_from_str = switch_core_session_strdup(tech_pvt->session, from_var);
			} else {
				use_from_str = switch_core_session_sprintf(tech_pvt->session, "sip:%s", from_var);
			}
		} else if (!zstr(tech_pvt->gateway_from_str)) {
			use_from_str = tech_pvt->gateway_from_str;
		} else {
			use_from_str = tech_pvt->from_str;
		}

		if (!zstr(tech_pvt->gateway_from_str)) {
			rpid_domain = switch_core_session_strdup(session, tech_pvt->gateway_from_str);
		} else if (!zstr(tech_pvt->from_str)) {
			rpid_domain = switch_core_session_strdup(session, tech_pvt->from_str);
		}

		sofia_glue_get_url_from_contact(rpid_domain, 0);
		if ((rpid_domain = strrchr(rpid_domain, '@'))) {
			rpid_domain++;
			if ((p = strchr(rpid_domain, ';'))) {
				*p = '\0';
			}
		}

		if (sofia_test_pflag(tech_pvt->profile, PFLAG_AUTO_NAT)) {
			if (!zstr(tech_pvt->remote_ip) && !zstr(tech_pvt->profile->extsipip) && sofia_glue_check_nat(tech_pvt->profile, tech_pvt->remote_ip)) {
				rpid_domain = tech_pvt->profile->extsipip;
			} else {
				rpid_domain = tech_pvt->profile->sipip;
			}
		}

		if (!zstr(invite_domain)) {
			rpid_domain = (char *)invite_domain;
		}

		if (zstr(rpid_domain)) {
			rpid_domain = "cluecon.com";
		}

		/*
		 * Ignore transport chanvar and uri parameter for gateway connections
		 * since all of them have been already taken care of in mod_sofia.c:sofia_outgoing_channel()
		 */
		if (tech_pvt->transport == SOFIA_TRANSPORT_UNKNOWN && zstr(tech_pvt->gateway_name)) {
			if ((p = (char *) switch_stristr("port=", url))) {
				p += 5;
				tech_pvt->transport = sofia_glue_str2transport(p);
			} else {
				if ((t_var = switch_channel_get_variable(channel, "sip_transport"))) {
					tech_pvt->transport = sofia_glue_str2transport(t_var);
				}
			}

			if (tech_pvt->transport == SOFIA_TRANSPORT_UNKNOWN) {
				tech_pvt->transport = SOFIA_TRANSPORT_UDP;
			}
		}

		if (!zstr(tech_pvt->remote_ip) && sofia_glue_check_nat(tech_pvt->profile, tech_pvt->remote_ip)) {
			tech_pvt->user_via = sofia_glue_create_external_via(session, tech_pvt->profile, tech_pvt->transport);
		}

		if (!sofia_test_pflag(tech_pvt->profile, PFLAG_TLS) && sofia_glue_transport_has_tls(tech_pvt->transport)) {
			switch_log_printf(SWITCH_CHANNEL_SESSION_LOG(tech_pvt->session), SWITCH_LOG_ERROR, "TLS not supported by profile\n");
			return SWITCH_STATUS_FALSE;
		}

		if (zstr(tech_pvt->invite_contact)) {
			const char *contact;
			if ((contact = switch_channel_get_variable(channel, "sip_contact_user"))) {
				char *ip_addr = tech_pvt->profile->sipip;
				char *ipv6;

				if ( !zstr(tech_pvt->remote_ip) && sofia_glue_check_nat(tech_pvt->profile, tech_pvt->remote_ip ) ) {
					ip_addr = tech_pvt->profile->extsipip;
				}

				ipv6 = strchr(ip_addr, ':');

				if (sofia_glue_transport_has_tls(tech_pvt->transport)) {
					tech_pvt->invite_contact = switch_core_session_sprintf(session, "sip:%s@%s%s%s:%d", contact,
																		   ipv6 ? "[" : "", ip_addr, ipv6 ? "]" : "", tech_pvt->profile->tls_sip_port);
				} else {
					tech_pvt->invite_contact = switch_core_session_sprintf(session, "sip:%s@%s%s%s:%d", contact,
																		   ipv6 ? "[" : "", ip_addr, ipv6 ? "]" : "", tech_pvt->profile->sip_port);
				}
			} else {
				if (sofia_glue_transport_has_tls(tech_pvt->transport)) {
					tech_pvt->invite_contact = tech_pvt->profile->tls_url;
				} else {
					if (!zstr(tech_pvt->remote_ip) && sofia_glue_check_nat(tech_pvt->profile, tech_pvt->remote_ip)) {
						tech_pvt->invite_contact = tech_pvt->profile->public_url;
					} else {
						tech_pvt->invite_contact = tech_pvt->profile->url;
					}
				}
			}
		}

		url_str = sofia_overcome_sip_uri_weakness(session, url, tech_pvt->transport, SWITCH_TRUE, invite_params);
		invite_contact = sofia_overcome_sip_uri_weakness(session, tech_pvt->invite_contact, tech_pvt->transport, SWITCH_FALSE, invite_contact_params);
		from_str = sofia_overcome_sip_uri_weakness(session, invite_from_uri ? invite_from_uri : use_from_str, 0, SWITCH_TRUE, invite_from_params);
		to_str = sofia_overcome_sip_uri_weakness(session, invite_to_uri ? invite_to_uri : tech_pvt->dest_to, 0, SWITCH_FALSE, invite_to_params);

		switch_channel_set_variable(channel, "sip_outgoing_contact_uri", invite_contact);


		/*
		  Does the "genius" who wanted SIP to be "text-based" so it was "easier to read" even use it now,
		  or did he just suggest it to make our lives miserable?
		*/
		use_from_str = from_str;

		if (!switch_stristr("sip:", use_from_str)) {
			use_from_str = switch_core_session_sprintf(session, "sip:%s", use_from_str);
		}

		if (!from_display && !strcasecmp(tech_pvt->caller_profile->caller_id_name, "_undef_")) {
			from_str = switch_core_session_sprintf(session, "<%s>", use_from_str);
		} else {
			char *name = switch_core_session_strdup(session, from_display ? from_display : tech_pvt->caller_profile->caller_id_name);
			check_decode(name, session);
			from_str = switch_core_session_sprintf(session, "\"%s\" <%s>", name, use_from_str);
		}

		if (!(call_id = switch_channel_get_variable(channel, "sip_invite_call_id"))) {
			if (sofia_test_pflag(tech_pvt->profile, PFLAG_UUID_AS_CALLID)) {
				call_id = switch_core_session_get_uuid(session);
			}
		}

		if (handle_full_from) {
			from_str = (char *) handle_full_from;
		}

		if (handle_full_to) {
			to_str = (char *) handle_full_to;
		}


		if (force_full_from) {
			from_str = (char *) force_full_from;
		}

		if (force_full_to) {
			to_str = (char *) force_full_to;
		}


		if (invite_req_uri) {
			url_str = (char *) invite_req_uri;
		}

		if (url_str) {
			char *s = NULL;
			if (!strncasecmp(url_str, "sip:", 4)) {
				s = url_str + 4;
			}
			if (!strncasecmp(url_str, "sips:", 5)) {
				s = url_str + 5;
			}

			/* tel: patch from jaybinks, added by MC
               It compiles but I don't have a way to test it
			*/
			if (!strncasecmp(url_str, "tel:", 4)) {
				switch_log_printf(SWITCH_CHANNEL_SESSION_LOG(tech_pvt->session),
								  SWITCH_LOG_ERROR, "URL Error! tel: uri's not supported at this time\n");
				return SWITCH_STATUS_FALSE;
			}
			if (!s) {
				s = url_str;
			}
			switch_channel_set_variable(channel, "sip_req_uri", s);
		}

		if (!(tech_pvt->nh = nua_handle(tech_pvt->profile->nua, NULL,
										NUTAG_URL(url_str),
										TAG_IF(call_id, SIPTAG_CALL_ID_STR(call_id)),
										SIPTAG_TO_STR(to_str), SIPTAG_FROM_STR(from_str), SIPTAG_CONTACT_STR(invite_contact), TAG_END()))) {

			switch_log_printf(SWITCH_CHANNEL_SESSION_LOG(session), SWITCH_LOG_CRIT, 
							  "Error creating HANDLE!\nurl_str=[%s]\ncall_id=[%s]\nto_str=[%s]\nfrom_str=[%s]\ninvite_contact=[%s]\n",
							  url_str,
							  call_id ? call_id : "N/A",
							  to_str,
							  from_str,
							  invite_contact);
			
			switch_safe_free(d_url);
			return SWITCH_STATUS_FALSE;
		}

		if (tech_pvt->dest && (strstr(tech_pvt->dest, ";fs_nat") || strstr(tech_pvt->dest, ";received")
							   || ((val = switch_channel_get_variable(channel, "sip_sticky_contact")) && switch_true(val)))) {
			sofia_set_flag(tech_pvt, TFLAG_NAT);
			tech_pvt->record_route = switch_core_session_strdup(tech_pvt->session, url_str);
			route_uri = tech_pvt->record_route;
			session_timeout = SOFIA_NAT_SESSION_TIMEOUT;
			switch_channel_set_variable(channel, "sip_nat_detected", "true");
		}

		if ((val = switch_channel_get_variable(channel, "sip_cid_type"))) {
			cid_type = sofia_cid_name2type(val);
		}

		if (sofia_test_flag(tech_pvt, TFLAG_RECOVERING) && switch_channel_direction(tech_pvt->channel) == SWITCH_CALL_DIRECTION_INBOUND) {
			if (zstr((use_name = switch_channel_get_variable(tech_pvt->channel, "effective_callee_id_name"))) &&
				zstr((use_name = switch_channel_get_variable(tech_pvt->channel, "sip_callee_id_name")))) {
				if (!(use_name = switch_channel_get_variable(tech_pvt->channel, "sip_to_display"))) {
					use_name = switch_channel_get_variable(tech_pvt->channel, "sip_to_user");
				}
			}

			if (zstr((use_number = switch_channel_get_variable(tech_pvt->channel, "effective_callee_id_number"))) &&
				zstr((use_number = switch_channel_get_variable(tech_pvt->channel, "sip_callee_id_number")))) {
				use_number = switch_channel_get_variable(tech_pvt->channel, "sip_to_user");
			}

			if (zstr(use_name) && zstr(use_name = tech_pvt->caller_profile->callee_id_name)) {
				use_name = tech_pvt->caller_profile->caller_id_name;
			}

			if (zstr(use_number) && zstr(use_number = tech_pvt->caller_profile->callee_id_number)) {
				use_number = tech_pvt->caller_profile->caller_id_number;
			}
		} else {
			use_name = tech_pvt->caller_profile->caller_id_name;
			use_number = tech_pvt->caller_profile->caller_id_number;
		}

		check_decode(use_name, session);

		switch (cid_type) {
		case CID_TYPE_PID:
			if (switch_test_flag(caller_profile, SWITCH_CPF_SCREEN)) {
				tech_pvt->asserted_id = switch_core_session_sprintf(tech_pvt->session, "\"%s\"<sip:%s@%s>", use_name, use_number, rpid_domain);
			} else {
				tech_pvt->preferred_id = switch_core_session_sprintf(tech_pvt->session, "\"%s\"<sip:%s@%s>",
																	 tech_pvt->caller_profile->caller_id_name,
																	 tech_pvt->caller_profile->caller_id_number, rpid_domain);
			}

			if (switch_test_flag(caller_profile, SWITCH_CPF_HIDE_NUMBER)) {
				tech_pvt->privacy = "id";
			} else {
				tech_pvt->privacy = "none";
			}

			break;
		case CID_TYPE_RPID:
			{
				if (switch_test_flag(caller_profile, SWITCH_CPF_HIDE_NAME)) {
					priv = "name";
					if (switch_test_flag(caller_profile, SWITCH_CPF_HIDE_NUMBER)) {
						priv = "full";
					}
				} else if (switch_test_flag(caller_profile, SWITCH_CPF_HIDE_NUMBER)) {
					priv = "full";
				}

				if (switch_test_flag(caller_profile, SWITCH_CPF_SCREEN)) {
					screen = "yes";
				}

				if (zstr(tech_pvt->caller_profile->caller_id_name) || !strcasecmp(tech_pvt->caller_profile->caller_id_name, "_undef_")) {
					tech_pvt->rpid = switch_core_session_sprintf(tech_pvt->session, "<sip:%s@%s>;party=calling;screen=%s;privacy=%s",
																 use_number, rpid_domain, screen, priv);
				} else {
					tech_pvt->rpid = switch_core_session_sprintf(tech_pvt->session, "\"%s\"<sip:%s@%s>;party=calling;screen=%s;privacy=%s",
																 use_name, use_number, rpid_domain, screen, priv);
				}
			}
			break;
		default:
			break;
		}


		switch_safe_free(d_url);

		if (!(sofia_private = su_alloc(tech_pvt->nh->nh_home, sizeof(*sofia_private)))) {
			abort();
		}

		memset(sofia_private, 0, sizeof(*sofia_private));
		sofia_private->is_call++;
		sofia_private->is_static++;

		tech_pvt->sofia_private = sofia_private;
		switch_copy_string(tech_pvt->sofia_private->uuid, switch_core_session_get_uuid(session), sizeof(tech_pvt->sofia_private->uuid));
		nua_handle_bind(tech_pvt->nh, tech_pvt->sofia_private);
	}

	if (tech_pvt->e_dest && sofia_test_pflag(tech_pvt->profile, PFLAG_IN_DIALOG_CHAT)) {
		char *user = NULL, *host = NULL;
		char hash_key[256] = "";

		e_dest = strdup(tech_pvt->e_dest);
		switch_assert(e_dest != NULL);
		user = e_dest;

		if ((host = strchr(user, '@'))) {
			*host++ = '\0';
		}
		switch_snprintf(hash_key, sizeof(hash_key), "%s%s%s", user, host, cid_num);

		tech_pvt->chat_from = tech_pvt->from_str;
		tech_pvt->chat_to = tech_pvt->dest;
		if (tech_pvt->profile->pres_type) {
			tech_pvt->hash_key = switch_core_session_strdup(tech_pvt->session, hash_key);
			switch_mutex_lock(tech_pvt->profile->flag_mutex);
			switch_core_hash_insert(tech_pvt->profile->chat_hash, tech_pvt->hash_key, tech_pvt);
			switch_mutex_unlock(tech_pvt->profile->flag_mutex);
		}
		free(e_dest);
	}

	holdstr = sofia_test_flag(tech_pvt, TFLAG_SIP_HOLD) ? "*" : "";

	if (!switch_channel_get_variable(channel, "sofia_profile_name")) {
		switch_channel_set_variable(channel, "sofia_profile_name", tech_pvt->profile->name);
	}

	extra_headers = sofia_glue_get_extra_headers(channel, SOFIA_SIP_HEADER_PREFIX);

	session_timeout = tech_pvt->profile->session_timeout;

	if ((val = switch_channel_get_variable(channel, SOFIA_SESSION_TIMEOUT))) {
		int v_session_timeout = atoi(val);
		if (v_session_timeout >= 0) {
			session_timeout = v_session_timeout;
		}
	}

	if (switch_channel_test_flag(channel, CF_PROXY_MEDIA)) {
		if (switch_rtp_ready(tech_pvt->rtp_session)) {
			sofia_glue_tech_proxy_remote_addr(tech_pvt);
		}
		sofia_glue_tech_patch_sdp(tech_pvt);
	}

	if (!zstr(tech_pvt->dest)) {
		dst = sofia_glue_get_destination(tech_pvt->dest);

		if (dst->route_uri) {
			route_uri = sofia_overcome_sip_uri_weakness(tech_pvt->session, dst->route_uri, tech_pvt->transport, SWITCH_TRUE, NULL);
		}

		if (dst->route) {
			route = dst->route;
		}
	}

	if ((val = switch_channel_get_variable(channel, "sip_route_uri"))) {
		route_uri = switch_core_session_strdup(session, val);
		route = NULL;
	}

	if (route_uri) {
		switch_log_printf(SWITCH_CHANNEL_SESSION_LOG(tech_pvt->session), SWITCH_LOG_DEBUG, "%s Setting proxy route to %s\n", route_uri,
						  switch_channel_get_name(channel));
		tech_pvt->route_uri = switch_core_session_strdup(tech_pvt->session, route_uri);
	}


	if ((val = switch_channel_get_variable(tech_pvt->channel, "sip_invite_cseq"))) {
		uint32_t callsequence = (uint32_t) strtoul(val, NULL, 10);
		cseq = sip_cseq_create(tech_pvt->nh->nh_home, callsequence, SIP_METHOD_INVITE);
	}


	switch_channel_clear_flag(channel, CF_MEDIA_ACK);

	if (handle_full_from) {
		tech_pvt->nh->nh_has_invite = 1;
	}

	if ((mp = sofia_glue_get_multipart(session, SOFIA_MULTIPART_PREFIX, tech_pvt->local_sdp_str, &mp_type))) {
		sofia_clear_flag(tech_pvt, TFLAG_ENABLE_SOA);
	}

	if ((tech_pvt->session_timeout = session_timeout)) {
		tech_pvt->session_refresher = switch_channel_direction(channel) == SWITCH_CALL_DIRECTION_OUTBOUND ? nua_local_refresher : nua_remote_refresher;
	} else {
		tech_pvt->session_refresher = nua_no_refresher;
	}
	
	if (sofia_use_soa(tech_pvt)) {
		nua_invite(tech_pvt->nh,
				   NUTAG_AUTOANSWER(0),
				   //TAG_IF(zstr(tech_pvt->local_sdp_str), NUTAG_AUTOACK(0)),
				   //TAG_IF(!zstr(tech_pvt->local_sdp_str), NUTAG_AUTOACK(1)),
				   // The code above is breaking things...... grrr WE need this because we handle our own acks and there are 3pcc cases in there too
				   NUTAG_AUTOACK(0),
				   NUTAG_SESSION_TIMER(tech_pvt->session_timeout),
				   NUTAG_SESSION_REFRESHER(tech_pvt->session_refresher),
				   TAG_IF(sofia_test_flag(tech_pvt, TFLAG_RECOVERED), NUTAG_INVITE_TIMER(UINT_MAX)),
				   TAG_IF(invite_full_from, SIPTAG_FROM_STR(invite_full_from)),
				   TAG_IF(invite_full_to, SIPTAG_TO_STR(invite_full_to)),
				   TAG_IF(tech_pvt->redirected, NUTAG_URL(tech_pvt->redirected)),
				   TAG_IF(!zstr(tech_pvt->user_via), SIPTAG_VIA_STR(tech_pvt->user_via)),
				   TAG_IF(!zstr(invite_full_via), SIPTAG_VIA_STR(invite_full_via)),
				   TAG_IF(!zstr(tech_pvt->rpid), SIPTAG_REMOTE_PARTY_ID_STR(tech_pvt->rpid)),
				   TAG_IF(!zstr(tech_pvt->preferred_id), SIPTAG_P_PREFERRED_IDENTITY_STR(tech_pvt->preferred_id)),
				   TAG_IF(!zstr(tech_pvt->asserted_id), SIPTAG_P_ASSERTED_IDENTITY_STR(tech_pvt->asserted_id)),
				   TAG_IF(!zstr(tech_pvt->privacy), SIPTAG_PRIVACY_STR(tech_pvt->privacy)),
				   TAG_IF(!zstr(alert_info), SIPTAG_HEADER_STR(alert_info)),
				   TAG_IF(!zstr(extra_headers), SIPTAG_HEADER_STR(extra_headers)),
				   TAG_IF(sofia_test_pflag(tech_pvt->profile, PFLAG_PASS_CALLEE_ID), SIPTAG_HEADER_STR("X-FS-Support: " FREESWITCH_SUPPORT)),
				   TAG_IF(!zstr(max_forwards), SIPTAG_MAX_FORWARDS_STR(max_forwards)),
				   TAG_IF(!zstr(route_uri), NUTAG_PROXY(route_uri)),
				   TAG_IF(!zstr(invite_route_uri), NUTAG_INITIAL_ROUTE_STR(invite_route_uri)),
				   TAG_IF(!zstr(route), SIPTAG_ROUTE_STR(route)),
				   TAG_IF(tech_pvt->profile->minimum_session_expires, NUTAG_MIN_SE(tech_pvt->profile->minimum_session_expires)),
				   TAG_IF(cseq, SIPTAG_CSEQ(cseq)),
				   TAG_IF(zstr(tech_pvt->local_sdp_str), SIPTAG_PAYLOAD_STR("")),
				   TAG_IF(!zstr(tech_pvt->local_sdp_str), SOATAG_ADDRESS(tech_pvt->adv_sdp_audio_ip)),
				   TAG_IF(!zstr(tech_pvt->local_sdp_str), SOATAG_USER_SDP_STR(tech_pvt->local_sdp_str)),
				   TAG_IF(!zstr(tech_pvt->local_sdp_str), SOATAG_REUSE_REJECTED(1)),
				   TAG_IF(!zstr(tech_pvt->local_sdp_str), SOATAG_ORDERED_USER(1)),
				   TAG_IF(!zstr(tech_pvt->local_sdp_str), SOATAG_RTP_SORT(SOA_RTP_SORT_REMOTE)),
				   TAG_IF(!zstr(tech_pvt->local_sdp_str), SOATAG_RTP_SELECT(SOA_RTP_SELECT_ALL)),
				   TAG_IF(rep, SIPTAG_REPLACES_STR(rep)),
				   TAG_IF(!zstr(tech_pvt->local_sdp_str), SOATAG_HOLD(holdstr)), TAG_END());
	} else {
		nua_invite(tech_pvt->nh,
				   NUTAG_AUTOANSWER(0),
				   NUTAG_AUTOACK(0),
				   NUTAG_SESSION_TIMER(tech_pvt->session_timeout),
				   NUTAG_SESSION_REFRESHER(tech_pvt->session_refresher),
				   TAG_IF(sofia_test_flag(tech_pvt, TFLAG_RECOVERED), NUTAG_INVITE_TIMER(UINT_MAX)),
				   TAG_IF(invite_full_from, SIPTAG_FROM_STR(invite_full_from)),
				   TAG_IF(invite_full_to, SIPTAG_TO_STR(invite_full_to)),
				   TAG_IF(tech_pvt->redirected, NUTAG_URL(tech_pvt->redirected)),
				   TAG_IF(!zstr(tech_pvt->user_via), SIPTAG_VIA_STR(tech_pvt->user_via)),
				   TAG_IF(!zstr(invite_full_via), SIPTAG_VIA_STR(invite_full_via)),
				   TAG_IF(!zstr(tech_pvt->rpid), SIPTAG_REMOTE_PARTY_ID_STR(tech_pvt->rpid)),
				   TAG_IF(!zstr(tech_pvt->preferred_id), SIPTAG_P_PREFERRED_IDENTITY_STR(tech_pvt->preferred_id)),
				   TAG_IF(!zstr(tech_pvt->asserted_id), SIPTAG_P_ASSERTED_IDENTITY_STR(tech_pvt->asserted_id)),
				   TAG_IF(!zstr(tech_pvt->privacy), SIPTAG_PRIVACY_STR(tech_pvt->privacy)),
				   TAG_IF(!zstr(alert_info), SIPTAG_HEADER_STR(alert_info)),
				   TAG_IF(!zstr(extra_headers), SIPTAG_HEADER_STR(extra_headers)),
				   TAG_IF(sofia_test_pflag(tech_pvt->profile, PFLAG_PASS_CALLEE_ID), SIPTAG_HEADER_STR("X-FS-Support: " FREESWITCH_SUPPORT)),
				   TAG_IF(!zstr(max_forwards), SIPTAG_MAX_FORWARDS_STR(max_forwards)),
				   TAG_IF(!zstr(route_uri), NUTAG_PROXY(route_uri)),
				   TAG_IF(!zstr(route), SIPTAG_ROUTE_STR(route)),
				   TAG_IF(!zstr(invite_route_uri), NUTAG_INITIAL_ROUTE_STR(invite_route_uri)),
				   TAG_IF(tech_pvt->profile->minimum_session_expires, NUTAG_MIN_SE(tech_pvt->profile->minimum_session_expires)),
				   TAG_IF(cseq, SIPTAG_CSEQ(cseq)),
				   NUTAG_MEDIA_ENABLE(0),
				   SIPTAG_CONTENT_TYPE_STR(mp_type ? mp_type : "application/sdp"),
				   SIPTAG_PAYLOAD_STR(mp ? mp : tech_pvt->local_sdp_str), TAG_IF(rep, SIPTAG_REPLACES_STR(rep)), SOATAG_HOLD(holdstr), TAG_END());
	}

	sofia_glue_free_destination(dst);
	switch_safe_free(extra_headers);
	switch_safe_free(mp);
	tech_pvt->redirected = NULL;

	return SWITCH_STATUS_SUCCESS;
}

void sofia_glue_do_xfer_invite(switch_core_session_t *session)
{
	private_object_t *tech_pvt = switch_core_session_get_private(session);
	switch_channel_t *channel = switch_core_session_get_channel(session);
	switch_caller_profile_t *caller_profile;
	const char *sipip, *format, *contact_url;

	switch_assert(tech_pvt != NULL);
	switch_mutex_lock(tech_pvt->sofia_mutex);
	caller_profile = switch_channel_get_caller_profile(channel);

	if (!zstr(tech_pvt->remote_ip) && sofia_glue_check_nat(tech_pvt->profile, tech_pvt->remote_ip)) {
		sipip = tech_pvt->profile->extsipip;
		contact_url = tech_pvt->profile->public_url;
	} else {
		sipip = tech_pvt->profile->extsipip ? tech_pvt->profile->extsipip : tech_pvt->profile->sipip;
		contact_url = tech_pvt->profile->url;
	}

	format = strchr(sipip, ':') ? "\"%s\" <sip:%s@[%s]>" : "\"%s\" <sip:%s@%s>";

	if ((tech_pvt->from_str = switch_core_session_sprintf(session, format, caller_profile->caller_id_name, caller_profile->caller_id_number, sipip))) {

		const char *rep = switch_channel_get_variable(channel, SOFIA_REPLACES_HEADER);

		tech_pvt->nh2 = nua_handle(tech_pvt->profile->nua, NULL,
								   SIPTAG_TO_STR(tech_pvt->dest), SIPTAG_FROM_STR(tech_pvt->from_str), SIPTAG_CONTACT_STR(contact_url), TAG_END());

		nua_handle_bind(tech_pvt->nh2, tech_pvt->sofia_private);

		nua_invite(tech_pvt->nh2,
				   SIPTAG_CONTACT_STR(contact_url),
				   TAG_IF(!zstr(tech_pvt->user_via), SIPTAG_VIA_STR(tech_pvt->user_via)),
				   SOATAG_ADDRESS(tech_pvt->adv_sdp_audio_ip),
				   SOATAG_USER_SDP_STR(tech_pvt->local_sdp_str),
				   SOATAG_REUSE_REJECTED(1),
				   SOATAG_ORDERED_USER(1),
				   SOATAG_RTP_SORT(SOA_RTP_SORT_REMOTE), SOATAG_RTP_SELECT(SOA_RTP_SELECT_ALL), TAG_IF(rep, SIPTAG_REPLACES_STR(rep)), TAG_END());
	} else {
		switch_log_printf(SWITCH_CHANNEL_SESSION_LOG(tech_pvt->session), SWITCH_LOG_ERROR, "Memory Error!\n");
	}
	switch_mutex_unlock(tech_pvt->sofia_mutex);
}

void sofia_glue_tech_absorb_sdp(private_object_t *tech_pvt)
{
	const char *sdp_str;

	if ((sdp_str = switch_channel_get_variable(tech_pvt->channel, SWITCH_B_SDP_VARIABLE))) {
		sdp_parser_t *parser;
		sdp_session_t *sdp;
		sdp_media_t *m;
		sdp_connection_t *connection;

		if ((parser = sdp_parse(NULL, sdp_str, (int) strlen(sdp_str), 0))) {
			if ((sdp = sdp_session(parser))) {
				for (m = sdp->sdp_media; m; m = m->m_next) {
					if (m->m_type != sdp_media_audio || !m->m_port) {
						continue;
					}

					connection = sdp->sdp_connection;
					if (m->m_connections) {
						connection = m->m_connections;
					}

					if (connection) {
						tech_pvt->proxy_sdp_audio_ip = switch_core_session_strdup(tech_pvt->session, connection->c_address);
					}
					tech_pvt->proxy_sdp_audio_port = (switch_port_t) m->m_port;
					if (tech_pvt->proxy_sdp_audio_ip && tech_pvt->proxy_sdp_audio_port) {
						break;
					}
				}
			}
			sdp_parser_free(parser);
		}
		sofia_glue_tech_set_local_sdp(tech_pvt, sdp_str, SWITCH_TRUE);
	}
}


#define add_stat(_i, _s)												\
	switch_snprintf(var_name, sizeof(var_name), "rtp_%s_%s", switch_str_nil(prefix), _s) ; \
	switch_snprintf(var_val, sizeof(var_val), "%" SWITCH_SIZE_T_FMT, _i); \
	switch_channel_set_variable(tech_pvt->channel, var_name, var_val)

static void set_stats(switch_rtp_t *rtp_session, private_object_t *tech_pvt, const char *prefix)
{
	switch_rtp_stats_t *stats = switch_rtp_get_stats(rtp_session, NULL);
	char var_name[256] = "", var_val[35] = "";

	if (stats) {

		add_stat(stats->inbound.raw_bytes, "in_raw_bytes");
		add_stat(stats->inbound.media_bytes, "in_media_bytes");
		add_stat(stats->inbound.packet_count, "in_packet_count");
		add_stat(stats->inbound.media_packet_count, "in_media_packet_count");
		add_stat(stats->inbound.skip_packet_count, "in_skip_packet_count");
		add_stat(stats->inbound.jb_packet_count, "in_jb_packet_count");
		add_stat(stats->inbound.dtmf_packet_count, "in_dtmf_packet_count");
		add_stat(stats->inbound.cng_packet_count, "in_cng_packet_count");
		add_stat(stats->inbound.flush_packet_count, "in_flush_packet_count");
		add_stat(stats->inbound.largest_jb_size, "in_largest_jb_size");

		add_stat(stats->outbound.raw_bytes, "out_raw_bytes");
		add_stat(stats->outbound.media_bytes, "out_media_bytes");
		add_stat(stats->outbound.packet_count, "out_packet_count");
		add_stat(stats->outbound.media_packet_count, "out_media_packet_count");
		add_stat(stats->outbound.skip_packet_count, "out_skip_packet_count");
		add_stat(stats->outbound.dtmf_packet_count, "out_dtmf_packet_count");
		add_stat(stats->outbound.cng_packet_count, "out_cng_packet_count");

		add_stat(stats->rtcp.packet_count, "rtcp_packet_count");
		add_stat(stats->rtcp.octet_count, "rtcp_octet_count");

	}
}

void sofia_glue_set_rtp_stats(private_object_t *tech_pvt)
{
	if (tech_pvt->rtp_session) {
		set_stats(tech_pvt->rtp_session, tech_pvt, "audio");
	}

	if (tech_pvt->video_rtp_session) {
		set_stats(tech_pvt->video_rtp_session, tech_pvt, "video");
	}
}

void sofia_glue_deactivate_rtp(private_object_t *tech_pvt)
{
	int loops = 0;
	if (switch_rtp_ready(tech_pvt->rtp_session)) {
		while (loops < 10 && (sofia_test_flag(tech_pvt, TFLAG_READING) || sofia_test_flag(tech_pvt, TFLAG_WRITING))) {
			switch_yield(10000);
			loops++;
		}
	}

	if (tech_pvt->video_rtp_session) {
		switch_rtp_destroy(&tech_pvt->video_rtp_session);
	} else if (tech_pvt->local_sdp_video_port) {
		switch_rtp_release_port(tech_pvt->rtpip, tech_pvt->local_sdp_video_port);
	}


	if (tech_pvt->local_sdp_video_port > 0 && !zstr(tech_pvt->remote_ip) && sofia_glue_check_nat(tech_pvt->profile, tech_pvt->remote_ip)) {
		switch_nat_del_mapping((switch_port_t) tech_pvt->local_sdp_video_port, SWITCH_NAT_UDP);
		switch_nat_del_mapping((switch_port_t) tech_pvt->local_sdp_video_port + 1, SWITCH_NAT_UDP);
	}


	if (tech_pvt->rtp_session) {
		switch_rtp_destroy(&tech_pvt->rtp_session);
	} else if (tech_pvt->local_sdp_audio_port) {
		switch_rtp_release_port(tech_pvt->rtpip, tech_pvt->local_sdp_audio_port);
	}

	if (tech_pvt->local_sdp_audio_port > 0 && !zstr(tech_pvt->remote_ip) && sofia_glue_check_nat(tech_pvt->profile, tech_pvt->remote_ip)) {
		switch_nat_del_mapping((switch_port_t) tech_pvt->local_sdp_audio_port, SWITCH_NAT_UDP);
		switch_nat_del_mapping((switch_port_t) tech_pvt->local_sdp_audio_port + 1, SWITCH_NAT_UDP);
	}

}

switch_status_t sofia_glue_tech_set_video_codec(private_object_t *tech_pvt, int force)
{

	if (tech_pvt->video_read_codec.implementation && switch_core_codec_ready(&tech_pvt->video_read_codec)) {
		if (!force) {
			return SWITCH_STATUS_SUCCESS;
		}
		if (strcasecmp(tech_pvt->video_read_codec.implementation->iananame, tech_pvt->video_rm_encoding) ||
			tech_pvt->video_read_codec.implementation->samples_per_second != tech_pvt->video_rm_rate) {

			switch_log_printf(SWITCH_CHANNEL_SESSION_LOG(tech_pvt->session), SWITCH_LOG_DEBUG, "Changing Codec from %s to %s\n",
							  tech_pvt->video_read_codec.implementation->iananame, tech_pvt->video_rm_encoding);
			switch_core_codec_destroy(&tech_pvt->video_read_codec);
			switch_core_codec_destroy(&tech_pvt->video_write_codec);
		} else {
			switch_log_printf(SWITCH_CHANNEL_SESSION_LOG(tech_pvt->session), SWITCH_LOG_DEBUG, "Already using %s\n",
							  tech_pvt->video_read_codec.implementation->iananame);
			return SWITCH_STATUS_SUCCESS;
		}
	}

	if (!tech_pvt->video_rm_encoding) {
		switch_log_printf(SWITCH_CHANNEL_SESSION_LOG(tech_pvt->session), SWITCH_LOG_ERROR, "Can't load codec with no name?\n");
		return SWITCH_STATUS_FALSE;
	}

	if (switch_core_codec_init(&tech_pvt->video_read_codec,
							   tech_pvt->video_rm_encoding,
							   tech_pvt->video_rm_fmtp,
							   tech_pvt->video_rm_rate,
							   0,
							   1,
							   SWITCH_CODEC_FLAG_ENCODE | SWITCH_CODEC_FLAG_DECODE,
							   NULL, switch_core_session_get_pool(tech_pvt->session)) != SWITCH_STATUS_SUCCESS) {
		switch_log_printf(SWITCH_CHANNEL_SESSION_LOG(tech_pvt->session), SWITCH_LOG_ERROR, "Can't load codec?\n");
		return SWITCH_STATUS_FALSE;
	} else {
		if (switch_core_codec_init(&tech_pvt->video_write_codec,
								   tech_pvt->video_rm_encoding,
								   tech_pvt->video_rm_fmtp,
								   tech_pvt->video_rm_rate,
								   0,
								   1,
								   SWITCH_CODEC_FLAG_ENCODE | SWITCH_CODEC_FLAG_DECODE,
								   NULL, switch_core_session_get_pool(tech_pvt->session)) != SWITCH_STATUS_SUCCESS) {
			switch_log_printf(SWITCH_CHANNEL_SESSION_LOG(tech_pvt->session), SWITCH_LOG_ERROR, "Can't load codec?\n");
			return SWITCH_STATUS_FALSE;
		} else {
			tech_pvt->video_read_frame.rate = tech_pvt->video_rm_rate;
			switch_log_printf(SWITCH_CHANNEL_SESSION_LOG(tech_pvt->session), SWITCH_LOG_DEBUG, "Set VIDEO Codec %s %s/%ld %d ms\n",
							  switch_channel_get_name(tech_pvt->channel), tech_pvt->video_rm_encoding, tech_pvt->video_rm_rate, tech_pvt->video_codec_ms);
			tech_pvt->video_read_frame.codec = &tech_pvt->video_read_codec;

			tech_pvt->video_fmtp_out = switch_core_session_strdup(tech_pvt->session, tech_pvt->video_write_codec.fmtp_out);

			tech_pvt->video_write_codec.agreed_pt = tech_pvt->video_agreed_pt;
			tech_pvt->video_read_codec.agreed_pt = tech_pvt->video_agreed_pt;
			switch_core_session_set_video_read_codec(tech_pvt->session, &tech_pvt->video_read_codec);
			switch_core_session_set_video_write_codec(tech_pvt->session, &tech_pvt->video_write_codec);


			switch_channel_set_variable(tech_pvt->channel, "sip_use_video_codec_name", tech_pvt->video_rm_encoding);
			switch_channel_set_variable(tech_pvt->channel, "sip_use_video_codec_fmtp", tech_pvt->video_rm_fmtp);
			switch_channel_set_variable_printf(tech_pvt->channel, "sip_use_video_codec_rate", "%d", tech_pvt->video_rm_rate);
			switch_channel_set_variable_printf(tech_pvt->channel, "sip_use_video_codec_ptime", "%d", 0);

		}
	}
	return SWITCH_STATUS_SUCCESS;
}

switch_status_t sofia_glue_tech_set_codec(private_object_t *tech_pvt, int force)
{
	switch_status_t status = SWITCH_STATUS_SUCCESS;
	int resetting = 0;

	if (!tech_pvt->iananame) {
		switch_log_printf(SWITCH_CHANNEL_SESSION_LOG(tech_pvt->session), SWITCH_LOG_ERROR, "No audio codec available\n");
		switch_goto_status(SWITCH_STATUS_FALSE, end);
	}

	if (switch_core_codec_ready(&tech_pvt->read_codec)) {
		if (!force) {
			switch_goto_status(SWITCH_STATUS_SUCCESS, end);
		}
		if (strcasecmp(tech_pvt->read_impl.iananame, tech_pvt->iananame) ||
			tech_pvt->read_impl.samples_per_second != tech_pvt->rm_rate ||
			tech_pvt->codec_ms != (uint32_t) tech_pvt->read_impl.microseconds_per_packet / 1000) {

			switch_log_printf(SWITCH_CHANNEL_SESSION_LOG(tech_pvt->session), SWITCH_LOG_DEBUG, 
							  "Changing Codec from %s@%dms@%dhz to %s@%dms@%luhz\n",
							  tech_pvt->read_impl.iananame, tech_pvt->read_impl.microseconds_per_packet / 1000,
							  tech_pvt->read_impl.samples_per_second,
							  tech_pvt->rm_encoding, 
							  tech_pvt->codec_ms,
							  tech_pvt->rm_rate);
			
			switch_yield(tech_pvt->read_impl.microseconds_per_packet);
			switch_core_session_lock_codec_write(tech_pvt->session);
			switch_core_session_lock_codec_read(tech_pvt->session);
			resetting = 1;
			switch_yield(tech_pvt->read_impl.microseconds_per_packet);
			switch_core_codec_destroy(&tech_pvt->read_codec);
			switch_core_codec_destroy(&tech_pvt->write_codec);
		} else {
			switch_log_printf(SWITCH_CHANNEL_SESSION_LOG(tech_pvt->session), SWITCH_LOG_DEBUG, "Already using %s\n", tech_pvt->read_impl.iananame);
			switch_goto_status(SWITCH_STATUS_SUCCESS, end);
		}
	}

	if (switch_core_codec_init_with_bitrate(&tech_pvt->read_codec,
							   tech_pvt->iananame,
							   tech_pvt->rm_fmtp,
							   tech_pvt->rm_rate,
							   tech_pvt->codec_ms,
							   1,
							   tech_pvt->bitrate,
							   SWITCH_CODEC_FLAG_ENCODE | SWITCH_CODEC_FLAG_DECODE | tech_pvt->profile->codec_flags,
							   NULL, switch_core_session_get_pool(tech_pvt->session)) != SWITCH_STATUS_SUCCESS) {
		switch_log_printf(SWITCH_CHANNEL_SESSION_LOG(tech_pvt->session), SWITCH_LOG_ERROR, "Can't load codec?\n");
		switch_channel_hangup(tech_pvt->channel, SWITCH_CAUSE_INCOMPATIBLE_DESTINATION);
		switch_goto_status(SWITCH_STATUS_FALSE, end);
	}

	if (switch_core_codec_init_with_bitrate(&tech_pvt->write_codec,
							   tech_pvt->iananame,
							   tech_pvt->rm_fmtp,
							   tech_pvt->rm_rate,
							   tech_pvt->codec_ms,
							   1,
							   tech_pvt->bitrate,
							   SWITCH_CODEC_FLAG_ENCODE | SWITCH_CODEC_FLAG_DECODE | tech_pvt->profile->codec_flags,
							   NULL, switch_core_session_get_pool(tech_pvt->session)) != SWITCH_STATUS_SUCCESS) {
		switch_log_printf(SWITCH_CHANNEL_SESSION_LOG(tech_pvt->session), SWITCH_LOG_ERROR, "Can't load codec?\n");
		switch_channel_hangup(tech_pvt->channel, SWITCH_CAUSE_INCOMPATIBLE_DESTINATION);
		switch_goto_status(SWITCH_STATUS_FALSE, end);
	}

	switch_channel_set_variable(tech_pvt->channel, "sip_use_codec_name", tech_pvt->iananame);
	switch_channel_set_variable(tech_pvt->channel, "sip_use_codec_fmtp", tech_pvt->rm_fmtp);
	switch_channel_set_variable_printf(tech_pvt->channel, "sip_use_codec_rate", "%d", tech_pvt->rm_rate);
	switch_channel_set_variable_printf(tech_pvt->channel, "sip_use_codec_ptime", "%d", tech_pvt->codec_ms);


	switch_assert(tech_pvt->read_codec.implementation);
	switch_assert(tech_pvt->write_codec.implementation);

	tech_pvt->read_impl = *tech_pvt->read_codec.implementation;
	tech_pvt->write_impl = *tech_pvt->write_codec.implementation;

	switch_core_session_set_read_impl(tech_pvt->session, tech_pvt->read_codec.implementation);
	switch_core_session_set_write_impl(tech_pvt->session, tech_pvt->write_codec.implementation);

	if (switch_rtp_ready(tech_pvt->rtp_session)) {
		switch_assert(tech_pvt->read_codec.implementation);
		
		if (switch_rtp_change_interval(tech_pvt->rtp_session,
									   tech_pvt->read_impl.microseconds_per_packet, 
									   tech_pvt->read_impl.samples_per_packet) != SWITCH_STATUS_SUCCESS) {
			switch_channel_hangup(tech_pvt->channel, SWITCH_CAUSE_DESTINATION_OUT_OF_ORDER);
			switch_goto_status(SWITCH_STATUS_FALSE, end);
		}
	}

	tech_pvt->read_frame.rate = tech_pvt->rm_rate;

	if (!switch_core_codec_ready(&tech_pvt->read_codec)) {
		switch_log_printf(SWITCH_CHANNEL_SESSION_LOG(tech_pvt->session), SWITCH_LOG_ERROR, "Can't load codec?\n");
		switch_goto_status(SWITCH_STATUS_FALSE, end);
	}

	switch_log_printf(SWITCH_CHANNEL_SESSION_LOG(tech_pvt->session), SWITCH_LOG_DEBUG, "Set Codec %s %s/%ld %d ms %d samples %d bits\n",
					  switch_channel_get_name(tech_pvt->channel), tech_pvt->iananame, tech_pvt->rm_rate, tech_pvt->codec_ms,
					  tech_pvt->read_impl.samples_per_packet, tech_pvt->read_impl.bits_per_second);
	tech_pvt->read_frame.codec = &tech_pvt->read_codec;

	tech_pvt->write_codec.agreed_pt = tech_pvt->agreed_pt;
	tech_pvt->read_codec.agreed_pt = tech_pvt->agreed_pt;

	if (force != 2) {
		switch_core_session_set_read_codec(tech_pvt->session, &tech_pvt->read_codec);
		switch_core_session_set_write_codec(tech_pvt->session, &tech_pvt->write_codec);
	}

	tech_pvt->fmtp_out = switch_core_session_strdup(tech_pvt->session, tech_pvt->write_codec.fmtp_out);

	if (switch_rtp_ready(tech_pvt->rtp_session)) {
		switch_rtp_set_default_payload(tech_pvt->rtp_session, tech_pvt->pt);
	}

 end:
	if (resetting) {
		switch_core_session_unlock_codec_write(tech_pvt->session);
		switch_core_session_unlock_codec_read(tech_pvt->session);
	}


	return status;
}


switch_status_t sofia_glue_build_crypto(private_object_t *tech_pvt, int index, switch_rtp_crypto_key_type_t type, switch_rtp_crypto_direction_t direction)
{
	unsigned char b64_key[512] = "";
	const char *type_str;
	unsigned char *key;
	const char *val;

	char *p;

	if (type == AES_CM_128_HMAC_SHA1_80) {
		type_str = SWITCH_RTP_CRYPTO_KEY_80;
	} else {
		type_str = SWITCH_RTP_CRYPTO_KEY_32;
	}

	if (direction == SWITCH_RTP_CRYPTO_SEND) {
		key = tech_pvt->local_raw_key;
	} else {
		key = tech_pvt->remote_raw_key;

	}

	switch_rtp_get_random(key, SWITCH_RTP_KEY_LEN);
	switch_b64_encode(key, SWITCH_RTP_KEY_LEN, b64_key, sizeof(b64_key));
	p = strrchr((char *) b64_key, '=');

	while (p && *p && *p == '=') {
		*p-- = '\0';
	}

	tech_pvt->local_crypto_key = switch_core_session_sprintf(tech_pvt->session, "%d %s inline:%s", index, type_str, b64_key);
	switch_log_printf(SWITCH_CHANNEL_SESSION_LOG(tech_pvt->session), SWITCH_LOG_DEBUG, "Set Local Key [%s]\n", tech_pvt->local_crypto_key);

	if (!sofia_test_pflag(tech_pvt->profile, PFLAG_DISABLE_SRTP_AUTH) &&
		!((val = switch_channel_get_variable(tech_pvt->channel, "NDLB_support_asterisk_missing_srtp_auth")) && switch_true(val))) {
		tech_pvt->crypto_type = type;
	} else {
		tech_pvt->crypto_type = AES_CM_128_NULL_AUTH;
	}

	return SWITCH_STATUS_SUCCESS;
}

switch_status_t sofia_glue_add_crypto(private_object_t *tech_pvt, const char *key_str, switch_rtp_crypto_direction_t direction)
{
	unsigned char key[SWITCH_RTP_MAX_CRYPTO_LEN];
	switch_rtp_crypto_key_type_t type;
	char *p;


	if (!switch_rtp_ready(tech_pvt->rtp_session)) {
		goto bad;
	}

	p = strchr(key_str, ' ');

	if (p && *p && *(p + 1)) {
		p++;
		if (!strncasecmp(p, SWITCH_RTP_CRYPTO_KEY_32, strlen(SWITCH_RTP_CRYPTO_KEY_32))) {
			type = AES_CM_128_HMAC_SHA1_32;
		} else if (!strncasecmp(p, SWITCH_RTP_CRYPTO_KEY_80, strlen(SWITCH_RTP_CRYPTO_KEY_80))) {
			type = AES_CM_128_HMAC_SHA1_80;
		} else {
			switch_log_printf(SWITCH_CHANNEL_SESSION_LOG(tech_pvt->session), SWITCH_LOG_ERROR, "Parse Error near [%s]\n", p);
			goto bad;
		}

		p = strchr(p, ' ');
		if (p && *p && *(p + 1)) {
			p++;
			if (strncasecmp(p, "inline:", 7)) {
				switch_log_printf(SWITCH_CHANNEL_SESSION_LOG(tech_pvt->session), SWITCH_LOG_ERROR, "Parse Error near [%s]\n", p);
				goto bad;
			}

			p += 7;
			switch_b64_decode(p, (char *) key, sizeof(key));

			if (direction == SWITCH_RTP_CRYPTO_SEND) {
				tech_pvt->crypto_send_type = type;
				memcpy(tech_pvt->local_raw_key, key, SWITCH_RTP_KEY_LEN);
			} else {
				tech_pvt->crypto_recv_type = type;
				memcpy(tech_pvt->remote_raw_key, key, SWITCH_RTP_KEY_LEN);
			}
			return SWITCH_STATUS_SUCCESS;
		}

	}

 bad:

	switch_log_printf(SWITCH_CHANNEL_SESSION_LOG(tech_pvt->session), SWITCH_LOG_ERROR, "Error!\n");
	return SWITCH_STATUS_FALSE;

}


switch_status_t sofia_glue_activate_rtp(private_object_t *tech_pvt, switch_rtp_flag_t myflags)
{
	const char *err = NULL;
	const char *val = NULL;
	switch_rtp_flag_t flags;
	switch_status_t status;
	char tmp[50];
	uint32_t rtp_timeout_sec = tech_pvt->profile->rtp_timeout_sec;
	uint32_t rtp_hold_timeout_sec = tech_pvt->profile->rtp_hold_timeout_sec;
	char *timer_name = NULL;
	const char *var;

	switch_assert(tech_pvt != NULL);

	if (switch_channel_down(tech_pvt->channel) || sofia_test_flag(tech_pvt, TFLAG_BYE)) {
		return SWITCH_STATUS_FALSE;
	}

	switch_mutex_lock(tech_pvt->sofia_mutex);

	if (switch_rtp_ready(tech_pvt->rtp_session)) {
		switch_rtp_reset_media_timer(tech_pvt->rtp_session);
	}

	if ((var = switch_channel_get_variable(tech_pvt->channel, SOFIA_SECURE_MEDIA_VARIABLE)) && switch_true(var)) {
		sofia_set_flag_locked(tech_pvt, TFLAG_SECURE);
	}

	if ((var = switch_channel_get_variable(tech_pvt->channel, "sip_liberal_dtmf")) && switch_true(var)) {
		sofia_set_flag_locked(tech_pvt, TFLAG_LIBERAL_DTMF);
	}

	if (switch_channel_test_flag(tech_pvt->channel, CF_PROXY_MODE)) {
		status = SWITCH_STATUS_SUCCESS;
		goto end;
	}

	if (switch_rtp_ready(tech_pvt->rtp_session) && !sofia_test_flag(tech_pvt, TFLAG_REINVITE)) {
		status = SWITCH_STATUS_SUCCESS;
		goto end;
	}

	if ((status = sofia_glue_tech_set_codec(tech_pvt, 0)) != SWITCH_STATUS_SUCCESS) {
		goto end;
	}

	if (myflags) {
		flags = myflags;
	} else if (!sofia_test_pflag(tech_pvt->profile, PFLAG_DISABLE_RTP_AUTOADJ) &&
			   !((val = switch_channel_get_variable(tech_pvt->channel, "disable_rtp_auto_adjust")) && switch_true(val))) {
		flags = (switch_rtp_flag_t) (SWITCH_RTP_FLAG_AUTOADJ | SWITCH_RTP_FLAG_DATAWAIT);
	} else {
		flags = (switch_rtp_flag_t) (SWITCH_RTP_FLAG_DATAWAIT);
	}

	if (sofia_test_pflag(tech_pvt->profile, PFLAG_PASS_RFC2833)
		|| ((val = switch_channel_get_variable(tech_pvt->channel, "pass_rfc2833")) && switch_true(val))) {
		sofia_set_flag(tech_pvt, TFLAG_PASS_RFC2833);
	}


	if (sofia_test_pflag(tech_pvt->profile, PFLAG_AUTOFLUSH)
		|| ((val = switch_channel_get_variable(tech_pvt->channel, "rtp_autoflush")) && switch_true(val))) {
		flags |= SWITCH_RTP_FLAG_AUTOFLUSH;
	}

	if (!(sofia_test_pflag(tech_pvt->profile, PFLAG_REWRITE_TIMESTAMPS) ||
		  ((val = switch_channel_get_variable(tech_pvt->channel, "rtp_rewrite_timestamps")) && switch_true(val)))) {
		flags |= SWITCH_RTP_FLAG_RAW_WRITE;
	}

	if (sofia_test_pflag(tech_pvt->profile, PFLAG_SUPPRESS_CNG)) {
		tech_pvt->cng_pt = 0;
	} else if (tech_pvt->cng_pt) {
		flags |= SWITCH_RTP_FLAG_AUTO_CNG;
	}

#if __BYTE_ORDER == __LITTLE_ENDIAN
	if (!strcasecmp(tech_pvt->read_impl.iananame, "L16")) {
		flags |= SWITCH_RTP_FLAG_BYTESWAP;
	}
#endif
	
	if ((flags & SWITCH_RTP_FLAG_BYTESWAP) && (val = switch_channel_get_variable(tech_pvt->channel, "rtp_disable_byteswap")) && switch_true(val)) {
		flags &= ~SWITCH_RTP_FLAG_BYTESWAP;
	}

	if (tech_pvt->rtp_session && sofia_test_flag(tech_pvt, TFLAG_REINVITE)) {
		//const char *ip = switch_channel_get_variable(tech_pvt->channel, SWITCH_LOCAL_MEDIA_IP_VARIABLE);
		//const char *port = switch_channel_get_variable(tech_pvt->channel, SWITCH_LOCAL_MEDIA_PORT_VARIABLE);
		char *remote_host = switch_rtp_get_remote_host(tech_pvt->rtp_session);
		switch_port_t remote_port = switch_rtp_get_remote_port(tech_pvt->rtp_session);

		if (remote_host && remote_port && !strcmp(remote_host, tech_pvt->remote_sdp_audio_ip) && remote_port == tech_pvt->remote_sdp_audio_port) {
			switch_log_printf(SWITCH_CHANNEL_SESSION_LOG(tech_pvt->session), SWITCH_LOG_DEBUG, "Audio params are unchanged for %s.\n",
							  switch_channel_get_name(tech_pvt->channel));
			if (switch_rtp_ready(tech_pvt->rtp_session)) {
				if (tech_pvt->audio_recv_pt != tech_pvt->agreed_pt) {
					switch_log_printf(SWITCH_CHANNEL_SESSION_LOG(tech_pvt->session), SWITCH_LOG_DEBUG, 
								  "%s Set audio receive payload in Re-INVITE for non-matching dynamic PT to %u\n", 
									  switch_channel_get_name(tech_pvt->channel), tech_pvt->audio_recv_pt);
				
					switch_rtp_set_recv_pt(tech_pvt->rtp_session, tech_pvt->audio_recv_pt);
				} else {
					switch_log_printf(SWITCH_CHANNEL_SESSION_LOG(tech_pvt->session), SWITCH_LOG_DEBUG, 
								  "%s Setting audio receive payload in Re-INVITE to %u\n", 
									  switch_channel_get_name(tech_pvt->channel), tech_pvt->audio_recv_pt);
					switch_rtp_set_recv_pt(tech_pvt->rtp_session, tech_pvt->agreed_pt);
				}

			}
			goto video;
		} else {
			switch_log_printf(SWITCH_CHANNEL_SESSION_LOG(tech_pvt->session), SWITCH_LOG_DEBUG, "Audio params changed for %s from %s:%d to %s:%d\n",
							  switch_channel_get_name(tech_pvt->channel),
							  remote_host, remote_port, tech_pvt->remote_sdp_audio_ip, tech_pvt->remote_sdp_audio_port);

			switch_snprintf(tmp, sizeof(tmp), "%d", tech_pvt->remote_sdp_audio_port);
			switch_channel_set_variable(tech_pvt->channel, SWITCH_REMOTE_MEDIA_IP_VARIABLE, tech_pvt->remote_sdp_audio_ip);
			switch_channel_set_variable(tech_pvt->channel, SWITCH_REMOTE_MEDIA_PORT_VARIABLE, tmp);
		}
	}

	if (!switch_channel_test_flag(tech_pvt->channel, CF_PROXY_MEDIA)) {
		switch_log_printf(SWITCH_CHANNEL_SESSION_LOG(tech_pvt->session), SWITCH_LOG_DEBUG, "AUDIO RTP [%s] %s port %d -> %s port %d codec: %u ms: %d\n",
						  switch_channel_get_name(tech_pvt->channel),
						  tech_pvt->local_sdp_audio_ip,
						  tech_pvt->local_sdp_audio_port,
						  tech_pvt->remote_sdp_audio_ip,
						  tech_pvt->remote_sdp_audio_port, tech_pvt->agreed_pt, tech_pvt->read_impl.microseconds_per_packet / 1000);

		if (switch_rtp_ready(tech_pvt->rtp_session)) {
			switch_rtp_set_default_payload(tech_pvt->rtp_session, tech_pvt->agreed_pt);

			if (tech_pvt->audio_recv_pt != tech_pvt->agreed_pt) {
				switch_log_printf(SWITCH_CHANNEL_SESSION_LOG(tech_pvt->session), SWITCH_LOG_DEBUG, 
								  "%s Set audio receive payload to %u\n", switch_channel_get_name(tech_pvt->channel), tech_pvt->audio_recv_pt);
				
				switch_rtp_set_recv_pt(tech_pvt->rtp_session, tech_pvt->audio_recv_pt);
			} else {
				switch_rtp_set_recv_pt(tech_pvt->rtp_session, tech_pvt->agreed_pt);
			}

		}
	}

	switch_snprintf(tmp, sizeof(tmp), "%d", tech_pvt->local_sdp_audio_port);
	switch_channel_set_variable(tech_pvt->channel, SWITCH_LOCAL_MEDIA_IP_VARIABLE, tech_pvt->local_sdp_audio_ip);
	switch_channel_set_variable(tech_pvt->channel, SWITCH_LOCAL_MEDIA_PORT_VARIABLE, tmp);
	switch_channel_set_variable(tech_pvt->channel, SWITCH_ADVERTISED_MEDIA_IP_VARIABLE, tech_pvt->adv_sdp_audio_ip);

	if (tech_pvt->rtp_session && sofia_test_flag(tech_pvt, TFLAG_REINVITE)) {
		const char *rport = NULL;
		switch_port_t remote_rtcp_port = 0;

		

		if ((rport = switch_channel_get_variable(tech_pvt->channel, "sip_remote_audio_rtcp_port"))) {
			remote_rtcp_port = (switch_port_t)atoi(rport);
		}

		if (switch_rtp_set_remote_address(tech_pvt->rtp_session, tech_pvt->remote_sdp_audio_ip, tech_pvt->remote_sdp_audio_port,
										  remote_rtcp_port, SWITCH_TRUE, &err) != SWITCH_STATUS_SUCCESS) {
			switch_log_printf(SWITCH_CHANNEL_SESSION_LOG(tech_pvt->session), SWITCH_LOG_ERROR, "AUDIO RTP REPORTS ERROR: [%s]\n", err);
		} else {
			switch_log_printf(SWITCH_CHANNEL_SESSION_LOG(tech_pvt->session), SWITCH_LOG_DEBUG, "AUDIO RTP CHANGING DEST TO: [%s:%d]\n",
							  tech_pvt->remote_sdp_audio_ip, tech_pvt->remote_sdp_audio_port);
			if (!sofia_test_pflag(tech_pvt->profile, PFLAG_DISABLE_RTP_AUTOADJ) &&
				!((val = switch_channel_get_variable(tech_pvt->channel, "disable_rtp_auto_adjust")) && switch_true(val))) {
				/* Reactivate the NAT buster flag. */
				switch_rtp_set_flag(tech_pvt->rtp_session, SWITCH_RTP_FLAG_AUTOADJ);
			}
		}
		goto video;
	}

	if (switch_channel_test_flag(tech_pvt->channel, CF_PROXY_MEDIA)) {
		if ((status = sofia_glue_tech_proxy_remote_addr(tech_pvt)) != SWITCH_STATUS_SUCCESS) {
			goto end;
		}

		if (!sofia_test_pflag(tech_pvt->profile, PFLAG_DISABLE_RTP_AUTOADJ) &&
			!((val = switch_channel_get_variable(tech_pvt->channel, "disable_rtp_auto_adjust")) && switch_true(val))) {
			flags = (switch_rtp_flag_t) (SWITCH_RTP_FLAG_PROXY_MEDIA | SWITCH_RTP_FLAG_AUTOADJ | SWITCH_RTP_FLAG_DATAWAIT);
		} else {
			flags = (switch_rtp_flag_t) (SWITCH_RTP_FLAG_PROXY_MEDIA | SWITCH_RTP_FLAG_DATAWAIT);
		}
		timer_name = NULL;

		switch_log_printf(SWITCH_CHANNEL_SESSION_LOG(tech_pvt->session), SWITCH_LOG_DEBUG,
						  "PROXY AUDIO RTP [%s] %s:%d->%s:%d codec: %u ms: %d\n",
						  switch_channel_get_name(tech_pvt->channel),
						  tech_pvt->local_sdp_audio_ip,
						  tech_pvt->local_sdp_audio_port,
						  tech_pvt->remote_sdp_audio_ip,
						  tech_pvt->remote_sdp_audio_port, tech_pvt->agreed_pt, tech_pvt->read_impl.microseconds_per_packet / 1000);

		if (switch_rtp_ready(tech_pvt->rtp_session)) {
			switch_rtp_set_default_payload(tech_pvt->rtp_session, tech_pvt->agreed_pt);
		}

	} else {
		timer_name = tech_pvt->profile->timer_name;

		if ((var = switch_channel_get_variable(tech_pvt->channel, "rtp_timer_name"))) {
			timer_name = (char *) var;
		}
	}

	if (switch_channel_up(tech_pvt->channel) && !sofia_test_flag(tech_pvt, TFLAG_BYE)) {
		tech_pvt->rtp_session = switch_rtp_new(tech_pvt->local_sdp_audio_ip,
											   tech_pvt->local_sdp_audio_port,
											   tech_pvt->remote_sdp_audio_ip,
											   tech_pvt->remote_sdp_audio_port,
											   tech_pvt->agreed_pt,
											   tech_pvt->read_impl.samples_per_packet,
											   tech_pvt->codec_ms * 1000,
											   (switch_rtp_flag_t) flags, timer_name, &err, switch_core_session_get_pool(tech_pvt->session));
	}

	if (switch_rtp_ready(tech_pvt->rtp_session)) {
		uint8_t vad_in = sofia_test_flag(tech_pvt, TFLAG_VAD_IN) ? 1 : 0;
		uint8_t vad_out = sofia_test_flag(tech_pvt, TFLAG_VAD_OUT) ? 1 : 0;
		uint8_t inb = sofia_test_flag(tech_pvt, TFLAG_OUTBOUND) ? 0 : 1;
		uint32_t stun_ping = 0;
		const char *ssrc;

		if ((ssrc = switch_channel_get_variable(tech_pvt->channel, "rtp_use_ssrc"))) {
			uint32_t ssrc_ul = (uint32_t) strtoul(ssrc, NULL, 10);
			switch_rtp_set_ssrc(tech_pvt->rtp_session, ssrc_ul);
		}


		switch_channel_set_flag(tech_pvt->channel, CF_FS_RTP);

		switch_channel_set_variable_printf(tech_pvt->channel, "sip_use_pt", "%d", tech_pvt->agreed_pt);

		if ((val = switch_channel_get_variable(tech_pvt->channel, "rtp_enable_vad_in")) && switch_true(val)) {
			vad_in = 1;
		}
		if ((val = switch_channel_get_variable(tech_pvt->channel, "rtp_enable_vad_out")) && switch_true(val)) {
			vad_out = 1;
		}

		if ((val = switch_channel_get_variable(tech_pvt->channel, "rtp_disable_vad_in")) && switch_true(val)) {
			vad_in = 0;
		}
		if ((val = switch_channel_get_variable(tech_pvt->channel, "rtp_disable_vad_out")) && switch_true(val)) {
			vad_out = 0;
		}

		if ((tech_pvt->stun_flags & STUN_FLAG_SET) && (val = switch_channel_get_variable(tech_pvt->channel, "rtp_stun_ping"))) {
			int ival = atoi(val);

			if (ival <= 0) {
				if (switch_true(val)) {
					ival = 6;
				}
			}

			stun_ping = (ival * tech_pvt->read_impl.samples_per_second) / tech_pvt->read_impl.samples_per_packet;
		}

		tech_pvt->ssrc = switch_rtp_get_ssrc(tech_pvt->rtp_session);
		switch_channel_set_variable_printf(tech_pvt->channel, "rtp_use_ssrc", "%u", tech_pvt->ssrc);

		sofia_set_flag(tech_pvt, TFLAG_RTP);
		sofia_set_flag(tech_pvt, TFLAG_IO);

		if (tech_pvt->profile->auto_rtp_bugs & RTP_BUG_IGNORE_MARK_BIT) {
			tech_pvt->rtp_bugs |= RTP_BUG_IGNORE_MARK_BIT;
		}

		if ((val = switch_channel_get_variable(tech_pvt->channel, "rtp_manual_rtp_bugs"))) {
			sofia_glue_parse_rtp_bugs(&tech_pvt->rtp_bugs, val);
		}

		switch_rtp_intentional_bugs(tech_pvt->rtp_session, tech_pvt->rtp_bugs | tech_pvt->profile->manual_rtp_bugs);

		if ((vad_in && inb) || (vad_out && !inb)) {
			switch_rtp_enable_vad(tech_pvt->rtp_session, tech_pvt->session, &tech_pvt->read_codec, SWITCH_VAD_FLAG_TALKING);
			sofia_set_flag(tech_pvt, TFLAG_VAD);
			switch_log_printf(SWITCH_CHANNEL_SESSION_LOG(tech_pvt->session), SWITCH_LOG_DEBUG, "AUDIO RTP Engage VAD for %s ( %s %s )\n",
							  switch_channel_get_name(switch_core_session_get_channel(tech_pvt->session)), vad_in ? "in" : "", vad_out ? "out" : "");
		}

		if (stun_ping) {
			switch_log_printf(SWITCH_CHANNEL_SESSION_LOG(tech_pvt->session), SWITCH_LOG_DEBUG, "Setting stun ping to %s:%d\n", tech_pvt->stun_ip,
							  stun_ping);
			switch_rtp_activate_stun_ping(tech_pvt->rtp_session, tech_pvt->stun_ip, tech_pvt->stun_port, stun_ping,
										  (tech_pvt->stun_flags & STUN_FLAG_FUNNY) ? 1 : 0);
		}

		if ((val = switch_channel_get_variable(tech_pvt->channel, "rtcp_audio_interval_msec")) || (val = tech_pvt->profile->rtcp_audio_interval_msec)) {
			const char *rport = switch_channel_get_variable(tech_pvt->channel, "sip_remote_audio_rtcp_port");
			switch_port_t remote_port = 0;
			if (rport) {
				remote_port = (switch_port_t)atoi(rport);
			}
			if (!strcasecmp(val, "passthru")) {
				switch_rtp_activate_rtcp(tech_pvt->rtp_session, -1, remote_port);
			} else {
				int interval = atoi(val);
				if (interval < 100 || interval > 5000) {
					switch_log_printf(SWITCH_CHANNEL_SESSION_LOG(tech_pvt->session), SWITCH_LOG_ERROR,
									  "Invalid rtcp interval spec [%d] must be between 100 and 5000\n", interval);
				} else {
					switch_rtp_activate_rtcp(tech_pvt->rtp_session, interval, remote_port);
				}
			}
		}

		if ((val = switch_channel_get_variable(tech_pvt->channel, "jitterbuffer_msec")) || (val = tech_pvt->profile->jb_msec)) {
			int jb_msec = atoi(val);
			int maxlen = 0, max_drift = 0;
			char *p, *q;
			
			if ((p = strchr(val, ':'))) {
				p++;
				maxlen = atoi(p);
				if ((q = strchr(p, ':'))) {
					q++;
					max_drift = abs(atoi(q));
				}
			}

			if (jb_msec < 20 || jb_msec > 10000) {
				switch_log_printf(SWITCH_CHANNEL_SESSION_LOG(tech_pvt->session), SWITCH_LOG_ERROR,
								  "Invalid Jitterbuffer spec [%d] must be between 20 and 10000\n", jb_msec);
			} else {
				int qlen, maxqlen = 50;
				
				qlen = jb_msec / (tech_pvt->read_impl.microseconds_per_packet / 1000);

				if (qlen < 1) {
					qlen = 3;
				}

				if (maxlen) {
					maxqlen = maxlen / (tech_pvt->read_impl.microseconds_per_packet / 1000);
				}

				if (maxqlen < qlen) {
					maxqlen = qlen * 5;
				}
				if (switch_rtp_activate_jitter_buffer(tech_pvt->rtp_session, qlen, maxqlen,
													  tech_pvt->read_impl.samples_per_packet, 
													  tech_pvt->read_impl.samples_per_second, max_drift) == SWITCH_STATUS_SUCCESS) {
					switch_log_printf(SWITCH_CHANNEL_SESSION_LOG(tech_pvt->session), 
									  SWITCH_LOG_DEBUG, "Setting Jitterbuffer to %dms (%d frames)\n", jb_msec, qlen);
					switch_channel_set_flag(tech_pvt->channel, CF_JITTERBUFFER);
				} else {
					switch_log_printf(SWITCH_CHANNEL_SESSION_LOG(tech_pvt->session), 
									  SWITCH_LOG_WARNING, "Error Setting Jitterbuffer to %dms (%d frames)\n", jb_msec, qlen);
				}
				
			}
		}

		if ((val = switch_channel_get_variable(tech_pvt->channel, "rtp_timeout_sec"))) {
			int v = atoi(val);
			if (v >= 0) {
				rtp_timeout_sec = v;
			}
		}

		if ((val = switch_channel_get_variable(tech_pvt->channel, "rtp_hold_timeout_sec"))) {
			int v = atoi(val);
			if (v >= 0) {
				rtp_hold_timeout_sec = v;
			}
		}

		if (rtp_timeout_sec) {
			tech_pvt->max_missed_packets = (tech_pvt->read_impl.samples_per_second * rtp_timeout_sec) / tech_pvt->read_impl.samples_per_packet;

			switch_rtp_set_max_missed_packets(tech_pvt->rtp_session, tech_pvt->max_missed_packets);
			if (!rtp_hold_timeout_sec) {
				rtp_hold_timeout_sec = rtp_timeout_sec * 10;
			}
		}

		if (rtp_hold_timeout_sec) {
			tech_pvt->max_missed_hold_packets = (tech_pvt->read_impl.samples_per_second * rtp_hold_timeout_sec) / tech_pvt->read_impl.samples_per_packet;
		}

		if (tech_pvt->te) {
			switch_log_printf(SWITCH_CHANNEL_SESSION_LOG(tech_pvt->session), SWITCH_LOG_DEBUG, "Set 2833 dtmf send payload to %u\n", tech_pvt->te);
			switch_rtp_set_telephony_event(tech_pvt->rtp_session, tech_pvt->te);
			switch_channel_set_variable_printf(tech_pvt->channel, "sip_2833_send_payload", "%d", tech_pvt->te);
		}

		if (tech_pvt->recv_te) {
			switch_log_printf(SWITCH_CHANNEL_SESSION_LOG(tech_pvt->session), SWITCH_LOG_DEBUG, "Set 2833 dtmf receive payload to %u\n", tech_pvt->recv_te);
			switch_rtp_set_telephony_recv_event(tech_pvt->rtp_session, tech_pvt->recv_te);
			switch_channel_set_variable_printf(tech_pvt->channel, "sip_2833_recv_payload", "%d", tech_pvt->recv_te);
		}

		if (tech_pvt->audio_recv_pt != tech_pvt->agreed_pt) {
			switch_log_printf(SWITCH_CHANNEL_SESSION_LOG(tech_pvt->session), SWITCH_LOG_DEBUG, 
							  "%s Set audio receive payload to %u\n", switch_channel_get_name(tech_pvt->channel), tech_pvt->audio_recv_pt);

			switch_rtp_set_recv_pt(tech_pvt->rtp_session, tech_pvt->audio_recv_pt);
		}

		if (sofia_test_pflag(tech_pvt->profile, PFLAG_SUPPRESS_CNG) ||
			((val = switch_channel_get_variable(tech_pvt->channel, "supress_cng")) && switch_true(val)) ||
			((val = switch_channel_get_variable(tech_pvt->channel, "suppress_cng")) && switch_true(val))) {
			tech_pvt->cng_pt = 0;
		}

		if (tech_pvt->cng_pt && !sofia_test_pflag(tech_pvt->profile, PFLAG_SUPPRESS_CNG)) {
			switch_log_printf(SWITCH_CHANNEL_SESSION_LOG(tech_pvt->session), SWITCH_LOG_DEBUG, "Set comfort noise payload to %u\n", tech_pvt->cng_pt);
			switch_rtp_set_cng_pt(tech_pvt->rtp_session, tech_pvt->cng_pt);
		}

		if (tech_pvt->remote_crypto_key && sofia_test_flag(tech_pvt, TFLAG_SECURE)) {
			sofia_glue_add_crypto(tech_pvt, tech_pvt->remote_crypto_key, SWITCH_RTP_CRYPTO_RECV);
			switch_rtp_add_crypto_key(tech_pvt->rtp_session, SWITCH_RTP_CRYPTO_SEND, 1, tech_pvt->crypto_type, tech_pvt->local_raw_key,
									  SWITCH_RTP_KEY_LEN);
			switch_rtp_add_crypto_key(tech_pvt->rtp_session, SWITCH_RTP_CRYPTO_RECV, tech_pvt->crypto_tag, tech_pvt->crypto_type, tech_pvt->remote_raw_key,
									  SWITCH_RTP_KEY_LEN);
			switch_channel_set_variable(tech_pvt->channel, SOFIA_SECURE_MEDIA_CONFIRMED_VARIABLE, "true");
		}


		switch_snprintf(tmp, sizeof(tmp), "%d", tech_pvt->remote_sdp_audio_port);
		switch_channel_set_variable(tech_pvt->channel, SWITCH_REMOTE_MEDIA_IP_VARIABLE, tech_pvt->remote_sdp_audio_ip);
		switch_channel_set_variable(tech_pvt->channel, SWITCH_REMOTE_MEDIA_PORT_VARIABLE, tmp);

	video:

		sofia_glue_check_video_codecs(tech_pvt);
		if (sofia_test_flag(tech_pvt, TFLAG_VIDEO) && tech_pvt->video_rm_encoding && tech_pvt->remote_sdp_video_port) {
			
			/******************************************************************************************/
			if (tech_pvt->video_rtp_session && sofia_test_flag(tech_pvt, TFLAG_REINVITE)) {
				//const char *ip = switch_channel_get_variable(tech_pvt->channel, SWITCH_LOCAL_MEDIA_IP_VARIABLE);
				//const char *port = switch_channel_get_variable(tech_pvt->channel, SWITCH_LOCAL_MEDIA_PORT_VARIABLE);
				char *remote_host = switch_rtp_get_remote_host(tech_pvt->video_rtp_session);
				switch_port_t remote_port = switch_rtp_get_remote_port(tech_pvt->video_rtp_session);
				

				if (remote_host && remote_port && !strcmp(remote_host, tech_pvt->remote_sdp_video_ip) && remote_port == tech_pvt->remote_sdp_video_port) {
					switch_log_printf(SWITCH_CHANNEL_SESSION_LOG(tech_pvt->session), SWITCH_LOG_DEBUG, "Video params are unchanged for %s.\n",
									  switch_channel_get_name(tech_pvt->channel));
					goto video_up;
				} else {
					switch_log_printf(SWITCH_CHANNEL_SESSION_LOG(tech_pvt->session), SWITCH_LOG_DEBUG, "Video params changed for %s from %s:%d to %s:%d\n",
									  switch_channel_get_name(tech_pvt->channel),
									  remote_host, remote_port, tech_pvt->remote_sdp_video_ip, tech_pvt->remote_sdp_video_port);
				}
			}

			if (!switch_channel_test_flag(tech_pvt->channel, CF_PROXY_MEDIA)) {
				switch_log_printf(SWITCH_CHANNEL_SESSION_LOG(tech_pvt->session), SWITCH_LOG_DEBUG,
								  "VIDEO RTP [%s] %s port %d -> %s port %d codec: %u ms: %d\n", switch_channel_get_name(tech_pvt->channel),
								  tech_pvt->local_sdp_audio_ip, tech_pvt->local_sdp_video_port, tech_pvt->remote_sdp_video_ip,
								  tech_pvt->remote_sdp_video_port, tech_pvt->video_agreed_pt, tech_pvt->read_impl.microseconds_per_packet / 1000);

				if (switch_rtp_ready(tech_pvt->video_rtp_session)) {
					switch_rtp_set_default_payload(tech_pvt->video_rtp_session, tech_pvt->video_agreed_pt);
				}
			}
			
			switch_snprintf(tmp, sizeof(tmp), "%d", tech_pvt->local_sdp_video_port);
			switch_channel_set_variable(tech_pvt->channel, SWITCH_LOCAL_VIDEO_IP_VARIABLE, tech_pvt->adv_sdp_audio_ip);
			switch_channel_set_variable(tech_pvt->channel, SWITCH_LOCAL_VIDEO_PORT_VARIABLE, tmp);

			if (tech_pvt->video_rtp_session && sofia_test_flag(tech_pvt, TFLAG_REINVITE)) {
				const char *rport = NULL;
				switch_port_t remote_rtcp_port = 0;

				sofia_clear_flag_locked(tech_pvt, TFLAG_REINVITE);

				if ((rport = switch_channel_get_variable(tech_pvt->channel, "sip_remote_video_rtcp_port"))) {
					remote_rtcp_port = (switch_port_t)atoi(rport);
				}
				
				if (switch_rtp_set_remote_address
					(tech_pvt->video_rtp_session, tech_pvt->remote_sdp_video_ip, tech_pvt->remote_sdp_video_port, remote_rtcp_port, SWITCH_TRUE,
					 &err) != SWITCH_STATUS_SUCCESS) {
					switch_log_printf(SWITCH_CHANNEL_SESSION_LOG(tech_pvt->session), SWITCH_LOG_ERROR, "VIDEO RTP REPORTS ERROR: [%s]\n", err);
				} else {
					switch_log_printf(SWITCH_CHANNEL_SESSION_LOG(tech_pvt->session), SWITCH_LOG_DEBUG, "VIDEO RTP CHANGING DEST TO: [%s:%d]\n",
									  tech_pvt->remote_sdp_video_ip, tech_pvt->remote_sdp_video_port);
					if (!sofia_test_pflag(tech_pvt->profile, PFLAG_DISABLE_RTP_AUTOADJ) &&
						!((val = switch_channel_get_variable(tech_pvt->channel, "disable_rtp_auto_adjust")) && switch_true(val))) {
						/* Reactivate the NAT buster flag. */
						switch_rtp_set_flag(tech_pvt->video_rtp_session, SWITCH_RTP_FLAG_AUTOADJ);
					}

				}
				goto video_up;
			}

			if (switch_channel_test_flag(tech_pvt->channel, CF_PROXY_MEDIA)) {
				if ((status = sofia_glue_tech_proxy_remote_addr(tech_pvt)) != SWITCH_STATUS_SUCCESS) {
					goto end;
				}

				if (!sofia_test_pflag(tech_pvt->profile, PFLAG_DISABLE_RTP_AUTOADJ) &&
					!((val = switch_channel_get_variable(tech_pvt->channel, "disable_rtp_auto_adjust")) && switch_true(val))) {
					flags = (switch_rtp_flag_t) (SWITCH_RTP_FLAG_PROXY_MEDIA | SWITCH_RTP_FLAG_AUTOADJ | SWITCH_RTP_FLAG_DATAWAIT);
				} else {
					flags = (switch_rtp_flag_t) (SWITCH_RTP_FLAG_PROXY_MEDIA | SWITCH_RTP_FLAG_DATAWAIT);
				}
				timer_name = NULL;

				switch_log_printf(SWITCH_CHANNEL_SESSION_LOG(tech_pvt->session), SWITCH_LOG_DEBUG,
								  "PROXY VIDEO RTP [%s] %s:%d->%s:%d codec: %u ms: %d\n",
								  switch_channel_get_name(tech_pvt->channel),
								  tech_pvt->local_sdp_audio_ip,
								  tech_pvt->local_sdp_video_port,
								  tech_pvt->remote_sdp_video_ip,
								  tech_pvt->remote_sdp_video_port, tech_pvt->video_agreed_pt, tech_pvt->read_impl.microseconds_per_packet / 1000);

				if (switch_rtp_ready(tech_pvt->video_rtp_session)) {
					switch_rtp_set_default_payload(tech_pvt->video_rtp_session, tech_pvt->video_agreed_pt);
				}
			} else {
				timer_name = tech_pvt->profile->timer_name;

				if ((var = switch_channel_get_variable(tech_pvt->channel, "rtp_timer_name"))) {
					timer_name = (char *) var;
				}
			}

			/******************************************************************************************/

			if (tech_pvt->video_rtp_session) {
				goto video_up;
			}


			if (!tech_pvt->local_sdp_video_port) {
				sofia_glue_tech_choose_video_port(tech_pvt, 1);
			}

			if (!sofia_test_pflag(tech_pvt->profile, PFLAG_DISABLE_RTP_AUTOADJ) && !switch_channel_test_flag(tech_pvt->channel, CF_PROXY_MODE) &&
				!((val = switch_channel_get_variable(tech_pvt->channel, "disable_rtp_auto_adjust")) && switch_true(val))) {
				flags = (switch_rtp_flag_t) (SWITCH_RTP_FLAG_AUTOADJ | SWITCH_RTP_FLAG_DATAWAIT | SWITCH_RTP_FLAG_RAW_WRITE);
			} else {
				flags = (switch_rtp_flag_t) (SWITCH_RTP_FLAG_DATAWAIT | SWITCH_RTP_FLAG_RAW_WRITE);
			}

			if (switch_channel_test_flag(tech_pvt->channel, CF_PROXY_MEDIA)) {
				flags |= SWITCH_RTP_FLAG_PROXY_MEDIA;
			}
			sofia_glue_tech_set_video_codec(tech_pvt, 0);

			flags &= ~(SWITCH_RTP_FLAG_USE_TIMER | SWITCH_RTP_FLAG_NOBLOCK);
			flags |= SWITCH_RTP_FLAG_VIDEO;

			tech_pvt->video_rtp_session = switch_rtp_new(tech_pvt->local_sdp_audio_ip,
														 tech_pvt->local_sdp_video_port,
														 tech_pvt->remote_sdp_video_ip,
														 tech_pvt->remote_sdp_video_port,
														 tech_pvt->video_agreed_pt,
														 1, 90000, (switch_rtp_flag_t) flags, NULL, &err, switch_core_session_get_pool(tech_pvt->session));

			switch_log_printf(SWITCH_CHANNEL_SESSION_LOG(tech_pvt->session), SWITCH_LOG_DEBUG, "%sVIDEO RTP [%s] %s:%d->%s:%d codec: %u ms: %d [%s]\n",
							  switch_channel_test_flag(tech_pvt->channel, CF_PROXY_MEDIA) ? "PROXY " : "",
							  switch_channel_get_name(tech_pvt->channel),
							  tech_pvt->local_sdp_audio_ip,
							  tech_pvt->local_sdp_video_port,
							  tech_pvt->remote_sdp_video_ip,
							  tech_pvt->remote_sdp_video_port, tech_pvt->video_agreed_pt,
							  0, switch_rtp_ready(tech_pvt->video_rtp_session) ? "SUCCESS" : err);


			if (switch_rtp_ready(tech_pvt->video_rtp_session)) {
				switch_rtp_set_default_payload(tech_pvt->video_rtp_session, tech_pvt->video_agreed_pt);
			}

			if (switch_rtp_ready(tech_pvt->video_rtp_session)) {
				const char *ssrc;
				switch_channel_set_flag(tech_pvt->channel, CF_VIDEO);
				if ((ssrc = switch_channel_get_variable(tech_pvt->channel, "rtp_use_video_ssrc"))) {
					uint32_t ssrc_ul = (uint32_t) strtoul(ssrc, NULL, 10);
					switch_rtp_set_ssrc(tech_pvt->video_rtp_session, ssrc_ul);
				}


				if (tech_pvt->video_recv_pt != tech_pvt->video_agreed_pt) {
					switch_log_printf(SWITCH_CHANNEL_SESSION_LOG(tech_pvt->session), SWITCH_LOG_DEBUG, 
									  "%s Set video receive payload to %u\n", switch_channel_get_name(tech_pvt->channel), tech_pvt->video_recv_pt);
					switch_rtp_set_recv_pt(tech_pvt->video_rtp_session, tech_pvt->video_recv_pt);
				}

				switch_channel_set_variable_printf(tech_pvt->channel, "sip_use_video_pt", "%d", tech_pvt->video_agreed_pt);
				tech_pvt->video_ssrc = switch_rtp_get_ssrc(tech_pvt->rtp_session);
				switch_channel_set_variable_printf(tech_pvt->channel, "rtp_use_video_ssrc", "%u", tech_pvt->ssrc);


				if ((val = switch_channel_get_variable(tech_pvt->channel, "rtcp_audio_interval_msec"))
					|| (val = tech_pvt->profile->rtcp_audio_interval_msec)) {
					const char *rport = switch_channel_get_variable(tech_pvt->channel, "sip_remote_video_rtcp_port");
					switch_port_t remote_port = 0;
					if (rport) {
						remote_port = (switch_port_t)atoi(rport);
					}
					if (!strcasecmp(val, "passthru")) {
						switch_rtp_activate_rtcp(tech_pvt->rtp_session, -1, remote_port);
					} else {
						int interval = atoi(val);
						if (interval < 100 || interval > 5000) {
							switch_log_printf(SWITCH_CHANNEL_SESSION_LOG(tech_pvt->session), SWITCH_LOG_ERROR,
											  "Invalid rtcp interval spec [%d] must be between 100 and 5000\n", interval);
						} else {
							switch_rtp_activate_rtcp(tech_pvt->rtp_session, interval, remote_port);
						}
					}
				}


			} else {
				switch_log_printf(SWITCH_CHANNEL_SESSION_LOG(tech_pvt->session), SWITCH_LOG_ERROR, "VIDEO RTP REPORTS ERROR: [%s]\n", switch_str_nil(err));
				switch_channel_hangup(tech_pvt->channel, SWITCH_CAUSE_DESTINATION_OUT_OF_ORDER);
				goto end;
			}
		}

	} else {
		switch_log_printf(SWITCH_CHANNEL_SESSION_LOG(tech_pvt->session), SWITCH_LOG_ERROR, "AUDIO RTP REPORTS ERROR: [%s]\n", switch_str_nil(err));
		switch_channel_hangup(tech_pvt->channel, SWITCH_CAUSE_DESTINATION_OUT_OF_ORDER);
		sofia_clear_flag_locked(tech_pvt, TFLAG_IO);
		status = SWITCH_STATUS_FALSE;
		goto end;
	}

 video_up:

	sofia_set_flag(tech_pvt, TFLAG_IO);
	status = SWITCH_STATUS_SUCCESS;

 end:

	sofia_clear_flag_locked(tech_pvt, TFLAG_REINVITE);
	sofia_glue_tech_track(tech_pvt->profile, tech_pvt->session);


	switch_mutex_unlock(tech_pvt->sofia_mutex);

	return status;

}

static void add_audio_codec(sdp_rtpmap_t *map, int ptime, char *buf, switch_size_t buflen)
{
	int codec_ms = ptime;
	uint32_t map_bit_rate = 0;
	char ptstr[20] = "";
	char ratestr[20] = "";
	char bitstr[20] = "";
	switch_codec_fmtp_t codec_fmtp = { 0 };
						
	if (!codec_ms) {
		codec_ms = switch_default_ptime(map->rm_encoding, map->rm_pt);
	}

	map_bit_rate = switch_known_bitrate((switch_payload_t)map->rm_pt);
				
	if (!ptime && !strcasecmp(map->rm_encoding, "g723")) {
		ptime = codec_ms = 30;
	}
				
	if (zstr(map->rm_fmtp)) {
		if (!strcasecmp(map->rm_encoding, "ilbc")) {
			ptime = codec_ms = 30;
			map_bit_rate = 13330;
		}
	} else {
		if ((switch_core_codec_parse_fmtp(map->rm_encoding, map->rm_fmtp, map->rm_rate, &codec_fmtp)) == SWITCH_STATUS_SUCCESS) {
			if (codec_fmtp.bits_per_second) {
				map_bit_rate = codec_fmtp.bits_per_second;
			}
			if (codec_fmtp.microseconds_per_packet) {
				codec_ms = (codec_fmtp.microseconds_per_packet / 1000);
			}
		}
	}

	if (map->rm_rate) {
		switch_snprintf(ratestr, sizeof(ratestr), "@%uh", (unsigned int) map->rm_rate);
	}

	if (codec_ms) {
		switch_snprintf(ptstr, sizeof(ptstr), "@%di", codec_ms);
	}

	if (map_bit_rate) {
		switch_snprintf(bitstr, sizeof(bitstr), "@%db", map_bit_rate);
	}

	switch_snprintf(buf + strlen(buf), buflen - strlen(buf), ",%s%s%s%s", map->rm_encoding, ratestr, ptstr, bitstr);

}



void sofia_glue_set_r_sdp_codec_string(switch_core_session_t *session, const char *codec_string, sdp_session_t *sdp)
{
	char buf[1024] = { 0 };
	sdp_media_t *m;
	sdp_attribute_t *attr;
	int ptime = 0, dptime = 0;
	sdp_connection_t *connection;
	sdp_rtpmap_t *map;
	short int match = 0;
	int i;
	int already_did[128] = { 0 };
	int num_codecs = 0;
	char *codec_order[SWITCH_MAX_CODECS];
	const switch_codec_implementation_t *codecs[SWITCH_MAX_CODECS] = { 0 };
	switch_channel_t *channel = switch_core_session_get_channel(session);
	private_object_t *tech_pvt = switch_core_session_get_private(session);
	int prefer_sdp = 0;
	const char *var;

	if ((var = switch_channel_get_variable(channel, "ep_codec_prefer_sdp")) && switch_true(var)) {
		prefer_sdp = 1;
	}
		
	if (!zstr(codec_string)) {
		char *tmp_codec_string;
		if ((tmp_codec_string = strdup(codec_string))) {
			num_codecs = switch_separate_string(tmp_codec_string, ',', codec_order, SWITCH_MAX_CODECS);
			num_codecs = switch_loadable_module_get_codecs_sorted(codecs, SWITCH_MAX_CODECS, codec_order, num_codecs);
			switch_safe_free(tmp_codec_string);
		}
	} else {
		num_codecs = switch_loadable_module_get_codecs(codecs, SWITCH_MAX_CODECS);
	}

	if (!channel || !num_codecs) {
		return;
	}

	for (attr = sdp->sdp_attributes; attr; attr = attr->a_next) {
		if (zstr(attr->a_name)) {
			continue;
		}

		if (!strcasecmp(attr->a_name, "ptime")) {
			dptime = atoi(attr->a_value);
			break;
		}
	}

	for (m = sdp->sdp_media; m; m = m->m_next) {
		ptime = dptime;
		if (m->m_type == sdp_media_image && m->m_port) {
			switch_snprintf(buf + strlen(buf), sizeof(buf) - strlen(buf), ",t38");
		} else if (m->m_type == sdp_media_audio && m->m_port) {
			for (attr = m->m_attributes; attr; attr = attr->a_next) {
				if (zstr(attr->a_name)) {
					continue;
				}
				if (!strcasecmp(attr->a_name, "ptime") && attr->a_value) {
					ptime = atoi(attr->a_value);
					break;
				}
			}
			connection = sdp->sdp_connection;
			if (m->m_connections) {
				connection = m->m_connections;
			}

			if (!connection) {
				switch_log_printf(SWITCH_CHANNEL_CHANNEL_LOG(channel), SWITCH_LOG_ERROR, "Cannot find a c= line in the sdp at media or session level!\n");
				break;
			}

			if (switch_channel_direction(channel) == SWITCH_CALL_DIRECTION_INBOUND || prefer_sdp) {
				for (map = m->m_rtpmaps; map; map = map->rm_next) {
					if (map->rm_pt > 127 || already_did[map->rm_pt]) {
						continue;
					}

					for (i = 0; i < num_codecs; i++) {
						const switch_codec_implementation_t *imp = codecs[i];

						if ((zstr(map->rm_encoding) || (tech_pvt->profile->ndlb & PFLAG_NDLB_ALLOW_BAD_IANANAME)) && map->rm_pt < 96) {
							match = (map->rm_pt == imp->ianacode) ? 1 : 0;
						} else {
							if (map->rm_encoding) {
								match = strcasecmp(map->rm_encoding, imp->iananame) ? 0 : 1;
							} else {
								match = 0;
							}
						}

						if (match) {
							add_audio_codec(map, ptime, buf, sizeof(buf));
							break;
						}
					
					}
				}

			} else {
				for (i = 0; i < num_codecs; i++) {
					const switch_codec_implementation_t *imp = codecs[i];
					if (imp->codec_type != SWITCH_CODEC_TYPE_AUDIO || imp->ianacode > 127 || already_did[imp->ianacode]) {
						continue;
					}
					for (map = m->m_rtpmaps; map; map = map->rm_next) {
						if (map->rm_pt > 127 || already_did[map->rm_pt]) {
							continue;
						}

						if ((zstr(map->rm_encoding) || (tech_pvt->profile->ndlb & PFLAG_NDLB_ALLOW_BAD_IANANAME)) && map->rm_pt < 96) {
							match = (map->rm_pt == imp->ianacode) ? 1 : 0;
						} else {
							if (map->rm_encoding) {
								match = strcasecmp(map->rm_encoding, imp->iananame) ? 0 : 1;
							} else {
								match = 0;
							}
						}

						if (match) {
							add_audio_codec(map, ptime, buf, sizeof(buf));
							break;
						}
					}
				}
			}

		} else if (m->m_type == sdp_media_video && m->m_port) {
			connection = sdp->sdp_connection;
			if (m->m_connections) {
				connection = m->m_connections;
			}

			if (!connection) {
				switch_log_printf(SWITCH_CHANNEL_CHANNEL_LOG(channel), SWITCH_LOG_ERROR, "Cannot find a c= line in the sdp at media or session level!\n");
				break;
			}
			for (i = 0; i < num_codecs; i++) {
				const switch_codec_implementation_t *imp = codecs[i];
				if (imp->codec_type != SWITCH_CODEC_TYPE_VIDEO || imp->ianacode > 127 || already_did[imp->ianacode]) {
					continue;
				}
				for (map = m->m_rtpmaps; map; map = map->rm_next) {
					if (map->rm_pt > 127 || already_did[map->rm_pt]) {
						continue;
					}

					if ((zstr(map->rm_encoding) || (tech_pvt->profile->ndlb & PFLAG_NDLB_ALLOW_BAD_IANANAME)) && map->rm_pt < 96) {
						match = (map->rm_pt == imp->ianacode) ? 1 : 0;
					} else {
						if (map->rm_encoding) {
							match = strcasecmp(map->rm_encoding, imp->iananame) ? 0 : 1;
						} else {
							match = 0;
						}
					}

					if (match) {
						if (ptime > 0) {
							switch_snprintf(buf + strlen(buf), sizeof(buf) - strlen(buf), ",%s@%uh@%di", imp->iananame, (unsigned int) map->rm_rate,
											ptime);
						} else {
							switch_snprintf(buf + strlen(buf), sizeof(buf) - strlen(buf), ",%s@%uh", imp->iananame, (unsigned int) map->rm_rate);
						}
						already_did[imp->ianacode] = 1;
						break;
					}
				}
			}
		}
	}
	if (buf[0] == ',') {
		switch_channel_set_variable(channel, "ep_codec_string", buf + 1);
	}
}

switch_status_t sofia_glue_tech_media(private_object_t *tech_pvt, const char *r_sdp)
{
	uint8_t match = 0;

	switch_assert(tech_pvt != NULL);
	switch_assert(r_sdp != NULL);

	if (zstr(r_sdp)) {
		return SWITCH_STATUS_FALSE;
	}

	if ((match = sofia_glue_negotiate_sdp(tech_pvt->session, r_sdp))) {
		if (sofia_glue_tech_choose_port(tech_pvt, 0) != SWITCH_STATUS_SUCCESS) {
			return SWITCH_STATUS_FALSE;
		}
		if (sofia_glue_activate_rtp(tech_pvt, 0) != SWITCH_STATUS_SUCCESS) {
			return SWITCH_STATUS_FALSE;
		}
		switch_channel_set_variable(tech_pvt->channel, SWITCH_ENDPOINT_DISPOSITION_VARIABLE, "EARLY MEDIA");
		sofia_set_flag_locked(tech_pvt, TFLAG_EARLY_MEDIA);
		switch_channel_mark_pre_answered(tech_pvt->channel);
		return SWITCH_STATUS_SUCCESS;
	}


	return SWITCH_STATUS_FALSE;
}

int sofia_glue_toggle_hold(private_object_t *tech_pvt, int sendonly)
{
	int changed = 0;

	if (sendonly && switch_channel_test_flag(tech_pvt->channel, CF_ANSWERED)) {
		if (!sofia_test_flag(tech_pvt, TFLAG_SIP_HOLD)) {
			const char *stream;
			const char *msg = "hold";

			if (sofia_test_pflag(tech_pvt->profile, PFLAG_MANAGE_SHARED_APPEARANCE)) {
				const char *info = switch_channel_get_variable(tech_pvt->channel, "presence_call_info");
				if (info) {
					if (switch_stristr("private", info)) {
						msg = "hold-private";
					}
				}
			}

			sofia_set_flag_locked(tech_pvt, TFLAG_SIP_HOLD);
			switch_channel_set_flag(tech_pvt->channel, CF_LEG_HOLDING);
			switch_channel_mark_hold(tech_pvt->channel, SWITCH_TRUE);
			switch_channel_presence(tech_pvt->channel, "unknown", msg, NULL);
			changed = 1;

			if (tech_pvt->max_missed_hold_packets) {
				switch_rtp_set_max_missed_packets(tech_pvt->rtp_session, tech_pvt->max_missed_hold_packets);
			}

			if (!(stream = switch_channel_get_hold_music(tech_pvt->channel))) {
				stream = tech_pvt->profile->hold_music;
			}

			if (stream && strcasecmp(stream, "silence")) {
				if (!strcasecmp(stream, "indicate_hold")) {
					switch_channel_set_flag(tech_pvt->channel, CF_SUSPEND);
					switch_channel_set_flag(tech_pvt->channel, CF_HOLD);
					switch_ivr_hold_uuid(switch_channel_get_variable(tech_pvt->channel, SWITCH_SIGNAL_BOND_VARIABLE), NULL, 0);
				} else {
					switch_ivr_broadcast(switch_channel_get_variable(tech_pvt->channel, SWITCH_SIGNAL_BOND_VARIABLE), stream,
										 SMF_ECHO_ALEG | SMF_LOOP | SMF_PRIORITY);
					switch_yield(250000);
				}
			}
		}
	} else {
		if (sofia_test_flag(tech_pvt, TFLAG_HOLD_LOCK)) {
			sofia_set_flag(tech_pvt, TFLAG_SIP_HOLD);
			switch_channel_set_flag(tech_pvt->channel, CF_LEG_HOLDING);
			switch_channel_mark_hold(tech_pvt->channel, SWITCH_TRUE);
			changed = 1;
		}

		sofia_clear_flag_locked(tech_pvt, TFLAG_HOLD_LOCK);

		if (sofia_test_flag(tech_pvt, TFLAG_SIP_HOLD)) {
			const char *uuid;
			switch_core_session_t *b_session;

			switch_yield(250000);

			if (tech_pvt->max_missed_packets) {
				switch_rtp_reset_media_timer(tech_pvt->rtp_session);
				switch_rtp_set_max_missed_packets(tech_pvt->rtp_session, tech_pvt->max_missed_packets);
			}

			if ((uuid = switch_channel_get_variable(tech_pvt->channel, SWITCH_SIGNAL_BOND_VARIABLE)) && (b_session = switch_core_session_locate(uuid))) {
				switch_channel_t *b_channel = switch_core_session_get_channel(b_session);

				if (switch_channel_test_flag(tech_pvt->channel, CF_HOLD)) {
					switch_ivr_unhold(b_session);
					switch_channel_clear_flag(tech_pvt->channel, CF_SUSPEND);
					switch_channel_clear_flag(tech_pvt->channel, CF_HOLD);
				} else {
					switch_channel_stop_broadcast(b_channel);
					switch_channel_wait_for_flag(b_channel, CF_BROADCAST, SWITCH_FALSE, 5000, NULL);
				}
				switch_core_session_rwunlock(b_session);
			}

			sofia_clear_flag_locked(tech_pvt, TFLAG_SIP_HOLD);
			switch_channel_clear_flag(tech_pvt->channel, CF_LEG_HOLDING);
			switch_channel_mark_hold(tech_pvt->channel, SWITCH_FALSE);
			switch_channel_presence(tech_pvt->channel, "unknown", "unhold", NULL);
			changed = 1;
		}
	}

	return changed;
}

void sofia_glue_copy_t38_options(switch_t38_options_t *t38_options, switch_core_session_t *session)
{
	switch_channel_t *channel = switch_core_session_get_channel(session);
	switch_t38_options_t *local_t38_options = switch_channel_get_private(channel, "t38_options");

	switch_assert(t38_options);
	
	if (!local_t38_options) {
		local_t38_options = switch_core_session_alloc(session, sizeof(switch_t38_options_t));
	}

	local_t38_options->T38MaxBitRate = t38_options->T38MaxBitRate;
	local_t38_options->T38FaxFillBitRemoval = t38_options->T38FaxFillBitRemoval;
	local_t38_options->T38FaxTranscodingMMR = t38_options->T38FaxTranscodingMMR;
	local_t38_options->T38FaxTranscodingJBIG = t38_options->T38FaxTranscodingJBIG;
	local_t38_options->T38FaxRateManagement = switch_core_session_strdup(session, t38_options->T38FaxRateManagement);
	local_t38_options->T38FaxMaxBuffer = t38_options->T38FaxMaxBuffer;
	local_t38_options->T38FaxMaxDatagram = t38_options->T38FaxMaxDatagram;
	local_t38_options->T38FaxUdpEC = switch_core_session_strdup(session, t38_options->T38FaxUdpEC);
	local_t38_options->T38VendorInfo = switch_core_session_strdup(session, t38_options->T38VendorInfo);
	local_t38_options->remote_ip = switch_core_session_strdup(session, t38_options->remote_ip);
	local_t38_options->remote_port = t38_options->remote_port;


	switch_channel_set_private(channel, "t38_options", local_t38_options);

}

static switch_t38_options_t *tech_process_udptl(private_object_t *tech_pvt, sdp_session_t *sdp, sdp_media_t *m)
{
	switch_t38_options_t *t38_options = switch_channel_get_private(tech_pvt->channel, "t38_options");
	sdp_attribute_t *attr;

	if (!t38_options) {
		t38_options = switch_core_session_alloc(tech_pvt->session, sizeof(switch_t38_options_t));

		// set some default value
		t38_options->T38FaxVersion = 0;
		t38_options->T38MaxBitRate = 9600;
		t38_options->T38FaxRateManagement = switch_core_session_strdup(tech_pvt->session, "transferredTCF");
		t38_options->T38FaxUdpEC = switch_core_session_strdup(tech_pvt->session, "t38UDPRedundancy");
		t38_options->T38FaxMaxBuffer = 500;
		t38_options->T38FaxMaxDatagram = 500;
	}

	t38_options->remote_port = (switch_port_t)m->m_port;

	if (sdp->sdp_origin) {
		t38_options->sdp_o_line = switch_core_session_strdup(tech_pvt->session, sdp->sdp_origin->o_username);
	} else {
		t38_options->sdp_o_line = "unknown";
	}
	
	if (m->m_connections && m->m_connections->c_address) {
		t38_options->remote_ip = switch_core_session_strdup(tech_pvt->session, m->m_connections->c_address);
	} else if (sdp && sdp->sdp_connection && sdp->sdp_connection->c_address) {
		t38_options->remote_ip = switch_core_session_strdup(tech_pvt->session, sdp->sdp_connection->c_address);
	}

	for (attr = m->m_attributes; attr; attr = attr->a_next) {
		if (!strcasecmp(attr->a_name, "T38FaxVersion") && attr->a_value) {
			t38_options->T38FaxVersion = (uint16_t) atoi(attr->a_value);
		} else if (!strcasecmp(attr->a_name, "T38MaxBitRate") && attr->a_value) {
			t38_options->T38MaxBitRate = (uint32_t) atoi(attr->a_value);
		} else if (!strcasecmp(attr->a_name, "T38FaxFillBitRemoval")) {
			t38_options->T38FaxFillBitRemoval = switch_safe_atoi(attr->a_value, 1);
		} else if (!strcasecmp(attr->a_name, "T38FaxTranscodingMMR")) {
			t38_options->T38FaxTranscodingMMR = switch_safe_atoi(attr->a_value, 1);
		} else if (!strcasecmp(attr->a_name, "T38FaxTranscodingJBIG")) {
			t38_options->T38FaxTranscodingJBIG = switch_safe_atoi(attr->a_value, 1);
		} else if (!strcasecmp(attr->a_name, "T38FaxRateManagement") && attr->a_value) {
			t38_options->T38FaxRateManagement = switch_core_session_strdup(tech_pvt->session, attr->a_value);
		} else if (!strcasecmp(attr->a_name, "T38FaxMaxBuffer") && attr->a_value) {
			t38_options->T38FaxMaxBuffer = (uint32_t) atoi(attr->a_value);
		} else if (!strcasecmp(attr->a_name, "T38FaxMaxDatagram") && attr->a_value) {
			t38_options->T38FaxMaxDatagram = (uint32_t) atoi(attr->a_value);
		} else if (!strcasecmp(attr->a_name, "T38FaxUdpEC") && attr->a_value) {
			t38_options->T38FaxUdpEC = switch_core_session_strdup(tech_pvt->session, attr->a_value);
		} else if (!strcasecmp(attr->a_name, "T38VendorInfo") && attr->a_value) {
			t38_options->T38VendorInfo = switch_core_session_strdup(tech_pvt->session, attr->a_value);
		}
	}

	switch_channel_set_variable(tech_pvt->channel, "has_t38", "true");
	switch_channel_set_private(tech_pvt->channel, "t38_options", t38_options);
	switch_channel_set_app_flag_key("T38", tech_pvt->channel, CF_APP_T38);

	switch_channel_execute_on(tech_pvt->channel, "sip_execute_on_image");
	switch_channel_api_on(tech_pvt->channel, "sip_api_on_image");

	return t38_options;
}


switch_status_t sofia_glue_sdp_map(const char *r_sdp, switch_event_t **fmtp, switch_event_t **pt)
{
	sdp_media_t *m;
	sdp_parser_t *parser = NULL;
	sdp_session_t *sdp;

	if (!(parser = sdp_parse(NULL, r_sdp, (int) strlen(r_sdp), 0))) {
		return SWITCH_STATUS_FALSE;
	}

	if (!(sdp = sdp_session(parser))) {
		sdp_parser_free(parser);
		return SWITCH_STATUS_FALSE;
	}

	switch_event_create(&(*fmtp), SWITCH_EVENT_REQUEST_PARAMS);
	switch_event_create(&(*pt), SWITCH_EVENT_REQUEST_PARAMS);

	for (m = sdp->sdp_media; m; m = m->m_next) {
		if (m->m_proto == sdp_proto_rtp) {
			sdp_rtpmap_t *map;
			
			for (map = m->m_rtpmaps; map; map = map->rm_next) {
				if (map->rm_encoding) {
					char buf[25] = "";
					char key[128] = "";
					char *br = NULL;

					if (map->rm_fmtp) {
						if ((br = strstr(map->rm_fmtp, "bitrate="))) {
							br += 8;
						}
					}

					switch_snprintf(buf, sizeof(buf), "%d", map->rm_pt);

					if (br) {
						switch_snprintf(key, sizeof(key), "%s:%s", map->rm_encoding, br);
					} else {
						switch_snprintf(key, sizeof(key), "%s", map->rm_encoding);
					}
					
					switch_event_add_header_string(*pt, SWITCH_STACK_BOTTOM, key, buf);

					if (map->rm_fmtp) {
						switch_event_add_header_string(*fmtp, SWITCH_STACK_BOTTOM, key, map->rm_fmtp);
					}
				}
			}
		}
	}
	
	sdp_parser_free(parser);

	return SWITCH_STATUS_SUCCESS;
	
}


void sofia_glue_proxy_codec(switch_core_session_t *session, const char *r_sdp)
{
	sdp_media_t *m;
	sdp_parser_t *parser = NULL;
	sdp_session_t *sdp;
	private_object_t *tech_pvt = switch_core_session_get_private(session);
	sdp_attribute_t *attr;
	int ptime = 0, dptime = 0;

	if (!(parser = sdp_parse(NULL, r_sdp, (int) strlen(r_sdp), 0))) {
		return;
	}

	if (!(sdp = sdp_session(parser))) {
		sdp_parser_free(parser);
		return;
	}

	switch_assert(tech_pvt != NULL);


	for (attr = sdp->sdp_attributes; attr; attr = attr->a_next) {
		if (zstr(attr->a_name)) {
			continue;
		}

		if (!strcasecmp(attr->a_name, "ptime")) {
			dptime = atoi(attr->a_value);
		}
	}


	for (m = sdp->sdp_media; m; m = m->m_next) {

		ptime = dptime;
		//maxptime = dmaxptime;

		if (m->m_proto == sdp_proto_rtp) {
			sdp_rtpmap_t *map;
			for (attr = m->m_attributes; attr; attr = attr->a_next) {
				if (!strcasecmp(attr->a_name, "ptime") && attr->a_value) {
					ptime = atoi(attr->a_value);
				} else if (!strcasecmp(attr->a_name, "maxptime") && attr->a_value) {
					//maxptime = atoi(attr->a_value);		
				}
			}

			for (map = m->m_rtpmaps; map; map = map->rm_next) {
				tech_pvt->iananame = switch_core_session_strdup(tech_pvt->session, map->rm_encoding);
				tech_pvt->rm_rate = map->rm_rate;
				tech_pvt->codec_ms = ptime;
				sofia_glue_tech_set_codec(tech_pvt, 0);
				break;
			}

			break;
		}
	}

	sdp_parser_free(parser);

}

switch_t38_options_t *sofia_glue_extract_t38_options(switch_core_session_t *session, const char *r_sdp)
{
	sdp_media_t *m;
	sdp_parser_t *parser = NULL;
	sdp_session_t *sdp;
	private_object_t *tech_pvt = switch_core_session_get_private(session);
	switch_t38_options_t *t38_options = NULL;

	if (!(parser = sdp_parse(NULL, r_sdp, (int) strlen(r_sdp), 0))) {
		return 0;
	}

	if (!(sdp = sdp_session(parser))) {
		sdp_parser_free(parser);
		return 0;
	}

	switch_assert(tech_pvt != NULL);

	for (m = sdp->sdp_media; m; m = m->m_next) {
		if (m->m_proto == sdp_proto_udptl && m->m_type == sdp_media_image && m->m_port) {
			t38_options = tech_process_udptl(tech_pvt, sdp, m);
			break;
		}
	}

	sdp_parser_free(parser);

	return t38_options;

}

switch_status_t sofia_glue_get_offered_pt(private_object_t *tech_pvt, const switch_codec_implementation_t *mimp, switch_payload_t *pt)
{
	int i = 0;

	for (i = 0; i < tech_pvt->num_codecs; i++) {
		const switch_codec_implementation_t *imp = tech_pvt->codecs[i];

		if (!strcasecmp(imp->iananame, mimp->iananame)) {
			*pt = tech_pvt->ianacodes[i];

			return SWITCH_STATUS_SUCCESS;
		}
	}

	return SWITCH_STATUS_FALSE;
}


uint8_t sofia_glue_negotiate_sdp(switch_core_session_t *session, const char *r_sdp)
{
	uint8_t match = 0;
	switch_payload_t best_te = 0, te = 0, cng_pt = 0;
	private_object_t *tech_pvt = switch_core_session_get_private(session);
	sdp_media_t *m;
	sdp_attribute_t *attr;
	int first = 0, last = 0;
	int ptime = 0, dptime = 0, maxptime = 0, dmaxptime = 0;
	int sendonly = 0, recvonly = 0;
	int greedy = 0, x = 0, skip = 0, mine = 0;
	switch_channel_t *channel = switch_core_session_get_channel(session);
	const char *val;
	const char *crypto = NULL;
	int got_crypto = 0, got_audio = 0, got_avp = 0, got_savp = 0, got_udptl = 0;
	int scrooge = 0;
	sdp_parser_t *parser = NULL;
	sdp_session_t *sdp;
	int reneg = 1;
	const switch_codec_implementation_t **codec_array;
	int total_codecs;


	codec_array = tech_pvt->codecs;
	total_codecs = tech_pvt->num_codecs;


	if (!(parser = sdp_parse(NULL, r_sdp, (int) strlen(r_sdp), 0))) {
		return 0;
	}

	if (!(sdp = sdp_session(parser))) {
		sdp_parser_free(parser);
		return 0;
	}

	switch_assert(tech_pvt != NULL);

	greedy = !!sofia_test_pflag(tech_pvt->profile, PFLAG_GREEDY);
	scrooge = !!sofia_test_pflag(tech_pvt->profile, PFLAG_SCROOGE);

	if ((val = switch_channel_get_variable(channel, "sip_codec_negotiation"))) {
		if (!strcasecmp(val, "generous")) {
			greedy = 0;
			scrooge = 0;
			switch_log_printf(SWITCH_CHANNEL_SESSION_LOG(session), SWITCH_LOG_DEBUG, "sip_codec_negotiation overriding sofia inbound-codec-negotiation : generous\n" );
		} else if (!strcasecmp(val, "greedy")) {
			greedy = 1;
			scrooge = 0;
			switch_log_printf(SWITCH_CHANNEL_SESSION_LOG(session), SWITCH_LOG_DEBUG, "sip_codec_negotiation overriding sofia inbound-codec-negotiation : greedy\n" );
		} else if (!strcasecmp(val, "scrooge")) {
			scrooge = 1;
			greedy = 1;
			switch_log_printf(SWITCH_CHANNEL_SESSION_LOG(session), SWITCH_LOG_DEBUG, "sip_codec_negotiation overriding sofia inbound-codec-negotiation : scrooge\n" );
		} else {
		    switch_log_printf(SWITCH_CHANNEL_SESSION_LOG(session), SWITCH_LOG_DEBUG, "sip_codec_negotiation ignored invalid value : '%s' \n", val );	
		}		
	}

	if ((tech_pvt->origin = switch_core_session_strdup(session, (char *) sdp->sdp_origin->o_username))) {

		if (tech_pvt->profile->auto_rtp_bugs & RTP_BUG_CISCO_SKIP_MARK_BIT_2833) {

			if (strstr(tech_pvt->origin, "CiscoSystemsSIP-GW-UserAgent")) {
				tech_pvt->rtp_bugs |= RTP_BUG_CISCO_SKIP_MARK_BIT_2833;
				switch_log_printf(SWITCH_CHANNEL_SESSION_LOG(session), SWITCH_LOG_DEBUG, "Activate Buggy RFC2833 Mode!\n");
			}
		}

		if (tech_pvt->profile->auto_rtp_bugs & RTP_BUG_SONUS_SEND_INVALID_TIMESTAMP_2833) {
			if (strstr(tech_pvt->origin, "Sonus_UAC")) {
				tech_pvt->rtp_bugs |= RTP_BUG_SONUS_SEND_INVALID_TIMESTAMP_2833;
				switch_log_printf(SWITCH_CHANNEL_SESSION_LOG(session), SWITCH_LOG_WARNING,
								  "Hello,\nI see you have a Sonus!\n"
								  "FYI, Sonus cannot follow the RFC on the proper way to send DTMF.\n"
								  "Sadly, my creator had to spend several hours figuring this out so I thought you'd like to know that!\n"
								  "Don't worry, DTMF will work but you may want to ask them to fix it......\n");
			}
		}
	}

	if ((m = sdp->sdp_media) && 
		(m->m_mode == sdp_sendonly || m->m_mode == sdp_inactive || 
		 (m->m_connections && m->m_connections->c_address && !strcmp(m->m_connections->c_address, "0.0.0.0")))) {
		sendonly = 2;			/* global sendonly always wins */
	}

	for (attr = sdp->sdp_attributes; attr; attr = attr->a_next) {
		if (zstr(attr->a_name)) {
			continue;
		}

		if (!strcasecmp(attr->a_name, "sendonly") || !strcasecmp(attr->a_name, "inactive")) {
			sendonly = 1;
			switch_channel_set_variable(tech_pvt->channel, "media_audio_mode", "recvonly");
		} else if (!strcasecmp(attr->a_name, "recvonly")) {
			switch_channel_set_variable(tech_pvt->channel, "media_audio_mode", "sendonly");
			recvonly = 1;

			if (switch_rtp_ready(tech_pvt->rtp_session)) {
				switch_rtp_set_max_missed_packets(tech_pvt->rtp_session, 0);
				tech_pvt->max_missed_hold_packets = 0;
				tech_pvt->max_missed_packets = 0;
			} else {
				switch_channel_set_variable(tech_pvt->channel, "rtp_timeout_sec", "0");
				switch_channel_set_variable(tech_pvt->channel, "rtp_hold_timeout_sec", "0");
			}
		} else if (sendonly < 2 && !strcasecmp(attr->a_name, "sendrecv")) {
			sendonly = 0;
		} else if (!strcasecmp(attr->a_name, "ptime")) {
			dptime = atoi(attr->a_value);
		} else if (!strcasecmp(attr->a_name, "maxptime")) {
			dmaxptime = atoi(attr->a_value);
		}
	}

	if (sendonly != 1 && recvonly != 1) {
		switch_channel_set_variable(tech_pvt->channel, "media_audio_mode", NULL);
	}


	if (sofia_test_pflag(tech_pvt->profile, PFLAG_DISABLE_HOLD) ||
		((val = switch_channel_get_variable(tech_pvt->channel, "sip_disable_hold")) && switch_true(val))) {
		sendonly = 0;
	} else {

		if (!tech_pvt->hold_laps) {
			tech_pvt->hold_laps++;
			if (sofia_glue_toggle_hold(tech_pvt, sendonly)) {
				reneg = sofia_test_pflag(tech_pvt->profile, PFLAG_RENEG_ON_HOLD);
				
				if ((val = switch_channel_get_variable(tech_pvt->channel, "sip_renegotiate_codec_on_hold"))) {
					reneg = switch_true(val);
				}
			}
			
		}
	}

	if (reneg) {
		reneg = sofia_test_pflag(tech_pvt->profile, PFLAG_RENEG_ON_REINVITE);
		
		if ((val = switch_channel_get_variable(tech_pvt->channel, "sip_renegotiate_codec_on_reinvite"))) {
			reneg = switch_true(val);
		}
	}

	if (!reneg && tech_pvt->num_negotiated_codecs) {
		codec_array = tech_pvt->negotiated_codecs;
		total_codecs = tech_pvt->num_negotiated_codecs;
	}

	if (switch_stristr("T38FaxFillBitRemoval:", r_sdp) || switch_stristr("T38FaxTranscodingMMR:", r_sdp) || 
		switch_stristr("T38FaxTranscodingJBIG:", r_sdp)) {
		switch_channel_set_variable(tech_pvt->channel, "t38_broken_boolean", "true");
	}

	for (m = sdp->sdp_media; m; m = m->m_next) {
		sdp_connection_t *connection;
		switch_core_session_t *other_session;

		ptime = dptime;
		maxptime = dmaxptime;

		if (m->m_proto == sdp_proto_srtp) {
			got_savp++;
		} else if (m->m_proto == sdp_proto_rtp) {
			got_avp++;
		} else if (m->m_proto == sdp_proto_udptl) {
			got_udptl++;
		}

		if (got_udptl && m->m_type == sdp_media_image && m->m_port) {
			switch_t38_options_t *t38_options = tech_process_udptl(tech_pvt, sdp, m);

			if (switch_channel_test_app_flag_key("T38", tech_pvt->channel, CF_APP_T38_NEGOTIATED)) {
				match = 1;
				goto done;
			}

			if (switch_channel_test_app_flag_key("T38", tech_pvt->channel, CF_APP_T38)) {
				sofia_set_flag(tech_pvt, TFLAG_NOREPLY);
			}
			
			if (switch_true(switch_channel_get_variable(channel, "refuse_t38"))) {
				switch_channel_clear_app_flag_key("T38", tech_pvt->channel, CF_APP_T38);
				match = 0;
				goto done;
			} else {
				const char *var = switch_channel_get_variable(channel, "t38_passthru");
				int pass = sofia_test_pflag(tech_pvt->profile, PFLAG_T38_PASSTHRU);

				if (var) {
					pass = switch_true(var);
				}

				/* can't remember if this is necessary but its causing a bug so i'll leave this comment here to remind me
				if (sofia_test_flag(tech_pvt, TFLAG_T38_PASSTHRU)) {
					pass = 0;
				}
				*/

				if (switch_channel_test_flag(tech_pvt->channel, CF_PROXY_MODE) || 
					switch_channel_test_flag(tech_pvt->channel, CF_PROXY_MEDIA) || !switch_rtp_ready(tech_pvt->rtp_session)) {
					pass = 0;
				}
				
				if (pass && switch_core_session_get_partner(session, &other_session) == SWITCH_STATUS_SUCCESS) {
					private_object_t *other_tech_pvt = switch_core_session_get_private(other_session);
					switch_core_session_message_t *msg;
					char *remote_host = switch_rtp_get_remote_host(tech_pvt->rtp_session);
					switch_port_t remote_port = switch_rtp_get_remote_port(tech_pvt->rtp_session);
					char tmp[32] = "";
					
					tech_pvt->remote_sdp_audio_ip = switch_core_session_strdup(tech_pvt->session, t38_options->remote_ip);
					tech_pvt->remote_sdp_audio_port = t38_options->remote_port;

					if (remote_host && remote_port && !strcmp(remote_host, tech_pvt->remote_sdp_audio_ip) && remote_port == tech_pvt->remote_sdp_audio_port) {
						switch_log_printf(SWITCH_CHANNEL_SESSION_LOG(tech_pvt->session), SWITCH_LOG_DEBUG, "Audio params are unchanged for %s.\n",
										  switch_channel_get_name(tech_pvt->channel));
					} else {
						const char *err = NULL;

						switch_log_printf(SWITCH_CHANNEL_SESSION_LOG(tech_pvt->session), SWITCH_LOG_DEBUG, "Audio params changed for %s from %s:%d to %s:%d\n",
										  switch_channel_get_name(tech_pvt->channel),
										  remote_host, remote_port, tech_pvt->remote_sdp_audio_ip, tech_pvt->remote_sdp_audio_port);
						
						switch_snprintf(tmp, sizeof(tmp), "%d", tech_pvt->remote_sdp_audio_port);
						switch_channel_set_variable(tech_pvt->channel, SWITCH_REMOTE_MEDIA_IP_VARIABLE, tech_pvt->remote_sdp_audio_ip);
						switch_channel_set_variable(tech_pvt->channel, SWITCH_REMOTE_MEDIA_PORT_VARIABLE, tmp);

						if (switch_rtp_set_remote_address(tech_pvt->rtp_session, tech_pvt->remote_sdp_audio_ip,
														  tech_pvt->remote_sdp_audio_port, 0, SWITCH_TRUE, &err) != SWITCH_STATUS_SUCCESS) {
							switch_log_printf(SWITCH_CHANNEL_SESSION_LOG(tech_pvt->session), SWITCH_LOG_ERROR, "AUDIO RTP REPORTS ERROR: [%s]\n", err);
							switch_channel_hangup(channel, SWITCH_CAUSE_INCOMPATIBLE_DESTINATION);
						}
						
					}



					sofia_glue_copy_t38_options(t38_options, other_session);

					sofia_set_flag(tech_pvt, TFLAG_T38_PASSTHRU);
					sofia_set_flag(other_tech_pvt, TFLAG_T38_PASSTHRU);

					msg = switch_core_session_alloc(other_session, sizeof(*msg));
					msg->message_id = SWITCH_MESSAGE_INDICATE_REQUEST_IMAGE_MEDIA;
					msg->from = __FILE__;
					msg->string_arg = switch_core_session_strdup(other_session, r_sdp);
					switch_log_printf(SWITCH_CHANNEL_SESSION_LOG(session), SWITCH_LOG_DEBUG, "Passing T38 req to other leg.\n%s\n", r_sdp);
					switch_core_session_queue_message(other_session, msg);
					switch_core_session_rwunlock(other_session);
				}
			}


			/* do nothing here, mod_fax will trigger a response (if it's listening =/) */
			match = 1;
			goto done;
		} else if (m->m_type == sdp_media_audio && m->m_port && !got_audio) {
			sdp_rtpmap_t *map;

			for (attr = m->m_attributes; attr; attr = attr->a_next) {

				if (!strcasecmp(attr->a_name, "rtcp") && attr->a_value) {
					switch_channel_set_variable(tech_pvt->channel, "sip_remote_audio_rtcp_port", attr->a_value);
				}

				if (!strcasecmp(attr->a_name, "ptime") && attr->a_value) {
					ptime = atoi(attr->a_value);
				} else if (!strcasecmp(attr->a_name, "maxptime") && attr->a_value) {
					maxptime = atoi(attr->a_value);
				} else if (!got_crypto && !strcasecmp(attr->a_name, "crypto") && !zstr(attr->a_value)) {
					int crypto_tag;

					if (m->m_proto != sdp_proto_srtp) {
						switch_log_printf(SWITCH_CHANNEL_SESSION_LOG(session), SWITCH_LOG_ERROR, "a=crypto in RTP/AVP, refer to rfc3711\n");
						match = 0;
						goto done;
					}

					crypto = attr->a_value;
					crypto_tag = atoi(crypto);

					if (tech_pvt->remote_crypto_key && switch_rtp_ready(tech_pvt->rtp_session)) {
						if (crypto_tag && crypto_tag == tech_pvt->crypto_tag) {
							switch_log_printf(SWITCH_CHANNEL_SESSION_LOG(session), SWITCH_LOG_DEBUG, "Existing key is still valid.\n");
						} else {
							const char *a = switch_stristr("AES", tech_pvt->remote_crypto_key);
							const char *b = switch_stristr("AES", crypto);

							/* Change our key every time we can */
							if (switch_stristr(SWITCH_RTP_CRYPTO_KEY_32, crypto)) {
								switch_channel_set_variable(tech_pvt->channel, SOFIA_HAS_CRYPTO_VARIABLE, SWITCH_RTP_CRYPTO_KEY_32);
								sofia_glue_build_crypto(tech_pvt, atoi(crypto), AES_CM_128_HMAC_SHA1_32, SWITCH_RTP_CRYPTO_SEND);
								switch_rtp_add_crypto_key(tech_pvt->rtp_session, SWITCH_RTP_CRYPTO_SEND, atoi(crypto), tech_pvt->crypto_type,
														  tech_pvt->local_raw_key, SWITCH_RTP_KEY_LEN);
							} else if (switch_stristr(SWITCH_RTP_CRYPTO_KEY_80, crypto)) {
								switch_channel_set_variable(tech_pvt->channel, SOFIA_HAS_CRYPTO_VARIABLE, SWITCH_RTP_CRYPTO_KEY_80);
								sofia_glue_build_crypto(tech_pvt, atoi(crypto), AES_CM_128_HMAC_SHA1_80, SWITCH_RTP_CRYPTO_SEND);
								switch_rtp_add_crypto_key(tech_pvt->rtp_session, SWITCH_RTP_CRYPTO_SEND, atoi(crypto), tech_pvt->crypto_type,
														  tech_pvt->local_raw_key, SWITCH_RTP_KEY_LEN);
							} else {
								switch_log_printf(SWITCH_CHANNEL_SESSION_LOG(session), SWITCH_LOG_ERROR, "Crypto Setup Failed!.\n");
							}

							if (a && b && !strncasecmp(a, b, 23)) {
								switch_log_printf(SWITCH_CHANNEL_SESSION_LOG(session), SWITCH_LOG_DEBUG, "Change Remote key to [%s]\n", crypto);
								tech_pvt->remote_crypto_key = switch_core_session_strdup(tech_pvt->session, crypto);
								tech_pvt->crypto_tag = crypto_tag;

								if (switch_rtp_ready(tech_pvt->rtp_session) && sofia_test_flag(tech_pvt, TFLAG_SECURE)) {
									sofia_glue_add_crypto(tech_pvt, tech_pvt->remote_crypto_key, SWITCH_RTP_CRYPTO_RECV);
									switch_rtp_add_crypto_key(tech_pvt->rtp_session, SWITCH_RTP_CRYPTO_RECV, tech_pvt->crypto_tag,
															  tech_pvt->crypto_type, tech_pvt->remote_raw_key, SWITCH_RTP_KEY_LEN);
								}
								got_crypto++;
							} else {
								switch_log_printf(SWITCH_CHANNEL_SESSION_LOG(session), SWITCH_LOG_DEBUG, "Ignoring unacceptable key\n");
							}
						}
					} else if (!switch_rtp_ready(tech_pvt->rtp_session)) {
						tech_pvt->remote_crypto_key = switch_core_session_strdup(tech_pvt->session, crypto);
						switch_log_printf(SWITCH_CHANNEL_SESSION_LOG(session), SWITCH_LOG_DEBUG, "Set Remote Key [%s]\n", tech_pvt->remote_crypto_key);
						tech_pvt->crypto_tag = crypto_tag;
						got_crypto++;

						if (zstr(tech_pvt->local_crypto_key)) {
							if (switch_stristr(SWITCH_RTP_CRYPTO_KEY_32, crypto)) {
								switch_channel_set_variable(tech_pvt->channel, SOFIA_HAS_CRYPTO_VARIABLE, SWITCH_RTP_CRYPTO_KEY_32);
								sofia_glue_build_crypto(tech_pvt, atoi(crypto), AES_CM_128_HMAC_SHA1_32, SWITCH_RTP_CRYPTO_SEND);
							} else if (switch_stristr(SWITCH_RTP_CRYPTO_KEY_80, crypto)) {
								switch_channel_set_variable(tech_pvt->channel, SOFIA_HAS_CRYPTO_VARIABLE, SWITCH_RTP_CRYPTO_KEY_80);
								sofia_glue_build_crypto(tech_pvt, atoi(crypto), AES_CM_128_HMAC_SHA1_80, SWITCH_RTP_CRYPTO_SEND);
							} else {
								switch_log_printf(SWITCH_CHANNEL_SESSION_LOG(session), SWITCH_LOG_ERROR, "Crypto Setup Failed!.\n");
							}
						}
					}
				}
			}

			if (got_crypto && !got_avp) {
				switch_channel_set_variable(tech_pvt->channel, SOFIA_CRYPTO_MANDATORY_VARIABLE, "true");
				switch_channel_set_variable(tech_pvt->channel, SOFIA_SECURE_MEDIA_VARIABLE, "true");
			}

			connection = sdp->sdp_connection;
			if (m->m_connections) {
				connection = m->m_connections;
			}

			if (!connection) {
				switch_log_printf(SWITCH_CHANNEL_SESSION_LOG(session), SWITCH_LOG_ERROR, "Cannot find a c= line in the sdp at media or session level!\n");
				match = 0;
				break;
			}

		greed:
			x = 0;

			if (tech_pvt->rm_encoding && !(sofia_test_pflag(tech_pvt->profile, PFLAG_LIBERAL_DTMF) || sofia_test_flag(tech_pvt, TFLAG_LIBERAL_DTMF))) {	// && !sofia_test_flag(tech_pvt, TFLAG_REINVITE)) {
				char *remote_host = tech_pvt->remote_sdp_audio_ip;
				switch_port_t remote_port = tech_pvt->remote_sdp_audio_port;
				int same = 0;

				if (switch_rtp_ready(tech_pvt->rtp_session)) {
					remote_host = switch_rtp_get_remote_host(tech_pvt->rtp_session);
					remote_port = switch_rtp_get_remote_port(tech_pvt->rtp_session);
				}

				for (map = m->m_rtpmaps; map; map = map->rm_next) {
					if ((zstr(map->rm_encoding) || (tech_pvt->profile->ndlb & PFLAG_NDLB_ALLOW_BAD_IANANAME)) && map->rm_pt < 96) {
						match = (map->rm_pt == tech_pvt->pt) ? 1 : 0;
					} else {
						match = strcasecmp(switch_str_nil(map->rm_encoding), tech_pvt->iananame) ? 0 : 1;
					}

					if (match && connection->c_address && remote_host && !strcmp(connection->c_address, remote_host) && m->m_port == remote_port) {
						same = 1;
					} else {
						same = 0;
						break;
					}
				}

				if (same) {
					switch_log_printf(SWITCH_CHANNEL_SESSION_LOG(session), SWITCH_LOG_DEBUG,
									  "Our existing sdp is still good [%s %s:%d], let's keep it.\n",
									  tech_pvt->rm_encoding, tech_pvt->remote_sdp_audio_ip, tech_pvt->remote_sdp_audio_port);
					got_audio = 1;
				} else {
					match = 0;
					got_audio = 0;
				}
			}

			for (map = m->m_rtpmaps; map; map = map->rm_next) {
				int32_t i;
				uint32_t near_rate = 0;
				const switch_codec_implementation_t *mimp = NULL, *near_match = NULL;
				const char *rm_encoding;
				uint32_t map_bit_rate = 0;
				int codec_ms = 0;
				switch_codec_fmtp_t codec_fmtp = { 0 };

				if (x++ < skip) {
					continue;
				}

				if (!(rm_encoding = map->rm_encoding)) {
					rm_encoding = "";
				}

				if (!strcasecmp(rm_encoding, "telephone-event")) {
					if (!best_te || map->rm_rate == tech_pvt->rm_rate) {
						best_te = (switch_payload_t) map->rm_pt;
					}
				}
				
				if (!sofia_test_pflag(tech_pvt->profile, PFLAG_SUPPRESS_CNG) && !cng_pt && !strcasecmp(rm_encoding, "CN")) {
					cng_pt = (switch_payload_t) map->rm_pt;
					if (tech_pvt->rtp_session) {
						switch_log_printf(SWITCH_CHANNEL_SESSION_LOG(session), SWITCH_LOG_DEBUG, "Set comfort noise payload to %u\n", cng_pt);
						switch_rtp_set_cng_pt(tech_pvt->rtp_session, tech_pvt->cng_pt);
					}
				}

				if (match) {
					continue;
				}

				if (greedy) {
					first = mine;
					last = first + 1;
				} else {
					first = 0;
					last = tech_pvt->num_codecs;
				}

				codec_ms = ptime;

				if (maxptime && (!codec_ms || codec_ms > maxptime)) {
					codec_ms = maxptime;
				}

				if (!codec_ms) {
					codec_ms = switch_default_ptime(rm_encoding, map->rm_pt);
				}

				map_bit_rate = switch_known_bitrate((switch_payload_t)map->rm_pt);
				
				if (!ptime && !strcasecmp(map->rm_encoding, "g723")) {
					ptime = codec_ms = 30;
				}
				
				if (zstr(map->rm_fmtp)) {
					if (!strcasecmp(map->rm_encoding, "ilbc")) {
						ptime = codec_ms = 30;
						map_bit_rate = 13330;
					}
				} else {
					if ((switch_core_codec_parse_fmtp(map->rm_encoding, map->rm_fmtp, map->rm_rate, &codec_fmtp)) == SWITCH_STATUS_SUCCESS) {
						if (codec_fmtp.bits_per_second) {
							map_bit_rate = codec_fmtp.bits_per_second;
						}
						if (codec_fmtp.microseconds_per_packet) {
							codec_ms = (codec_fmtp.microseconds_per_packet / 1000);
						}
					}
				}

				
				for (i = first; i < last && i < total_codecs; i++) {
					const switch_codec_implementation_t *imp = codec_array[i];
					uint32_t bit_rate = imp->bits_per_second;
					uint32_t codec_rate = imp->samples_per_second;
					if (imp->codec_type != SWITCH_CODEC_TYPE_AUDIO) {
						continue;
					}

					switch_log_printf(SWITCH_CHANNEL_SESSION_LOG(session), SWITCH_LOG_DEBUG, "Audio Codec Compare [%s:%d:%u:%d:%u]/[%s:%d:%u:%d:%u]\n",
									  rm_encoding, map->rm_pt, (int) map->rm_rate, codec_ms, map_bit_rate,
									  imp->iananame, imp->ianacode, codec_rate, imp->microseconds_per_packet / 1000, bit_rate);
					if ((zstr(map->rm_encoding) || (tech_pvt->profile->ndlb & PFLAG_NDLB_ALLOW_BAD_IANANAME)) && map->rm_pt < 96) {
						match = (map->rm_pt == imp->ianacode) ? 1 : 0;
					} else {
						match = strcasecmp(rm_encoding, imp->iananame) ? 0 : 1;
					}

					if (match && bit_rate && map_bit_rate && map_bit_rate != bit_rate && strcasecmp(map->rm_encoding, "ilbc")) {
						/* nevermind */
						match = 0;
					}
					
					if (match) {
						if (scrooge) {
							switch_log_printf(SWITCH_CHANNEL_SESSION_LOG(session), SWITCH_LOG_DEBUG,
											  "Bah HUMBUG! Sticking with %s@%uh@%ui\n",
											  imp->iananame, imp->samples_per_second, imp->microseconds_per_packet / 1000);
						} else {
							if ((ptime && codec_ms && codec_ms * 1000 != imp->microseconds_per_packet) || map->rm_rate != codec_rate) {
								near_rate = map->rm_rate;
								near_match = imp;
								match = 0;
								continue;
							}
						}
						mimp = imp;
						break;
					} else {
						match = 0;
					}
				}

				if (!match && near_match) {
					const switch_codec_implementation_t *search[1];
					char *prefs[1];
					char tmp[80];
					int num;

					switch_snprintf(tmp, sizeof(tmp), "%s@%uh@%ui", near_match->iananame, near_rate ? near_rate : near_match->samples_per_second,
									codec_ms);

					prefs[0] = tmp;
					num = switch_loadable_module_get_codecs_sorted(search, 1, prefs, 1);

					if (num) {
						mimp = search[0];
					} else {
						mimp = near_match;
					}

					if (!maxptime || mimp->microseconds_per_packet / 1000 <= maxptime) {
						switch_log_printf(SWITCH_CHANNEL_SESSION_LOG(session), SWITCH_LOG_DEBUG, "Substituting codec %s@%ui@%uh\n",
										  mimp->iananame, mimp->microseconds_per_packet / 1000, mimp->samples_per_second);
						match = 1;
					} else {
						mimp = NULL;
						match = 0;
					}

				}

				if (!match && greedy) {
					skip++;
					continue;
				}

				if (mimp) {
					char tmp[50];
					tech_pvt->rm_encoding = switch_core_session_strdup(session, (char *) map->rm_encoding);
					tech_pvt->iananame = switch_core_session_strdup(session, (char *) mimp->iananame);
					tech_pvt->pt = (switch_payload_t) map->rm_pt;
					tech_pvt->rm_rate = mimp->samples_per_second;
					tech_pvt->codec_ms = mimp->microseconds_per_packet / 1000;
					tech_pvt->bitrate = mimp->bits_per_second;
					tech_pvt->remote_sdp_audio_ip = switch_core_session_strdup(session, (char *) connection->c_address);
					tech_pvt->rm_fmtp = switch_core_session_strdup(session, (char *) map->rm_fmtp);
					tech_pvt->remote_sdp_audio_port = (switch_port_t) m->m_port;
					tech_pvt->agreed_pt = (switch_payload_t) map->rm_pt;
					tech_pvt->num_negotiated_codecs = 0;
					tech_pvt->negotiated_codecs[tech_pvt->num_negotiated_codecs++] = mimp;
					switch_snprintf(tmp, sizeof(tmp), "%d", tech_pvt->remote_sdp_audio_port);
					switch_channel_set_variable(tech_pvt->channel, SWITCH_REMOTE_MEDIA_IP_VARIABLE, tech_pvt->remote_sdp_audio_ip);
					switch_channel_set_variable(tech_pvt->channel, SWITCH_REMOTE_MEDIA_PORT_VARIABLE, tmp);
					tech_pvt->audio_recv_pt = (switch_payload_t)map->rm_pt;
					
					if (switch_channel_direction(channel) == SWITCH_CALL_DIRECTION_OUTBOUND && !sofia_test_flag(tech_pvt, TFLAG_REINVITE)) {
						sofia_glue_get_offered_pt(tech_pvt, mimp, &tech_pvt->audio_recv_pt);
					}
					
					switch_snprintf(tmp, sizeof(tmp), "%d", tech_pvt->audio_recv_pt);
					switch_channel_set_variable(tech_pvt->channel, "sip_audio_recv_pt", tmp);
					
				}
				
				if (match) {
					if (sofia_glue_tech_set_codec(tech_pvt, 1) == SWITCH_STATUS_SUCCESS) {
						got_audio = 1;
					} else {
						match = 0;
					}
				}
			}

			if (!best_te && (sofia_test_pflag(tech_pvt->profile, PFLAG_LIBERAL_DTMF) || sofia_test_flag(tech_pvt, TFLAG_LIBERAL_DTMF))) {
				switch_log_printf(SWITCH_CHANNEL_SESSION_LOG(session), SWITCH_LOG_DEBUG, 
								  "No 2833 in SDP. Liberal DTMF mode adding %d as telephone-event.\n", tech_pvt->profile->te);
				best_te = tech_pvt->profile->te;
			}

			if (best_te) {
				if (switch_channel_direction(channel) == SWITCH_CALL_DIRECTION_OUTBOUND) {
					te = tech_pvt->te = (switch_payload_t) best_te;
					switch_log_printf(SWITCH_CHANNEL_SESSION_LOG(session), SWITCH_LOG_DEBUG, "Set 2833 dtmf send payload to %u\n", best_te);
					if (tech_pvt->rtp_session) {
						switch_rtp_set_telephony_event(tech_pvt->rtp_session, (switch_payload_t) best_te);
						switch_channel_set_variable_printf(tech_pvt->channel, "sip_2833_send_payload", "%d", best_te);
					}
				} else {
					te = tech_pvt->recv_te = tech_pvt->te = (switch_payload_t) best_te;
					switch_log_printf(SWITCH_CHANNEL_SESSION_LOG(session), SWITCH_LOG_DEBUG, "Set 2833 dtmf send/recv payload to %u\n", te);
					if (tech_pvt->rtp_session) {
						switch_rtp_set_telephony_event(tech_pvt->rtp_session, te);
						switch_channel_set_variable_printf(tech_pvt->channel, "sip_2833_send_payload", "%d", te);
						switch_rtp_set_telephony_recv_event(tech_pvt->rtp_session, te);
						switch_channel_set_variable_printf(tech_pvt->channel, "sip_2833_recv_payload", "%d", te);
					}
				}
			} else {
<<<<<<< HEAD
				if (tech_pvt->dtmf_type == DTMF_2833) {
					switch_log_printf(SWITCH_CHANNEL_SESSION_LOG(session), SWITCH_LOG_DEBUG, "Disable 2833 dtmf\n");
					switch_channel_set_variable(tech_pvt->channel, "dtmf_type", "none");
					tech_pvt->dtmf_type = DTMF_NONE;
					te = tech_pvt->recv_te = 0;
=======
				/* by default, use SIP INFO if 2833 is not in the SDP */
				if (!switch_false(switch_channel_get_variable(channel, "sip_info_when_no_2833"))) {
					switch_log_printf(SWITCH_CHANNEL_SESSION_LOG(session), SWITCH_LOG_DEBUG, "No 2833 in SDP.  Disable 2833 dtmf and switch to INFO\n");
					switch_channel_set_variable(tech_pvt->channel, "dtmf_type", "info");
					tech_pvt->dtmf_type = DTMF_INFO;
					te = tech_pvt->recv_te = tech_pvt->te = 0;
				} else {
					switch_channel_set_variable(tech_pvt->channel, "dtmf_type", "none");
					tech_pvt->dtmf_type = DTMF_NONE;
					te = tech_pvt->recv_te = tech_pvt->te = 0;
>>>>>>> 7f04f7ac
				}
			}

			
			if (!match && greedy && mine < total_codecs) {
				mine++;
				skip = 0;
				goto greed;
			}

		} else if (m->m_type == sdp_media_video && m->m_port) {
			sdp_rtpmap_t *map;
			const char *rm_encoding;
			const switch_codec_implementation_t *mimp = NULL;
			int vmatch = 0, i;
			switch_channel_set_variable(tech_pvt->channel, "video_possible", "true");

			connection = sdp->sdp_connection;
			if (m->m_connections) {
				connection = m->m_connections;
			}

			if (!connection) {
				switch_log_printf(SWITCH_CHANNEL_SESSION_LOG(session), SWITCH_LOG_ERROR, "Cannot find a c= line in the sdp at media or session level!\n");
				match = 0;
				break;
			}

			for (map = m->m_rtpmaps; map; map = map->rm_next) {

				for (attr = m->m_attributes; attr; attr = attr->a_next) {
					if (!strcasecmp(attr->a_name, "framerate") && attr->a_value) {
						//framerate = atoi(attr->a_value);
					}
					if (!strcasecmp(attr->a_name, "rtcp") && attr->a_value) {
						switch_channel_set_variable(tech_pvt->channel, "sip_remote_video_rtcp_port", attr->a_value);
					}
				}
				if (!(rm_encoding = map->rm_encoding)) {
					rm_encoding = "";
				}

				for (i = 0; i < total_codecs; i++) {
					const switch_codec_implementation_t *imp = codec_array[i];

					if (imp->codec_type != SWITCH_CODEC_TYPE_VIDEO) {
						continue;
					}

					switch_log_printf(SWITCH_CHANNEL_SESSION_LOG(session), SWITCH_LOG_DEBUG, "Video Codec Compare [%s:%d]/[%s:%d]\n",
									  rm_encoding, map->rm_pt, imp->iananame, imp->ianacode);
					if ((zstr(map->rm_encoding) || (tech_pvt->profile->ndlb & PFLAG_NDLB_ALLOW_BAD_IANANAME)) && map->rm_pt < 96) {
						vmatch = (map->rm_pt == imp->ianacode) ? 1 : 0;
					} else {
						vmatch = strcasecmp(rm_encoding, imp->iananame) ? 0 : 1;
					}


					if (vmatch && (map->rm_rate == imp->samples_per_second)) {
						mimp = imp;
						break;
					} else {
						vmatch = 0;
					}
				}


				if (mimp) {
					if ((tech_pvt->video_rm_encoding = switch_core_session_strdup(session, (char *) rm_encoding))) {
						char tmp[50];
						tech_pvt->video_pt = (switch_payload_t) map->rm_pt;
						tech_pvt->video_rm_rate = map->rm_rate;
						tech_pvt->video_codec_ms = mimp->microseconds_per_packet / 1000;
						tech_pvt->remote_sdp_video_ip = switch_core_session_strdup(session, (char *) connection->c_address);
						tech_pvt->video_rm_fmtp = switch_core_session_strdup(session, (char *) map->rm_fmtp);
						tech_pvt->remote_sdp_video_port = (switch_port_t) m->m_port;
						tech_pvt->video_agreed_pt = (switch_payload_t) map->rm_pt;
						switch_snprintf(tmp, sizeof(tmp), "%d", tech_pvt->remote_sdp_video_port);
						switch_channel_set_variable(tech_pvt->channel, SWITCH_REMOTE_VIDEO_IP_VARIABLE, tech_pvt->remote_sdp_audio_ip);
						switch_channel_set_variable(tech_pvt->channel, SWITCH_REMOTE_VIDEO_PORT_VARIABLE, tmp);
						switch_channel_set_variable(tech_pvt->channel, "sip_video_fmtp", tech_pvt->video_rm_fmtp);
						switch_snprintf(tmp, sizeof(tmp), "%d", tech_pvt->video_agreed_pt);
						switch_channel_set_variable(tech_pvt->channel, "sip_video_pt", tmp);
						sofia_glue_check_video_codecs(tech_pvt);

						tech_pvt->video_recv_pt = (switch_payload_t)map->rm_pt;
						
						if (switch_channel_direction(channel) == SWITCH_CALL_DIRECTION_OUTBOUND) {
							sofia_glue_get_offered_pt(tech_pvt, mimp, &tech_pvt->video_recv_pt);
						}

						switch_snprintf(tmp, sizeof(tmp), "%d", tech_pvt->video_recv_pt);
						switch_channel_set_variable(tech_pvt->channel, "sip_video_recv_pt", tmp);
						
						break;
					} else {
						vmatch = 0;
					}
				}
			}
		}
	}

 done:

	if (parser) {
		sdp_parser_free(parser);
	}

	tech_pvt->cng_pt = cng_pt;
	sofia_set_flag_locked(tech_pvt, TFLAG_SDP);

	return match;
}

/* map sip responses to QSIG cause codes ala RFC4497 section 8.4.4 */
switch_call_cause_t sofia_glue_sip_cause_to_freeswitch(int status)
{
	switch (status) {
	case 200:
		return SWITCH_CAUSE_NORMAL_CLEARING;
	case 401:
	case 402:
	case 403:
	case 407:
	case 603:
		return SWITCH_CAUSE_CALL_REJECTED;
	case 404:
		return SWITCH_CAUSE_UNALLOCATED_NUMBER;
	case 485:
	case 604:
		return SWITCH_CAUSE_NO_ROUTE_DESTINATION;
	case 408:
	case 504:
		return SWITCH_CAUSE_RECOVERY_ON_TIMER_EXPIRE;
	case 410:
		return SWITCH_CAUSE_NUMBER_CHANGED;
	case 413:
	case 414:
	case 416:
	case 420:
	case 421:
	case 423:
	case 505:
	case 513:
		return SWITCH_CAUSE_INTERWORKING;
	case 480:
		return SWITCH_CAUSE_NO_USER_RESPONSE;
	case 400:
	case 481:
	case 500:
	case 503:
		return SWITCH_CAUSE_NORMAL_TEMPORARY_FAILURE;
	case 486:
	case 600:
		return SWITCH_CAUSE_USER_BUSY;
	case 484:
		return SWITCH_CAUSE_INVALID_NUMBER_FORMAT;
	case 488:
	case 606:
		return SWITCH_CAUSE_INCOMPATIBLE_DESTINATION;
	case 502:
		return SWITCH_CAUSE_NETWORK_OUT_OF_ORDER;
	case 405:
		return SWITCH_CAUSE_SERVICE_UNAVAILABLE;
	case 406:
	case 415:
	case 501:
		return SWITCH_CAUSE_SERVICE_NOT_IMPLEMENTED;
	case 482:
	case 483:
		return SWITCH_CAUSE_EXCHANGE_ROUTING_ERROR;
	case 487:
		return SWITCH_CAUSE_ORIGINATOR_CANCEL;
	default:
		return SWITCH_CAUSE_NORMAL_UNSPECIFIED;
	}
}

void sofia_glue_pass_sdp(private_object_t *tech_pvt, char *sdp)
{
	const char *val;
	switch_core_session_t *other_session;
	switch_channel_t *other_channel;

	if ((val = switch_channel_get_variable(tech_pvt->channel, SWITCH_SIGNAL_BOND_VARIABLE))
		&& (other_session = switch_core_session_locate(val))) {
		other_channel = switch_core_session_get_channel(other_session);
		switch_channel_set_variable(other_channel, SWITCH_B_SDP_VARIABLE, sdp);

		if (!sofia_test_flag(tech_pvt, TFLAG_CHANGE_MEDIA) && !sofia_test_flag(tech_pvt, TFLAG_RECOVERING) &&
			(switch_channel_direction(other_channel) == SWITCH_CALL_DIRECTION_OUTBOUND &&
 switch_channel_direction(tech_pvt->channel) == SWITCH_CALL_DIRECTION_OUTBOUND && switch_channel_test_flag(tech_pvt->channel, CF_PROXY_MODE))) {
			switch_ivr_nomedia(val, SMF_FORCE);
			sofia_set_flag_locked(tech_pvt, TFLAG_CHANGE_MEDIA);
		}
		switch_core_session_rwunlock(other_session);
	}
}

char *sofia_glue_get_url_from_contact(char *buf, uint8_t to_dup)
{
	char *url = NULL, *e;

	if ((url = strchr(buf, '<')) && (e = strchr(url, '>'))) {
		url++;
		if (to_dup) {
			url = strdup(url);
			e = strchr(url, '>');
		}

		*e = '\0';
	} else {
		if (to_dup) {
			url = strdup(buf);
		} else {
			url = buf;
		}
	}
	return url;
}

switch_status_t sofia_glue_profile_rdlock__(const char *file, const char *func, int line, sofia_profile_t *profile)
{
	switch_status_t status = switch_thread_rwlock_tryrdlock(profile->rwlock);
	if (status != SWITCH_STATUS_SUCCESS) {
		switch_log_printf(SWITCH_CHANNEL_ID_LOG, file, func, line, NULL, SWITCH_LOG_ERROR, "Profile %s is locked\n", profile->name);
		return status;
	}
#ifdef SOFIA_DEBUG_RWLOCKS
	switch_log_printf(SWITCH_CHANNEL_ID_LOG, file, func, line, NULL, SWITCH_LOG_ERROR, "XXXXXXXXXXXXXX LOCK %s\n", profile->name);
#endif
	return status;
}

switch_bool_t sofia_glue_profile_exists(const char *key)
{
	switch_bool_t tf = SWITCH_FALSE;
	
	switch_mutex_lock(mod_sofia_globals.hash_mutex);
	if (switch_core_hash_find(mod_sofia_globals.profile_hash, key)) {
		tf = SWITCH_TRUE;
	}
	switch_mutex_unlock(mod_sofia_globals.hash_mutex);

	return tf;
}

sofia_profile_t *sofia_glue_find_profile__(const char *file, const char *func, int line, const char *key)
{
	sofia_profile_t *profile;

	switch_mutex_lock(mod_sofia_globals.hash_mutex);
	if ((profile = (sofia_profile_t *) switch_core_hash_find(mod_sofia_globals.profile_hash, key))) {
		if (!sofia_test_pflag(profile, PFLAG_RUNNING)) {
#ifdef SOFIA_DEBUG_RWLOCKS
			switch_log_printf(SWITCH_CHANNEL_ID_LOG, file, func, line, NULL, SWITCH_LOG_ERROR, "Profile %s is not running\n", profile->name);
#endif
			profile = NULL;
			goto done;
		}
		if (sofia_glue_profile_rdlock__(file, func, line, profile) != SWITCH_STATUS_SUCCESS) {
			profile = NULL;
		}
	} else {
#ifdef SOFIA_DEBUG_RWLOCKS
		switch_log_printf(SWITCH_CHANNEL_ID_LOG, file, func, line, NULL, SWITCH_LOG_ERROR, "Profile %s is not in the hash\n", key);
#endif
	}

 done:
	switch_mutex_unlock(mod_sofia_globals.hash_mutex);

	return profile;
}

void sofia_glue_release_profile__(const char *file, const char *func, int line, sofia_profile_t *profile)
{
	if (profile) {
#ifdef SOFIA_DEBUG_RWLOCKS
		switch_log_printf(SWITCH_CHANNEL_ID_LOG, file, func, line, NULL, SWITCH_LOG_ERROR, "XXXXXXXXXXXXXX UNLOCK %s\n", profile->name);
#endif
		switch_thread_rwlock_unlock(profile->rwlock);
	}
}

switch_status_t sofia_glue_add_profile(char *key, sofia_profile_t *profile)
{
	switch_status_t status = SWITCH_STATUS_FALSE;

	switch_mutex_lock(mod_sofia_globals.hash_mutex);
	if (!switch_core_hash_find(mod_sofia_globals.profile_hash, key)) {
		status = switch_core_hash_insert(mod_sofia_globals.profile_hash, key, profile);
	}
	switch_mutex_unlock(mod_sofia_globals.hash_mutex);

	return status;
}


void sofia_glue_del_every_gateway(sofia_profile_t *profile)
{
	sofia_gateway_t *gp = NULL;

	switch_mutex_lock(mod_sofia_globals.hash_mutex);
	for (gp = profile->gateways; gp; gp = gp->next) {
		sofia_glue_del_gateway(gp);
	}
	switch_mutex_unlock(mod_sofia_globals.hash_mutex);
}


void sofia_glue_gateway_list(sofia_profile_t *profile, switch_stream_handle_t *stream, int up)
{
	sofia_gateway_t *gp = NULL;
	char *r = (char *) stream->data;

	switch_mutex_lock(mod_sofia_globals.hash_mutex);
	for (gp = profile->gateways; gp; gp = gp->next) {
		int reged = (gp->status == SOFIA_GATEWAY_UP);
		
		if (up ? reged : !reged) {
			stream->write_function(stream, "%s ", gp->name);
		}
	}

	if (r) {
		end_of(r) = '\0';
	}

	switch_mutex_unlock(mod_sofia_globals.hash_mutex);
}


void sofia_glue_del_gateway(sofia_gateway_t *gp)
{
	if (!gp->deleted) {
		if (gp->state != REG_STATE_NOREG) {
			gp->retry = 0;
			gp->state = REG_STATE_UNREGISTER;
		}

		gp->deleted = 1;
	}
}

void sofia_glue_restart_all_profiles(void)
{
	switch_hash_index_t *hi;
	const void *var;
	void *val;
	sofia_profile_t *pptr;
	switch_xml_t xml_root;
	const char *err;

	if ((xml_root = switch_xml_open_root(1, &err))) {
		switch_xml_free(xml_root);
		switch_log_printf(SWITCH_CHANNEL_LOG, SWITCH_LOG_NOTICE, "Reload XML [%s]\n", err);
	}

	switch_mutex_lock(mod_sofia_globals.hash_mutex);
	if (mod_sofia_globals.profile_hash) {
		for (hi = switch_hash_first(NULL, mod_sofia_globals.profile_hash); hi; hi = switch_hash_next(hi)) {
			switch_hash_this(hi, &var, NULL, &val);
			if ((pptr = (sofia_profile_t *) val)) {
				int rsec = 10;
				int diff = (int) (switch_epoch_time_now(NULL) - pptr->started);
				int remain = rsec - diff;
				if (sofia_test_pflag(pptr, PFLAG_RESPAWN) || !sofia_test_pflag(pptr, PFLAG_RUNNING)) {
					continue;
				}

				if (diff < rsec) {
					switch_log_printf(SWITCH_CHANNEL_LOG, SWITCH_LOG_ERROR,
									  "Profile %s must be up for at least %d seconds to stop/restart.\nPlease wait %d second%s\n",
									  pptr->name, rsec, remain, remain == 1 ? "" : "s");
					continue;
				}
				sofia_set_pflag_locked(pptr, PFLAG_RESPAWN);
				sofia_clear_pflag_locked(pptr, PFLAG_RUNNING);
			}
		}
	}
	switch_mutex_unlock(mod_sofia_globals.hash_mutex);

}


void sofia_glue_global_siptrace(switch_bool_t on)
{
	switch_hash_index_t *hi;
	const void *var;
	void *val;
	sofia_profile_t *pptr;

	switch_mutex_lock(mod_sofia_globals.hash_mutex);
	if (mod_sofia_globals.profile_hash) {
		for (hi = switch_hash_first(NULL, mod_sofia_globals.profile_hash); hi; hi = switch_hash_next(hi)) {
			switch_hash_this(hi, &var, NULL, &val);
			if ((pptr = (sofia_profile_t *) val)) {
				nua_set_params(pptr->nua, TPTAG_LOG(on), TAG_END());				
			}
		}
	}
	switch_mutex_unlock(mod_sofia_globals.hash_mutex);

}

void sofia_glue_global_capture(switch_bool_t on)
{
       switch_hash_index_t *hi;
       const void *var;
       void *val;
       sofia_profile_t *pptr;

       switch_mutex_lock(mod_sofia_globals.hash_mutex);
       if (mod_sofia_globals.profile_hash) {
               for (hi = switch_hash_first(NULL, mod_sofia_globals.profile_hash); hi; hi = switch_hash_next(hi)) {
                       switch_hash_this(hi, &var, NULL, &val);
                       if ((pptr = (sofia_profile_t *) val)) {
                               nua_set_params(pptr->nua, TPTAG_CAPT(on ? mod_sofia_globals.capture_server : NULL), TAG_END());
                       }
               }
       }
       switch_mutex_unlock(mod_sofia_globals.hash_mutex);

}


void sofia_glue_global_watchdog(switch_bool_t on)
{
	switch_hash_index_t *hi;
	const void *var;
	void *val;
	sofia_profile_t *pptr;

	switch_mutex_lock(mod_sofia_globals.hash_mutex);
	if (mod_sofia_globals.profile_hash) {
		for (hi = switch_hash_first(NULL, mod_sofia_globals.profile_hash); hi; hi = switch_hash_next(hi)) {
			switch_hash_this(hi, &var, NULL, &val);
			if ((pptr = (sofia_profile_t *) val)) {
				pptr->watchdog_enabled = (on ? 1 : 0);
			}
		}
	}
	switch_mutex_unlock(mod_sofia_globals.hash_mutex);

}

void sofia_glue_del_profile(sofia_profile_t *profile)
{
	sofia_gateway_t *gp;
	char *aliases[512];
	int i = 0, j = 0;
	switch_hash_index_t *hi;
	const void *var;
	void *val;
	sofia_profile_t *pptr;

	switch_mutex_lock(mod_sofia_globals.hash_mutex);
	if (mod_sofia_globals.profile_hash) {
		for (hi = switch_hash_first(NULL, mod_sofia_globals.profile_hash); hi; hi = switch_hash_next(hi)) {
			switch_hash_this(hi, &var, NULL, &val);
			if ((pptr = (sofia_profile_t *) val) && pptr == profile) {
				aliases[i++] = strdup((char *) var);
				if (i == 512) {
					abort();
				}
			}
		}

		for (j = 0; j < i && j < 512; j++) {
			switch_core_hash_delete(mod_sofia_globals.profile_hash, aliases[j]);
			free(aliases[j]);
		}

		for (gp = profile->gateways; gp; gp = gp->next) {
			char *pkey = switch_mprintf("%s::%s", profile->name, gp->name);

			switch_core_hash_delete(mod_sofia_globals.gateway_hash, gp->name);
			switch_core_hash_delete(mod_sofia_globals.gateway_hash, pkey);
			switch_safe_free(pkey);
			switch_log_printf(SWITCH_CHANNEL_LOG, SWITCH_LOG_NOTICE, "deleted gateway %s from profile %s\n", gp->name, profile->name);
		}
		profile->gateways = NULL;
	}
	switch_mutex_unlock(mod_sofia_globals.hash_mutex);
}

struct recover_helper {
	sofia_profile_t *profile;
	int total;
};


static int recover_callback(void *pArg, int argc, char **argv, char **columnNames)
{
	struct recover_helper *h = (struct recover_helper *) pArg;
	switch_xml_t xml;
	switch_core_session_t *session;
	switch_channel_t *channel;
	private_object_t *tech_pvt = NULL;
	const char *tmp;

	xml = switch_xml_parse_str_dynamic(argv[3], SWITCH_TRUE);

	if (!xml)
		return 0;

	if (!(session = switch_core_session_request_xml(sofia_endpoint_interface, NULL, xml))) {
		switch_log_printf(SWITCH_CHANNEL_LOG, SWITCH_LOG_WARNING, "skipping non-bridged entry\n");
		return 0;
	}

	if (!(tech_pvt = (private_object_t *) switch_core_session_alloc(session, sizeof(private_object_t)))) {
		switch_log_printf(SWITCH_CHANNEL_SESSION_LOG(session), SWITCH_LOG_CRIT, "Hey where is my memory pool?\n");
		switch_core_session_destroy(&session);
		return 0;
	}

	channel = tech_pvt->channel = switch_core_session_get_channel(session);

	switch_mutex_init(&tech_pvt->flag_mutex, SWITCH_MUTEX_NESTED, switch_core_session_get_pool(session));
	switch_mutex_init(&tech_pvt->sofia_mutex, SWITCH_MUTEX_NESTED, switch_core_session_get_pool(session));

	tech_pvt->remote_ip = (char *) switch_channel_get_variable(channel, "sip_network_ip");
	tech_pvt->remote_port = atoi(switch_str_nil(switch_channel_get_variable(channel, "sip_network_port")));
	tech_pvt->caller_profile = switch_channel_get_caller_profile(channel);

	if ((tmp = switch_channel_get_variable(tech_pvt->channel, "sip_2833_send_payload"))) {
		int te = atoi(tmp);
		if (te > 64) {
			tech_pvt->te = te;
		} 
	}

	if ((tmp = switch_channel_get_variable(tech_pvt->channel, "sip_2833_recv_payload"))) {
		int te = atoi(tmp);
		if (te > 64) {
			tech_pvt->recv_te = te;
		} 
	}

	if (switch_channel_direction(channel) == SWITCH_CALL_DIRECTION_OUTBOUND) {
		tech_pvt->dest = switch_core_session_sprintf(session, "sip:%s", switch_channel_get_variable(channel, "sip_req_uri"));
		switch_channel_set_variable(channel, "sip_invite_full_via", switch_channel_get_variable(channel, "sip_full_via"));

		switch_channel_set_variable(channel, "sip_handle_full_from", switch_channel_get_variable(channel, "sip_full_from"));
		switch_channel_set_variable(channel, "sip_handle_full_to", switch_channel_get_variable(channel, "sip_full_to"));
	} else {

		tech_pvt->redirected = switch_core_session_sprintf(session, "sip:%s", switch_channel_get_variable(channel, "sip_contact_uri"));

		switch_channel_set_variable_printf(channel, "sip_invite_route_uri", "<sip:%s@%s:%s;lr>",
										   switch_channel_get_variable(channel, "sip_from_user"),
										   switch_channel_get_variable(channel, "sip_network_ip"), switch_channel_get_variable(channel, "sip_network_port")
										   );

		tech_pvt->dest = switch_core_session_sprintf(session, "sip:%s", switch_channel_get_variable(channel, "sip_from_uri"));

		if (!switch_channel_get_variable_dup(channel, "sip_handle_full_from", SWITCH_FALSE, -1)) {
			switch_channel_set_variable(channel, "sip_handle_full_from", switch_channel_get_variable(channel, "sip_full_to"));
		}

		if (!switch_channel_get_variable_dup(channel, "sip_handle_full_to", SWITCH_FALSE, -1)) {
			switch_channel_set_variable(channel, "sip_handle_full_to", switch_channel_get_variable(channel, "sip_full_from"));
		}
	}

	tech_pvt->dest_to = tech_pvt->dest;

	sofia_glue_attach_private(session, h->profile, tech_pvt, NULL);
	switch_channel_set_name(tech_pvt->channel, switch_channel_get_variable(channel, "channel_name"));


	if ((tmp = switch_channel_get_variable(channel, "sip_local_sdp_str"))) {
		tech_pvt->local_sdp_str = switch_core_session_strdup(session, tmp);
	}

	if ((tmp = switch_channel_get_variable(channel, SWITCH_R_SDP_VARIABLE))) {
		tech_pvt->remote_sdp_str = switch_core_session_strdup(session, tmp);
	}

	switch_channel_set_variable(channel, "sip_invite_call_id", switch_channel_get_variable(channel, "sip_call_id"));

	if (switch_true(switch_channel_get_variable(channel, "sip_nat_detected"))) {
		switch_channel_set_variable_printf(channel, "sip_route_uri", "sip:%s@%s:%s",
										   switch_channel_get_variable(channel, "sip_req_user"),
										   switch_channel_get_variable(channel, "sip_network_ip"), switch_channel_get_variable(channel, "sip_network_port")
										   );
	}

	if (session) {
		switch_caller_extension_t *extension = NULL;
		const char *ip = switch_channel_get_variable(channel, SWITCH_LOCAL_MEDIA_IP_VARIABLE);
		const char *a_ip = switch_channel_get_variable(channel, SWITCH_ADVERTISED_MEDIA_IP_VARIABLE);
		const char *port = switch_channel_get_variable(channel, SWITCH_LOCAL_MEDIA_PORT_VARIABLE);
		const char *r_ip = switch_channel_get_variable(channel, SWITCH_REMOTE_MEDIA_IP_VARIABLE);
		const char *r_port = switch_channel_get_variable(channel, SWITCH_REMOTE_MEDIA_PORT_VARIABLE);
		const char *use_uuid;

		sofia_set_flag(tech_pvt, TFLAG_RECOVERING);

		if ((use_uuid = switch_channel_get_variable(channel, "origination_uuid"))) {
			if (switch_core_session_set_uuid(session, use_uuid) == SWITCH_STATUS_SUCCESS) {
				switch_log_printf(SWITCH_CHANNEL_SESSION_LOG(session), SWITCH_LOG_DEBUG, "%s set UUID=%s\n", switch_channel_get_name(channel),
								  use_uuid);
			} else {
				switch_log_printf(SWITCH_CHANNEL_SESSION_LOG(session), SWITCH_LOG_CRIT, "%s set UUID=%s FAILED\n",
								  switch_channel_get_name(channel), use_uuid);
			}
		}

		if (!switch_channel_test_flag(channel, CF_PROXY_MODE) && ip && port) {
			const char *tmp;
			tech_pvt->iananame = tech_pvt->rm_encoding = (char *) switch_channel_get_variable(channel, "sip_use_codec_name");
			tech_pvt->rm_fmtp = (char *) switch_channel_get_variable(channel, "sip_use_codec_fmtp");

			if ((tmp = switch_channel_get_variable(channel, "sip_use_codec_rate"))) {
				tech_pvt->rm_rate = atoi(tmp);
			}

			if ((tmp = switch_channel_get_variable(channel, "sip_use_codec_ptime"))) {
				tech_pvt->codec_ms = atoi(tmp);
			}

			if ((tmp = switch_channel_get_variable(channel, "sip_use_pt"))) {
				tech_pvt->pt = tech_pvt->agreed_pt = (switch_payload_t)atoi(tmp);
			}
			
			sofia_glue_tech_set_codec(tech_pvt, 1);

			tech_pvt->adv_sdp_audio_ip = tech_pvt->extrtpip = (char *) ip;
			tech_pvt->adv_sdp_audio_port = tech_pvt->local_sdp_audio_port = (switch_port_t)atoi(port);

			if (!zstr(ip)) {
				tech_pvt->local_sdp_audio_ip = switch_core_session_strdup(session, ip);
				tech_pvt->rtpip = tech_pvt->local_sdp_audio_ip;
			}

			if (!zstr(a_ip)) {
				tech_pvt->adv_sdp_audio_ip = switch_core_session_strdup(session, a_ip);
			}

			if (r_ip && r_port) {
				tech_pvt->remote_sdp_audio_ip = (char *) r_ip;
				tech_pvt->remote_sdp_audio_port = (switch_port_t)atoi(r_port);
			}

			if (switch_channel_test_flag(channel, CF_VIDEO)) {
				if ((tmp = switch_channel_get_variable(channel, "sip_use_video_pt"))) {
					tech_pvt->video_pt = tech_pvt->video_agreed_pt = (switch_payload_t)atoi(tmp);
				}


				tech_pvt->video_rm_encoding = (char *) switch_channel_get_variable(channel, "sip_use_video_codec_name");
				tech_pvt->video_rm_fmtp = (char *) switch_channel_get_variable(channel, "sip_use_video_codec_fmtp");

				ip = switch_channel_get_variable(channel, SWITCH_LOCAL_VIDEO_IP_VARIABLE);
				port = switch_channel_get_variable(channel, SWITCH_LOCAL_VIDEO_PORT_VARIABLE);
				r_ip = switch_channel_get_variable(channel, SWITCH_REMOTE_VIDEO_IP_VARIABLE);
				r_port = switch_channel_get_variable(channel, SWITCH_REMOTE_VIDEO_PORT_VARIABLE);

				sofia_set_flag(tech_pvt, TFLAG_VIDEO);

				if ((tmp = switch_channel_get_variable(channel, "sip_use_video_codec_rate"))) {
					tech_pvt->video_rm_rate = atoi(tmp);
				}

				if ((tmp = switch_channel_get_variable(channel, "sip_use_video_codec_ptime"))) {
					tech_pvt->video_codec_ms = atoi(tmp);
				}

				tech_pvt->adv_sdp_video_port = tech_pvt->local_sdp_video_port = (switch_port_t)atoi(port);

				if (r_ip && r_port) {
					tech_pvt->remote_sdp_video_ip = (char *) r_ip;
					tech_pvt->remote_sdp_video_port = (switch_port_t)atoi(r_port);
				}
				//sofia_glue_tech_set_video_codec(tech_pvt, 1);
			}

			sofia_glue_set_local_sdp(tech_pvt, NULL, 0, NULL, 1);

			if (sofia_glue_activate_rtp(tech_pvt, 0) != SWITCH_STATUS_SUCCESS) {
				switch_xml_free(xml);
				return 0;
			}
			
			if (switch_rtp_ready(tech_pvt->rtp_session)) {
				if ((tmp = switch_channel_get_variable(channel, "sip_audio_recv_pt"))) {
					switch_rtp_set_recv_pt(tech_pvt->rtp_session, (switch_payload_t)atoi(tmp));
				}
			}

			if (switch_rtp_ready(tech_pvt->video_rtp_session)) {
				if ((tmp = switch_channel_get_variable(channel, "sip_video_recv_pt"))) {
					switch_rtp_set_recv_pt(tech_pvt->rtp_session, (switch_payload_t)atoi(tmp));
				}
			}

			if (tech_pvt->te) {
				switch_rtp_set_telephony_event(tech_pvt->rtp_session, tech_pvt->te);
			}

			if (tech_pvt->recv_te) {
				switch_rtp_set_telephony_recv_event(tech_pvt->rtp_session, tech_pvt->recv_te);
			}

		}

		if (switch_channel_get_variable(channel, SWITCH_SIGNAL_BOND_VARIABLE)) {
			sofia_set_flag(tech_pvt, TFLAG_RECOVERING_BRIDGE);
		} else {
			switch_xml_t callflow, param, x_extension;
			if ((extension = switch_caller_extension_new(session, "recovery", "recovery")) == 0) {
				abort();
			}

			if ((callflow = switch_xml_child(xml, "callflow")) && (x_extension = switch_xml_child(callflow, "extension"))) {
				for (param = switch_xml_child(x_extension, "application"); param; param = param->next) {
					const char *var = switch_xml_attr_soft(param, "app_name");
					const char *val = switch_xml_attr_soft(param, "app_data");
					/* skip announcement type apps */
					if (strcasecmp(var, "speak") && strcasecmp(var, "playback") && strcasecmp(var, "gentones") && strcasecmp(var, "say")) {
						switch_caller_extension_add_application(session, extension, var, val);
					}
				}
			}

			switch_channel_set_caller_extension(channel, extension);
		}

		switch_channel_set_state(channel, CS_INIT);
		switch_log_printf(SWITCH_CHANNEL_SESSION_LOG(session), SWITCH_LOG_NOTICE, "Resurrecting fallen channel %s\n", switch_channel_get_name(channel));
		switch_core_session_thread_launch(session);
	}

	switch_xml_free(xml);

	h->total++;

	return 0;

}

int sofia_glue_recover(switch_bool_t flush)
{
	sofia_profile_t *profile;
	char *sql;
	int r = 0;
	switch_console_callback_match_t *matches;


	if (list_profiles_full(NULL, NULL, &matches, SWITCH_FALSE) == SWITCH_STATUS_SUCCESS) {
		switch_console_callback_match_node_t *m;
		for (m = matches->head; m; m = m->next) {
			if ((profile = sofia_glue_find_profile(m->val))) {

				struct recover_helper h = { 0 };
				h.profile = profile;
				h.total = 0;

				if (flush) {
					sql = switch_mprintf("delete from sip_recovery where profile_name='%q'", profile->name);
					sofia_glue_execute_sql_now(profile, &sql, SWITCH_TRUE);
				} else {

					sql = switch_mprintf("select profile_name, hostname, uuid, metadata "
										 "from sip_recovery where runtime_uuid!='%q' and profile_name='%q'", switch_core_get_uuid(), profile->name);

					sofia_glue_execute_sql_callback(profile, profile->ireg_mutex, sql, recover_callback, &h);
					r += h.total;
					free(sql);
					sql = NULL;

					sql = switch_mprintf("delete "
										 "from sip_recovery where runtime_uuid!='%q' and profile_name='%q'", switch_core_get_uuid(), profile->name);

					sofia_glue_execute_sql_now(profile, &sql, SWITCH_TRUE);
				}
			}
		}
		switch_console_free_matches(&matches);
	}

	return r;
}

void sofia_glue_track_event_handler(switch_event_t *event)
{
	char *sql, *buf = NULL;
	char *profile_name = NULL;

	switch_assert(event);		// Just a sanity check

	if ((buf = switch_event_get_header_nil(event, "sql")) && (profile_name = switch_event_get_header_nil(event, "profile_name"))) {
		sofia_profile_t *profile;
		switch_log_printf(SWITCH_CHANNEL_LOG, SWITCH_LOG_DEBUG, "%s\n", switch_event_get_header_nil(event, "Event-Calling-Function"));
		if ((profile = sofia_glue_find_profile(profile_name))) {
			sql = switch_mprintf("%s", buf);
			sofia_glue_execute_sql_now(profile, &sql, SWITCH_TRUE);
			sofia_glue_release_profile(profile);
		}
	}

	return;
}
void sofia_glue_tech_untrack(sofia_profile_t *profile, switch_core_session_t *session, switch_bool_t force)
{
	char *sql = NULL;
	private_object_t *tech_pvt = (private_object_t *) switch_core_session_get_private(session);

	if (!sofia_test_pflag(profile, PFLAG_TRACK_CALLS) || (sofia_test_flag(tech_pvt, TFLAG_RECOVERING))) {
		return;
	}

	if (sofia_test_pflag(profile, PFLAG_TRACK_CALLS) && (sofia_test_flag(tech_pvt, TFLAG_TRACKED) || force)) {
		switch_event_t *event = NULL;

		if (force) {
			sql = switch_mprintf("delete from sip_recovery where uuid='%q'", switch_core_session_get_uuid(session));
			
		} else {
			sql = switch_mprintf("delete from sip_recovery where runtime_uuid='%q' and uuid='%q'",
								 switch_core_get_uuid(), switch_core_session_get_uuid(session));
		}

		if (sofia_test_pflag(profile, PFLAG_TRACK_CALLS_EVENTS)) {
			if (switch_event_create_subclass(&event, SWITCH_EVENT_CUSTOM, MY_EVENT_RECOVERY_SEND) == SWITCH_STATUS_SUCCESS) {
				switch_event_add_header_string(event, SWITCH_STACK_BOTTOM, "profile_name", profile->name);
				switch_event_add_header_string(event, SWITCH_STACK_BOTTOM, "sql", sql);
				switch_event_fire(&event);
			}
		}
		
		sofia_glue_execute_sql(profile, &sql, SWITCH_TRUE);
		sofia_clear_flag(tech_pvt, TFLAG_TRACKED);
		
		switch_safe_free(sql);
	}
	

}

void sofia_glue_tech_track(sofia_profile_t *profile, switch_core_session_t *session)
{
	private_object_t *tech_pvt = (private_object_t *) switch_core_session_get_private(session);
	switch_xml_t cdr = NULL;
	char *xml_cdr_text = NULL;
	char *sql = NULL;

	if (!sofia_test_pflag(profile, PFLAG_TRACK_CALLS) || sofia_test_flag(tech_pvt, TFLAG_RECOVERING)) {
		return;
	}

	if (switch_ivr_generate_xml_cdr(session, &cdr) == SWITCH_STATUS_SUCCESS) {
		xml_cdr_text = switch_xml_toxml(cdr, SWITCH_FALSE);
		switch_xml_free(cdr);
	}

	if (xml_cdr_text) {
		if (sofia_test_flag(tech_pvt, TFLAG_TRACKED)) {
			sql = switch_mprintf("update sip_recovery set metadata='%q' where uuid='%q'",  xml_cdr_text, switch_core_session_get_uuid(session));
		} else {
			
			sql = switch_mprintf("insert into sip_recovery (runtime_uuid, profile_name, hostname, uuid, metadata) values ('%q','%q','%q','%q','%q')",
								 switch_core_get_uuid(), profile->name, mod_sofia_globals.hostname, switch_core_session_get_uuid(session), xml_cdr_text);
		}

		if (sofia_test_pflag(profile, PFLAG_TRACK_CALLS_EVENTS)) {
			switch_event_t *event = NULL;
			if (switch_event_create_subclass(&event, SWITCH_EVENT_CUSTOM, MY_EVENT_RECOVERY_SEND) == SWITCH_STATUS_SUCCESS) {
				switch_event_add_header_string(event, SWITCH_STACK_BOTTOM, "profile_name", profile->name);
				switch_event_add_header_string(event, SWITCH_STACK_BOTTOM, "sql", sql);
				switch_event_fire(&event);
			}
		}

		sofia_glue_execute_sql(profile, &sql, SWITCH_TRUE);
		
		free(xml_cdr_text);
		sofia_set_flag(tech_pvt, TFLAG_TRACKED);
		
	}
	
	
	switch_safe_free(sql);

}

int sofia_glue_init_sql(sofia_profile_t *profile)
{
	char *test_sql = NULL;

	char reg_sql[] =
		"CREATE TABLE sip_registrations (\n"
		"   call_id          VARCHAR(255),\n"
		"   sip_user         VARCHAR(255),\n"
		"   sip_host         VARCHAR(255),\n"
		"   presence_hosts   VARCHAR(255),\n"
		"   contact          VARCHAR(1024),\n"
		"   status           VARCHAR(255),\n"
		"   rpid             VARCHAR(255),\n"
		"   expires          INTEGER,\n"
		"   user_agent       VARCHAR(255),\n"
		"   server_user      VARCHAR(255),\n"
		"   server_host      VARCHAR(255),\n"
		"   profile_name     VARCHAR(255),\n"
		"   hostname         VARCHAR(255),\n"
		"   network_ip       VARCHAR(255),\n"
		"   network_port     VARCHAR(6),\n"
		"   sip_username     VARCHAR(255),\n"
		"   sip_realm        VARCHAR(255),\n"
		"   mwi_user         VARCHAR(255),\n"
		"   mwi_host         VARCHAR(255),\n"
		"   orig_server_host VARCHAR(255),\n"
		"   orig_hostname    VARCHAR(255)\n"
		");\n";

	char recovery_sql[] =
		"CREATE TABLE sip_recovery (\n"
		"   runtime_uuid    VARCHAR(255),\n"
		"   profile_name    VARCHAR(255),\n"
		"   hostname        VARCHAR(255),\n"
		"   uuid            VARCHAR(255),\n"
		"   metadata        text\n"
		");\n";

	char pres_sql[] =
		"CREATE TABLE sip_presence (\n"
		"   sip_user        VARCHAR(255),\n"
		"   sip_host        VARCHAR(255),\n"
		"   status          VARCHAR(255),\n"
		"   rpid            VARCHAR(255),\n"
		"   expires         INTEGER,\n"
		"   user_agent      VARCHAR(255),\n"
		"   profile_name    VARCHAR(255),\n"
		"   hostname        VARCHAR(255),\n"
		"   network_ip      VARCHAR(255),\n"
		"   network_port    VARCHAR(6),\n"
		"   open_closed     VARCHAR(255)\n"
		");\n";

	char dialog_sql[] =
		"CREATE TABLE sip_dialogs (\n"
		"   call_id         VARCHAR(255),\n"
		"   uuid            VARCHAR(255),\n"
		"   sip_to_user     VARCHAR(255),\n"
		"   sip_to_host     VARCHAR(255),\n"
		"   sip_from_user   VARCHAR(255),\n"
		"   sip_from_host   VARCHAR(255),\n"
		"   contact_user    VARCHAR(255),\n"
		"   contact_host    VARCHAR(255),\n"
		"   state           VARCHAR(255),\n"
		"   direction       VARCHAR(255),\n"
		"   user_agent      VARCHAR(255),\n"
		"   profile_name    VARCHAR(255),\n"
		"   hostname        VARCHAR(255),\n"
		"   contact         VARCHAR(255),\n"
		"   presence_id     VARCHAR(255),\n"
		"   presence_data   VARCHAR(255),\n"
		"   call_info       VARCHAR(255),\n"
		"   call_info_state VARCHAR(255),\n"
		"   expires         INTEGER default 0,\n"
		"   status          VARCHAR(255),\n"
		"   rpid            VARCHAR(255)\n"
		");\n";

	char sub_sql[] =
		"CREATE TABLE sip_subscriptions (\n"
		"   proto           VARCHAR(255),\n"
		"   sip_user        VARCHAR(255),\n"
		"   sip_host        VARCHAR(255),\n"
		"   sub_to_user     VARCHAR(255),\n"
		"   sub_to_host     VARCHAR(255),\n"
		"   presence_hosts  VARCHAR(255),\n"
		"   event           VARCHAR(255),\n"
		"   contact         VARCHAR(1024),\n"
		"   call_id         VARCHAR(255),\n"
		"   full_from       VARCHAR(255),\n"
		"   full_via        VARCHAR(255),\n"
		"   expires         INTEGER,\n"
		"   user_agent      VARCHAR(255),\n"
		"   accept          VARCHAR(255),\n"
		"   profile_name    VARCHAR(255),\n"
		"   hostname        VARCHAR(255),\n"
		"   network_port    VARCHAR(6),\n"
		"   network_ip      VARCHAR(255),\n"
		"   version         INTEGER DEFAULT 0 NOT NULL\n"
		");\n";

	char auth_sql[] =
		"CREATE TABLE sip_authentication (\n"
		"   nonce           VARCHAR(255),\n"
		"   expires         INTEGER,"
		"   profile_name    VARCHAR(255),\n"
		"   hostname        VARCHAR(255),\n"
		"   last_nc         INTEGER\n"
		");\n";

	/* should we move this glue to sofia_sla or keep it here where all db init happens? XXX MTK */
	char shared_appearance_sql[] =
		"CREATE TABLE sip_shared_appearance_subscriptions (\n"
		"   subscriber        VARCHAR(255),\n"
		"   call_id           VARCHAR(255),\n"
		"   aor               VARCHAR(255),\n"
		"   profile_name      VARCHAR(255),\n"
		"   hostname          VARCHAR(255),\n"
		"   contact_str       VARCHAR(255),\n"
		"   network_ip        VARCHAR(255)\n"
		");\n";

	char shared_appearance_dialogs_sql[] =
		"CREATE TABLE sip_shared_appearance_dialogs (\n"
		"   profile_name      VARCHAR(255),\n"
		"   hostname          VARCHAR(255),\n"
		"   contact_str       VARCHAR(255),\n"
		"   call_id           VARCHAR(255),\n"
		"   network_ip        VARCHAR(255),\n"
		"   expires           INTEGER\n"
		");\n";

	
	int x;
	char *indexes[] = {
		"create index sr_call_id on sip_registrations (call_id)",
		"create index sr_sip_user on sip_registrations (sip_user)",
		"create index sr_sip_host on sip_registrations (sip_host)",
		"create index sr_profile_name on sip_registrations (profile_name)",
		"create index sr_presence_hosts on sip_registrations (presence_hosts)",
		"create index sr_contact on sip_registrations (contact)",
		"create index sr_expires on sip_registrations (expires)",
		"create index sr_hostname on sip_registrations (hostname)",
		"create index sr_status on sip_registrations (status)",
		"create index sr_network_ip on sip_registrations (network_ip)",
		"create index sr_network_port on sip_registrations (network_port)",
		"create index sr_sip_username on sip_registrations (sip_username)",
		"create index sr_sip_realm on sip_registrations (sip_realm)",
		"create index sr_orig_server_host on sip_registrations (orig_server_host)",
		"create index sr_orig_hostname on sip_registrations (orig_hostname)",
		"create index ss_call_id on sip_subscriptions (call_id)",
		"create index ss_hostname on sip_subscriptions (hostname)",
		"create index ss_network_ip on sip_subscriptions (network_ip)",
		"create index ss_sip_user on sip_subscriptions (sip_user)",
		"create index ss_sip_host on sip_subscriptions (sip_host)",
		"create index ss_presence_hosts on sip_subscriptions (presence_hosts)",
		"create index ss_event on sip_subscriptions (event)",
		"create index ss_proto on sip_subscriptions (proto)",
		"create index ss_sub_to_user on sip_subscriptions (sub_to_user)",
		"create index ss_sub_to_host on sip_subscriptions (sub_to_host)",
		"create index sd_uuid on sip_dialogs (uuid)",
		"create index sd_hostname on sip_dialogs (hostname)",
		"create index sd_presence_data on sip_dialogs (presence_data)",
		"create index sd_call_info on sip_dialogs (call_info)",
		"create index sd_call_info_state on sip_dialogs (call_info_state)",
		"create index sd_expires on sip_dialogs (expires)",
		"create index sp_hostname on sip_presence (hostname)",
		"create index sa_nonce on sip_authentication (nonce)",
		"create index sa_hostname on sip_authentication (hostname)",
		"create index ssa_hostname on sip_shared_appearance_subscriptions (hostname)",
		"create index ssa_network_ip on sip_shared_appearance_subscriptions (network_ip)",
		"create index ssa_subscriber on sip_shared_appearance_subscriptions (subscriber)",
		"create index ssa_profile_name on sip_shared_appearance_subscriptions (profile_name)",
		"create index ssa_aor on sip_shared_appearance_subscriptions (aor)",
		"create index ssd_profile_name on sip_shared_appearance_dialogs (profile_name)",
		"create index ssd_hostname on sip_shared_appearance_dialogs (hostname)",
		"create index ssd_contact_str on sip_shared_appearance_dialogs (contact_str)",
		"create index ssd_call_id on sip_shared_appearance_dialogs (call_id)",
		"create index ssd_expires on sip_shared_appearance_dialogs (expires)",
		"create index sr_1 on sip_recovery (runtime_uuid)",
		"create index sr_2 on sip_recovery (profile_name)",
		"create index sr_3 on sip_recovery (hostname)",
		"create index sr_4 on sip_recovery (uuid)",
		NULL
	};
		
	switch_cache_db_handle_t *dbh = sofia_glue_get_db_handle(profile);
		
	if (!dbh) {
		return 0;
	}
		

	test_sql = switch_mprintf("delete from sip_registrations where (contact like '%%TCP%%' "
							  "or status like '%%TCP%%' or status like '%%TLS%%') and hostname='%q' "
							  "and network_ip like '%%' and network_port like '%%' and sip_username "
							  "like '%%' and mwi_user  like '%%' and mwi_host like '%%' "
							  "and orig_server_host like '%%' and orig_hostname like '%%'", mod_sofia_globals.hostname);


	switch_cache_db_test_reactive(dbh, test_sql, "drop table sip_registrations", reg_sql);


	if (sofia_test_pflag(profile, PFLAG_SQL_IN_TRANS)) {
		char *test2 = switch_mprintf("%s;%s", test_sql, test_sql);
			
		if (switch_cache_db_execute_sql(dbh, test2, NULL) != SWITCH_STATUS_SUCCESS) {
			switch_log_printf(SWITCH_CHANNEL_LOG, SWITCH_LOG_WARNING, "GREAT SCOTT!!! Cannot execute batched statements!\n"
							  "If you are using mysql, make sure you are using MYODBC 3.51.18 or higher and enable FLAG_MULTI_STATEMENTS\n");
			sofia_clear_pflag(profile, PFLAG_SQL_IN_TRANS);

		}
		free(test2);
	}

	free(test_sql);


	test_sql = switch_mprintf("delete from sip_subscriptions where hostname='%q' and version < 0 and network_ip like '%%' and network_port like '%%'",
							  mod_sofia_globals.hostname);
	switch_cache_db_test_reactive(dbh, test_sql, "DROP TABLE sip_subscriptions", sub_sql);

	free(test_sql);
	test_sql = switch_mprintf("delete from sip_dialogs where hostname='%q' and expires <> -9999 or rpid=''", mod_sofia_globals.hostname);


	switch_cache_db_test_reactive(dbh, test_sql, "DROP TABLE sip_dialogs", dialog_sql);
		
	free(test_sql);
	test_sql = switch_mprintf("delete from sip_presence where hostname='%q' or open_closed=''", mod_sofia_globals.hostname);

	switch_cache_db_test_reactive(dbh, test_sql, "DROP TABLE sip_presence", pres_sql);

	free(test_sql);
	test_sql = switch_mprintf("delete from sip_authentication where hostname='%q' or last_nc >= 0", mod_sofia_globals.hostname);

	switch_cache_db_test_reactive(dbh, test_sql, "DROP TABLE sip_authentication", auth_sql);

	free(test_sql);
	test_sql = switch_mprintf("delete from sip_shared_appearance_subscriptions where contact_str='' or hostname='%q' and network_ip like '%%'",
							  mod_sofia_globals.hostname);

	switch_cache_db_test_reactive(dbh, test_sql, "DROP TABLE sip_shared_appearance_subscriptions", shared_appearance_sql);

	free(test_sql);
	test_sql = switch_mprintf("delete from sip_shared_appearance_dialogs where contact_str='' or hostname='%q' and network_ip like '%%'",
							  mod_sofia_globals.hostname);

	switch_cache_db_test_reactive(dbh, test_sql, "DROP TABLE sip_shared_appearance_dialogs", shared_appearance_dialogs_sql);
		
	free(test_sql);
	test_sql = switch_mprintf("select count(profile_name) from sip_recovery where hostname='%q'", mod_sofia_globals.hostname);


	switch_cache_db_test_reactive(dbh, test_sql, "DROP TABLE sip_recovery", recovery_sql);
	free(test_sql);

	for (x = 0; indexes[x]; x++) {
		switch_cache_db_execute_sql(dbh, indexes[x], NULL);
	}

	switch_cache_db_release_db_handle(&dbh);

	return 1;

}

void sofia_glue_execute_sql(sofia_profile_t *profile, char **sqlp, switch_bool_t sql_already_dynamic)
{
	switch_status_t status = SWITCH_STATUS_FALSE;
	char *d_sql = NULL, *sql;

	switch_assert(sqlp && *sqlp);
	sql = *sqlp;

	if (profile->sql_queue) {
		if (sql_already_dynamic) {
			d_sql = sql;
		} else {
			d_sql = strdup(sql);
		}

		switch_assert(d_sql);
		if ((status = switch_queue_trypush(profile->sql_queue, d_sql)) == SWITCH_STATUS_SUCCESS) {
			d_sql = NULL;
		}
	} else if (sql_already_dynamic) {
		d_sql = sql;
	}

	if (status != SWITCH_STATUS_SUCCESS) {
		sofia_glue_actually_execute_sql(profile, sql, profile->ireg_mutex);
	}

	switch_safe_free(d_sql);

	if (sql_already_dynamic) {
		*sqlp = NULL;
	}
}

void sofia_glue_execute_sql_now(sofia_profile_t *profile, char **sqlp, switch_bool_t sql_already_dynamic)
{
	sofia_glue_actually_execute_sql(profile, *sqlp, profile->ireg_mutex);
	if (sql_already_dynamic) {
		switch_safe_free(*sqlp);
	}
	*sqlp = NULL;
}


switch_cache_db_handle_t *sofia_glue_get_db_handle(sofia_profile_t *profile)
{
	switch_cache_db_connection_options_t options = { {0} };
	switch_cache_db_handle_t *dbh = NULL;

	if (!zstr(profile->odbc_dsn)) {
		options.odbc_options.dsn = profile->odbc_dsn;
		options.odbc_options.user = profile->odbc_user;
		options.odbc_options.pass = profile->odbc_pass;

		if (switch_cache_db_get_db_handle(&dbh, SCDB_TYPE_ODBC, &options) != SWITCH_STATUS_SUCCESS)
			dbh = NULL;
		return dbh;
	} else {
		options.core_db_options.db_path = profile->dbname;
		if (switch_cache_db_get_db_handle(&dbh, SCDB_TYPE_CORE_DB, &options) != SWITCH_STATUS_SUCCESS)
			dbh = NULL;
		return dbh;
	}
}

void sofia_glue_actually_execute_sql_trans(sofia_profile_t *profile, char *sql, switch_mutex_t *mutex)
{
	switch_cache_db_handle_t *dbh = NULL;

	if (mutex) {
		switch_mutex_lock(mutex);
	}

	if (!(dbh = sofia_glue_get_db_handle(profile))) {
		switch_log_printf(SWITCH_CHANNEL_LOG, SWITCH_LOG_ERROR, "Error Opening DB\n");
		goto end;
	}

	switch_cache_db_persistant_execute_trans(dbh, sql, 1);

 end:

	switch_cache_db_release_db_handle(&dbh);

	if (mutex) {
		switch_mutex_unlock(mutex);
	}
}

void sofia_glue_actually_execute_sql(sofia_profile_t *profile, char *sql, switch_mutex_t *mutex)
{
	switch_cache_db_handle_t *dbh = NULL;

	if (mutex) {
		switch_mutex_lock(mutex);
	}

	if (!(dbh = sofia_glue_get_db_handle(profile))) {
		switch_log_printf(SWITCH_CHANNEL_LOG, SWITCH_LOG_ERROR, "Error Opening DB\n");
		goto end;
	}

	switch_cache_db_execute_sql(dbh, sql, NULL);

 end:

	switch_cache_db_release_db_handle(&dbh);

	if (mutex) {
		switch_mutex_unlock(mutex);
	}
}

switch_bool_t sofia_glue_execute_sql_callback(sofia_profile_t *profile,
											  switch_mutex_t *mutex, char *sql, switch_core_db_callback_func_t callback, void *pdata)
{
	switch_bool_t ret = SWITCH_FALSE;
	char *errmsg = NULL;
	switch_cache_db_handle_t *dbh = NULL;

	if (mutex) {
		switch_mutex_lock(mutex);
	}

	if (!(dbh = sofia_glue_get_db_handle(profile))) {
		switch_log_printf(SWITCH_CHANNEL_LOG, SWITCH_LOG_ERROR, "Error Opening DB\n");
		goto end;
	}

	switch_cache_db_execute_sql_callback(dbh, sql, callback, pdata, &errmsg);

	if (errmsg) {
		switch_log_printf(SWITCH_CHANNEL_LOG, SWITCH_LOG_ERROR, "SQL ERR: [%s] %s\n", sql, errmsg);
		free(errmsg);
	}

 end:

	switch_cache_db_release_db_handle(&dbh);

	if (mutex) {
		switch_mutex_unlock(mutex);
	}

	return ret;
}

char *sofia_glue_execute_sql2str(sofia_profile_t *profile, switch_mutex_t *mutex, char *sql, char *resbuf, size_t len)
{
	char *ret = NULL;

	switch_cache_db_handle_t *dbh = NULL;

	if (!(dbh = sofia_glue_get_db_handle(profile))) {
		switch_log_printf(SWITCH_CHANNEL_LOG, SWITCH_LOG_ERROR, "Error Opening DB\n");
		return NULL;
	}

	if (mutex) {
		switch_mutex_lock(mutex);
	}

	ret = switch_cache_db_execute_sql2str(dbh, sql, resbuf, len, NULL);

	if (mutex) {
		switch_mutex_unlock(mutex);
	}

	switch_cache_db_release_db_handle(&dbh);

	return ret;
}

char *sofia_glue_get_register_host(const char *uri)
{
	char *register_host = NULL;
	const char *s;
	char *p = NULL;

	if (zstr(uri)) {
		return NULL;
	}

	if ((s = switch_stristr("sip:", uri))) {
		s += 4;
	} else if ((s = switch_stristr("sips:", uri))) {
		s += 5;
	}

	if (!s) {
		return NULL;
	}

	register_host = strdup(s);
	
	/* remove port for register_host for testing nat acl take into account 
	   ipv6 addresses which are required to have brackets around the addr 
	*/
	
	if ((p = strchr(register_host, ']'))) {
		if (*(p + 1) == ':') {
			*(p + 1) = '\0';
		}
	} else {
		if ((p = strrchr(register_host, ':'))) {
			*p = '\0';
		}
	}
	
	/* register_proxy should always start with "sip:" or "sips:" */
	assert(register_host);

	return register_host;
}

const char *sofia_glue_strip_proto(const char *uri)
{
	char *p;

	if ((p = strchr(uri, ':'))) {
		return p + 1;
	}

	return uri;
}

sofia_cid_type_t sofia_cid_name2type(const char *name)
{
	if (!strcasecmp(name, "rpid")) {
		return CID_TYPE_RPID;
	}

	if (!strcasecmp(name, "pid")) {
		return CID_TYPE_PID;
	}

	return CID_TYPE_NONE;

}

/* all the values of the structure are initialized to NULL  */
/* in case of failure the function returns NULL */
/* sofia_destination->route can be NULL */
sofia_destination_t *sofia_glue_get_destination(char *data)
{
	sofia_destination_t *dst = NULL;
	char *to = NULL;
	char *contact = NULL;
	char *route = NULL;
	char *route_uri = NULL;
	char *eoc = NULL;
	char *p = NULL;

	if (zstr(data)) {
		return NULL;
	}

	if (!(dst = (sofia_destination_t *) malloc(sizeof(sofia_destination_t)))) {
		return NULL;
	}

	/* return a copy of what is in the buffer between the first < and > */
	if (!(contact = sofia_glue_get_url_from_contact(data, 1))) {
		goto mem_fail;
	}

	if ((eoc = strstr(contact, ";fs_path="))) {
		*eoc = '\0';

		if (!(route = strdup(eoc + 9))) {
			goto mem_fail;
		}

		for (p = route; p && *p; p++) {
			if (*p == '>' || *p == ';') {
				*p = '\0';
				break;
			}
		}

		switch_url_decode(route);

		if (!(route_uri = strdup(route))) {
			goto mem_fail;
		}
		if ((p = strchr(route_uri, ','))) {
			do {
				*p = '\0';
			} while ((--p > route_uri) && *p == ' ');
		}
	}

	if (!(to = strdup(data))) {
		goto mem_fail;
	}

	if ((eoc = strstr(to, ";fs_path="))) {
		*eoc++ = '>';
		*eoc = '\0';
	}

	if ((p = strstr(contact, ";fs_"))) {
		*p = '\0';
	}

	dst->contact = contact;
	dst->to = to;
	dst->route = route;
	dst->route_uri = route_uri;
	return dst;

 mem_fail:
	switch_safe_free(contact);
	switch_safe_free(to);
	switch_safe_free(route);
	switch_safe_free(route_uri);
	switch_safe_free(dst);
	return NULL;
}

void sofia_glue_free_destination(sofia_destination_t *dst)
{
	if (dst) {
		switch_safe_free(dst->contact);
		switch_safe_free(dst->route);
		switch_safe_free(dst->route_uri);
		switch_safe_free(dst->to);
		switch_safe_free(dst);
	}
}

switch_status_t sofia_glue_send_notify(sofia_profile_t *profile, const char *user, const char *host, const char *event, const char *contenttype,
									   const char *body, const char *o_contact, const char *network_ip)
{
	char *id = NULL;
	nua_handle_t *nh;
	sofia_destination_t *dst = NULL;
	char *contact_str, *contact, *user_via = NULL;
	char *route_uri = NULL;

	contact = sofia_glue_get_url_from_contact((char *) o_contact, 1);
	if (!zstr(network_ip) && sofia_glue_check_nat(profile, network_ip)) {
		char *ptr = NULL;
		//const char *transport_str = NULL;


		id = switch_mprintf("sip:%s@%s", user, profile->extsipip);
		switch_assert(id);

		if ((ptr = sofia_glue_find_parameter(o_contact, "transport="))) {
			sofia_transport_t transport = sofia_glue_str2transport(ptr);
			//transport_str = sofia_glue_transport2str(transport);
			switch (transport) {
			case SOFIA_TRANSPORT_TCP:
				contact_str = profile->tcp_public_contact;
				break;
			case SOFIA_TRANSPORT_TCP_TLS:
				contact_str = profile->tls_public_contact;
				break;
			default:
				contact_str = profile->public_url;
				break;
			}
			user_via = sofia_glue_create_external_via(NULL, profile, transport);
		} else {
			user_via = sofia_glue_create_external_via(NULL, profile, SOFIA_TRANSPORT_UDP);
			contact_str = profile->public_url;
		}

	} else {
		contact_str = profile->url;
		id = switch_mprintf("sip:%s@%s", user, host);
	}

	dst = sofia_glue_get_destination((char *) o_contact);
	switch_assert(dst);

	if (dst->route_uri) {
		route_uri = sofia_glue_strip_uri(dst->route_uri);
	}

	nh = nua_handle(profile->nua, NULL, NUTAG_URL(contact), SIPTAG_FROM_STR(id), SIPTAG_TO_STR(id), SIPTAG_CONTACT_STR(contact_str), TAG_END());
	nua_handle_bind(nh, &mod_sofia_globals.destroy_private);

	nua_notify(nh,
			   NUTAG_NEWSUB(1),
			   TAG_IF(dst->route_uri, NUTAG_PROXY(route_uri)), TAG_IF(dst->route, SIPTAG_ROUTE_STR(dst->route)),
			   TAG_IF(user_via, SIPTAG_VIA_STR(user_via)),
			   TAG_IF(event, SIPTAG_EVENT_STR(event)),
			   TAG_IF(contenttype, SIPTAG_CONTENT_TYPE_STR(contenttype)), TAG_IF(body, SIPTAG_PAYLOAD_STR(body)), TAG_END());

	switch_safe_free(contact);
	switch_safe_free(route_uri);
	switch_safe_free(id);
	sofia_glue_free_destination(dst);
	switch_safe_free(user_via);

	return SWITCH_STATUS_SUCCESS;
}


void sofia_glue_tech_simplify(private_object_t *tech_pvt)
{
	const char *uuid, *network_addr_a = NULL, *network_addr_b = NULL, *simplify, *simplify_other_channel;
	switch_channel_t *other_channel = NULL, *inbound_channel = NULL;
	switch_core_session_t *other_session = NULL, *inbound_session = NULL;
	uint8_t did_simplify = 0;

	if (!switch_channel_test_flag(tech_pvt->channel, CF_ANSWERED) || switch_channel_test_flag(tech_pvt->channel, CF_SIMPLIFY)) {
		return;
	}



	if ((uuid = switch_channel_get_variable(tech_pvt->channel, SWITCH_SIGNAL_BOND_VARIABLE))
		&& (other_session = switch_core_session_locate(uuid))) {

		other_channel = switch_core_session_get_channel(other_session);

		if (switch_channel_test_flag(other_channel, CF_ANSWERED)) {	/* Check if the other channel is answered */
			simplify = switch_channel_get_variable(tech_pvt->channel, "sip_auto_simplify");
			simplify_other_channel = switch_channel_get_variable(other_channel, "sip_auto_simplify");

			if (switch_true(simplify) && !switch_channel_test_flag(tech_pvt->channel, CF_BRIDGE_ORIGINATOR)) {
				network_addr_a = switch_channel_get_variable(tech_pvt->channel, "network_addr");
				network_addr_b = switch_channel_get_variable(other_channel, "network_addr");
				inbound_session = other_session;
				inbound_channel = other_channel;
			} else if (switch_true(simplify_other_channel) && !switch_channel_test_flag(other_channel, CF_BRIDGE_ORIGINATOR)) {
				network_addr_a = switch_channel_get_variable(other_channel, "network_addr");
				network_addr_b = switch_channel_get_variable(tech_pvt->channel, "network_addr");
				inbound_session = tech_pvt->session;
				inbound_channel = tech_pvt->channel;
			}

			if (inbound_channel && inbound_session && !zstr(network_addr_a) && !zstr(network_addr_b) && !strcmp(network_addr_a, network_addr_b)) {
				if (strcmp(network_addr_a, switch_str_nil(tech_pvt->profile->sipip))
					&& strcmp(network_addr_a, switch_str_nil(tech_pvt->profile->extsipip))) {

					switch_core_session_message_t *msg;
					
					switch_log_printf(SWITCH_CHANNEL_ID_LOG, __FILE__, __SWITCH_FUNC__, __LINE__, switch_channel_get_uuid(inbound_channel),
									  SWITCH_LOG_NOTICE, "Will simplify channel [%s]\n", switch_channel_get_name(inbound_channel));
					
					msg = switch_core_session_alloc(inbound_session, sizeof(*msg));
					MESSAGE_STAMP_FFL(msg);
					msg->message_id = SWITCH_MESSAGE_INDICATE_SIMPLIFY;
					msg->from = __FILE__;
					switch_core_session_receive_message(inbound_session, msg);

					did_simplify = 1;

					sofia_glue_tech_track(tech_pvt->profile, inbound_session);

					switch_channel_set_flag(inbound_channel, CF_SIMPLIFY);
					
				}
			}

			if (!did_simplify && inbound_channel) {
				switch_log_printf(SWITCH_CHANNEL_ID_LOG, __FILE__, __SWITCH_FUNC__, __LINE__, switch_channel_get_uuid(inbound_channel), SWITCH_LOG_NOTICE,
								  "Could not simplify channel [%s]\n", switch_channel_get_name(inbound_channel));
			}
		}

		switch_core_session_rwunlock(other_session);
	}
}

void sofia_glue_pause_jitterbuffer(switch_core_session_t *session, switch_bool_t on)
{
	switch_core_session_message_t *msg;
	msg = switch_core_session_alloc(session, sizeof(*msg));
	MESSAGE_STAMP_FFL(msg);
	msg->message_id = SWITCH_MESSAGE_INDICATE_JITTER_BUFFER;
	msg->string_arg = switch_core_session_strdup(session, on ? "pause" : "resume");
	msg->from = __FILE__;

	switch_core_session_queue_message(session, msg);
}


void sofia_glue_build_vid_refresh_message(switch_core_session_t *session, const char *pl)
{
	switch_core_session_message_t *msg;
	msg = switch_core_session_alloc(session, sizeof(*msg));
	MESSAGE_STAMP_FFL(msg);
	msg->message_id = SWITCH_MESSAGE_INDICATE_VIDEO_REFRESH_REQ;
	if (pl) {
		msg->string_arg = switch_core_session_strdup(session, pl);
	}
	msg->from = __FILE__;

	switch_core_session_queue_message(session, msg);
}


void sofia_glue_parse_rtp_bugs(switch_rtp_bug_flag_t *flag_pole, const char *str)
{

	if (switch_stristr("clear", str)) {
		*flag_pole = 0;
	}

	if (switch_stristr("CISCO_SKIP_MARK_BIT_2833", str)) {
		*flag_pole |= RTP_BUG_CISCO_SKIP_MARK_BIT_2833;
	}

	if (switch_stristr("~CISCO_SKIP_MARK_BIT_2833", str)) {
		*flag_pole &= ~RTP_BUG_CISCO_SKIP_MARK_BIT_2833;
	}

	if (switch_stristr("SONUS_SEND_INVALID_TIMESTAMP_2833", str)) {
		*flag_pole |= RTP_BUG_SONUS_SEND_INVALID_TIMESTAMP_2833;
	}

	if (switch_stristr("~SONUS_SEND_INVALID_TIMESTAMP_2833", str)) {
		*flag_pole &= ~RTP_BUG_SONUS_SEND_INVALID_TIMESTAMP_2833;
	}

	if (switch_stristr("IGNORE_MARK_BIT", str)) {
		*flag_pole |= RTP_BUG_IGNORE_MARK_BIT;
	}	

	if (switch_stristr("~IGNORE_MARK_BIT", str)) {
		*flag_pole &= ~RTP_BUG_IGNORE_MARK_BIT;
	}	

	if (switch_stristr("SEND_LINEAR_TIMESTAMPS", str)) {
		*flag_pole |= RTP_BUG_SEND_LINEAR_TIMESTAMPS;
	}

	if (switch_stristr("~SEND_LINEAR_TIMESTAMPS", str)) {
		*flag_pole &= ~RTP_BUG_SEND_LINEAR_TIMESTAMPS;
	}

	if (switch_stristr("START_SEQ_AT_ZERO", str)) {
		*flag_pole |= RTP_BUG_START_SEQ_AT_ZERO;
	}

	if (switch_stristr("~START_SEQ_AT_ZERO", str)) {
		*flag_pole &= ~RTP_BUG_START_SEQ_AT_ZERO;
	}

	if (switch_stristr("NEVER_SEND_MARKER", str)) {
		*flag_pole |= RTP_BUG_NEVER_SEND_MARKER;
	}

	if (switch_stristr("~NEVER_SEND_MARKER", str)) {
		*flag_pole &= ~RTP_BUG_NEVER_SEND_MARKER;
	}

	if (switch_stristr("IGNORE_DTMF_DURATION", str)) {
		*flag_pole |= RTP_BUG_IGNORE_DTMF_DURATION;
	}

	if (switch_stristr("~IGNORE_DTMF_DURATION", str)) {
		*flag_pole &= ~RTP_BUG_IGNORE_DTMF_DURATION;
	}

	if (switch_stristr("ACCEPT_ANY_PACKETS", str)) {
		*flag_pole |= RTP_BUG_ACCEPT_ANY_PACKETS;
	}

	if (switch_stristr("~ACCEPT_ANY_PACKETS", str)) {
		*flag_pole &= ~RTP_BUG_ACCEPT_ANY_PACKETS;
	}
}

char *sofia_glue_gen_contact_str(sofia_profile_t *profile, sip_t const *sip, sofia_dispatch_event_t *de, sofia_nat_parse_t *np)
{
	char *contact_str = NULL;
	const char *contact_host;//, *contact_user;
	sip_contact_t const *contact;
	char *port;
	const char *display = "\"user\"";
	char new_port[25] = "";
	sofia_nat_parse_t lnp = { { 0 } };
	const char *ipv6;
	sip_from_t const *from;

	if (!sip || !sip->sip_contact || !sip->sip_contact->m_url) {
		return NULL;
	}

	from = sip->sip_from;
	contact = sip->sip_contact;

	if (!np) {
		np = &lnp;
	}

	sofia_glue_get_addr(de->data->e_msg, np->network_ip, sizeof(np->network_ip), &np->network_port);
	
	if (sofia_glue_check_nat(profile, np->network_ip)) {
		np->is_auto_nat = 1;
	}

	port = (char *) contact->m_url->url_port;
	contact_host = sip->sip_contact->m_url->url_host;
	//contact_user = sip->sip_contact->m_url->url_user;

	display = contact->m_display;


	if (zstr(display)) {
		if (from) {
			display = from->a_display;
			if (zstr(display)) {
				display = "\"user\"";
			}
		}
	} else {
		display = "\"user\"";
	}

	if (sofia_test_pflag(profile, PFLAG_AGGRESSIVE_NAT_DETECTION)) {
		if (sip->sip_via) {
			const char *v_port = sip->sip_via->v_port;
			const char *v_host = sip->sip_via->v_host;

			if (v_host && sip->sip_via->v_received) {
				np->is_nat = "via received";
			} else if (v_host && strcmp(np->network_ip, v_host)) {
				np->is_nat = "via host";
			} else if (v_port && atoi(v_port) != np->network_port) {
				np->is_nat = "via port";
			}
		}
	}

	if (!np->is_nat && sip && sip->sip_via && sip->sip_via->v_port &&
		atoi(sip->sip_via->v_port) == 5060 && np->network_port != 5060 ) {
		np->is_nat = "via port";
	}

	if (!np->is_nat && profile->nat_acl_count) {
		uint32_t x = 0;
		int ok = 1;
		char *last_acl = NULL;

		if (!zstr(contact_host)) {
			for (x = 0; x < profile->nat_acl_count; x++) {
				last_acl = profile->nat_acl[x];
				if (!(ok = switch_check_network_list_ip(contact_host, last_acl))) {
					break;
				}
			}

			if (ok) {
				np->is_nat = last_acl;
			}
		}
	}

	if (np->is_nat && profile->local_network && switch_check_network_list_ip(np->network_ip, profile->local_network)) {
		if (profile->debug) {
			switch_log_printf(SWITCH_CHANNEL_LOG, SWITCH_LOG_DEBUG, "IP %s is on local network, not seting NAT mode.\n", np->network_ip);
		}
		np->is_nat = NULL;
	}

	if (zstr(contact_host)) {
		np->is_nat = "No contact host";
	}

	if (np->is_nat) {
		contact_host = np->network_ip;
		switch_snprintf(new_port, sizeof(new_port), ":%d", np->network_port);
		port = NULL;
	}


	if (port) {
		switch_snprintf(new_port, sizeof(new_port), ":%s", port);
	}

	ipv6 = strchr(contact_host, ':');
	if (contact->m_url->url_params) {
		contact_str = switch_mprintf("%s <sip:%s@%s%s%s%s;%s>%s",
									 display, contact->m_url->url_user,
									 ipv6 ? "[" : "",
									 contact_host, ipv6 ? "]" : "", new_port, contact->m_url->url_params, np->is_nat ? ";fs_nat=yes" : "");
	} else {
		contact_str = switch_mprintf("%s <sip:%s@%s%s%s%s>%s",
									 display,
									 contact->m_url->url_user, ipv6 ? "[" : "", contact_host, ipv6 ? "]" : "", new_port, np->is_nat ? ";fs_nat=yes" : "");
	}

		
	return contact_str;
}



/* For Emacs:
 * Local Variables:
 * mode:c
 * indent-tabs-mode:t
 * tab-width:4
 * c-basic-offset:4
 * End:
 * For VIM:
 * vim:set softtabstop=4 shiftwidth=4 tabstop=4:
 */<|MERGE_RESOLUTION|>--- conflicted
+++ resolved
@@ -4842,13 +4842,6 @@
 					}
 				}
 			} else {
-<<<<<<< HEAD
-				if (tech_pvt->dtmf_type == DTMF_2833) {
-					switch_log_printf(SWITCH_CHANNEL_SESSION_LOG(session), SWITCH_LOG_DEBUG, "Disable 2833 dtmf\n");
-					switch_channel_set_variable(tech_pvt->channel, "dtmf_type", "none");
-					tech_pvt->dtmf_type = DTMF_NONE;
-					te = tech_pvt->recv_te = 0;
-=======
 				/* by default, use SIP INFO if 2833 is not in the SDP */
 				if (!switch_false(switch_channel_get_variable(channel, "sip_info_when_no_2833"))) {
 					switch_log_printf(SWITCH_CHANNEL_SESSION_LOG(session), SWITCH_LOG_DEBUG, "No 2833 in SDP.  Disable 2833 dtmf and switch to INFO\n");
@@ -4859,7 +4852,6 @@
 					switch_channel_set_variable(tech_pvt->channel, "dtmf_type", "none");
 					tech_pvt->dtmf_type = DTMF_NONE;
 					te = tech_pvt->recv_te = tech_pvt->te = 0;
->>>>>>> 7f04f7ac
 				}
 			}
 
