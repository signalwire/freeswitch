/*
 * FreeSWITCH Modular Media Switching Software Library / Soft-Switch Application
 * Copyright (C) 2005-2021, Anthony Minessale II <anthm@freeswitch.org>
 *
 * Version: MPL 1.1
 *
 * The contents of this file are subject to the Mozilla Public License Version
 * 1.1 (the "License"); you may not use this file except in compliance with
 * the License. You may obtain a copy of the License at
 * http://www.mozilla.org/MPL/
 *
 * Software distributed under the License is distributed on an "AS IS" basis,
 * WITHOUT WARRANTY OF ANY KIND, either express or implied. See the License
 * for the specific language governing rights and limitations under the
 * License.
 *
 * The Original Code is FreeSWITCH Modular Media Switching Software Library / Soft-Switch Application
 *
 * The Initial Developer of the Original Code is
 * Anthony Minessale II <anthm@freeswitch.org>
 * Portions created by the Initial Developer are Copyright (C)
 * the Initial Developer. All Rights Reserved.
 *
 * Contributor(s):
 *
 * Anthony Minessale II <anthm@freeswitch.org>
 * Ken Rice, <krice at freeswitch.org>  (work sponsored by Comet Signaling LLC, CopperCom, Inc and Asteria Solutions Group, Inc)
 * Paul D. Tinsley <pdt at jackhammer.org>
 * Bret McDanel <trixter AT 0xdecafbad.com>
 * Marcel Barbulescu <marcelbarbulescu@gmail.com>
 * David Knell <david.knell@telng.com>
 * Eliot Gable <egable AT.AT broadvox.com>
 * Leon de Rooij <leon@scarlet-internet.nl>
 * Emmanuel Schmidbauer <e.schmidbauer@gmail.com>
 * William King <william.king@quentustech.com>
 *
 * sofia_reg.c -- SOFIA SIP Endpoint (registration code)
 *
 */
#include "mod_sofia.h"
#include "sofia-sip/hostdomain.h"
#include "sip-dig.h"
/* This include defines OPENSSL_VERSION_NUMBER required for SHA-512-256 (RFC-8760)
   Do NOT remove this line even if mod_sofia builds without it. 
*/
#include "switch_ssl.h"

static void sofia_reg_new_handle(sofia_gateway_t *gateway_ptr, int attach)
{
	int ss_state = nua_callstate_authenticating;

	if (gateway_ptr->nh) {
		nua_handle_bind(gateway_ptr->nh, NULL);
		nua_handle_destroy(gateway_ptr->nh);
		gateway_ptr->nh = NULL;
		sofia_private_free(gateway_ptr->sofia_private);
	}

	gateway_ptr->nh = nua_handle(gateway_ptr->profile->nua, NULL,
								 SIPTAG_CALL_ID_STR(gateway_ptr->uuid_str),
								 SIPTAG_TO_STR(gateway_ptr->register_to),
								 NUTAG_CALLSTATE_REF(ss_state), SIPTAG_FROM_STR(gateway_ptr->register_from), TAG_END());
	if (attach) {
		if (!gateway_ptr->sofia_private) {
			switch_zmalloc(gateway_ptr->sofia_private, sizeof(*gateway_ptr->sofia_private));
		}

		switch_set_string(gateway_ptr->sofia_private->gateway_name, gateway_ptr->name);
		nua_handle_bind(gateway_ptr->nh, gateway_ptr->sofia_private);
	}
}

static void sofia_reg_new_sub_handle(sofia_gateway_subscription_t *gw_sub_ptr)
{
	sofia_gateway_t *gateway_ptr = gw_sub_ptr->gateway;
	char *user_via = NULL;
	char *register_host = sofia_glue_get_register_host(gateway_ptr->register_proxy);
	int ss_state = nua_callstate_authenticating;


	/* check for NAT and place a Via header if necessary (hostname or non-local IP) */
	if (register_host && sofia_glue_check_nat(gateway_ptr->profile, register_host)) {
		user_via = sofia_glue_create_external_via(NULL, gateway_ptr->profile, gateway_ptr->register_transport);
	}

	if (gw_sub_ptr->nh) {
		nua_handle_bind(gw_sub_ptr->nh, NULL);
		nua_handle_destroy(gw_sub_ptr->nh);
		gw_sub_ptr->nh = NULL;
		sofia_private_free(gw_sub_ptr->sofia_private);
	}

	gw_sub_ptr->nh = nua_handle(gateway_ptr->profile->nua, NULL,
									 NUTAG_URL(gateway_ptr->register_proxy),
									 TAG_IF(user_via, SIPTAG_VIA_STR(user_via)),
									 SIPTAG_TO_STR(gateway_ptr->register_to),
									 NUTAG_CALLSTATE_REF(ss_state), SIPTAG_FROM_STR(gateway_ptr->register_from), TAG_END());
	if (!gw_sub_ptr->sofia_private) {
		switch_zmalloc(gw_sub_ptr->sofia_private, sizeof(*gw_sub_ptr->sofia_private));
	}

	switch_set_string(gw_sub_ptr->sofia_private->gateway_name, gateway_ptr->name);
	nua_handle_bind(gw_sub_ptr->nh, gw_sub_ptr->sofia_private);

	switch_safe_free(register_host);
	switch_safe_free(user_via);
}

static void sofia_reg_kill_sub(sofia_gateway_subscription_t *gw_sub_ptr)
{
	sofia_gateway_t *gateway_ptr = gw_sub_ptr->gateway;

	sofia_private_free(gw_sub_ptr->sofia_private);

	if (gw_sub_ptr->nh) {
		nua_handle_bind(gw_sub_ptr->nh, NULL);
	}

	if (gw_sub_ptr->state != SUB_STATE_SUBED && gw_sub_ptr->state != SUB_STATE_UNSUBSCRIBE) {
		if (gw_sub_ptr->nh) {
			nua_handle_destroy(gw_sub_ptr->nh);
			gw_sub_ptr->nh = NULL;
		}
		return;
	}

	if (gw_sub_ptr->nh) {
		switch_log_printf(SWITCH_CHANNEL_LOG, SWITCH_LOG_NOTICE, "UN-Subbing %s %s\n", gateway_ptr->name, gw_sub_ptr->event);
		nua_unsubscribe(gw_sub_ptr->nh, NUTAG_URL(gw_sub_ptr->request_uri), TAG_END());
	}
}

static void sofia_reg_kill_reg(sofia_gateway_t *gateway_ptr)
{

	if (!gateway_ptr->nh) {
		return;
	}

	if (gateway_ptr->state == REG_STATE_REGED || gateway_ptr->state == REG_STATE_UNREGISTER) {
		switch_log_printf(SWITCH_CHANNEL_LOG, SWITCH_LOG_NOTICE, "UN-Registering %s\n", gateway_ptr->name);
		nua_unregister(gateway_ptr->nh, NUTAG_URL(gateway_ptr->register_url), NUTAG_REGISTRAR(gateway_ptr->register_proxy), TAG_END());
	} else {
		switch_log_printf(SWITCH_CHANNEL_LOG, SWITCH_LOG_NOTICE, "Destroying registration handle for %s\n", gateway_ptr->name);
	}

	sofia_private_free(gateway_ptr->sofia_private);
	nua_handle_bind(gateway_ptr->nh, NULL);
	nua_handle_destroy(gateway_ptr->nh);
	gateway_ptr->nh = NULL;
}

void sofia_reg_fire_custom_gateway_state_event(sofia_gateway_t *gateway, int status, const char *phrase)
{
	switch_event_t *s_event;
	if (switch_event_create_subclass(&s_event, SWITCH_EVENT_CUSTOM, MY_EVENT_GATEWAY_STATE) == SWITCH_STATUS_SUCCESS) {
		switch_event_add_header_string(s_event, SWITCH_STACK_BOTTOM, "Gateway", gateway->name);
		switch_event_add_header_string(s_event, SWITCH_STACK_BOTTOM, "State", sofia_state_string(gateway->state));
		switch_event_add_header_string(s_event, SWITCH_STACK_BOTTOM, "Ping-Status", sofia_gateway_status_name(gateway->status));
		//added by dsq 	
		switch_event_add_header_string(s_event, SWITCH_STACK_BOTTOM, "Register-Realm", gateway->register_realm);
		switch_event_add_header_string(s_event, SWITCH_STACK_BOTTOM, "Register-Str", gateway->register_str);	
		switch_event_add_header_string(s_event, SWITCH_STACK_BOTTOM, "Register_Transport", sofia_glue_transport2str(gateway->register_transport));
		switch_event_add_header_string(s_event, SWITCH_STACK_BOTTOM, "variable_gateway_name", gateway->sla_gateway_name);//added by liangjie for OS-14641,2019.8.15
		switch_event_add_header(s_event, SWITCH_STACK_BOTTOM, "Failures", "%d", gateway->failures);
		//end added by dsq 
		if (!zstr_buf(gateway->register_network_ip)) {
			switch_event_add_header_string(s_event, SWITCH_STACK_BOTTOM, "Register-Network-IP", gateway->register_network_ip);
			switch_event_add_header(s_event, SWITCH_STACK_BOTTOM, "Register-Network-Port", "%d", gateway->register_network_port);
		}

		if (!zstr(phrase)) {
			switch_event_add_header_string(s_event, SWITCH_STACK_BOTTOM, "Phrase", phrase);
		}
		if (status) {
			switch_event_add_header(s_event, SWITCH_STACK_BOTTOM, "Status", "%d", status);
		}
		switch_event_fire(&s_event);
	}
}

void sofia_reg_fire_custom_sip_user_state_event(sofia_profile_t *profile, const char *sip_user, const char *contact,
							const char* from_user, const char* from_host, const char *call_id, sofia_sip_user_status_t status, int options_res, const char *phrase)
{
	switch_event_t *s_event;
	if (switch_event_create_subclass(&s_event, SWITCH_EVENT_CUSTOM, MY_EVENT_SIP_USER_STATE) == SWITCH_STATUS_SUCCESS) {
		switch_event_add_header_string(s_event, SWITCH_STACK_BOTTOM, "sip_contact", contact);
		switch_event_add_header_string(s_event, SWITCH_STACK_BOTTOM, "profile-name", profile->name);
		switch_event_add_header_string(s_event, SWITCH_STACK_BOTTOM, "sip_user", sip_user);
		switch_event_add_header_string(s_event, SWITCH_STACK_BOTTOM, "from-user", from_user);
		switch_event_add_header_string(s_event, SWITCH_STACK_BOTTOM, "from-host", from_host);
		switch_event_add_header_string(s_event, SWITCH_STACK_BOTTOM, "call-id", call_id);
		switch_event_add_header_string(s_event, SWITCH_STACK_BOTTOM, "Ping-Status", sofia_sip_user_status_name(status));
		switch_event_add_header(s_event, SWITCH_STACK_BOTTOM, "Status", "%d", options_res);
		if (!zstr(phrase)) {
			switch_event_add_header_string(s_event, SWITCH_STACK_BOTTOM, "Phrase", phrase);
		}
		switch_event_fire(&s_event);
	}
}

void sofia_reg_unregister(sofia_profile_t *profile)
{
	sofia_gateway_t *gateway_ptr;
	sofia_gateway_subscription_t *gw_sub_ptr;

	switch_mutex_lock(mod_sofia_globals.hash_mutex);
	for (gateway_ptr = profile->gateways; gateway_ptr; gateway_ptr = gateway_ptr->next) {

		if (gateway_ptr->nh) {
			nua_handle_bind(gateway_ptr->nh, NULL);
		}

		if (gateway_ptr->state == REG_STATE_REGED) {
			sofia_reg_kill_reg(gateway_ptr);
		}
		sofia_private_free(gateway_ptr->sofia_private);

		for (gw_sub_ptr = gateway_ptr->subscriptions; gw_sub_ptr; gw_sub_ptr = gw_sub_ptr->next) {

			if (gw_sub_ptr->state == SUB_STATE_SUBED) {
				sofia_reg_kill_sub(gw_sub_ptr);
			}
			sofia_private_free(gw_sub_ptr->sofia_private);
		}

		gateway_ptr->subscriptions = NULL;
	}
	switch_mutex_unlock(mod_sofia_globals.hash_mutex);
}

void sofia_sub_check_gateway(sofia_profile_t *profile, time_t now)
{
	/* NOTE: A lot of the mechanism in place here for refreshing subscriptions is
	 * pretty much redundant, as the sofia stack takes it upon itself to
	 * refresh subscriptions on its own, based on the value of the Expires
	 * header (which we control in the outgoing subscription request)
	 */
	sofia_gateway_t *gateway_ptr;

	switch_mutex_lock(profile->gw_mutex);
	for (gateway_ptr = profile->gateways; gateway_ptr; gateway_ptr = gateway_ptr->next) {
		sofia_gateway_subscription_t *gw_sub_ptr;

		for (gw_sub_ptr = gateway_ptr->subscriptions; gw_sub_ptr; gw_sub_ptr = gw_sub_ptr->next) {
			sub_state_t ostate = gw_sub_ptr->state;

			if (!now) {
				gw_sub_ptr->state = ostate = SUB_STATE_UNSUBED;
				gw_sub_ptr->expires_str = "0";
			}

			//gateway_ptr->sub_state = gw_sub_ptr->state;

			switch (ostate) {
			case SUB_STATE_NOSUB:
				break;
			case SUB_STATE_SUBSCRIBE:
				gw_sub_ptr->expires = now + gw_sub_ptr->freq;
				gw_sub_ptr->state = SUB_STATE_SUBED;
				break;
			case SUB_STATE_UNSUBSCRIBE:
				gw_sub_ptr->state = SUB_STATE_NOSUB;
				sofia_reg_kill_sub(gw_sub_ptr);
				break;
			case SUB_STATE_UNSUBED:

				sofia_reg_new_sub_handle(gw_sub_ptr);

				switch_log_printf(SWITCH_CHANNEL_LOG, SWITCH_LOG_DEBUG, "subscribing to [%s] on gateway [%s]\n", gw_sub_ptr->event, gateway_ptr->name);

				if (now) {
					nua_subscribe(gw_sub_ptr->nh,
								  NUTAG_URL(gw_sub_ptr->request_uri),
								  SIPTAG_EVENT_STR(gw_sub_ptr->event),
								  TAG_IF(strcmp(gw_sub_ptr->content_type, "NO_CONTENT_TYPE"), SIPTAG_ACCEPT_STR(gw_sub_ptr->content_type)),
								  SIPTAG_TO_STR(gateway_ptr->register_from),
								  SIPTAG_FROM_STR(gateway_ptr->register_from),
								  SIPTAG_CONTACT_STR(gateway_ptr->register_contact),
								  SIPTAG_EXPIRES_STR(gw_sub_ptr->expires_str),	/* sofia stack bases its auto-refresh stuff on this */
								  TAG_NULL());
					gw_sub_ptr->retry = now + gw_sub_ptr->retry_seconds;
				} else {
					nua_unsubscribe(gw_sub_ptr->nh,
									NUTAG_URL(gw_sub_ptr->request_uri),
									SIPTAG_EVENT_STR(gw_sub_ptr->event),
									TAG_IF(strcmp(gw_sub_ptr->content_type, "NO_CONTENT_TYPE"), SIPTAG_ACCEPT_STR(gw_sub_ptr->content_type)),
									SIPTAG_FROM_STR(gateway_ptr->register_from),
									SIPTAG_TO_STR(gateway_ptr->register_from),
									SIPTAG_CONTACT_STR(gateway_ptr->register_contact), SIPTAG_EXPIRES_STR(gw_sub_ptr->expires_str), TAG_NULL());
				}
				gw_sub_ptr->state = SUB_STATE_TRYING;
				break;

			case SUB_STATE_FAILED:
				gw_sub_ptr->expires = now;
				gw_sub_ptr->retry = now + gw_sub_ptr->retry_seconds;
				gw_sub_ptr->state = SUB_STATE_FAIL_WAIT;
				break;
			case SUB_STATE_FAIL_WAIT:
				if (!gw_sub_ptr->retry || now >= gw_sub_ptr->retry) {
					gw_sub_ptr->state = SUB_STATE_UNSUBED;
				}
				break;
			case SUB_STATE_TRYING:
				if (gw_sub_ptr->retry && now >= gw_sub_ptr->retry) {
					gw_sub_ptr->state = SUB_STATE_UNSUBED;
					gw_sub_ptr->retry = 0;
				}
				break;
			default:
				if (now >= gw_sub_ptr->expires) {
					gw_sub_ptr->state = SUB_STATE_UNSUBED;
				}
				break;
			}

		}
	}
	switch_mutex_unlock(profile->gw_mutex);
}

void sofia_reg_check_gateway(sofia_profile_t *profile, time_t now)
{
	sofia_gateway_t *check, *gateway_ptr, *last = NULL;
	switch_event_t *event;
	int delta = 0;

	switch_mutex_lock(profile->gw_mutex);
	for (gateway_ptr = profile->gateways; gateway_ptr; gateway_ptr = gateway_ptr->next) {
		if (gateway_ptr->deleted) {
			if ((check = switch_core_hash_find(mod_sofia_globals.gateway_hash, gateway_ptr->name)) && check == gateway_ptr) {
				char *pkey = switch_mprintf("%s::%s", profile->name, gateway_ptr->name);
				switch_assert(pkey);
				switch_log_printf(SWITCH_CHANNEL_LOG, SWITCH_LOG_DEBUG, "Removing gateway %s from hash.\n", pkey);
				switch_core_hash_delete(mod_sofia_globals.gateway_hash, pkey);
				switch_core_hash_delete(mod_sofia_globals.gateway_hash, gateway_ptr->name);
				free(pkey);
			}

			if (gateway_ptr->state == REG_STATE_NOREG || gateway_ptr->state == REG_STATE_DOWN) {

				if (last) {
					last->next = gateway_ptr->next;
				} else {
					profile->gateways = gateway_ptr->next;
				}

				switch_log_printf(SWITCH_CHANNEL_LOG, SWITCH_LOG_NOTICE, "Deleted gateway %s\n", gateway_ptr->name);
				if (switch_event_create_subclass(&event, SWITCH_EVENT_CUSTOM, MY_EVENT_GATEWAY_DEL) == SWITCH_STATUS_SUCCESS) {
					switch_event_add_header_string(event, SWITCH_STACK_BOTTOM, "profile-name", gateway_ptr->profile->name);
					switch_event_add_header_string(event, SWITCH_STACK_BOTTOM, "Gateway", gateway_ptr->name);
					switch_event_fire(&event);
				}
				if (gateway_ptr->ob_vars) {
					switch_event_destroy(&gateway_ptr->ob_vars);
				}
				if (gateway_ptr->ib_vars) {
					switch_event_destroy(&gateway_ptr->ib_vars);
				}
			} else {
				last = gateway_ptr;
			}
		} else {
			last = gateway_ptr;
		}
	}

	for (gateway_ptr = profile->gateways; gateway_ptr; gateway_ptr = gateway_ptr->next) {
		reg_state_t ostate = gateway_ptr->state;
		char *user_via = NULL;
		char *register_host = NULL;

		if (!now && ostate != REG_STATE_NOREG) {
			gateway_ptr->state = ostate = REG_STATE_UNREGED;
			gateway_ptr->expires_str = "0";
		}

		if (gateway_ptr->ping && !gateway_ptr->pinging && (now >= gateway_ptr->ping && (ostate == REG_STATE_NOREG || ostate == REG_STATE_REGED)) &&
			!gateway_ptr->deleted) {
			nua_handle_t *nh = nua_handle(profile->nua, NULL, NUTAG_URL(gateway_ptr->register_url), TAG_END());
			sofia_private_t *pvt;

			register_host = sofia_glue_get_register_host(gateway_ptr->register_proxy);

			/* check for NAT and place a Via header if necessary (hostname or non-local IP) */
			if (register_host && sofia_glue_check_nat(gateway_ptr->profile, register_host)) {
				user_via = sofia_glue_create_external_via(NULL, gateway_ptr->profile, gateway_ptr->register_transport);
			}

			switch_safe_free(register_host);

			pvt = malloc(sizeof(*pvt));
			switch_assert(pvt);
			memset(pvt, 0, sizeof(*pvt));
			pvt->destroy_nh = 1;
			pvt->destroy_me = 1;
			switch_copy_string(pvt->gateway_name, gateway_ptr->name, sizeof(pvt->gateway_name));
			nua_handle_bind(nh, pvt);

			gateway_ptr->pinging = 1;
			gateway_ptr->ping_sent = switch_time_now();
			nua_options(nh,
						TAG_IF(gateway_ptr->register_sticky_proxy, NUTAG_PROXY(gateway_ptr->register_sticky_proxy)),
						TAG_IF(user_via, SIPTAG_VIA_STR(user_via)),
						SIPTAG_TO_STR(gateway_ptr->options_to_uri), SIPTAG_FROM_STR(gateway_ptr->options_from_uri),
						TAG_IF(gateway_ptr->contact_in_ping, SIPTAG_CONTACT_STR(gateway_ptr->register_contact)),
						TAG_IF(gateway_ptr->options_user_agent, SIPTAG_USER_AGENT_STR(gateway_ptr->options_user_agent)),
						TAG_END());

			switch_safe_free(user_via);
			user_via = NULL;
		}

		switch (ostate) {
		case REG_STATE_DOWN:
		case REG_STATE_NOREG:
			if (!gateway_ptr->ping && !gateway_ptr->pinging && gateway_ptr->status != SOFIA_GATEWAY_UP) {
				gateway_ptr->status = SOFIA_GATEWAY_UP;
				gateway_ptr->uptime = switch_time_now();
			}
			break;
		case REG_STATE_REGISTER:
			if (profile->debug) {
				switch_log_printf(SWITCH_CHANNEL_LOG, SWITCH_LOG_DEBUG, "Registered %s\n", gateway_ptr->name);
			}

			gateway_ptr->failures = 0;

			if (gateway_ptr->freq > 30) {
				delta = (gateway_ptr->freq - 15);
			} else {
				delta = (gateway_ptr->freq / 2);
			}

			if (delta < 1) {
				delta = 1;
			}

			gateway_ptr->expires = now + delta;

			gateway_ptr->state = REG_STATE_REGED;
			if (gateway_ptr->status != SOFIA_GATEWAY_UP) {
				gateway_ptr->status = SOFIA_GATEWAY_UP;
				gateway_ptr->uptime = switch_time_now();
			}
			break;

		case REG_STATE_UNREGISTER:
			sofia_reg_kill_reg(gateway_ptr);
			gateway_ptr->state = REG_STATE_DOWN;
			gateway_ptr->status = SOFIA_GATEWAY_DOWN;
			break;
		case REG_STATE_UNREGED:
			gateway_ptr->retry = 0;

			if (!gateway_ptr->nh) {
				sofia_reg_new_handle(gateway_ptr, now ? 1 : 0);
			}

			register_host = sofia_glue_get_register_host(gateway_ptr->register_proxy);

			/* check for NAT and place a Via header if necessary (hostname or non-local IP) */
			if (register_host && sofia_glue_check_nat(gateway_ptr->profile, register_host)) {
				user_via = sofia_glue_create_external_via(NULL, gateway_ptr->profile, gateway_ptr->register_transport);
			}

			switch_safe_free(register_host);

			switch_log_printf(SWITCH_CHANNEL_LOG, SWITCH_LOG_NOTICE, "Registering %s\n", gateway_ptr->name);

			if (now) {
				nua_register(gateway_ptr->nh,
							 NUTAG_URL(gateway_ptr->register_url),
							 TAG_IF(gateway_ptr->register_sticky_proxy, NUTAG_PROXY(gateway_ptr->register_sticky_proxy)),
							 TAG_IF(user_via, SIPTAG_VIA_STR(user_via)),
							 SIPTAG_TO_STR(gateway_ptr->distinct_to ? gateway_ptr->register_to : gateway_ptr->register_from),
							 SIPTAG_CONTACT_STR(gateway_ptr->register_contact),
							 SIPTAG_FROM_STR(gateway_ptr->register_from),
							 SIPTAG_EXPIRES_STR(gateway_ptr->expires_str),
							 NUTAG_REGISTRAR(gateway_ptr->register_proxy),
							 NUTAG_OUTBOUND("no-options-keepalive"), NUTAG_OUTBOUND("no-validate"), NUTAG_KEEPALIVE(0), TAG_NULL());
				gateway_ptr->retry = now + gateway_ptr->retry_seconds;
			} else {
				gateway_ptr->status = SOFIA_GATEWAY_DOWN;
				nua_unregister(gateway_ptr->nh,
							   NUTAG_URL(gateway_ptr->register_url),
							   TAG_IF(gateway_ptr->register_sticky_proxy, NUTAG_PROXY(gateway_ptr->register_sticky_proxy)),
							   TAG_IF(user_via, SIPTAG_VIA_STR(user_via)),
							   SIPTAG_FROM_STR(gateway_ptr->register_from),
							   SIPTAG_TO_STR(gateway_ptr->distinct_to ? gateway_ptr->register_to : gateway_ptr->register_from),
							   SIPTAG_EXPIRES_STR(gateway_ptr->expires_str),
							   NUTAG_REGISTRAR(gateway_ptr->register_proxy),
							   NUTAG_OUTBOUND("no-options-keepalive"), NUTAG_OUTBOUND("no-validate"), NUTAG_KEEPALIVE(0), TAG_NULL());
			}
			gateway_ptr->reg_timeout = now + gateway_ptr->reg_timeout_seconds;
			gateway_ptr->state = REG_STATE_TRYING;
			switch_safe_free(user_via);
			user_via = NULL;
			break;

		case REG_STATE_TIMEOUT:
			{
				nua_handle_t *nh = gateway_ptr->nh;

				switch_log_printf(SWITCH_CHANNEL_LOG, SWITCH_LOG_WARNING, "Timeout Registering %s\n", gateway_ptr->name);

				gateway_ptr->nh = NULL;
				nua_handle_destroy(nh);
				gateway_ptr->state = REG_STATE_FAILED;
				gateway_ptr->failures++;
				gateway_ptr->failure_status = 908;
			}
			break;
		case REG_STATE_FAILED:
			{
				int sec;

				if (gateway_ptr->fail_908_retry_seconds && gateway_ptr->failure_status == 908) {
					sec = gateway_ptr->fail_908_retry_seconds;
				} else if (gateway_ptr->failure_status == 503 || gateway_ptr->failure_status == 908 || gateway_ptr->failures < 1) {
					sec = gateway_ptr->retry_seconds;
				} else {
					sec = gateway_ptr->retry_seconds * gateway_ptr->failures;
				}

				switch_log_printf(SWITCH_CHANNEL_LOG, SWITCH_LOG_WARNING, "%s Failed Registration [%d], setting retry to %d seconds.\n",
								  gateway_ptr->name, gateway_ptr->failure_status, sec);

				gateway_ptr->retry = switch_epoch_time_now(NULL) + sec;
				gateway_ptr->status = SOFIA_GATEWAY_DOWN;
				gateway_ptr->state = REG_STATE_FAIL_WAIT;
				gateway_ptr->failure_status = 0;

			}
			break;
		case REG_STATE_FAIL_WAIT:
			if (!gateway_ptr->retry || now >= gateway_ptr->retry) {
				gateway_ptr->state = REG_STATE_UNREGED;
			}
			break;
		case REG_STATE_TRYING:
			if (now >= gateway_ptr->reg_timeout) {
				gateway_ptr->state = REG_STATE_TIMEOUT;
			}
			break;
		default:
			if (now >= gateway_ptr->expires) {
				gateway_ptr->state = REG_STATE_UNREGED;
			}
			break;
		}
		if (ostate != gateway_ptr->state) {
			sofia_reg_fire_custom_gateway_state_event(gateway_ptr, 0, NULL);
		}
	}
	switch_mutex_unlock(profile->gw_mutex);
}


int sofia_reg_find_callback(void *pArg, int argc, char **argv, char **columnNames)
{
	struct callback_t *cbt = (struct callback_t *) pArg;

	if (!cbt->len) {
		switch_console_push_match(&cbt->list, argv[0]);
		cbt->matches++;
		return 0;
	}

	switch_copy_string(cbt->val, argv[0], cbt->len);
	cbt->matches++;
	return cbt->matches == 1 ? 0 : 1;
}


int sofia_reg_find_reg_with_positive_expires_callback(void *pArg, int argc, char **argv, char **columnNames)
{
	struct callback_t *cbt = (struct callback_t *) pArg;
	sofia_destination_t *dst = NULL;
	long int expires;
	char *contact = NULL;

	if (zstr(argv[0])) {
		return 0;
	}

	if (cbt->contact_str && !strcasecmp(argv[0], cbt->contact_str)) {
		expires = cbt->exptime;
	} else {
		expires = atol(argv[1]) - 60 - (long) cbt->time;
	}

	if (expires > 0) {
		dst = sofia_glue_get_destination(argv[0]);
		contact = switch_mprintf("<%s>;expires=%ld", dst->contact, expires);

		if (!cbt->len) {
			switch_console_push_match(&cbt->list, contact);
			switch_safe_free(contact);
			sofia_glue_free_destination(dst);
			cbt->matches++;
			return 0;
		}

		switch_copy_string(cbt->val, contact, cbt->len);
		switch_safe_free(contact);
		sofia_glue_free_destination(dst);
		cbt->matches++;
		return cbt->matches == 1 ? 0 : 1;
	}

	return 0;
}


int sofia_reg_nat_callback(void *pArg, int argc, char **argv, char **columnNames)
{
	sofia_profile_t *profile = (sofia_profile_t *) pArg;
	nua_handle_t *nh;
	char to[512] = "", call_id[512] = "";
	sofia_destination_t *dst = NULL;
	switch_uuid_t uuid;
	sofia_private_t *pvt;

	switch_snprintf(to, sizeof(to), "sip:%s@%s", argv[1], argv[2]);

	// create call-id for OPTIONS in the form "<uuid>_<original-register-call-id>"
	switch_uuid_get(&uuid);
	switch_uuid_format(call_id, &uuid);
	strcat(call_id, "_");
	strncat(call_id, argv[0], sizeof(call_id) - SWITCH_UUID_FORMATTED_LENGTH - 2);

	dst = sofia_glue_get_destination(argv[3]);
	switch_assert(dst);

	nh = nua_handle(profile->nua, NULL, SIPTAG_FROM_STR(profile->url), SIPTAG_TO_STR(to), NUTAG_URL(dst->contact), SIPTAG_CONTACT_STR(profile->url),
					SIPTAG_CALL_ID_STR(call_id), TAG_END());

	pvt = malloc(sizeof(*pvt));
	switch_assert(pvt);
	memset(pvt, 0, sizeof(*pvt));
	pvt->destroy_nh = 1;
	pvt->destroy_me = 1;
	pvt->ping_sent = switch_time_now();
	nua_handle_bind(nh, pvt);

	nua_options(nh,
				NTATAG_SIP_T2(5000),
				NTATAG_SIP_T4(10000),
				TAG_IF(dst->route_uri, NUTAG_PROXY(dst->route_uri)), TAG_IF(dst->route, SIPTAG_ROUTE_STR(dst->route)), TAG_END());

	sofia_glue_free_destination(dst);

	return 0;
}


void sofia_reg_send_reboot(sofia_profile_t *profile, const char *callid, const char *user, const char *host, const char *contact, const char *user_agent,
						   const char *network_ip)
{
	const char *event = "check-sync";
	const char *contenttype = "application/simple-message-summary";
	char *body = NULL;

	if (switch_stristr("snom", user_agent) || switch_stristr("yealink", user_agent)) {
		event = "check-sync;reboot=true";
	} else if (switch_stristr("Linksys/SPA8000", user_agent)) {
		event = "check-sync";
	} else if (switch_stristr("linksys", user_agent)) {
		event = "reboot_now";
	} else if (switch_stristr("spa", user_agent)) {
		event = "reboot";
	} else if (switch_stristr("Cisco-CP7960G", user_agent) || switch_stristr("Cisco-CP7940G", user_agent)) {
		event = "check-sync";
	} else if (switch_stristr("cisco", user_agent)) {
		event = "service-control";
		contenttype = "text/plain";
		body = switch_mprintf("action=restart\n"
							  "RegisterCallId={%s}\n"
							  "ConfigVersionStamp={0000000000000000}\n"
							  "DialplanVersionStamp={0000000000000000}\n"
							  "SoftkeyVersionStamp={0000000000000000}", callid);
	}

	sofia_glue_send_notify(profile, user, host, event, contenttype, body ? body : "", contact, network_ip, callid);

	switch_safe_free(body);
}

int sofia_sla_dialog_del_callback(void *pArg, int argc, char **argv, char **columnNames)
{
	sofia_profile_t *profile = (sofia_profile_t *) pArg;
	nua_handle_t *nh = NULL;

	if ((nh = nua_handle_by_call_id(profile->nua, argv[0]))) {
		nua_handle_destroy(nh);
	}

	return 0;
}

void sofia_reg_check_socket(sofia_profile_t *profile, const char *call_id, const char *network_addr, const char *network_ip)
{
	char key[256] = "";
	nua_handle_t *hnh;

	switch_snprintf(key, sizeof(key), "%s%s%s", call_id, network_addr, network_ip);
	switch_mutex_lock(profile->flag_mutex);
	if ((hnh = switch_core_hash_find(profile->reg_nh_hash, key))) {
		switch_core_hash_delete(profile->reg_nh_hash, key);
		nua_handle_unref_user(hnh);
		nua_handle_destroy(hnh);
	}
	switch_mutex_unlock(profile->flag_mutex);
}



int sofia_reg_del_callback(void *pArg, int argc, char **argv, char **columnNames)
{
	switch_event_t *s_event;
	sofia_profile_t *profile = (sofia_profile_t *) pArg;

	if (argc > 13 && atoi(argv[13]) == 1) {
		sofia_reg_send_reboot(profile, argv[0], argv[1], argv[2], argv[3], argv[7], argv[11]);
	}

	sofia_reg_check_socket(profile, argv[0], argv[11], argv[12]);


	if (argc >= 3) {
		if (switch_event_create_subclass(&s_event, SWITCH_EVENT_CUSTOM, MY_EVENT_EXPIRE) == SWITCH_STATUS_SUCCESS) {
			switch_event_add_header_string(s_event, SWITCH_STACK_BOTTOM, "profile-name", argv[10]);
			switch_event_add_header_string(s_event, SWITCH_STACK_BOTTOM, "call-id", argv[0]);
			switch_event_add_header_string(s_event, SWITCH_STACK_BOTTOM, "user", argv[1]);
			switch_event_add_header_string(s_event, SWITCH_STACK_BOTTOM, "username", argv[1]);
			switch_event_add_header_string(s_event, SWITCH_STACK_BOTTOM, "host", argv[2]);
			switch_event_add_header_string(s_event, SWITCH_STACK_BOTTOM, "contact", argv[3]);
			switch_event_add_header_string(s_event, SWITCH_STACK_BOTTOM, "expires", argv[6]);
			switch_event_add_header_string(s_event, SWITCH_STACK_BOTTOM, "user-agent", argv[7]);
			switch_event_add_header_string(s_event, SWITCH_STACK_BOTTOM, "realm", argv[14]);
			switch_event_add_header_string(s_event, SWITCH_STACK_BOTTOM, "network-ip", argv[11]);
			switch_event_add_header_string(s_event, SWITCH_STACK_BOTTOM, "network-port", argv[12]);
			sofia_event_fire(profile, &s_event);
		}

		if (switch_event_create(&s_event, SWITCH_EVENT_PRESENCE_IN) == SWITCH_STATUS_SUCCESS) {
			switch_event_add_header_string(s_event, SWITCH_STACK_BOTTOM, "proto", SOFIA_CHAT_PROTO);
			switch_event_add_header_string(s_event, SWITCH_STACK_BOTTOM, "rpid", "away");
			switch_event_add_header_string(s_event, SWITCH_STACK_BOTTOM, "login", profile->url);

			if (argv[4]) {
				switch_event_add_header_string(s_event, SWITCH_STACK_BOTTOM, "user-agent", argv[4]);
			}

			if (argv[1] && argv[2]) {
				switch_event_add_header(s_event, SWITCH_STACK_BOTTOM, "from", "%s@%s", argv[1], argv[2]);
			}

			switch_event_add_header_string(s_event, SWITCH_STACK_BOTTOM, "status", "Unregistered");
			switch_event_add_header_string(s_event, SWITCH_STACK_BOTTOM, "event_type", "presence");
			sofia_event_fire(profile, &s_event);
		}

		//added by dsq for unregistered  report 2021-12-28
		if (switch_event_create_subclass(&s_event, SWITCH_EVENT_CUSTOM, MY_EVENT_UNREGISTER) == SWITCH_STATUS_SUCCESS) {
			switch_event_add_header_string(s_event, SWITCH_STACK_BOTTOM, "profile-name", argv[10]);
			switch_event_add_header_string(s_event, SWITCH_STACK_BOTTOM, "username", argv[1]);
			switch_event_add_header_string(s_event, SWITCH_STACK_BOTTOM, "from-user", argv[1]);
		    switch_event_add_header_string(s_event, SWITCH_STACK_BOTTOM, "from-host", argv[2]);
			switch_event_add_header_string(s_event, SWITCH_STACK_BOTTOM, "contact", argv[3]);
			switch_event_add_header_string(s_event, SWITCH_STACK_BOTTOM, "call-id", argv[0]);
			switch_event_add_header_string(s_event, SWITCH_STACK_BOTTOM, "realm", argv[14]);
			switch_event_add_header_string(s_event, SWITCH_STACK_BOTTOM, "network-ip", argv[11]);
			switch_event_add_header_string(s_event, SWITCH_STACK_BOTTOM, "network-port", argv[12]);
			switch_event_add_header_string(s_event, SWITCH_STACK_BOTTOM, "user-agent", argv[7]);
			switch_event_add_header_string(s_event, SWITCH_STACK_BOTTOM, "expires", argv[6]);
			sofia_event_fire(profile, &s_event);
		}
		//end by  dsq for unregistered  report 2021-12-28
	}
	return 0;
}

void sofia_reg_expire_call_id(sofia_profile_t *profile, const char *call_id, int reboot)
{
	char *sql = NULL;
	char *sqlextra = NULL;
	char *dup = strdup(call_id);
	char *host = NULL, *user = NULL;

	switch_assert(dup);

	if ((host = strchr(dup, '@'))) {
		*host++ = '\0';
		user = dup;
	} else {
		host = dup;
	}

	if (zstr(host)) {
		host = "none";
	}

	if (zstr(user)) {
		sqlextra = switch_mprintf(" or (sip_host='%q')", host);
	} else {
		sqlextra = switch_mprintf(" or (sip_user='%q' and sip_host='%q')", user, host);
	}

	sql = switch_mprintf("select call_id,sip_user,sip_host,contact,status,rpid,expires"
						 ",user_agent,server_user,server_host,profile_name,network_ip,network_port"
						 ",%d,sip_realm from sip_registrations where call_id='%q' %s", reboot, call_id, sqlextra);


	sofia_glue_execute_sql_callback(profile, profile->dbh_mutex, sql, sofia_reg_del_callback, profile);
	switch_safe_free(sql);

	sql = switch_mprintf("delete from sip_registrations where call_id='%q' %s", call_id, sqlextra);
	sofia_glue_execute_sql_now(profile, &sql, SWITCH_TRUE);

	switch_safe_free(sqlextra);
	switch_safe_free(sql);
	switch_safe_free(dup);

}

void sofia_reg_check_expire(sofia_profile_t *profile, time_t now, int reboot)
{
	char *sql;

	if (now) {
		sql = switch_mprintf("select call_id,sip_user,sip_host,contact,status,rpid,expires"
						",user_agent,server_user,server_host,profile_name,network_ip, network_port"
						",%d,sip_realm from sip_registrations where expires > 0 and expires <= %ld", reboot, (long) now);
	} else {
		sql = switch_mprintf("select call_id,sip_user,sip_host,contact,status,rpid,expires"
						",user_agent,server_user,server_host,profile_name,network_ip, network_port" ",%d,sip_realm from sip_registrations where expires > 0", reboot);
	}

	sofia_glue_execute_sql_callback(profile, profile->dbh_mutex, sql, sofia_reg_del_callback, profile);
	free(sql);

	if (now) {
		sql = switch_mprintf("delete from sip_registrations where expires > 0 and expires <= %ld and hostname='%q'",
						(long) now, mod_sofia_globals.hostname);
	} else {
		sql = switch_mprintf("delete from sip_registrations where expires > 0 and hostname='%q'", mod_sofia_globals.hostname);
	}
	sofia_glue_execute_sql(profile, &sql, SWITCH_TRUE);




	if (now) {
		sql = switch_mprintf("select call_id from sip_shared_appearance_dialogs where hostname='%q' "
						"and profile_name='%q' and expires <= %ld", mod_sofia_globals.hostname, profile->name, (long) now);

		sofia_glue_execute_sql_callback(profile, profile->dbh_mutex, sql, sofia_sla_dialog_del_callback, profile);
		free(sql);

		sql = switch_mprintf("delete from sip_shared_appearance_dialogs where expires > 0 and hostname='%q' and expires <= %ld",
						mod_sofia_globals.hostname, (long) now);


		sofia_glue_execute_sql(profile, &sql, SWITCH_TRUE);
	}


	if (now) {
		sql = switch_mprintf("delete from sip_presence where expires > 0 and expires <= %ld and hostname='%q'",
						(long) now, mod_sofia_globals.hostname);
	} else {
		sql = switch_mprintf("delete from sip_presence where expires > 0 and hostname='%q'", mod_sofia_globals.hostname);
	}

	sofia_glue_execute_sql(profile, &sql, SWITCH_TRUE);

	if (now) {
		sql = switch_mprintf("delete from sip_authentication where expires > 0 and expires <= %ld and hostname='%q'",
						(long) now, mod_sofia_globals.hostname);
	} else {
		sql = switch_mprintf("delete from sip_authentication where expires > 0 and hostname='%q'", mod_sofia_globals.hostname);
	}

	sofia_glue_execute_sql(profile, &sql, SWITCH_TRUE);

	sofia_presence_check_subscriptions(profile, now);

	if (now) {
		sql = switch_mprintf("delete from sip_dialogs where (expires = -1 or (expires > 0 and expires <= %ld)) and hostname='%q'",
						(long) now, mod_sofia_globals.hostname);
	} else {
		sql = switch_mprintf("delete from sip_dialogs where expires >= -1 and hostname='%q'", mod_sofia_globals.hostname);
	}

	sofia_glue_execute_sql(profile, &sql, SWITCH_TRUE);

}

long sofia_reg_uniform_distribution(int max)
{
/*
 * Generate a random number following a uniform distribution between 0 and max
 */
	int result;
	int range = max + 1;

	result = (int)((double)rand() / (((double)RAND_MAX + (double)1) / range));

	switch_log_printf(SWITCH_CHANNEL_LOG, SWITCH_LOG_DEBUG9, "Generated random %ld, max is %d\n", (long) result, max);
	return (long) result;
}

void sofia_reg_check_ping_expire(sofia_profile_t *profile, time_t now, int interval)
{
	char *sql;
	long next;
	char buf[32] = "";
	int count;

	if (now && profile->iping_seconds) {
		if (sofia_test_pflag(profile, PFLAG_ALL_REG_OPTIONS_PING)) {
			sql = switch_mprintf("select call_id,sip_user,sip_host,contact,status,rpid,"
								 "expires,user_agent,server_user,server_host,profile_name "
								 "from sip_registrations where hostname='%q' and "
								 "profile_name='%q' and orig_hostname='%q' and "
								 "ping_expires > 0 and ping_expires <= %ld",
								 mod_sofia_globals.hostname, profile->name, mod_sofia_globals.hostname, (long) now);

			sofia_glue_execute_sql_callback(profile, profile->dbh_mutex, sql, sofia_reg_nat_callback, profile);
			switch_safe_free(sql);
		} else if (sofia_test_pflag(profile, PFLAG_UDP_NAT_OPTIONS_PING)) {
			sql = switch_mprintf(" select call_id,sip_user,sip_host,contact,status,rpid, "
								 " expires,user_agent,server_user,server_host,profile_name "
								 " from sip_registrations where (status like '%%UDP-NAT%%' or force_ping=1)"
								 " and hostname='%q' and profile_name='%q' and ping_expires > 0 and ping_expires <= %ld ",
								 mod_sofia_globals.hostname, profile->name, (long) now);

			sofia_glue_execute_sql_callback(profile, profile->dbh_mutex, sql, sofia_reg_nat_callback, profile);
			switch_safe_free(sql);
		} else if (sofia_test_pflag(profile, PFLAG_NAT_OPTIONS_PING)) {
			sql = switch_mprintf("select call_id,sip_user,sip_host,contact,status,rpid,"
								 "expires,user_agent,server_user,server_host,profile_name "
								 "from sip_registrations where (status like '%%NAT%%' "
								 "or contact like '%%fs_nat=yes%%' or force_ping=1) and hostname='%q' "
								 "and profile_name='%q' and orig_hostname='%q' and "
								 "ping_expires > 0 and ping_expires <= %ld",
								 mod_sofia_globals.hostname, profile->name, mod_sofia_globals.hostname, (long) now);

			sofia_glue_execute_sql_callback(profile, profile->dbh_mutex, sql, sofia_reg_nat_callback, profile);
			switch_safe_free(sql);
		} else {
			sql = switch_mprintf("select call_id,sip_user,sip_host,contact,status,rpid,"
								 "expires,user_agent,server_user,server_host,profile_name "
								 "from sip_registrations where force_ping=1 and hostname='%q' "
								 "and profile_name='%q' and orig_hostname='%q' and "
								 "ping_expires > 0 and ping_expires <= %ld",
								 mod_sofia_globals.hostname, profile->name, mod_sofia_globals.hostname, (long) now);

			sofia_glue_execute_sql_callback(profile, profile->dbh_mutex, sql, sofia_reg_nat_callback, profile);
			switch_safe_free(sql);
		}

		sql = switch_mprintf("select count(*) from sip_registrations where hostname='%q' and profile_name='%q' and ping_expires <= %ld",
							 mod_sofia_globals.hostname, profile->name, (long) now);

		sofia_glue_execute_sql2str(profile, profile->dbh_mutex, sql, buf, sizeof(buf));
		switch_safe_free(sql);
		count = atoi(buf);

		/* only update if needed */
		if (count) {
<<<<<<< HEAD
			switch_log_printf(SWITCH_CHANNEL_LOG, SWITCH_LOG_DEBUG9, "Updating ping expires for profile %s and interval %d\n", profile->name,interval);
			irand = mean + sofia_reg_uniform_distribution(interval);
			next = (long) now + irand;
=======
			switch_log_printf(SWITCH_CHANNEL_LOG, SWITCH_LOG_DEBUG9, "Updating ping expires for profile %s\n", profile->name);
			next = (long) now + interval;
>>>>>>> f377a0ff

			sql = switch_mprintf("update sip_registrations set ping_expires = %ld where hostname='%q' and profile_name='%q' and ping_expires <= %ld ",
								 next, mod_sofia_globals.hostname, profile->name, (long) now);
			sofia_glue_execute_sql(profile, &sql, SWITCH_TRUE);
		}
	}
}


int sofia_reg_check_callback(void *pArg, int argc, char **argv, char **columnNames)
{
	sofia_profile_t *profile = (sofia_profile_t *) pArg;

	sofia_reg_send_reboot(profile, argv[0], argv[1], argv[2], argv[3], argv[7], argv[11]);

	return 0;
}

void sofia_reg_check_call_id(sofia_profile_t *profile, const char *call_id)
{
	char *sql = NULL;
	char *sqlextra = NULL;
	char *dup = strdup(call_id);
	char *host = NULL, *user = NULL;

	switch_assert(dup);

	if ((host = strchr(dup, '@'))) {
		*host++ = '\0';
		user = dup;
	} else {
		host = dup;
	}

	if (zstr(host)) {
		host = "none";
	}

	if (zstr(user)) {
		sqlextra = switch_mprintf(" or (sip_host='%q')", host);
	} else {
		sqlextra = switch_mprintf(" or (sip_user='%q' and sip_host='%q')", user, host);
	}

	sql = switch_mprintf("select call_id,sip_user,sip_host,contact,status,rpid,expires"
						 ",user_agent,server_user,server_host,profile_name,network_ip"
						 " from sip_registrations where call_id='%q' %s", call_id, sqlextra);


	sofia_glue_execute_sql_callback(profile, profile->dbh_mutex, sql, sofia_reg_check_callback, profile);


	switch_safe_free(sql);
	switch_safe_free(sqlextra);
	switch_safe_free(dup);

}

void sofia_reg_check_sync(sofia_profile_t *profile)
{
	char *sql;

	sql = switch_mprintf("select call_id,sip_user,sip_host,contact,status,rpid,expires"
					",user_agent,server_user,server_host,profile_name,network_ip,network_port,0,sip_realm"
					" from sip_registrations where expires > 0");


	sofia_glue_execute_sql_callback(profile, profile->dbh_mutex, sql, sofia_reg_del_callback, profile);
	switch_safe_free(sql);

	sql = switch_mprintf("delete from sip_registrations where expires > 0 and hostname='%q'", mod_sofia_globals.hostname);
	sofia_glue_execute_sql_now(profile, &sql, SWITCH_TRUE);

	sql = switch_mprintf("delete from sip_presence where expires > 0 and hostname='%q'", mod_sofia_globals.hostname);
	sofia_glue_execute_sql_now(profile, &sql, SWITCH_TRUE);

	sql = switch_mprintf("delete from sip_authentication where expires > 0 and hostname='%q'", mod_sofia_globals.hostname);
	sofia_glue_execute_sql_now(profile, &sql, SWITCH_TRUE);

	sql = switch_mprintf("delete from sip_subscriptions where expires >= -1 and hostname='%q'", mod_sofia_globals.hostname);
	sofia_glue_execute_sql_now(profile, &sql, SWITCH_TRUE);

	sql = switch_mprintf("delete from sip_dialogs where expires >= -1 and hostname='%q'", mod_sofia_globals.hostname);
	sofia_glue_execute_sql_now(profile, &sql, SWITCH_TRUE);

}

char *sofia_reg_find_reg_url(sofia_profile_t *profile, const char *user, const char *host, char *val, switch_size_t len)
{
	struct callback_t cbt = { 0 };
	char *sql;

	if (!user) {
		switch_log_printf(SWITCH_CHANNEL_LOG, SWITCH_LOG_ERROR, "Called with null user!\n");
		return NULL;
	}

	cbt.val = val;
	cbt.len = len;

	if (host) {
		sql = switch_mprintf("select contact from sip_registrations where sip_user='%q' and (sip_host='%q' or presence_hosts like '%%%q%%')",
						user, host, host);
	} else {
		sql = switch_mprintf("select contact from sip_registrations where sip_user='%q'", user);
	}


	sofia_glue_execute_sql_callback(profile, profile->dbh_mutex, sql, sofia_reg_find_callback, &cbt);

	switch_safe_free(sql);

	if (cbt.list) {
		switch_console_free_matches(&cbt.list);
	}

	if (cbt.matches) {
		return val;
	} else {
		return NULL;
	}
}


switch_console_callback_match_t *sofia_reg_find_reg_url_multi(sofia_profile_t *profile, const char *user, const char *host)
{
	struct callback_t cbt = { 0 };
	char *sql;

	if (!user) {
		switch_log_printf(SWITCH_CHANNEL_LOG, SWITCH_LOG_ERROR, "Called with null user!\n");
		return NULL;
	}

	if (host) {
		sql = switch_mprintf("select contact from sip_registrations where sip_user='%q' and (sip_host='%q' or presence_hosts like '%%%q%%')",
						user, host, host);
	} else {
		sql = switch_mprintf("select contact from sip_registrations where sip_user='%q'", user);
	}


	sofia_glue_execute_sql_callback(profile, profile->dbh_mutex, sql, sofia_reg_find_callback, &cbt);

	switch_safe_free(sql);

	return cbt.list;
}


switch_console_callback_match_t *sofia_reg_find_reg_url_with_positive_expires_multi(sofia_profile_t *profile, const char *user, const char *host, time_t reg_time, const char *contact_str, long exptime)
{
	struct callback_t cbt = { 0 };
	char *sql;

	if (!user) {
		switch_log_printf(SWITCH_CHANNEL_LOG, SWITCH_LOG_ERROR, "Called with null user!\n");
		return NULL;
	}

	if (host) {
		sql = switch_mprintf("select contact,expires from sip_registrations where sip_user='%q' and (sip_host='%q' or presence_hosts like '%%%q%%')",
						user, host, host);
	} else {
		sql = switch_mprintf("select contact,expires from sip_registrations where sip_user='%q'", user);
	}

	cbt.time = reg_time;
	cbt.contact_str = contact_str;
	cbt.exptime = exptime;

	sofia_glue_execute_sql_callback(profile, profile->dbh_mutex, sql, sofia_reg_find_reg_with_positive_expires_callback, &cbt);
	free(sql);

	return cbt.list;
}

static char * sofia_alg_to_str(sofia_auth_algs_t alg) 
{
	if (alg == ALG_SHA256) 
		return "SHA-256";
#if OPENSSL_VERSION_NUMBER >= 0x10101000L
	if (alg == ALG_SHA512) 
		return "SHA-512-256";
#endif 
	return "MD5";
}

void sofia_reg_auth_challenge(sofia_profile_t *profile, nua_handle_t *nh, sofia_dispatch_event_t *de,
							  sofia_regtype_t regtype, const char *realm, int stale, long exptime)
{
	switch_uuid_t uuid;
	char uuid_str[SWITCH_UUID_FORMATTED_LENGTH + 1];
	char *sql, *auth_str = NULL; 
	char *auth_str_rfc8760[SOFIA_MAX_REG_ALGS] = {0};
	msg_t *msg = NULL;


	if (de && de->data) {
		msg = de->data->e_msg;
	}

	if (!profile->rfc8760_algs_count) {
		switch_uuid_get(&uuid);
		switch_uuid_format(uuid_str, &uuid);

		sql = switch_mprintf("insert into sip_authentication (nonce,expires,profile_name,hostname, last_nc) "
							 "values('%q', %ld, '%q', '%q', 0)", uuid_str,
							 (long) switch_epoch_time_now(NULL) + (profile->nonce_ttl ? profile->nonce_ttl : DEFAULT_NONCE_TTL) + profile->timer_t1x64 / 1000,
							 profile->name, mod_sofia_globals.hostname);
		switch_assert(sql != NULL);
		sofia_glue_execute_sql_now(profile, &sql, SWITCH_TRUE);

		auth_str = switch_mprintf("Digest realm=\"%q\", nonce=\"%q\",%s algorithm=MD5, qop=\"auth\"", realm, uuid_str, stale ? " stale=true," : "");
	} else {
		int i;
		char *sql_build;
		switch_stream_handle_t stream = { 0 };

		SWITCH_STANDARD_STREAM(stream);
		for (i = 0; i < profile->rfc8760_algs_count; i++) {
			switch_uuid_get(&uuid);
			switch_uuid_format(uuid_str, &uuid);
			sql_build = switch_mprintf("insert into sip_authentication (nonce,expires,profile_name,hostname, last_nc, algorithm) "
								 "values('%s', %ld, '%q', '%q', 0, %d)", uuid_str,
								 (long) switch_epoch_time_now(NULL) + (profile->nonce_ttl ? profile->nonce_ttl : DEFAULT_NONCE_TTL) + profile->timer_t1x64 / 1000,
								 profile->name, mod_sofia_globals.hostname, profile->auth_algs[i]);

			auth_str_rfc8760[i] = switch_mprintf("Digest realm=\"%q\", nonce=\"%q\",%s algorithm=%s, qop=\"auth\"", realm, uuid_str, stale ? " stale=true," : "", sofia_alg_to_str(profile->auth_algs[i]));
			stream.write_function(&stream, "%s%s", i ? ";" : "", sql_build);
			switch_safe_free(sql_build);
		}
		sofia_glue_execute_sql_now(profile, (char **)&stream.data, SWITCH_TRUE);
	}

	if (regtype == REG_REGISTER) {
		if (!profile->rfc8760_algs_count) {
			nua_respond(nh, SIP_401_UNAUTHORIZED, TAG_IF(msg, NUTAG_WITH_THIS_MSG(msg)), SIPTAG_WWW_AUTHENTICATE_STR(auth_str), TAG_END());
		} else {
			int i;
			nua_respond(nh, SIP_401_UNAUTHORIZED, TAG_IF(msg, NUTAG_WITH_THIS_MSG(msg)), 
					TAG_IF(auth_str_rfc8760[0], SIPTAG_WWW_AUTHENTICATE_STR(auth_str_rfc8760[0])), TAG_IF(auth_str_rfc8760[1], SIPTAG_WWW_AUTHENTICATE_STR(auth_str_rfc8760[1])),
					TAG_IF(auth_str_rfc8760[2], SIPTAG_WWW_AUTHENTICATE_STR(auth_str_rfc8760[2])), TAG_IF(auth_str_rfc8760[3], SIPTAG_WWW_AUTHENTICATE_STR(auth_str_rfc8760[3])),
					TAG_IF(auth_str_rfc8760[4], SIPTAG_WWW_AUTHENTICATE_STR(auth_str_rfc8760[4])), TAG_IF(auth_str_rfc8760[5], SIPTAG_WWW_AUTHENTICATE_STR(auth_str_rfc8760[5])),
					TAG_IF(auth_str_rfc8760[6], SIPTAG_WWW_AUTHENTICATE_STR(auth_str_rfc8760[6])), TAG_END());
			for (i = 0 ; i < profile->rfc8760_algs_count; i++) {
				switch_safe_free(auth_str_rfc8760[i]);
			}
		}
	} else if (regtype == REG_INVITE) {
		if (!profile->rfc8760_algs_count) {
			nua_respond(nh, SIP_407_PROXY_AUTH_REQUIRED,
						TAG_IF(msg, NUTAG_WITH_THIS_MSG(msg)),
						SIPTAG_PROXY_AUTHENTICATE_STR(auth_str), TAG_END());
		} else {
			int i;
			nua_respond(nh, SIP_407_PROXY_AUTH_REQUIRED,
					TAG_IF(msg, NUTAG_WITH_THIS_MSG(msg)),
					TAG_IF(auth_str_rfc8760[0], SIPTAG_PROXY_AUTHENTICATE_STR(auth_str_rfc8760[0])), 
					TAG_IF(auth_str_rfc8760[1], SIPTAG_PROXY_AUTHENTICATE_STR(auth_str_rfc8760[1])), 
					TAG_IF(auth_str_rfc8760[2], SIPTAG_PROXY_AUTHENTICATE_STR(auth_str_rfc8760[2])), 
					TAG_IF(auth_str_rfc8760[3], SIPTAG_PROXY_AUTHENTICATE_STR(auth_str_rfc8760[3])), 
					TAG_IF(auth_str_rfc8760[4], SIPTAG_PROXY_AUTHENTICATE_STR(auth_str_rfc8760[4])), 
					TAG_IF(auth_str_rfc8760[5], SIPTAG_PROXY_AUTHENTICATE_STR(auth_str_rfc8760[5])), 
					TAG_IF(auth_str_rfc8760[6], SIPTAG_PROXY_AUTHENTICATE_STR(auth_str_rfc8760[6])), 
					TAG_END());
			for (i = 0 ; i < profile->rfc8760_algs_count; i++) {
				switch_safe_free(auth_str_rfc8760[i]);
			}
		}

	}

	switch_safe_free(auth_str);
}

uint32_t sofia_reg_reg_count(sofia_profile_t *profile, const char *user, const char *host)
{
	char buf[32] = "";
	char *sql;

	sql = switch_mprintf("select count(*) from sip_registrations where profile_name='%q' and "
						 "sip_user='%q' and (sip_host='%q' or presence_hosts like '%%%q%%')", profile->name, user, host, host);

	sofia_glue_execute_sql2str(profile, profile->dbh_mutex, sql, buf, sizeof(buf));
	switch_safe_free(sql);
	return atoi(buf);
}

static int debounce_check(sofia_profile_t *profile, const char *user, const char *host)
{
	char key[512] = "";
	int r = 0;
	time_t *last, now = switch_epoch_time_now(NULL);

	snprintf(key, sizeof(key)-1, "%s%s", user, host);
	key[sizeof(key)-1] = '\0';

	switch_mutex_lock(profile->ireg_mutex);
	if ((last = switch_core_hash_find(profile->mwi_debounce_hash, key))) {
		if (now - *last > 30) {
			*last = now;
			r = 1;
		}
	} else {
		last = switch_core_alloc(profile->pool, sizeof(*last));
		*last = now;

		switch_core_hash_insert(profile->mwi_debounce_hash, key, last);
		r = 1;
	}
	switch_mutex_unlock(profile->ireg_mutex);

	return r;
}

void sofia_reg_close_handles(sofia_profile_t *profile)
{
	nua_handle_t *nh = NULL;
	switch_hash_index_t *hi = NULL;
	const void *var;
	void *val;


	switch_mutex_lock(profile->flag_mutex);
	if (profile->reg_nh_hash) {
	top:
		for (hi = switch_core_hash_first_iter( profile->reg_nh_hash, hi); hi; hi = switch_core_hash_next(&hi)) {
			switch_core_hash_this(hi, &var, NULL, &val);
			if ((nh = (nua_handle_t *) val)) {
				nua_handle_unref_user(nh);
				nua_handle_destroy(nh);
				switch_core_hash_delete(profile->reg_nh_hash, (char *) var);
				goto top;
			}
		}
		switch_safe_free(hi);

	}
	switch_mutex_unlock(profile->flag_mutex);

	return;

}


uint8_t sofia_reg_handle_register_token(nua_t *nua, sofia_profile_t *profile, nua_handle_t *nh, sip_t const *sip,
								sofia_dispatch_event_t *de, sofia_regtype_t regtype, char *key,
								  uint32_t keylen, switch_event_t **v_event, const char *is_nat, sofia_private_t **sofia_private_p, switch_xml_t *user_xml, const char *sw_acl_token)
{
	sip_to_t const *to = NULL;
	sip_from_t const *from = NULL;
	sip_expires_t const *expires = NULL;
	sip_authorization_t const *authorization = NULL;
	sip_contact_t const *contact = NULL;
	char *sql;
	switch_event_t *s_event;
	const char *reg_meta = NULL;
	const char *to_user = NULL;
	const char *to_host = NULL;
	char *mwi_account = NULL;
	char *dup_mwi_account = NULL;
	char *display_m = NULL;
	char *mwi_user = NULL;
	char *mwi_host = NULL;
	char *var = NULL;
	const char *from_user = NULL;
	const char *from_host = NULL;
	const char *reg_host = profile->reg_db_domain;
	const char *sub_host = profile->sub_domain;
	char contact_str[1024] = "";
	uint8_t multi_reg = 0, multi_reg_contact = 0, avoid_multi_reg = 0;
	uint8_t multi_reg_port = 0; //UC
	uint8_t stale = 0, forbidden = 0;
	auth_res_t auth_res = AUTH_OK;
	long exptime = 300;
	switch_event_t *event;
	const char *rpid = "unknown";
	const char *display = "\"user\"";
	char network_ip[80];
	char network_port_c[6];
	char url_ip[80];
	int network_port;
	const char *reg_desc = "Registered";
	const char *call_id = NULL;
	char *force_user;
	char received_data[128] = "";
	char *path_val = NULL;
	switch_event_t *auth_params = NULL;
	int r = 0;
	long reg_count = 0;
	const char *agent = "unknown";
	const char *pres_on_reg = NULL;
	int send_pres = 0;
	int send_message_query = 0;
	int force_ping = 0;
	int is_tls = 0, is_tcp = 0, is_ws = 0, is_wss = 0;
	char expbuf[35] = "";
	time_t reg_time = switch_epoch_time_now(NULL);
	const char *vproto = NULL;
	const char *proto = "sip";
	const char *uparams = NULL;
	const char *p;
	char *utmp = NULL;
	sofia_private_t *sofia_private = NULL;
	char *sw_to_user;
	char *sw_reg_host;
	char *token_val = NULL;
	switch_cache_db_handle_t *dbh; //UC


	if (sofia_private_p) {
		sofia_private = *sofia_private_p;
	}

	if (sip && sip->sip_contact && sip->sip_contact->m_url->url_params) {
		uparams = sip->sip_contact->m_url->url_params;
	} else {
		uparams = NULL;
	}


	if (sip && sip->sip_via && (vproto = sip->sip_via->v_protocol)) {
		if (!strcasecmp(vproto, "sip/2.0/ws")) {
			is_ws = 1;
			is_nat = "ws";
		} else if (!strcasecmp(vproto, "sip/2.0/wss")) {
			is_wss = 1;
			is_nat = "wss";

			if (uparams && (p = switch_stristr("transport=ws", uparams))) {
				if (p[12] != 's') {
					utmp = switch_string_replace(uparams, "transport=ws", "transport=wss");
				}
			}
		}
	}

	if (v_event && *v_event) pres_on_reg = switch_event_get_header(*v_event, "send-presence-on-register");

	if (!(send_pres = switch_true(pres_on_reg))) {
		if (pres_on_reg && !strcasecmp(pres_on_reg, "first-only")) {
			send_pres = 2;
		}
	}

	/* all callers must confirm that sip and sip->sip_request are not NULL */
	switch_assert(sip != NULL && sip->sip_request != NULL);

	sofia_glue_get_addr(de->data->e_msg, network_ip, sizeof(network_ip), &network_port);

	snprintf(network_port_c, sizeof(network_port_c), "%d", network_port);

	snprintf(url_ip, sizeof(url_ip), (msg_addrinfo(de->data->e_msg))->ai_addr->sa_family == AF_INET6 ? "[%s]" : "%s", network_ip);

	expires = sip->sip_expires;
	authorization = sip->sip_authorization;
	contact = sip->sip_contact;
	to = sip->sip_to;
	from = sip->sip_from;
	call_id = sip->sip_call_id->i_id;
	switch_assert(call_id);

	if (sip->sip_user_agent) {
		agent = sip->sip_user_agent->g_string;
	}

	if (from) {
		from_user = from->a_url->url_user;
		from_host = from->a_url->url_host;
	}

	if (to) {
		to_user = to->a_url->url_user;
		to_host = to->a_url->url_host;
	}

	if (!to_user) {
		to_user = from_user;
	}
	if (!to_host) {
		to_host = from_host;
	}

	if (!to_user || !to_host) {
		switch_log_printf(SWITCH_CHANNEL_LOG, SWITCH_LOG_ERROR, "Can not do authorization without a complete header in REGISTER request from %s:%d\n",
						  network_ip, network_port);

		nua_respond(nh, SIP_401_UNAUTHORIZED, NUTAG_WITH_THIS_MSG(de->data->e_msg), TAG_END());
		switch_goto_int(r, 1, end);
	}

	if (zstr(reg_host)) {
		reg_host = to_host;
	}
	if (zstr(sub_host)) {
		sub_host = to_host;
	}

	if (contact) {
		const char *port = contact->m_url->url_port;
		char new_port[25] = "";
		const char *contact_host = contact->m_url->url_host;
		char *path_encoded = NULL;
		int path_encoded_len = 0;


		if (uparams && switch_stristr("transport=tls", uparams)) {
			is_tls += 1;
			if (sofia_test_pflag(profile, PFLAG_TLS_ALWAYS_NAT)) {
				is_nat = "tls";
			}
		}

		if (sip->sip_contact->m_url->url_type == url_sips) {
			proto = "sips";
			is_tls += 2;
			if (sofia_test_pflag(profile, PFLAG_TLS_ALWAYS_NAT)) {
				is_nat = "tls";
			}
		}

		if (uparams && switch_stristr("transport=tcp", uparams)) {
			is_tcp = 1;
			if (sofia_test_pflag(profile, PFLAG_TCP_ALWAYS_NAT)) {
				is_nat = "tcp";
			}
		}

		display = contact->m_display;

		if (is_nat) {
			if (is_tls) {
				reg_desc = "Registered(TLS-NAT)";
			} else if (is_tcp) {
				reg_desc = "Registered(TCP-NAT)";
			} else if (is_ws) {
				reg_desc = "Registered(WS-NAT)";
			} else if (is_wss) {
				reg_desc = "Registered(WSS-NAT)";
			} else {
				reg_desc = "Registered(UDP-NAT)";
			}
			//contact_host = url_ip;
			//switch_snprintf(new_port, sizeof(new_port), ":%d", network_port);
			//port = NULL;
		} else {
			if (is_tls) {
				reg_desc = "Registered(TLS)";
			} else if (is_tcp) {
				reg_desc = "Registered(TCP)";
			} else {
				reg_desc = "Registered(UDP)";
			}
		}

		if (zstr(display)) {
			if (to) {
				display = to->a_display;
				if (zstr(display)) {
					display = "\"\"";
				}
			}
		}

		if (display && !strchr(display, '"')) {
			display_m = switch_mprintf("\"%q\"", display);
			display = display_m;
		}


		if (sip->sip_path) {
			path_encoded = sofia_glue_get_encoded_fs_path(nh, sip->sip_path, SWITCH_TRUE);
			if (!path_encoded) {
				switch_log_printf(SWITCH_CHANNEL_LOG, SWITCH_LOG_CRIT, "Could not get fs_path str.\n");
			}

		} else if (is_nat) {
			char my_contact_str[1024];
			if (uparams) {
				switch_snprintf(my_contact_str, sizeof(my_contact_str), "%s:%s@%s:%d;%s", proto,
								contact->m_url->url_user, url_ip, network_port, utmp ? utmp : uparams);
			} else {
				switch_snprintf(my_contact_str, sizeof(my_contact_str), "%s:%s@%s:%d", proto, contact->m_url->url_user, url_ip, network_port);
			}

			path_encoded_len = (int)(strlen(my_contact_str) * 3) + 1;

			switch_zmalloc(path_encoded, path_encoded_len);
			switch_copy_string(path_encoded, ";fs_path=", 10);
			switch_url_encode(my_contact_str, path_encoded + 9, path_encoded_len - 9);
			exptime = 30;
		}

		if (port) {
			switch_snprintf(new_port, sizeof(new_port), ":%s", port);
		}

		if (is_nat && sofia_test_pflag(profile, PFLAG_RECIEVED_IN_NAT_REG_CONTACT)) {
			switch_snprintf(received_data, sizeof(received_data), ";received=%s:%d", url_ip, network_port);
		}

		if (uparams) {
			switch_snprintf(contact_str, sizeof(contact_str), "%s <%s:%s@%s%s;%s%s%s%s>",
							display, proto, contact->m_url->url_user, contact_host, new_port,
							uparams,
							received_data, is_nat ? ";fs_nat=yes" : "", path_encoded ? path_encoded : "");

		} else {
			switch_snprintf(contact_str, sizeof(contact_str), "%s <%s:%s@%s%s%s%s%s>", display, proto, contact->m_url->url_user, contact_host, new_port,
							received_data, is_nat ? ";fs_nat=yes" : "", path_encoded ? path_encoded : "");
		}

		switch_safe_free(path_encoded);
	}

	if (expires) {
		exptime = expires->ex_delta;
	} else if (contact && contact->m_expires) {
		exptime = atol(contact->m_expires);
	}

	if (regtype == REG_REGISTER) {
		authorization = sip->sip_authorization;
	} else if (regtype == REG_INVITE) {
		authorization = sip->sip_proxy_authorization;
	}

	if (regtype == REG_AUTO_REGISTER || (regtype == REG_REGISTER && sofia_test_pflag(profile, PFLAG_BLIND_REG))) {
		regtype = REG_REGISTER;
		if (!zstr(sw_acl_token)) {
			token_val = strdup(sw_acl_token);

			switch_split_user_domain(token_val, &sw_to_user, &sw_reg_host);
			to_user = sw_to_user;
			reg_host = sw_reg_host;
		}
		goto reg;
	}

	if (authorization) {
		char *v_contact_str = NULL;
		const char *username = "unknown";
		const char *realm = reg_host;
		if ((auth_res = sofia_reg_parse_auth(profile, authorization, sip, de, sip->sip_request->rq_method_name,
											 key, keylen, network_ip, network_port, v_event, exptime, regtype, to_user, &auth_params, &reg_count, user_xml)) == AUTH_STALE) {
			stale = 1;
		}


		if (auth_params) {
			username = switch_event_get_header(auth_params, "sip_auth_username");
			realm = switch_event_get_header(auth_params, "sip_auth_realm");
		}
		if (switch_event_create_subclass(&s_event, SWITCH_EVENT_CUSTOM, MY_EVENT_REGISTER_ATTEMPT) == SWITCH_STATUS_SUCCESS) {
			switch_event_add_header_string(s_event, SWITCH_STACK_BOTTOM, "profile-name", profile->name);
			switch_event_add_header_string(s_event, SWITCH_STACK_BOTTOM, "from-user", to_user);
			switch_event_add_header_string(s_event, SWITCH_STACK_BOTTOM, "from-host", reg_host);
			if (contact)
				switch_event_add_header_string(s_event, SWITCH_STACK_BOTTOM, "contact", contact_str);
			switch_event_add_header_string(s_event, SWITCH_STACK_BOTTOM, "call-id", call_id);
			switch_event_add_header_string(s_event, SWITCH_STACK_BOTTOM, "rpid", rpid);
			switch_event_add_header_string(s_event, SWITCH_STACK_BOTTOM, "status", reg_desc);
			if (contact)
				switch_event_add_header(s_event, SWITCH_STACK_BOTTOM, "expires", "%ld", (long) exptime);
			switch_event_add_header_string(s_event, SWITCH_STACK_BOTTOM, "to-user", from_user);
			switch_event_add_header_string(s_event, SWITCH_STACK_BOTTOM, "to-host", from_host);
			switch_event_add_header_string(s_event, SWITCH_STACK_BOTTOM, "network-ip", network_ip);
			switch_event_add_header_string(s_event, SWITCH_STACK_BOTTOM, "network-port", network_port_c);
			switch_event_add_header_string(s_event, SWITCH_STACK_BOTTOM, "username", username);
			switch_event_add_header_string(s_event, SWITCH_STACK_BOTTOM, "realm", realm);
			switch_event_add_header_string(s_event, SWITCH_STACK_BOTTOM, "user-agent", agent);

            switch (auth_res) {
            case AUTH_OK:
                switch_event_add_header_string(s_event, SWITCH_STACK_BOTTOM, "auth-result", "SUCCESS");
                break;
            case AUTH_RENEWED:
                switch_event_add_header_string(s_event, SWITCH_STACK_BOTTOM, "auth-result", "RENEWED");
                break;
            case AUTH_STALE:
                switch_event_add_header_string(s_event, SWITCH_STACK_BOTTOM, "auth-result", "STALE");
                break;
            case AUTH_FORBIDDEN:
                switch_event_add_header_string(s_event, SWITCH_STACK_BOTTOM, "auth-result", "FORBIDDEN");
                break;
            }
			switch_event_fire(&s_event);
		}

		if (contact && exptime && v_event && *v_event) {
			uint32_t exp_var;
			uint32_t exp_max_deviation_var;
			char *allow_multireg = NULL;
			int auto_connectile = 0;

			allow_multireg = switch_event_get_header(*v_event, "sip-allow-multiple-registrations");
			if (allow_multireg && switch_false(allow_multireg)) {
				avoid_multi_reg = 1;
			}

			/* Allow us to force the SIP user to be something specific - needed if
			 * we - for example - want to be able to ensure that the username a UA can
			 * be contacted at is the same one that they used for authentication.
			 */
			if ((force_user = switch_event_get_header(*v_event, "sip-force-user"))) {
				to_user = force_user;
			}

			if (!is_tcp && !is_tls && (zstr(network_ip) || !switch_check_network_list_ip(network_ip, profile->local_network)) &&
				profile->server_rport_level >= 2 && sip->sip_user_agent &&
				sip->sip_user_agent->g_string &&
				( !strncasecmp(sip->sip_user_agent->g_string, "Polycom", 7) ||
				  !strncasecmp(sip->sip_user_agent->g_string, "KIRK Wireless Server", 20) ||
				  !strncasecmp(sip->sip_user_agent->g_string, "ADTRAN_Total_Access", 19) )) {
				if (sip->sip_via) {
					const char *host = sip->sip_via->v_host;
					const char *c_port = sip->sip_via->v_port;
					int port = 0;

					if (c_port) port = atoi(c_port);
					if (!port)  port = 5060;

					if (host && strcmp(network_ip, host)) {
						auto_connectile = 1;
					} else if (port != network_port) {
						auto_connectile = 1;
					}
				} else {
					auto_connectile = 1;
				}
			}

			if (auto_connectile || (v_contact_str = switch_event_get_header(*v_event, "sip-force-contact"))) {
				if (auto_connectile || (!strcasecmp(v_contact_str, "NDLB-connectile-dysfunction-2.0"))) {
					char *path_encoded = NULL;
					size_t path_encoded_len;
					char my_contact_str[1024];

					switch_snprintf(my_contact_str, sizeof(my_contact_str), "%s:%s@%s:%d", proto, contact->m_url->url_user, url_ip, network_port);
					path_encoded_len = (strlen(my_contact_str) * 3) + 1;

					if (!switch_stristr("fs_path=", contact_str)) {
					switch_zmalloc(path_encoded, path_encoded_len);
					switch_copy_string(path_encoded, ";fs_nat=yes;fs_path=", 21);
					switch_url_encode(my_contact_str, path_encoded + 20, path_encoded_len - 20);
					reg_desc = "Registered(AUTO-NAT-2.0)";
					exptime = 30;

					/* place fs_path (the encoded path) inside the <...> of the contact string, if possible */
					if (contact_str[strlen(contact_str) - 1] == '>') {
						switch_snprintf(contact_str + strlen(contact_str) - 1, sizeof(contact_str) - strlen(contact_str) + 1, "%s>", path_encoded);
					} else {
						switch_snprintf(contact_str + strlen(contact_str), sizeof(contact_str) - strlen(contact_str), "%s", path_encoded);
					}
						switch_safe_free(path_encoded);
					}
				} else {
					if (*received_data && sofia_test_pflag(profile, PFLAG_RECIEVED_IN_NAT_REG_CONTACT)) {
						switch_snprintf(received_data, sizeof(received_data), ";received=%s:%d", url_ip, network_port);
					}

					if (!strcasecmp(v_contact_str, "nat-connectile-dysfunction") ||
						!strcasecmp(v_contact_str, "NDLB-connectile-dysfunction") || !strcasecmp(v_contact_str, "NDLB-tls-connectile-dysfunction")) {
						if (uparams) {
							switch_snprintf(contact_str, sizeof(contact_str), "%s <%s:%s@%s:%d;%s%s;fs_nat=yes>",
											display, proto, contact->m_url->url_user, url_ip, network_port, uparams, received_data);
						} else {
							switch_snprintf(contact_str, sizeof(contact_str), "%s <%s:%s@%s:%d%s;fs_nat=yes>", display, proto,
											contact->m_url->url_user, url_ip,
											network_port, received_data);
						}
						if (switch_stristr(v_contact_str, "transport=tls")) {
							reg_desc = "Registered(TLSHACK)";
						} else {
							reg_desc = "Registered(AUTO-NAT)";
							exptime = 30;
						}
					} else {
						char *p;
						switch_copy_string(contact_str, v_contact_str, sizeof(contact_str));
						for (p = contact_str; p && *p; p++) {
							if (*p == '\'' || *p == '[' || *p == ']') {
								*p = '"';
							}
						}
					}
				}
			}

			if ( (( exp_var = atoi(switch_event_get_header_nil(*v_event, "sip-force-expires-min")) )) ||
			     (( exp_var = profile->sip_force_expires_min )) ) {
				if ( (exp_var > 0) && (exptime < exp_var) ) {
					exptime = exp_var;
				}
			}
			if ( (( exp_var = atoi(switch_event_get_header_nil(*v_event, "sip-force-expires-max")) )) ||
			     (( exp_var = profile->sip_force_expires_max )) ) {
				if ( (exp_var > 0) && (exptime > exp_var) ) {
					exptime = exp_var;
				}
			}
			if ( (( exp_var = atoi(switch_event_get_header_nil(*v_event, "sip-force-expires")) )) ||
			     (( exp_var = profile->sip_force_expires )) ) {
				if (exp_var > 0) {
					exptime = exp_var;
				}
			}

			if ( (( exp_max_deviation_var = atoi(switch_event_get_header_nil(*v_event, "sip-expires-max-deviation")) )) ||
			     (( exp_max_deviation_var = profile->sip_expires_max_deviation )) ) {
				if (exp_max_deviation_var > 0) {
					int exp_deviation;
					/* random number between negative exp_max_deviation_var and positive exp_max_deviation_var: */
					exp_deviation = ( rand() % ( exp_max_deviation_var * 2 ) ) - exp_max_deviation_var;
					exptime += exp_deviation;
				}
			}

		}

		if (auth_res != AUTH_OK && auth_res != AUTH_RENEWED && !stale) {
			if (auth_res == AUTH_FORBIDDEN) {
				nua_respond(nh, SIP_403_FORBIDDEN, NUTAG_WITH_THIS_MSG(de->data->e_msg), TAG_END());
				forbidden = 1;
			} else {
				nua_respond(nh, SIP_401_UNAUTHORIZED, NUTAG_WITH_THIS_MSG(de->data->e_msg), TAG_END());
			}

			if (profile->debug) {
				switch_log_printf(SWITCH_CHANNEL_LOG, SWITCH_LOG_DEBUG, "Send %s for [%s@%s]\n",
								  forbidden ? "forbidden" : "challenge", to_user, to_host);
			}
			/* Log line added to support Fail2Ban */
			if (sofia_test_pflag(profile, PFLAG_LOG_AUTH_FAIL)) {
				switch_log_printf(SWITCH_CHANNEL_LOG, SWITCH_LOG_WARNING, "SIP auth %s (%s) on sofia profile '%s' "
								  "for [%s@%s] from ip %s\n", forbidden ? "failure" : "challenge",
								  (regtype == REG_INVITE) ? "INVITE" : "REGISTER", profile->name, to_user, to_host, network_ip);
			}

			if (forbidden && switch_event_create_subclass(&s_event, SWITCH_EVENT_CUSTOM, MY_EVENT_REGISTER_FAILURE) == SWITCH_STATUS_SUCCESS) {
				switch_event_add_header_string(s_event, SWITCH_STACK_BOTTOM, "profile-name", profile->name);
				switch_event_add_header_string(s_event, SWITCH_STACK_BOTTOM, "to-user", to_user);
				switch_event_add_header_string(s_event, SWITCH_STACK_BOTTOM, "to-host", to_host);
				switch_event_add_header_string(s_event, SWITCH_STACK_BOTTOM, "network-ip", network_ip);
				switch_event_add_header_string(s_event, SWITCH_STACK_BOTTOM, "user-agent", agent);
				switch_event_add_header_string(s_event, SWITCH_STACK_BOTTOM, "network-port", network_port_c);
				switch_event_add_header_string(s_event, SWITCH_STACK_BOTTOM, "registration-type", (regtype == REG_INVITE) ? "INVITE" : "REGISTER");
				switch_event_fire(&s_event);
			}
			switch_goto_int(r, 1, end);
		}
	}

	if (!authorization || stale) {
		const char *realm = profile->challenge_realm;

		if (switch_event_create_subclass(&s_event, SWITCH_EVENT_CUSTOM, MY_EVENT_PRE_REGISTER) == SWITCH_STATUS_SUCCESS) {
			switch_event_add_header_string(s_event, SWITCH_STACK_BOTTOM, "profile-name", profile->name);
			switch_event_add_header_string(s_event, SWITCH_STACK_BOTTOM, "from-user", to_user);
			switch_event_add_header_string(s_event, SWITCH_STACK_BOTTOM, "from-host", reg_host);
			if (contact)
				switch_event_add_header_string(s_event, SWITCH_STACK_BOTTOM, "contact", contact_str);
			switch_event_add_header_string(s_event, SWITCH_STACK_BOTTOM, "call-id", call_id);
			switch_event_add_header_string(s_event, SWITCH_STACK_BOTTOM, "rpid", rpid);
			switch_event_add_header_string(s_event, SWITCH_STACK_BOTTOM, "status", reg_desc);
			if (contact)
				switch_event_add_header(s_event, SWITCH_STACK_BOTTOM, "expires", "%ld", (long) exptime);
			switch_event_add_header_string(s_event, SWITCH_STACK_BOTTOM, "to-user", from_user);
			switch_event_add_header_string(s_event, SWITCH_STACK_BOTTOM, "to-host", from_host);
			switch_event_add_header_string(s_event, SWITCH_STACK_BOTTOM, "network-ip", network_ip);
			switch_event_add_header_string(s_event, SWITCH_STACK_BOTTOM, "network-port", network_port_c);
			switch_event_add_header_string(s_event, SWITCH_STACK_BOTTOM, "user-agent", agent);
			switch_event_fire(&s_event);
		}

		if (zstr(realm) || !strcasecmp(realm, "auto_to")) {
			realm = to_host;
		} else if (!strcasecmp(realm, "auto_from")) {
			realm = from_host;
		}

		sofia_reg_auth_challenge(profile, nh, de, regtype, realm, stale, exptime);

		if (profile->debug) {
			switch_log_printf(SWITCH_CHANNEL_LOG, SWITCH_LOG_DEBUG, "Send challenge for [%s@%s]\n", to_user, to_host);
		}
		/* Log line added to support Fail2Ban */
		if (sofia_test_pflag(profile, PFLAG_LOG_AUTH_FAIL)) {
			switch_log_printf(SWITCH_CHANNEL_LOG, SWITCH_LOG_WARNING, "SIP auth challenge (%s) on sofia profile '%s' "
							  "for [%s@%s] from ip %s\n", (regtype == REG_INVITE) ? "INVITE" : "REGISTER",
							  profile->name, to_user, to_host, network_ip);
		}

		switch_goto_int(r, 1, end);
	}

	if (!contact)
		goto respond_200_ok;

  reg:


	if (v_event && *v_event && (var = switch_event_get_header(*v_event, "sip-force-extension"))) {
		to_user = var;
	}

	if (v_event && *v_event && (var = switch_event_get_header(*v_event, "registration_metadata"))) {
		reg_meta = var;
	}

	/* associated MWI account */
	if (v_event && *v_event && (mwi_account = switch_event_get_header(*v_event, "mwi-account"))) {
		dup_mwi_account = strdup(mwi_account);
		switch_assert(dup_mwi_account != NULL);
		switch_split_user_domain(dup_mwi_account, &mwi_user, &mwi_host);
	}

	if (!mwi_user) {
		mwi_user = (char *) to_user;
	}
	if (!mwi_host) {
		mwi_host = (char *) reg_host;
	}

	/* per-profile unsolicited MWI on register */
	if (sofia_test_pflag(profile, PFLAG_MESSAGE_QUERY_ON_REGISTER)) {
		send_message_query = 2;
	} else if (sofia_test_pflag(profile, PFLAG_MESSAGE_QUERY_ON_FIRST_REGISTER)) {
		send_message_query = 1;
	} else {
		send_message_query = 0;
	}

	/* per-account unsolicited MWI on register */
	if (v_event && *v_event && (var = switch_event_get_header(*v_event, "send-message-query-on-register"))) {
		if (switch_true(var)) {
			send_message_query = 2;
		} else if (!strcasecmp(var, "first-only")) {
			send_message_query = 1;
		} else {
			send_message_query = 0;
		}
	}

	/* per-account enable options ping on register */
	if (v_event && *v_event && (var = switch_event_get_header(*v_event, "force_ping"))) {
		if (switch_true(var)) {
			force_ping = 1;
		} else {
			force_ping = 0;
		}
	}

	if (regtype != REG_REGISTER) {
		switch_goto_int(r, 0, end);
	}


	/* Does this profile supports multiple registrations ? */
	multi_reg = (sofia_test_pflag(profile, PFLAG_MULTIREG)) ? 1 : 0;
	multi_reg_contact = (sofia_test_pflag(profile, PFLAG_MULTIREG_CONTACT)) ? 1 : 0;
	multi_reg_port = (sofia_test_pflag(profile, PFLAG_MULTIREG_PORT)) ? 1 : 0;  //DS-80595 //UC


	if (multi_reg && avoid_multi_reg) {
		switch_log_printf(SWITCH_CHANNEL_LOG, SWITCH_LOG_DEBUG,
						  "Disabling multiple registrations on a per-user basis for %s@%s\n", switch_str_nil(to_user), switch_str_nil(to_host));
		multi_reg = 0;
	}

	if (exptime) {
		char guess_ip4[256];
		const char *username = "unknown";
		const char *realm = reg_host;
		char *url = NULL;
		char *contact = NULL;
		switch_bool_t update_registration = SWITCH_FALSE;

		if (auth_params) {
			username = switch_event_get_header(auth_params, "sip_auth_username");
			realm = switch_event_get_header(auth_params, "sip_auth_realm");
		}

		if (auth_res != AUTH_RENEWED || !multi_reg) {
			if (multi_reg) {
				if (multi_reg_contact) {
					sql =
						switch_mprintf("delete from sip_registrations where sip_user='%q' and sip_host='%q' and contact='%q'", to_user, reg_host, contact_str);
				} else if (multi_reg_port) {//DS-80595 //UC
					sql = switch_mprintf("delete from sip_registrations where sip_user='%q' and sip_host='%q' and network_ip='%q' and network_port='%q'", to_user,reg_host,network_ip,network_port_c);
				} else {
					sql = switch_mprintf("delete from sip_registrations where call_id='%q'", call_id);
				}
			} else {
				sql = switch_mprintf("delete from sip_registrations where sip_user='%q' and sip_host='%q'", to_user, reg_host);
			}

			sofia_glue_execute_sql_now(profile, &sql, SWITCH_TRUE);
		} else {
			char buf[32] = "";


			sql = switch_mprintf("select count(*) from sip_registrations where sip_user='%q' and sip_username='%q' and sip_host='%q' and contact='%q'",
								 to_user, username, reg_host, contact_str);



			sofia_glue_execute_sql2str(profile, profile->dbh_mutex, sql, buf, sizeof(buf));
			switch_safe_free(sql);
			if (atoi(buf) > 0) {
				update_registration = SWITCH_TRUE;
			}
		}
		//start UC
		if (switch_get_soft() && !update_registration)
		{
				char buf1[32] = "";
		
				sql = switch_mprintf("select count(*) from (select reg_user ,count(reg_user) as row from registrations group by reg_user having count(reg_user)>=1) ");
				if (switch_core_db_handle(&dbh) != SWITCH_STATUS_SUCCESS) {
					switch_log_printf(SWITCH_CHANNEL_LOG, SWITCH_LOG_ERROR, "Error Opening DB!\n");
					switch_goto_int(r, 1, end);
				}
				
				switch_cache_db_execute_sql2str(dbh, sql, buf1, sizeof(buf1), NULL);
				switch_safe_free(sql);
				switch_cache_db_release_db_handle(&dbh);
				
				if (atoi(buf1) >= switch_get_maxext_num()) {				
					switch_log_printf(SWITCH_CHANNEL_LOG, SWITCH_LOG_WARNING, "Exceeding the maximum number of channels\n");
					nua_respond(nh, SIP_403_FORBIDDEN, NUTAG_WITH_THIS_MSG(de->data->e_msg), TAG_END());
					switch_goto_int(r, 1, end);
				}
		
		}
		//end UC

		switch_find_local_ip(guess_ip4, sizeof(guess_ip4), NULL, AF_INET);

		contact = sofia_glue_get_url_from_contact(contact_str, 1);
		url = switch_mprintf("sofia/%q/%s:%q", profile->name, proto, sofia_glue_strip_proto(contact));

		switch_core_add_registration(to_user, reg_host, call_id, url, (long) reg_time + (long) exptime + profile->sip_expires_late_margin,
									 network_ip, network_port_c, is_tls ? "tls" : is_tcp ? "tcp" : "udp", reg_meta);

		switch_safe_free(url);
		switch_safe_free(contact);

		if ((is_wss || is_ws || (sofia_test_pflag(profile, PFLAG_TCP_UNREG_ON_SOCKET_CLOSE) && (is_tcp || is_tls))) && !sofia_private) {
			char key[256] = "";
			nua_handle_t *hnh;
			switch_snprintf(key, sizeof(key), "%s%s%s", call_id, network_ip, network_port_c);

			switch_mutex_lock(profile->flag_mutex);
			hnh = switch_core_hash_find(profile->reg_nh_hash, key);

			if (!hnh) {
				if (!(sofia_private = su_alloc(nua_handle_get_home(nh), sizeof(*sofia_private)))) {
					abort();
				}

				memset(sofia_private, 0, sizeof(*sofia_private));
				sofia_private->call_id = su_strdup(nua_handle_get_home(nh), call_id);
				sofia_private->network_ip = su_strdup(nua_handle_get_home(nh), network_ip);
				sofia_private->network_port = su_strdup(nua_handle_get_home(nh), network_port_c);
				sofia_private->key = su_strdup(nua_handle_get_home(nh), key);
				sofia_private->user = su_strdup(nua_handle_get_home(nh), to_user);
				sofia_private->realm = su_strdup(nua_handle_get_home(nh), reg_host);

				sofia_private->is_static++;
				*sofia_private_p = sofia_private;
				nua_handle_bind(nh, sofia_private);
				nua_handle_ref(nh);
				switch_core_hash_insert(profile->reg_nh_hash, key, nh);
			}

			switch_mutex_unlock(profile->flag_mutex);
		}


		if (!update_registration) {
			sql = switch_mprintf("insert into sip_registrations "
					"(call_id,sip_user,sip_host,presence_hosts,contact,status,rpid,expires,"
					"user_agent,server_user,server_host,profile_name,hostname,network_ip,network_port,sip_username,sip_realm,"
					"mwi_user,mwi_host, orig_server_host, orig_hostname, sub_host, ping_status, ping_count, ping_expires, force_ping) "
					"values ('%q','%q', '%q','%q','%q','%q', '%q', %ld, '%q', '%q', '%q', '%q', '%q', '%q', '%q','%q','%q','%q','%q','%q','%q','%q', '%q', %d, %ld, %d)",
					call_id, to_user, reg_host, profile->presence_hosts ? profile->presence_hosts : "",
					contact_str, reg_desc, rpid, (long) reg_time + (long) exptime + profile->sip_expires_late_margin,
					agent, from_user, guess_ip4, profile->name, mod_sofia_globals.hostname, network_ip, network_port_c, username, realm,
								 mwi_user, mwi_host, guess_ip4, mod_sofia_globals.hostname, sub_host, "Reachable", 0,
								 (long) switch_epoch_time_now(NULL) + sofia_reg_uniform_distribution(profile->iping_seconds), force_ping);
		} else {
			sql = switch_mprintf("update sip_registrations set call_id='%q',"
								 "sub_host='%q', network_ip='%q',network_port='%q',"
								 "presence_hosts='%q', server_host='%q', orig_server_host='%q',"
								 "hostname='%q', orig_hostname='%q',"
								 "expires = %ld, ping_expires=%ld, force_ping=%d "
								 "where sip_user='%q' and sip_username='%q' and sip_host='%q' and contact='%q'",
								 call_id, sub_host, network_ip, network_port_c,
								 profile->presence_hosts ? profile->presence_hosts : "", guess_ip4, guess_ip4,
                                                                 mod_sofia_globals.hostname, mod_sofia_globals.hostname,
								 (long) reg_time + (long) exptime + profile->sip_expires_late_margin,
								 (long) switch_epoch_time_now(NULL) + sofia_reg_uniform_distribution(profile->iping_seconds),
								 force_ping, to_user, username, reg_host, contact_str);
		}

		if (sql) {
			sofia_glue_execute_sql_now(profile, &sql, SWITCH_TRUE);
		}

		if (!update_registration && sofia_reg_reg_count(profile, to_user, reg_host) == 1) {
			sql = switch_mprintf("delete from sip_presence where sip_user='%q' and sip_host='%q' and profile_name='%q' and open_closed='closed'",
								 to_user, reg_host, profile->name);
			if (mod_sofia_globals.debug_presence > 0) {
				switch_log_printf(SWITCH_CHANNEL_LOG, SWITCH_LOG_ERROR, "DELETE PRESENCE SQL: %s\n", sql);
			}
			sofia_glue_execute_sql_now(profile, &sql, SWITCH_TRUE);
		}

		if (multi_reg) {
			if (multi_reg_contact) {
				sql = switch_mprintf("delete from sip_registrations where contact='%q' and expires!=%ld", contact_str, (long) reg_time + (long) exptime + profile->sip_expires_late_margin);
			} else if(multi_reg_port) {//DS-80595 //UC
				sql = switch_mprintf("delete from sip_registrations where sip_user='%q' and sip_host='%q' and network_ip='%q' and network_port='%q' and expires!=%ld", 
				to_user,reg_host,network_ip,network_port_c, (long) reg_time + (long) exptime + profile->sip_expires_late_margin);
			} else {
				sql = switch_mprintf("delete from sip_registrations where call_id='%q' and expires!=%ld", call_id, (long) reg_time + (long) exptime + profile->sip_expires_late_margin);
			}

			sofia_glue_execute_sql(profile, &sql, SWITCH_TRUE);
		}



		if (switch_event_create_subclass(&s_event, SWITCH_EVENT_CUSTOM, MY_EVENT_REGISTER) == SWITCH_STATUS_SUCCESS) {
			switch_event_add_header_string(s_event, SWITCH_STACK_BOTTOM, "profile-name", profile->name);
			switch_event_add_header_string(s_event, SWITCH_STACK_BOTTOM, "from-user", to_user);
			switch_event_add_header_string(s_event, SWITCH_STACK_BOTTOM, "from-host", reg_host);
			switch_event_add_header_string(s_event, SWITCH_STACK_BOTTOM, "presence-hosts", profile->presence_hosts ? profile->presence_hosts : "n/a");
			switch_event_add_header_string(s_event, SWITCH_STACK_BOTTOM, "contact", contact_str);
			switch_event_add_header_string(s_event, SWITCH_STACK_BOTTOM, "call-id", call_id);
			switch_event_add_header_string(s_event, SWITCH_STACK_BOTTOM, "rpid", rpid);
			switch_event_add_header_string(s_event, SWITCH_STACK_BOTTOM, "status", reg_desc);
			switch_event_add_header(s_event, SWITCH_STACK_BOTTOM, "expires", "%ld", (long) exptime);
			switch_event_add_header_string(s_event, SWITCH_STACK_BOTTOM, "to-user", from_user);
			switch_event_add_header_string(s_event, SWITCH_STACK_BOTTOM, "to-host", from_host);
			switch_event_add_header_string(s_event, SWITCH_STACK_BOTTOM, "network-ip", network_ip);
			switch_event_add_header_string(s_event, SWITCH_STACK_BOTTOM, "network-port", network_port_c);
			switch_event_add_header_string(s_event, SWITCH_STACK_BOTTOM, "username", username);
			switch_event_add_header_string(s_event, SWITCH_STACK_BOTTOM, "realm", realm);
			switch_event_add_header_string(s_event, SWITCH_STACK_BOTTOM, "user-agent", agent);
			if (update_registration) {
				switch_event_add_header_string(s_event, SWITCH_STACK_BOTTOM, "update-reg", "true");
			}
			if (v_event && *v_event) {
				switch_event_merge(s_event, *v_event);
			}
			switch_event_fire(&s_event);
		}



		if (profile->debug) {
			switch_log_printf(SWITCH_CHANNEL_LOG, SWITCH_LOG_DEBUG,
							  "Register:\nFrom:    [%s@%s]\nContact: [%s]\nExpires: [%ld]\n", to_user, reg_host, contact_str, (long) exptime);
		}

	} else {
		int send = 1;

		if (multi_reg) {
			if (sofia_reg_reg_count(profile, to_user, sub_host) > 0) {
				send = 0;
			}
		}

		sofia_reg_check_socket(profile, call_id, network_ip, network_port_c);

		if (send && switch_event_create(&event, SWITCH_EVENT_PRESENCE_IN) == SWITCH_STATUS_SUCCESS) {
			switch_event_add_header_string(event, SWITCH_STACK_BOTTOM, "proto", SOFIA_CHAT_PROTO);
			switch_event_add_header_string(event, SWITCH_STACK_BOTTOM, "rpid", rpid);
			switch_event_add_header_string(event, SWITCH_STACK_BOTTOM, "login", profile->url);
			switch_event_add_header_string(event, SWITCH_STACK_BOTTOM, "user-agent",
										   (sip && sip->sip_user_agent) ? sip->sip_user_agent->g_string : "unknown");
			switch_event_add_header(event, SWITCH_STACK_BOTTOM, "from", "%s@%s", to_user, sub_host);
			switch_event_add_header_string(event, SWITCH_STACK_BOTTOM, "status", "Unregistered");
			switch_event_add_header_string(event, SWITCH_STACK_BOTTOM, "presence-source", "register");
			switch_event_add_header_string(event, SWITCH_STACK_BOTTOM, "event_type", "presence");
			switch_event_fire(&event);
		}


		if (multi_reg) {
			char *icontact, *p;
			icontact = sofia_glue_get_url_from_contact(contact_str, 1);
			if ((p = strchr(icontact, ';'))) {
				*p = '\0';
			}
			if ((p = strchr(icontact + 4, ':'))) {
				*p = '\0';
			}

			if (multi_reg_contact) {
				sql =
					switch_mprintf("delete from sip_registrations where sip_user='%q' and sip_host='%q' and contact='%q'", to_user, reg_host, contact_str);
			} else if(multi_reg_port) {//DS-80595 //UC
				sql = switch_mprintf("delete from sip_registrations where sip_user='%q' and sip_host='%q' and network_ip='%q' and network_port='%q'", to_user,reg_host,network_ip,network_port_c);
			} else {
				sql = switch_mprintf("delete from sip_registrations where call_id='%q'", call_id);
			}

			sofia_glue_execute_sql_now(profile, &sql, SWITCH_TRUE);

			switch_safe_free(icontact);
		} else {

			if ((sql = switch_mprintf("delete from sip_registrations where sip_user='%q' and sip_host='%q'", to_user, reg_host))) {
				sofia_glue_execute_sql_now(profile, &sql, SWITCH_TRUE);
			}
		}
	}

  respond_200_ok:

	if (regtype == REG_REGISTER) {
		char exp_param[128] = "";
		char date[80] = "";
		switch_event_t *s_mwi_event = NULL;

		switch_console_callback_match_t *contact_list = NULL;
		tagi_t *contact_tags;
		switch_console_callback_match_node_t *m;
		int i;

		s_event = NULL;

		if (contact) {
			if (exptime) {
				int debounce_ok = debounce_check(profile, mwi_user, mwi_host);

				switch_snprintf(exp_param, sizeof(exp_param), "expires=%ld", exptime);
				sip_contact_add_param(nua_handle_home(nh), sip->sip_contact, exp_param);

				/* send unsolicited MWI if configured */
				if (send_message_query == 2 || (reg_count == 1 && send_message_query == 1 && debounce_ok)) {
					if (switch_event_create(&s_mwi_event, SWITCH_EVENT_MESSAGE_QUERY) == SWITCH_STATUS_SUCCESS) {
						switch_event_add_header(s_mwi_event, SWITCH_STACK_BOTTOM, "Message-Account", "%s:%s@%s", proto, mwi_user, mwi_host);
						switch_event_add_header_string(s_mwi_event, SWITCH_STACK_BOTTOM, "VM-Sofia-Profile", profile->name);
						switch_event_add_header_string(s_mwi_event, SWITCH_STACK_BOTTOM, "VM-Call-ID", call_id);
					}
				}

				if ((sofia_test_pflag(profile, PFLAG_PRESENCE_ON_REGISTER) ||
					(reg_count == 1 && sofia_test_pflag(profile, PFLAG_PRESENCE_ON_FIRST_REGISTER))
					 || send_pres == 1 || (reg_count == 1 && send_pres == 2)) && debounce_ok) {

					if (sofia_test_pflag(profile, PFLAG_PRESENCE_PROBE_ON_REGISTER)) {
						if (switch_event_create(&s_event, SWITCH_EVENT_PRESENCE_PROBE) == SWITCH_STATUS_SUCCESS) {
							switch_event_add_header_string(s_event, SWITCH_STACK_BOTTOM, "proto", SOFIA_CHAT_PROTO);
							switch_event_add_header_string(s_event, SWITCH_STACK_BOTTOM, "login", profile->name);
							switch_event_add_header(s_event, SWITCH_STACK_BOTTOM, "from", "%s@%s", to_user, sub_host);
							switch_event_add_header(s_event, SWITCH_STACK_BOTTOM, "to", "%s@%s", to_user, sub_host);
							switch_event_add_header_string(s_event, SWITCH_STACK_BOTTOM, "event_type", "presence");
							switch_event_add_header_string(s_event, SWITCH_STACK_BOTTOM, "presence-source", "register");
							switch_event_add_header_string(s_event, SWITCH_STACK_BOTTOM, "alt_event_type", "dialog");
							switch_event_fire(&s_event);
						}
					} else {
						if (switch_event_create(&s_event, SWITCH_EVENT_PRESENCE_IN) == SWITCH_STATUS_SUCCESS) {
							switch_event_add_header_string(s_event, SWITCH_STACK_BOTTOM, "proto", SOFIA_CHAT_PROTO);
							switch_event_add_header_string(s_event, SWITCH_STACK_BOTTOM, "login", profile->name);
							switch_event_add_header_string(s_event, SWITCH_STACK_BOTTOM, "presence-source", "register");
							switch_event_add_header(s_event, SWITCH_STACK_BOTTOM, "from", "%s@%s", to_user, sub_host);
							switch_event_add_header_string(s_event, SWITCH_STACK_BOTTOM, "rpid", "unknown");
							switch_event_add_header_string(s_event, SWITCH_STACK_BOTTOM, "status", "Registered");
							switch_event_fire(&s_event);
						}
					}
				}
			} else {
				const char *username = "unknown";
				const char *realm = "unknown";

				if (auth_params) {
					username = switch_event_get_header(auth_params, "sip_auth_username");
					realm = switch_event_get_header(auth_params, "sip_auth_realm");
				}

				switch_core_del_registration(to_user, reg_host, call_id);

				if (switch_event_create_subclass(&s_event, SWITCH_EVENT_CUSTOM, MY_EVENT_UNREGISTER) == SWITCH_STATUS_SUCCESS) {
					switch_event_add_header_string(s_event, SWITCH_STACK_BOTTOM, "profile-name", profile->name);
					switch_event_add_header_string(s_event, SWITCH_STACK_BOTTOM, "username", username);
					switch_event_add_header_string(s_event, SWITCH_STACK_BOTTOM, "from-user", to_user);
					switch_event_add_header_string(s_event, SWITCH_STACK_BOTTOM, "from-host", reg_host);
					switch_event_add_header_string(s_event, SWITCH_STACK_BOTTOM, "contact", contact_str);
					switch_event_add_header_string(s_event, SWITCH_STACK_BOTTOM, "call-id", call_id);
					switch_event_add_header_string(s_event, SWITCH_STACK_BOTTOM, "rpid", rpid);
					switch_event_add_header_string(s_event, SWITCH_STACK_BOTTOM, "realm", realm);
					switch_event_add_header_string(s_event, SWITCH_STACK_BOTTOM, "network-ip", network_ip);
					switch_event_add_header_string(s_event, SWITCH_STACK_BOTTOM, "network-port", network_port_c);
					switch_event_add_header_string(s_event, SWITCH_STACK_BOTTOM, "user-agent", agent);
					switch_event_add_header(s_event, SWITCH_STACK_BOTTOM, "expires", "%ld", (long) exptime);

					if (v_event && *v_event) {
						switch_event_merge(s_event, *v_event);
					}

				}
			}
		}

		switch_rfc822_date(date, switch_micro_time_now());

		/* generate and respond a 200 OK */

		if ((profile->ndlb & PFLAG_NDLB_EXPIRES_IN_REGISTER_RESPONSE)) {
			switch_snprintf(expbuf, sizeof(expbuf), "%ld", exptime);
		}

		if (mod_sofia_globals.reg_deny_binding_fetch_and_no_lookup) {
			/* handle backwards compatibility - contacts will not be looked up but only copied from the request into the response
			   remove this condition later if nobody complains about the extra select of the below new behavior
			   also remove the parts in mod_sofia.h, sofia.c and sofia_reg.c that refer to reg_deny_binding_fetch_and_no_lookup */
			nua_respond(nh, SIP_200_OK, TAG_IF(contact, SIPTAG_CONTACT(sip->sip_contact)), TAG_IF(path_val, SIPTAG_PATH_STR(path_val)),
						TAG_IF(!zstr(expbuf), SIPTAG_EXPIRES_STR(expbuf)),
						NUTAG_WITH_THIS_MSG(de->data->e_msg), SIPTAG_DATE_STR(date), TAG_END());

		} else if ((contact_list = sofia_reg_find_reg_url_with_positive_expires_multi(profile, from_user, reg_host, reg_time, contact_str, exptime))) {
			/* all + 1 tag_i elements initialized as NULL - last one implies TAG_END() */
			switch_zmalloc(contact_tags, sizeof(*contact_tags) * (contact_list->count + 1));
			i = 0;
			for (m = contact_list->head; m; m = m->next) {
				contact_tags[i].t_tag = siptag_contact_str;
				contact_tags[i].t_value = (tag_value_t) m->val;
				++i;
			}


			nua_respond(nh, SIP_200_OK, TAG_IF(path_val, SIPTAG_PATH_STR(path_val)),
						TAG_IF(!zstr(expbuf), SIPTAG_EXPIRES_STR(expbuf)),
						NUTAG_WITH_THIS_MSG(de->data->e_msg), SIPTAG_DATE_STR(date), TAG_NEXT(contact_tags));

			switch_safe_free(contact_tags);
			switch_console_free_matches(&contact_list);

		} else {
			/* respond without any contacts */
			nua_respond(nh, SIP_200_OK, TAG_IF(path_val, SIPTAG_PATH_STR(path_val)),
						TAG_IF(!zstr(expbuf), SIPTAG_EXPIRES_STR(expbuf)),
						NUTAG_WITH_THIS_MSG(de->data->e_msg), SIPTAG_DATE_STR(date), TAG_END());
		}

		if(regtype == REG_REGISTER){
			switch_event_t *sevent;					
			if (switch_event_create(&sevent, SWITCH_EVENT_PRESENCE_IN) == SWITCH_STATUS_SUCCESS) {
				switch_event_add_header_string(sevent, SWITCH_STACK_BOTTOM, "proto", SOFIA_CHAT_PROTO);
				switch_event_add_header_string(sevent, SWITCH_STACK_BOTTOM, "login", profile->url);
				switch_event_add_header_string(sevent, SWITCH_STACK_BOTTOM, "sip_profile", profile->name);
				switch_event_add_header(sevent, SWITCH_STACK_BOTTOM, "from", "%s@%s", to_user, mod_sofia_globals.hostname);
				// switch_event_add_header_string(sevent, SWITCH_STACK_BOTTOM, "to_host", to_host);
				switch_event_add_header_string(sevent, SWITCH_STACK_BOTTOM, "event_type", "presence");
				switch_event_add_header_string(sevent, SWITCH_STACK_BOTTOM, "alt_event_type", "dialog");
				switch_event_add_header_string(sevent, SWITCH_STACK_BOTTOM, "rpid", "unknown");
				switch_event_add_header_string(sevent, SWITCH_STACK_BOTTOM, "status", "Registered");
				switch_event_fire(&sevent);
			}		
			
		}
		if (s_event) {
			switch_event_fire(&s_event);
		}

		if (s_mwi_event) {
			switch_event_fire(&s_mwi_event);
		}

		switch_goto_int(r, 1, end);
	}


  end:
	switch_safe_free(display_m);
	switch_safe_free(dup_mwi_account);
	switch_safe_free(utmp);
	su_free(nua_handle_home(nh), path_val);
	switch_safe_free(token_val);

	if (auth_params) {
		switch_event_destroy(&auth_params);
	}

	return (uint8_t) r;
}



void sofia_reg_handle_sip_i_register(nua_t *nua, sofia_profile_t *profile, nua_handle_t *nh, sofia_private_t **sofia_private_p, sip_t const *sip,
									 sofia_dispatch_event_t *de,
									 tagi_t tags[])
{
	char key[128] = "";
	switch_event_t *v_event = NULL;
	char network_ip[80];
	sofia_regtype_t type = REG_REGISTER;
	int network_port = 0;
	char *is_nat = NULL;
	const char *acl_token = NULL;
	switch_event_t *s_event;


#if 0 /* This seems to cause undesirable effects so nevermind */
	if (sip->sip_to && sip->sip_to->a_url && sip->sip_to->a_url->url_host) {
		const char *to_host = sip->sip_to->a_url->url_host;
		if (profile->reg_db_domain) {
			if (!sofia_glue_profile_exists(to_host)) {
				if (sofia_glue_add_profile(switch_core_strdup(profile->pool, to_host), profile) == SWITCH_STATUS_SUCCESS) {
					switch_log_printf(SWITCH_CHANNEL_LOG, SWITCH_LOG_NOTICE, "Auto-Adding Alias [%s] for profile [%s]\n", to_host, profile->name);
				}
			}
		}
	}
#endif

	sofia_glue_get_addr(de->data->e_msg, network_ip, sizeof(network_ip), &network_port);

	/* backwards compatibility */
	if (mod_sofia_globals.reg_deny_binding_fetch_and_no_lookup && !sip->sip_contact) {
		switch_log_printf(SWITCH_CHANNEL_LOG, SWITCH_LOG_ERROR, "NO CONTACT! ip: %s, port: %i\n", network_ip, network_port);
		nua_respond(nh, 400, "Missing Contact Header", TAG_END());
		goto end;
	}

	if (!(profile->mflags & MFLAG_REGISTER)) {
		nua_respond(nh, SIP_403_FORBIDDEN, NUTAG_WITH_THIS_MSG(de->data->e_msg), TAG_END());
		goto end;
	}

	if (sofia_test_pflag(profile, PFLAG_AGGRESSIVE_NAT_DETECTION)) {
		if (sip && sip->sip_via) {
			const char *port = sip->sip_via->v_port;
			const char *host = sip->sip_via->v_host;

			if (host && sip->sip_via->v_received) {
				is_nat = "via received";
			} else if (host && strcmp(network_ip, host)) {
				is_nat = "via host";
			} else if (port && atoi(port) != network_port) {
				is_nat = "via port";
			}

			if (!is_nat && sip->sip_via->v_port &&
				atoi(sip->sip_via->v_port) == 5060 && network_port != 5060 ) {
				is_nat = "via port";
			}
		}
	}

	if (!is_nat && profile->nat_acl_count) {
		uint32_t x = 0;
		int ok = 1;
		char *last_acl = NULL;
		const char *contact_host = NULL;

		if (sip && sip->sip_contact) {
			contact_host = sip->sip_contact->m_url->url_host;
		}

		if (!zstr(contact_host)) {
			for (x = 0; x < profile->nat_acl_count; x++) {
				last_acl = profile->nat_acl[x];
				if (!(ok = switch_check_network_list_ip(contact_host, last_acl))) {
					break;
				}
			}

			if (ok) {
				is_nat = last_acl;
			}
		}
	}

	if (profile->reg_acl_count) {
		uint32_t x = 0;
		int ok = 1;
		char *last_acl = NULL;
		const char *token_sw = NULL;

		for (x = 0; x < profile->reg_acl_count; x++) {
			last_acl = profile->reg_acl[x];
			if (!(ok = switch_check_network_list_ip_token(network_ip, last_acl, &token_sw))) {
				break;
			}
		}

		if (ok && !sofia_test_pflag(profile, PFLAG_BLIND_REG)) {
			type = REG_AUTO_REGISTER;
			acl_token = token_sw;
		} else if (!ok) {
			switch_log_printf(SWITCH_CHANNEL_LOG, SWITCH_LOG_WARNING, "IP %s Rejected by register acl \"%s\"\n", network_ip, profile->reg_acl[x]);
			nua_respond(nh, SIP_403_FORBIDDEN, NUTAG_WITH_THIS_MSG(de->data->e_msg), TAG_END());
			if (switch_event_create_subclass(&s_event, SWITCH_EVENT_CUSTOM, MY_EVENT_REJECTED_ACL) == SWITCH_STATUS_SUCCESS) {
				switch_event_add_header_string(s_event, SWITCH_STACK_BOTTOM, "profile-name", profile->name);
				switch_event_add_header_string(s_event, SWITCH_STACK_BOTTOM, "network-ip", network_ip);
				switch_event_add_header(s_event, SWITCH_STACK_BOTTOM, "network-port", "%d", network_port);
				switch_event_fire(&s_event);
			}
			goto end;
		}
	}

	if (!sip || !sip->sip_request || !sip->sip_request->rq_method_name) {
		switch_log_printf(SWITCH_CHANNEL_LOG, SWITCH_LOG_ERROR, "Received an invalid packet!\n");
		nua_respond(nh, SIP_500_INTERNAL_SERVER_ERROR, TAG_END());
		goto end;
	}

	if (is_nat && profile->local_network && switch_check_network_list_ip(network_ip, profile->local_network)) {
		if (profile->debug) {
			switch_log_printf(SWITCH_CHANNEL_LOG, SWITCH_LOG_DEBUG, "IP %s is on local network, not seting NAT mode.\n", network_ip);
		}
		is_nat = NULL;
	}

	sofia_reg_handle_register_token(nua, profile, nh, sip, de, type, key, sizeof(key), &v_event, is_nat, sofia_private_p, NULL, acl_token);

	if (v_event) {
		switch_event_destroy(&v_event);
	}

  end:

	if (!sofia_private_p || !*sofia_private_p) nua_handle_destroy(nh);

}

switch_bool_t sip_resolve_prepare_transport(struct dig *dig, sofia_transport_t tport)
{
	struct transport *tports = dig->tports;

	if (tport == SOFIA_TRANSPORT_UDP) {
		tports[0].name = "udp";
		tports[0].service = "SIP+D2U";
		tports[0].srv = "_sip._udp.";
	}
	else if (tport == SOFIA_TRANSPORT_TCP) {
		tports[0].name = "tcp";
		tports[0].service = "SIP+D2T";
		tports[0].srv = "_sip._tcp.";
	}
	else if (tport == SOFIA_TRANSPORT_TCP_TLS) {
		tports[0].name = "tls";
		tports[0].service = "SIPS+D2T";
		tports[0].srv = "_sips._tcp.";
	}
	else if (tport == SOFIA_TRANSPORT_SCTP) {
		tports[0].name = "sctp";
		tports[0].service = "SIP+D2S";
		tports[0].srv = "_sip._sctp.";
	} else {
		return SWITCH_FALSE;
	}
	return SWITCH_TRUE;
}

/* resolve domain name (SRV + A + AAAA) and compare result with passed IP address */
switch_bool_t sip_resolve_compare(const char *domainname, const char *ip, sofia_transport_t transport)
{
	url_t *uri = NULL;
	char const *host;
	char const *port;
	struct dig dig[1] = {{ NULL }};
	su_home_t *home = NULL;
	sres_record_t **answers = NULL;
	switch_bool_t ret = SWITCH_FALSE, ipv6 = SWITCH_FALSE;
	
	if (!host_is_domain(domainname)) {
		return ret;
	}

	if (!sip_resolve_prepare_transport(dig, transport)) {
		return ret;
	}

	home = su_home_new(sizeof(*home));

	dig->sres = sres_resolver_new(getenv("SRESOLV_CONF"));

	uri = url_hdup(home, (void *)domainname);

	if (uri && uri->url_type == url_unknown)
		url_sanitize(uri);

	if (uri && uri->url_type == url_any) {
		goto out;
	}

	if (!uri || (uri->url_type != url_sip && uri->url_type != url_sips)) {
		switch_log_printf(SWITCH_CHANNEL_LOG, SWITCH_LOG_ERROR, "invalid uri\n");
		goto out;
	}

	port = url_port(uri);
	if (port && !port[0]) port = NULL;

	host = uri->url_host;

	if (strchr(ip, ':')) {
		ipv6 = SWITCH_TRUE;
	}

	ret = dig_all_srvs_simple(dig, domainname, ip, ipv6);

	if (!ret) {
		answers = dig_addr_simple(dig, host, ipv6?sres_type_aaaa:sres_type_a);
		ret = verify_ip(answers, ip, ipv6);
	}

out:
	su_home_unref(home);
	sres_resolver_unref(dig->sres);

	return ret;
}

static switch_bool_t is_host_from_gateway(const char *remote_ip, sofia_gateway_t *gateway) 
{
	switch_bool_t ret = SWITCH_FALSE;
	char *hosts[3]; /* check the 3 places where we keep IP/hostname */
	int i;

	hosts[0] = gateway->proxy_host_cfg;
	hosts[1] = gateway->register_proxy_host_cfg;
	hosts[2] = gateway->outbound_proxy_host_cfg;

	for (i = 0; i < 3; i++) {
		if (zstr(hosts[i])) {
			continue;
		}

		if (host_is_ip_address(hosts[i])) {
			if (!strcmp(hosts[i], remote_ip)) {
				ret = SWITCH_TRUE;
			}

			if (ret) break;
		} else {
			ret = sip_resolve_compare(hosts[i], remote_ip, gateway->register_transport);
			if (ret) break;
		}
	}

	return ret;
}

static switch_bool_t is_legitimate_gateway(sofia_dispatch_event_t *de, sofia_gateway_t *gateway) 
{
	char remote_ip[80] = { 0 };
	switch_bool_t ret = SWITCH_FALSE;

	sofia_glue_get_addr(de->data->e_msg, remote_ip, sizeof(remote_ip), NULL);

	/* setting param "gw-auth-acl" supersedes everything */
	if (gateway->gw_auth_acl) {
		ret = switch_check_network_list_ip(remote_ip, gateway->gw_auth_acl);
		if (!ret) {
			switch_log_printf(SWITCH_CHANNEL_LOG, SWITCH_LOG_DEBUG, "Challange from [%s] denied by gw-auth-acl.\n", remote_ip);
		}

		return ret;
	} else {
		return is_host_from_gateway(remote_ip, gateway);
	}
}

void sofia_reg_handle_sip_r_register(int status,
									 char const *phrase,
									 nua_t *nua, sofia_profile_t *profile, nua_handle_t *nh, sofia_private_t *sofia_private, sip_t const *sip,
								sofia_dispatch_event_t *de,
									 tagi_t tags[])
{
	sofia_gateway_t *gateway = NULL;


	if (!sofia_private) {
		nua_handle_destroy(nh);
		return;
	}

	if (!zstr(sofia_private->gateway_name)) {
		gateway = sofia_reg_find_gateway(sofia_private->gateway_name);
	}

	if (gateway) {
		reg_state_t ostate = gateway->state;
		char oregister_network_ip[80] = { 0 };
		char network_ip[80] = { 0 };

		if (de && de->data && de->data->e_msg) {
			if (!zstr_buf(gateway->register_network_ip)) {
				snprintf(oregister_network_ip, sizeof(oregister_network_ip), "%s", gateway->register_network_ip);
			}
			sofia_glue_get_addr(de->data->e_msg, network_ip, sizeof(network_ip), &gateway->register_network_port);
			if (!zstr_buf(network_ip)) {
				snprintf(gateway->register_network_ip, sizeof(gateway->register_network_ip), (msg_addrinfo(de->data->e_msg))->ai_addr->sa_family == AF_INET6 ? "[%s]" : "%s", network_ip);
				gateway->net_ip_port =  switch_core_sprintf(gateway->pool, "%s:%d",gateway->register_network_ip,gateway->register_network_port);//UC
			}
		}

		switch (status) {
		case 200:
			if (sip && sip->sip_contact) {
				sip_contact_t *contact = sip->sip_contact;
				const char *new_expires;
				uint32_t expi;
				if (contact->m_next) {
					char *full;

					for (; contact; contact = contact->m_next) {
						if ((full = sip_header_as_string(nua_handle_get_home(nh), (void *) contact))) {
							if (switch_stristr(gateway->register_contact, full)) {
								break;
							}

							su_free(nua_handle_get_home(nh), full);
						}
					}
				}

				if (!contact) {
					contact = sip->sip_contact;
				}

				if (contact->m_expires) {
					new_expires = contact->m_expires;
					expi = (uint32_t) atoi(new_expires);

					if (expi > 0 && expi != gateway->freq) {
						//gateway->freq = expi;
						//gateway->expires_str = switch_core_sprintf(gateway->pool, "%d", expi);

						if (expi > 60) {
							gateway->expires = switch_epoch_time_now(NULL) + (expi - 15);
						} else {
							gateway->expires = switch_epoch_time_now(NULL) + (expi - 2);
						}


						switch_log_printf(SWITCH_CHANNEL_LOG, SWITCH_LOG_DEBUG,
										  "Changing expire time to %d by request of proxy %s\n", expi, gateway->register_proxy);
					}
				}
			}
			gateway->state = REG_STATE_REGISTER;
			break;
		case 100:
			break;
		default:
			gateway->state = REG_STATE_FAILED;
			gateway->failure_status = status;
			switch_log_printf(SWITCH_CHANNEL_LOG, SWITCH_LOG_ERROR, "%s Failed Registration with status %s [%d]. failure #%d\n",
							  gateway->name, switch_str_nil(phrase), status, ++gateway->failures);
			break;
		}
		if (ostate != gateway->state ||
		    (!zstr_buf(gateway->register_network_ip) &&
		     (zstr_buf(oregister_network_ip) || strcmp(oregister_network_ip, gateway->register_network_ip)))) {
			sofia_reg_fire_custom_gateway_state_event(gateway, status, phrase);
		}
	}

	if (gateway) {
		sofia_reg_release_gateway(gateway);
	}

}

void sofia_reg_handle_sip_r_challenge(int status,
									  char const *phrase,
									  nua_t *nua, sofia_profile_t *profile, nua_handle_t *nh, sofia_private_t *sofia_private,
									  switch_core_session_t *session, sofia_gateway_t *gateway, sip_t const *sip,
								sofia_dispatch_event_t *de, tagi_t tags[])
{
	sip_www_authenticate_t const *authenticate = NULL;
	char const *realm = NULL;
	char const *scheme = NULL;
	int indexnum;
	char *cur;
	char authentication[256] = "";
	char fulluser[128] = "";//UC
	int ss_state;
	sofia_gateway_t *var_gateway = NULL;
	const char *gw_name = NULL;
	switch_channel_t *channel = NULL;
	const char *sip_auth_username = NULL;
	const char *sip_auth_password = NULL;
	char *dup_user = NULL;
	char *dup_pass = NULL;

	if (session && (channel = switch_core_session_get_channel(session))) {
		sip_auth_username = switch_channel_get_variable(channel, "sip_auth_username");
		sip_auth_password = switch_channel_get_variable(channel, "sip_auth_password");
	}

	if (sofia_private) {
		if (*sofia_private->auth_gateway_name) {
			gw_name = sofia_private->auth_gateway_name;
		} else if (*sofia_private->gateway_name) {
			gw_name = sofia_private->gateway_name;
		}
	}

	if (session) {
		private_object_t *tech_pvt;

		if ((tech_pvt = switch_core_session_get_private(session)) && sofia_test_flag(tech_pvt, TFLAG_REFER)) {
			switch_log_printf(SWITCH_CHANNEL_SESSION_LOG(session), SWITCH_LOG_DEBUG, "Received reply from REFER\n");
			goto end;
		}

		gw_name = switch_channel_get_variable(switch_core_session_get_channel(session), "sip_use_gateway");
	}


	if (sip->sip_www_authenticate) {
		authenticate = sip->sip_www_authenticate;
	} else if (sip->sip_proxy_authenticate) {
		authenticate = sip->sip_proxy_authenticate;
	} else {
		switch_log_printf(SWITCH_CHANNEL_SESSION_LOG(session), SWITCH_LOG_DEBUG, "Missing Authenticate Header!\n");
		goto end;
	}


	scheme = (char const *) authenticate->au_scheme;

	if (zstr(scheme)) {
		scheme = "Digest";
	}

	if (authenticate->au_params) {
		for (indexnum = 0; (cur = (char *) authenticate->au_params[indexnum]); indexnum++) {
			if ((realm = strstr(cur, "realm="))) {
				realm += 6;
				break;
			}
		}

		if (zstr(realm)) {
			switch_log_printf(SWITCH_CHANNEL_SESSION_LOG(session), SWITCH_LOG_ERROR, "Realm: [%s] is invalid\n", switch_str_nil(realm));

			for (indexnum = 0; (cur = (char *) authenticate->au_params[indexnum]); indexnum++) {
				switch_log_printf(SWITCH_CHANNEL_SESSION_LOG(session), SWITCH_LOG_ERROR, "DUMP: [%s]\n", cur);
			}
			goto end;
		}
	} else {
		switch_log_printf(SWITCH_CHANNEL_SESSION_LOG(session), SWITCH_LOG_ERROR, "NO AUTHENTICATE PARAMS\n");
		goto end;
	}

	if (!gateway) {
		if (gw_name) {
			var_gateway = sofia_reg_find_gateway((char *) gw_name);
		}


		if (!var_gateway && realm) {
			char rb[512] = "";
			char *p = (char *) realm;
			while (*p == '"') {
				p++;
			}
			switch_set_string(rb, p);
			if ((p = strchr(rb, '"'))) {
				*p = '\0';
			}
			if (!(var_gateway = sofia_reg_find_gateway(rb))) {
				var_gateway = sofia_reg_find_gateway_by_realm(rb,0);
			}
		}

		if (!var_gateway && sip && sip->sip_to) {
			var_gateway = sofia_reg_find_gateway(sip->sip_to->a_url->url_host);
		}

		if (var_gateway) {
			gateway = var_gateway;
		}
	}

	if (!gateway && !sip_auth_username && sip && sip->sip_to && sip->sip_to->a_url->url_user && sip->sip_to->a_url->url_host) {
		switch_xml_t x_user, x_param, x_params;
		switch_event_t *locate_params;

		switch_event_create(&locate_params, SWITCH_EVENT_REQUEST_PARAMS);
		switch_assert(locate_params);

		switch_event_add_header_string(locate_params, SWITCH_STACK_BOTTOM, "action", "reverse-auth-lookup");

		if ( sip->sip_call_id ) {
			switch_event_add_header_string(locate_params, SWITCH_STACK_BOTTOM, "sip_call_id", sip->sip_call_id->i_id);
		}

		if (switch_xml_locate_user_merged("id", sip->sip_to->a_url->url_user, sip->sip_to->a_url->url_host, NULL,
										  &x_user, locate_params) == SWITCH_STATUS_SUCCESS) {
			if ((x_params = switch_xml_child(x_user, "params"))) {
				for (x_param = switch_xml_child(x_params, "param"); x_param; x_param = x_param->next) {
					const char *var = switch_xml_attr_soft(x_param, "name");
					const char *val = switch_xml_attr_soft(x_param, "value");

					if (!strcasecmp(var, "reverse-auth-user")) {
						switch_safe_free(dup_user);
						dup_user = strdup(val);
						sip_auth_username = dup_user;
					} else if (!strcasecmp(var, "reverse-auth-pass")) {
						switch_safe_free(dup_pass);
						dup_pass = strdup(val);
						sip_auth_password = dup_pass;
					}
				}
			}
			switch_xml_free(x_user);
		}

		switch_event_destroy(&locate_params);
	}

	if (sip_auth_username && sip_auth_password) {
		switch_snprintf(authentication, sizeof(authentication), "%s:%s:%s:%s", scheme, realm, sip_auth_username, sip_auth_password);
	} else {
		/*begin, modified by fky for DS-72494*/
		if (!gateway && sip && sip->sip_from)
		{
			if(sip->sip_from->a_url->url_port && strcasecmp(sip->sip_from->a_url->url_port, "5060")) //modified by liangjie for DS-84131,2020.5.12
				switch_snprintf(fulluser,sizeof(fulluser),"%s@%s:%s",sip->sip_from->a_url->url_user,sip->sip_from->a_url->url_host,sip->sip_from->a_url->url_port);
			else {
				switch_snprintf(fulluser,sizeof(fulluser),"%s@%s",sip->sip_from->a_url->url_user,sip->sip_from->a_url->url_host);
			}
			gateway = sofia_reg_find_gateway_by_realm(fulluser,0);
		}
		/*end, modified by fky for DS-72494*/
		
		if(gateway && is_legitimate_gateway(de, gateway))
		{
			switch_snprintf(authentication, sizeof(authentication), "%s:%s:%s:%s", scheme, realm, gateway->auth_username, gateway->register_password);
		} else {
			if (gateway) {
				switch_event_t *s_event;
				if (switch_event_create_subclass(&s_event, SWITCH_EVENT_CUSTOM, MY_EVENT_GATEWAY_INVALID_DIGEST_REQ) == SWITCH_STATUS_SUCCESS) {
					switch_event_add_header_string(s_event, SWITCH_STACK_BOTTOM, "Gateway", gateway->name);
					switch_event_add_header_string(s_event, SWITCH_STACK_BOTTOM, "profile-name", gateway->profile->name);
					switch_event_add_header_string(s_event, SWITCH_STACK_BOTTOM, "realm", realm);
					switch_event_fire(&s_event);
				}
			}
			switch_log_printf(SWITCH_CHANNEL_SESSION_LOG(session), SWITCH_LOG_WARNING,
								"Cannot locate any authentication credentials to complete an authentication request for realm '%s'\n", realm);

			goto cancel;
		}
	}

	if (profile->debug) {
		switch_log_printf(SWITCH_CHANNEL_SESSION_LOG(session), SWITCH_LOG_DEBUG, "Authenticating '%s' with '%s'.\n",
						  (sip_auth_username && sip_auth_password) ? sip_auth_username : gateway->auth_username, authentication);
	}

	ss_state = nua_callstate_authenticating;

	tl_gets(tags, NUTAG_CALLSTATE_REF(ss_state), SIPTAG_WWW_AUTHENTICATE_REF(authenticate), TAG_END());

	nua_authenticate(nh,
					 TAG_IF(sofia_private && !zstr(sofia_private->gateway_name), SIPTAG_EXPIRES_STR(gateway ? gateway->expires_str : "3600")),
					 NUTAG_AUTH(authentication), TAG_END());

	goto end;

  cancel:

	if (session) {
		switch_channel_hangup(switch_core_session_get_channel(session), SWITCH_CAUSE_MANDATORY_IE_MISSING);
	} else {
		nua_cancel(nh, SIPTAG_CONTACT(SIP_NONE), TAG_END());
	}

  end:


	switch_safe_free(dup_user);
	switch_safe_free(dup_pass);

	if (var_gateway) {
		sofia_reg_release_gateway(var_gateway);
	}

	return;



}

typedef struct {
	char *nonce;
	switch_size_t nplen;
	int last_nc;
} nonce_cb_t;

static int sofia_reg_nonce_callback(void *pArg, int argc, char **argv, char **columnNames)
{
	nonce_cb_t *cb = (nonce_cb_t *) pArg;
	switch_copy_string(cb->nonce, argv[0], cb->nplen);
	if (argc == 2) {
		cb->last_nc = zstr(argv[1]) ? 0 : atoi(argv[1]);
	} else {
		cb->last_nc = 0;
	}
	return 0;
}

static int sofia_reg_regcount_callback(void *pArg, int argc, char **argv, char **columnNames)
{
	int *ret = (int *) pArg;
	if (argc == 1) {
		*ret = atoi(argv[0]);
	}
	return 0;
}

static switch_bool_t sofia_alg_is_allowed(sofia_profile_t *profile, sofia_auth_algs_t alg) 
{
	int i;

	for (i = 0 ; i < SOFIA_MAX_REG_ALGS; i++) {
		if (profile->auth_algs[i] == alg) { 
			return SWITCH_TRUE;
		}
	}
	return SWITCH_FALSE;
}

/*we are more permissive with the alg names that come from cfg */
sofia_auth_algs_t sofia_alg_str2id(char *algorithm, switch_bool_t permissive)
{
	if (!strcasecmp(algorithm, "MD5") || (permissive && !strcasecmp(algorithm, "MD-5"))) {
		return ALG_MD5;
	}
	if (!strcasecmp(algorithm, "SHA-256") || (permissive && !strcasecmp(algorithm, "SHA256"))) {
		return ALG_SHA256;
	}
#if OPENSSL_VERSION_NUMBER >= 0x10101000L
	if (!strcasecmp(algorithm, "SHA-512-256") || (permissive && !strcasecmp(algorithm, "SHA512")) 
			|| (permissive && !strcasecmp(algorithm, "SHA512-256")) || (permissive && !strcasecmp(algorithm, "SHA-512"))) {
		return ALG_SHA512;
	}
#endif
	return ALG_NONE;
}

switch_status_t sofia_make_digest(sofia_auth_algs_t use_alg, char **digest, const void *input, unsigned int *outputlen) 
{
	switch_status_t status = SWITCH_STATUS_FALSE;
	switch (use_alg) 
	{
		case ALG_MD5:
			status = switch_digest_string("md5", digest, input, strlen((char *)input), outputlen);
			break;
		case ALG_SHA256:
			status = switch_digest_string("sha256", digest, input, strlen((char *)input), outputlen);
			break;
#if OPENSSL_VERSION_NUMBER >= 0x10101000L
		case ALG_SHA512:
			status = switch_digest_string("sha512-256", digest, input, strlen((char *)input), outputlen);
			break;
#endif
		default:
			return SWITCH_STATUS_FALSE;
	}
	return status;
}

auth_res_t sofia_reg_parse_auth(sofia_profile_t *profile,
								sip_authorization_t const *authorization,
								sip_t const *sip,
								sofia_dispatch_event_t *de,
								const char *regstr,
								char *np,
								size_t nplen,
								char *ip,
								int network_port,
								switch_event_t **v_event,
								long exptime, sofia_regtype_t regtype, const char *to_user, switch_event_t **auth_params, long *reg_count, switch_xml_t *user_xml)
{
	int indexnum;
	const char *cur;
	char *uridigest = NULL, *bigdigest = NULL, *hexdigest = NULL;
	char *username, *realm, *nonce, *uri, *qop, *cnonce, *nc, *response, *algorithm, *input = NULL, *input2 = NULL;
	auth_res_t ret = AUTH_FORBIDDEN;
	int first = 0;
	const char *passwd = NULL;
	const char *a1_hash = NULL;
	const char *mwi_account = NULL;
	switch_bool_t allow_empty_password = SWITCH_TRUE;
	const char *call_id = NULL;
	char *sql;
	char *number_alias = NULL;
	switch_xml_t user = NULL, param, uparams;
	char *domain_name = NULL;
	switch_event_t *params = NULL;
	const char *auth_acl = NULL;
	long ncl = 0;
	sip_unknown_t *un;
	const char *user_agent = NULL;
	const char *user_agent_filter = profile->user_agent_filter;
	uint32_t max_registrations_perext = profile->max_registrations_perext;
	int  iping_seconds = profile->iping_seconds;
	char client_port[16];
	uint8_t use_alg;
	unsigned int digest_outputlen;

	snprintf(client_port, 15, "%d", network_port);

	username = realm = nonce = uri = qop = cnonce = nc = response = algorithm = NULL;

	if (authorization->au_params) {
		for (indexnum = 0; (cur = authorization->au_params[indexnum]); indexnum++) {
			char *var, *val, *p, *work;
			var = val = work = NULL;
			if ((work = strdup(cur))) {
				var = work;
				if ((val = strchr(var, '='))) {
					*val++ = '\0';
					while (*val == '"') {
						*val++ = '\0';
					}
					if ((p = strchr(val, '"'))) {
						*p = '\0';
					}

					if (!strcasecmp(var, "username") && !username) {
						username = strdup(val);
					} else if (!strcasecmp(var, "realm") && !realm) {
						realm = strdup(val);
					} else if (!strcasecmp(var, "nonce") && !nonce) {
						nonce = strdup(val);
					} else if (!strcasecmp(var, "uri") && !uri) {
						uri = strdup(val);
					} else if (!strcasecmp(var, "qop") && !qop) {
						qop = strdup(val);
					} else if (!strcasecmp(var, "cnonce") && !cnonce) {
						cnonce = strdup(val);
					} else if (!strcasecmp(var, "response") && !response) {
						response = strdup(val);
					} else if (!strcasecmp(var, "nc") && !nc) {
						nc = strdup(val);
					} else if (!strcasecmp(var, "algorithm") && !algorithm) {
						algorithm = strdup(val);
					}

				}

				free(work);
			}
		}
	}

	if (!(username && realm && nonce && uri && response)) {
		switch_log_printf(SWITCH_CHANNEL_LOG, SWITCH_LOG_ERROR, "Invalid Authorization header!\n");
		ret = AUTH_STALE;
		goto end;
	}

	/* Optional check that auth name == SIP username */
	if ((regtype == REG_REGISTER) && sofia_test_pflag(profile, PFLAG_CHECKUSER)) {
		if (zstr(username) || zstr(to_user) || strcasecmp(to_user, username)) {
			/* Names don't match, so fail */
			if (profile->debug) {
				switch_log_printf(SWITCH_CHANNEL_LOG, SWITCH_LOG_DEBUG, "SIP username %s does not match auth username\n", switch_str_nil(to_user));
			}
			goto end;
		}
	}

	if (algorithm) {
		if (profile->rfc8760_algs_count) {
			switch_bool_t not_allowed = SWITCH_FALSE;
			sofia_auth_algs_t alg_id = sofia_alg_str2id(algorithm, SWITCH_FALSE);
			if ((alg_id == ALG_NONE) || !sofia_alg_is_allowed(profile, alg_id)) {
				not_allowed = SWITCH_TRUE;
			} else {
				use_alg = alg_id;
			}
			if (not_allowed) {
				switch_log_printf(SWITCH_CHANNEL_LOG, SWITCH_LOG_WARNING, "SIP auth hash algorithm explicitly not allowed. [%s]\n", algorithm);
				goto end;
			}
		} else {
			use_alg = ALG_MD5;
		}
	} else {
		use_alg = ALG_MD5;
	}

	user_agent = (sip && sip->sip_user_agent) ? sip->sip_user_agent->g_string : "unknown";

	if (zstr(np)) {
		nonce_cb_t cb = { 0 };
		long nc_long = 0;

		first = 1;

		if (nc) {
			nc_long = strtoul(nc, 0, 16);
			sql = switch_mprintf("select nonce,last_nc from sip_authentication where nonce='%q' and last_nc < %lu", nonce, nc_long);
		} else {
			sql = switch_mprintf("select nonce from sip_authentication where nonce='%q'", nonce);
		}

		cb.nonce = np;
		cb.nplen = nplen;

		switch_assert(sql != NULL);

		sofia_glue_execute_sql_callback(profile, profile->dbh_mutex, sql, sofia_reg_nonce_callback, &cb);
		free(sql);

		//if (!sofia_glue_execute_sql2str(profile, profile->dbh_mutex, sql, np, nplen)) {
		if (zstr(np) || (profile->max_auth_validity != 0 && (uint32_t)cb.last_nc >= profile->max_auth_validity )) {
			sql = switch_mprintf("delete from sip_authentication where nonce='%q'", nonce);
			sofia_glue_execute_sql(profile, &sql, SWITCH_TRUE);
			ret = AUTH_STALE;
			goto end;
		}

		if (reg_count) {
			*reg_count = cb.last_nc + 1;
		}
	}

	switch_event_create(&params, SWITCH_EVENT_REQUEST_PARAMS);
	switch_assert(params);
	switch_event_add_header_string(params, SWITCH_STACK_BOTTOM, "action", "sip_auth");
	switch_event_add_header_string(params, SWITCH_STACK_BOTTOM, "sip_profile", profile->name);
	switch_event_add_header_string(params, SWITCH_STACK_BOTTOM, "sip_user_agent", user_agent);
	switch_event_add_header_string(params, SWITCH_STACK_BOTTOM, "sip_auth_username", username);
	switch_event_add_header_string(params, SWITCH_STACK_BOTTOM, "sip_auth_realm", realm);
	switch_event_add_header_string(params, SWITCH_STACK_BOTTOM, "sip_auth_nonce", nonce);
	switch_event_add_header_string(params, SWITCH_STACK_BOTTOM, "sip_auth_uri", uri);

	if (sip->sip_contact) {
		switch_event_add_header_string(params, SWITCH_STACK_BOTTOM, "sip_contact_user", sip->sip_contact->m_url->url_user);
		switch_event_add_header_string(params, SWITCH_STACK_BOTTOM, "sip_contact_host", sip->sip_contact->m_url->url_host);
	}

	if (sip->sip_to) {
		switch_event_add_header_string(params, SWITCH_STACK_BOTTOM, "sip_to_user", sip->sip_to->a_url->url_user);
		switch_event_add_header_string(params, SWITCH_STACK_BOTTOM, "sip_to_host", sip->sip_to->a_url->url_host);
		if (sip->sip_to->a_url->url_port) {
			switch_event_add_header_string(params, SWITCH_STACK_BOTTOM, "sip_to_port", sip->sip_to->a_url->url_port);
		}
	}

	if (sip->sip_via) {
		switch_event_add_header_string(params, SWITCH_STACK_BOTTOM, "sip_via_protocol", sofia_glue_transport2str(sofia_glue_via2transport(sip->sip_via)));
	}


	if (sip->sip_from) {
		switch_event_add_header_string(params, SWITCH_STACK_BOTTOM, "sip_from_user", sip->sip_from->a_url->url_user);
		switch_event_add_header_string(params, SWITCH_STACK_BOTTOM, "sip_from_host", sip->sip_from->a_url->url_host);
		if (sip->sip_from->a_url->url_port) {
			switch_event_add_header_string(params, SWITCH_STACK_BOTTOM, "sip_from_port", sip->sip_from->a_url->url_port);
		}
	}

	if (sip->sip_call_id && sip->sip_call_id->i_id) {
		switch_event_add_header_string(params, SWITCH_STACK_BOTTOM, "sip_call_id", sip->sip_call_id->i_id);
	}


	if (sip->sip_request) {
		switch_event_add_header_string(params, SWITCH_STACK_BOTTOM, "sip_request_user", sip->sip_request->rq_url->url_user);
		switch_event_add_header_string(params, SWITCH_STACK_BOTTOM, "sip_request_host", sip->sip_request->rq_url->url_host);
		if (sip->sip_request->rq_url->url_port) {
			switch_event_add_header_string(params, SWITCH_STACK_BOTTOM, "sip_request_port", sip->sip_request->rq_url->url_port);
		}
	}

	for (un = sip->sip_unknown; un; un = un->un_next) {
		if (!strncasecmp(un->un_name, "X-", 2)) {
			if (!zstr(un->un_value)) {
				switch_log_printf(SWITCH_CHANNEL_LOG, SWITCH_LOG_DEBUG10, "adding %s => %s to xml_curl request\n", un->un_name, un->un_value);
				switch_event_add_header_string(params, SWITCH_STACK_BOTTOM, un->un_name, un->un_value);
			}
		} else {
			switch_log_printf(SWITCH_CHANNEL_LOG, SWITCH_LOG_DEBUG10, "skipping %s => %s from xml_curl request\n", un->un_name, un->un_value);
		}
	}

	if (qop) {
		switch_event_add_header_string(params, SWITCH_STACK_BOTTOM, "sip_auth_qop", qop);
	}
	if (cnonce) {
		switch_event_add_header_string(params, SWITCH_STACK_BOTTOM, "sip_auth_cnonce", cnonce);
	}
	if (nc) {
		switch_event_add_header_string(params, SWITCH_STACK_BOTTOM, "sip_auth_nc", nc);
	}
	switch_event_add_header_string(params, SWITCH_STACK_BOTTOM, "sip_auth_response", response);

	switch_event_add_header_string(params, SWITCH_STACK_BOTTOM, "sip_auth_method", (sip && sip->sip_request) ? sip->sip_request->rq_method_name : NULL);

	switch_event_add_header_string(params, SWITCH_STACK_BOTTOM, "client_port", client_port);
	if (auth_params) {
		switch_event_dup(auth_params, params);
	}


	if (!zstr(profile->reg_domain)) {
		domain_name = profile->reg_domain;
	} else {
		domain_name = realm;
	}

	if (switch_xml_locate_user_merged("id", zstr(username) ? "nobody" : username, domain_name, ip, &user, params) != SWITCH_STATUS_SUCCESS) {
		switch_log_printf(SWITCH_CHANNEL_LOG, SWITCH_LOG_WARNING, "Can't find user [%s@%s] from %s\n"
						  "You must define a domain called '%s' in your directory and add a user with the id=\"%s\" attribute\n"
						  "and you must configure your device to use the proper domain in its authentication credentials.\n", username, domain_name,
						  ip, domain_name, username);

		ret = AUTH_FORBIDDEN;
		goto end;
	} else {
		const char *type = switch_xml_attr(user, "type");
		if (type && !strcasecmp(type, "pointer")) {
			switch_log_printf(SWITCH_CHANNEL_LOG, SWITCH_LOG_WARNING, "Can't register a pointer.\n");
			ret = AUTH_FORBIDDEN;
			goto end;
		}
	}

	if (!(number_alias = (char *) switch_xml_attr(user, "number-alias"))) {
		number_alias = zstr(username) ? "nobody" : username;
	}

	if (!(uparams = switch_xml_child(user, "params"))) {
		ret = AUTH_OK;
		goto skip_auth;
	} else {
		for (param = switch_xml_child(uparams, "param"); param; param = param->next) {
			const char *var = switch_xml_attr_soft(param, "name");
			const char *val = switch_xml_attr_soft(param, "value");

			if (!strcasecmp(var, "sip-forbid-register") && switch_true(val)) {
				ret = AUTH_FORBIDDEN;
				goto end;
			}

			if (!strcasecmp(var, "password")) {
				passwd = val;
			}

			if (!strcasecmp(var, "auth-acl")) {
				auth_acl = val;
			}

			if (!strcasecmp(var, "a1-hash")) {
				a1_hash = val;
			}
			if (!strcasecmp(var, "mwi-account")) {
				mwi_account = val;
			}
			if (!strcasecmp(var, "allow-empty-password")) {
				allow_empty_password = switch_true(val);
			}
			if (!strcasecmp(var, "user-agent-filter")) {
				user_agent_filter = val;
			}
			if (!strcasecmp(var, "max-registrations-per-extension")) {
				max_registrations_perext = atoi(val);
			}
			if (!strcasecmp(var, "ping-mean-interval")) {
				iping_seconds = atoi(val);
				profile->iping_seconds  = iping_seconds;
			}
			if (!strcasecmp(var, "nat-options-ping")) {
				if (val && !strcasecmp(val, "udp-only")) {
					sofia_set_pflag(profile, PFLAG_UDP_NAT_OPTIONS_PING);
				} else if (switch_true(val)) {
					sofia_set_pflag(profile, PFLAG_NAT_OPTIONS_PING);
				} else {
					sofia_clear_pflag(profile, PFLAG_NAT_OPTIONS_PING);
					sofia_clear_pflag(profile, PFLAG_UDP_NAT_OPTIONS_PING);
				}
			}
		}
	}

	if (auth_acl) {
		if (!switch_check_network_list_ip(ip, auth_acl)) {
			int network_ip_is_proxy = 0;
			uint32_t x = 0;
			char *last_acl = NULL;
			if (profile->proxy_acl_count == 0) {
				switch_log_printf(SWITCH_CHANNEL_LOG, SWITCH_LOG_WARNING, "IP %s Rejected by user acl [%s] and no proxy acl present\n", ip, auth_acl);
				ret = AUTH_FORBIDDEN;
				goto end;
			} else {
				switch_log_printf(SWITCH_CHANNEL_LOG, SWITCH_LOG_DEBUG, "IP %s Rejected by user acl [%s] checking proxy ACLs now\n", ip, auth_acl);
			}
			/* Check if network_ip is a proxy allowed to send us calls */
			switch_log_printf(SWITCH_CHANNEL_LOG, SWITCH_LOG_DEBUG, "%d acls to check for proxy\n", profile->proxy_acl_count);

			for (x = 0; x < profile->proxy_acl_count; x++) {
				last_acl = profile->proxy_acl[x];
				switch_log_printf(SWITCH_CHANNEL_LOG, SWITCH_LOG_DEBUG, "checking %s against acl %s\n", ip, last_acl);
				if (switch_check_network_list_ip(ip, last_acl)) {
					switch_log_printf(SWITCH_CHANNEL_LOG, SWITCH_LOG_DEBUG, "%s is a proxy according to the %s acl\n", ip, last_acl);
					network_ip_is_proxy = 1;
					break;
				}
			}
			/*
			 * if network_ip is a proxy allowed to send traffic, check for auth
			 * ip header and see if it matches against the auth acl
			 */
			switch_log_printf(SWITCH_CHANNEL_LOG, SWITCH_LOG_DEBUG, "network ip is a proxy [%d]\n", network_ip_is_proxy);
			if (network_ip_is_proxy) {
				int x_auth_ip = 0;
				for (un = sip->sip_unknown; un; un = un->un_next) {
					if (!strcasecmp(un->un_name, "X-AUTH-IP")) {
						switch_log_printf(SWITCH_CHANNEL_LOG, SWITCH_LOG_DEBUG, "found auth ip [%s] header of [%s]\n", un->un_name, un->un_value);
						if (!zstr(un->un_value)) {
							if (!switch_check_network_list_ip(un->un_value, auth_acl)) {
								switch_log_printf(SWITCH_CHANNEL_LOG, SWITCH_LOG_WARNING, "IP %s Rejected by user acl %s\n", un->un_value, auth_acl);
								ret = AUTH_FORBIDDEN;
								goto end;
							} else {
								switch_log_printf(SWITCH_CHANNEL_LOG, SWITCH_LOG_DEBUG,
												  "IP %s allowed by acl %s, checking credentials\n", un->un_value, auth_acl);
								x_auth_ip = 1;
								break;
							}
						}
					}
				}
				if (!x_auth_ip) {
					ret = AUTH_FORBIDDEN;
					goto end;
				}
			}
		} else {
			switch_log_printf(SWITCH_CHANNEL_LOG, SWITCH_LOG_DEBUG, "IP [%s] passed ACL check [%s]\n", ip, auth_acl);
		}
	}

	if (!allow_empty_password && zstr(passwd) && zstr(a1_hash)) {
		switch_log_printf(SWITCH_CHANNEL_LOG, SWITCH_LOG_WARNING, "Empty password denied for user %s@%s\n", username, domain_name);
		ret = AUTH_FORBIDDEN;
		goto end;
	}

	if (zstr(passwd) && zstr(a1_hash)) {
		ret = AUTH_OK;
		goto skip_auth;
	}

	if (!a1_hash) {
		input = switch_mprintf("%s:%s:%s", username, realm, passwd);

		if (sofia_make_digest(use_alg, &hexdigest, (void *)input, &digest_outputlen) != SWITCH_STATUS_SUCCESS) {
			switch_safe_free(input);
			goto end;
		}

		switch_safe_free(input);
		a1_hash = hexdigest;
	}

	if (user_agent_filter) {
		if (switch_regex_match(user_agent, user_agent_filter) == SWITCH_STATUS_SUCCESS) {
			if (sofia_test_pflag(profile, PFLAG_LOG_AUTH_FAIL)) {
				switch_log_printf(SWITCH_CHANNEL_LOG, SWITCH_LOG_DEBUG,
								  "SIP auth OK (REGISTER) due to user-agent-filter.  Filter \"%s\" User-Agent \"%s\"\n", user_agent_filter, user_agent);
			}
		} else {
			ret = AUTH_FORBIDDEN;
			if (sofia_test_pflag(profile, PFLAG_LOG_AUTH_FAIL)) {
				switch_log_printf(SWITCH_CHANNEL_LOG, SWITCH_LOG_WARNING,
								  "SIP auth failure (REGISTER) due to user-agent-filter.  Filter \"%s\" User-Agent \"%s\"\n", user_agent_filter,
								  user_agent);
			}
			goto end;
		}
	}

	/* The max-registrations-per-extension-option only affects REGISTER-authentications */
	if ((REG_REGISTER == regtype || REG_AUTO_REGISTER == regtype) && max_registrations_perext > 0 && (sip && sip->sip_contact && (sip->sip_contact->m_expires == NULL || atol(sip->sip_contact->m_expires) > 0))) {
		/* if expires is null still process */
		/* expires == 0 means the phone is going to unregiser, so don't count against max */
		uint32_t count = 0;

		call_id = sip->sip_call_id->i_id;
		switch_assert(call_id);

		sql = switch_mprintf("select count(sip_user) from sip_registrations where sip_user='%q' AND call_id <> '%q' AND sip_host='%q'",
							 sip->sip_to->a_url->url_user, call_id, domain_name);
		switch_assert(sql != NULL);
		sofia_glue_execute_sql_callback(profile, NULL, sql, sofia_reg_regcount_callback, &count);
		free(sql);

		if (count + 1 > max_registrations_perext) {
			ret = AUTH_FORBIDDEN;
			if (sofia_test_pflag(profile, PFLAG_LOG_AUTH_FAIL)) {
				switch_log_printf(SWITCH_CHANNEL_LOG, SWITCH_LOG_WARNING,
								  "SIP auth failure (REGISTER) due to reaching max allowed registrations.  Count: %d\n", count);
			}
			goto end;
		}
	}

  for_the_sake_of_interop:

	if ((input = switch_mprintf("%s:%q", regstr, uri))) {
		if (sofia_make_digest(use_alg, &uridigest, (void *)input, &digest_outputlen) != SWITCH_STATUS_SUCCESS) {
			switch_safe_free(input);
			goto end;
		}
	}

	if (nc && cnonce && qop) {
		input2 = switch_mprintf("%s:%s:%s:%s:%s:%s", a1_hash, nonce, nc, cnonce, qop, uridigest);
	} else {
		input2 = switch_mprintf("%s:%s:%s", a1_hash, nonce, uridigest);
	}

	if (input2) {
		if (sofia_make_digest(use_alg, &bigdigest, (void *)input2, &digest_outputlen) != SWITCH_STATUS_SUCCESS) {
			switch_safe_free(input2);
			goto end;
		}
	}

	if (input2 && !strcasecmp(bigdigest, response)) {
		ret = AUTH_OK;
	} else {
		if ((profile->ndlb & PFLAG_NDLB_BROKEN_AUTH_HASH) && strcasecmp(regstr, "REGISTER") && strcasecmp(regstr, "INVITE")) {
			/* some clients send an ACK with the method 'INVITE' in the hash which will break auth so we will
			   try again with INVITE so we don't get people complaining to us when someone else's client has a bug......
			 */
			switch_safe_free(input);
			switch_safe_free(input2);
			regstr = "INVITE";
			goto for_the_sake_of_interop;
		}

		ret = AUTH_FORBIDDEN;
	}

	switch_safe_free(input2);

  skip_auth:
	if (first && (ret == AUTH_OK || ret == AUTH_RENEWED)) {
		if (v_event && !*v_event) {
			switch_event_create_plain(v_event, SWITCH_EVENT_REQUEST_PARAMS);
		}


		if (v_event && *v_event) {
			short int xparams_type[6];
			switch_xml_t xparams[6];
			int i = 0;

			switch_event_add_header_string(*v_event, SWITCH_STACK_BOTTOM, "sip_number_alias", number_alias);
			switch_event_add_header_string(*v_event, SWITCH_STACK_BOTTOM, "sip_auth_username", username);
			switch_event_add_header_string(*v_event, SWITCH_STACK_BOTTOM, "sip_auth_realm", realm);
			switch_event_add_header_string(*v_event, SWITCH_STACK_BOTTOM, "number_alias", number_alias);
			switch_event_add_header_string(*v_event, SWITCH_STACK_BOTTOM, "user_name", username);
			switch_event_add_header_string(*v_event, SWITCH_STACK_BOTTOM, "domain_name", domain_name);

			if (mwi_account) {
				switch_event_add_header_string(*v_event, SWITCH_STACK_BOTTOM, "mwi-account", mwi_account);
			}

			if ((uparams = switch_xml_child(user, "params"))) {
				xparams_type[i] = 0;
				xparams[i++] = uparams;
			}

			if ((uparams = switch_xml_child(user, "variables"))) {
				xparams_type[i] = 1;
				xparams[i++] = uparams;
			}

			if (i <= 6) {
				int j = 0;
				const char *gw_val = NULL;

				for (j = 0; j < i; j++) {
					for (param = switch_xml_child(xparams[j], (xparams_type[j] ? "variable" : "param")); param; param = param->next) {
						const char *var = switch_xml_attr_soft(param, "name");
						const char *val = switch_xml_attr_soft(param, "value");

						if (!zstr(var) && !zstr(val) && (xparams_type[j] == 1 || !strncasecmp(var, "sip-", 4) || !strcasecmp(var, "register-gateway"))) {
							if (profile->debug) {
								switch_log_printf(SWITCH_CHANNEL_LOG, SWITCH_LOG_DEBUG, "event_add_header -> '%s' = '%s'\n", var, val);
							}
							switch_event_add_header_string(*v_event, SWITCH_STACK_BOTTOM, var, val);
						}
					}
				}
				if ((gw_val = switch_event_get_header(*v_event, "register-gateway"))) {
					sofia_gateway_t *gateway_ptr = NULL;
					if (!strcasecmp(gw_val, "all")) {
						switch_xml_t gateways_tag, gateway_tag;
						if ((gateways_tag = switch_xml_child(user, "gateways"))) {
							for (gateway_tag = switch_xml_child(gateways_tag, "gateway"); gateway_tag; gateway_tag = gateway_tag->next) {
								char *name = (char *) switch_xml_attr_soft(gateway_tag, "name");
								if (zstr(name)) {
									name = "anonymous";
								}

								if ((gateway_ptr = sofia_reg_find_gateway(name))) {
									reg_state_t ostate = gateway_ptr->state;
									gateway_ptr->retry = 0;
									if (exptime) {
										gateway_ptr->state = REG_STATE_UNREGED;
									} else {
										gateway_ptr->state = REG_STATE_UNREGISTER;
									}
									if (ostate != gateway_ptr->state) {
										sofia_reg_fire_custom_gateway_state_event(gateway_ptr, 0, NULL);
									}
									sofia_reg_release_gateway(gateway_ptr);
								}

							}
						}
					} else {
						int x, argc;
						char *mydata, *argv[50];

						mydata = strdup(gw_val);
						switch_assert(mydata != NULL);

						argc = switch_separate_string(mydata, ',', argv, (sizeof(argv) / sizeof(argv[0])));

						for (x = 0; x < argc; x++) {
							if ((gateway_ptr = sofia_reg_find_gateway((char *) argv[x]))) {
								reg_state_t ostate = gateway_ptr->state;
								gateway_ptr->retry = 0;
								if (exptime) {
									gateway_ptr->state = REG_STATE_UNREGED;
								} else {
									gateway_ptr->state = REG_STATE_UNREGISTER;
								}
								if (ostate != gateway_ptr->state) {
									sofia_reg_fire_custom_gateway_state_event(gateway_ptr, 0, NULL);
								}
								sofia_reg_release_gateway(gateway_ptr);
							} else {
								switch_log_printf(SWITCH_CHANNEL_LOG, SWITCH_LOG_WARNING, "Gateway '%s' not found.\n", argv[x]);
							}
						}

						free(mydata);
					}
				}
			}
		}
	}
  end:


	if (nc && cnonce && qop && ret == AUTH_OK) {
		ret = AUTH_RENEWED;
	}

	if (((ret == AUTH_OK) || (ret == AUTH_RENEWED)) && nc) {
		ncl = strtoul(nc, 0, 16);

		sql = switch_mprintf("update sip_authentication set expires='%ld',last_nc=%lu where nonce='%q'",
							 (long)switch_epoch_time_now(NULL) + (profile->nonce_ttl ? profile->nonce_ttl : DEFAULT_NONCE_TTL) + exptime, ncl, nonce);

		switch_assert(sql != NULL);
		sofia_glue_execute_sql_now(profile, &sql, SWITCH_TRUE);

	}

	switch_event_destroy(&params);

	if (user) {
		if (user_xml) {
			*user_xml = user;
		} else {
			switch_xml_free(user);
		}
	}

	switch_safe_free(input);
	switch_safe_free(username);
	switch_safe_free(realm);
	switch_safe_free(nonce);
	switch_safe_free(uri);
	switch_safe_free(qop);
	switch_safe_free(cnonce);
	switch_safe_free(nc);
	switch_safe_free(response);
	switch_safe_free(algorithm);
	switch_safe_free(uridigest);
	switch_safe_free(bigdigest);
	switch_safe_free(hexdigest);

	if (reg_count && !*reg_count) {
		if ((ret == AUTH_OK || ret == AUTH_RENEWED)) {
			if (ncl) {
				*reg_count = ncl;
			} else {
				*reg_count = 1;
			}
		} else {
			*reg_count = 0;
		}
	}

	return ret;

}


sofia_gateway_t *sofia_reg_find_gateway__(const char *file, const char *func, int line, const char *key)
{
	sofia_gateway_t *gateway = NULL;

	switch_mutex_lock(mod_sofia_globals.hash_mutex);
	if ((gateway = (sofia_gateway_t *) switch_core_hash_find(mod_sofia_globals.gateway_hash, key))) {
		if (!sofia_test_pflag(gateway->profile, PFLAG_RUNNING) || gateway->deleted) {
			gateway = NULL;
			goto done;
		}
		if (sofia_reg_gateway_rdlock__(file, func, line, gateway) != SWITCH_STATUS_SUCCESS) {
			gateway = NULL;
		}
	}

  done:
	switch_mutex_unlock(mod_sofia_globals.hash_mutex);
	return gateway;
}


sofia_gateway_t *sofia_reg_find_gateway_by_realm__(const char *file, const char *func, int line, const char *key, int findnr)
{
	sofia_gateway_t *gateway = NULL;
	switch_hash_index_t *hi;
	const void *var;
	void *val;
	char fullusername[128] = "";

	switch_mutex_lock(mod_sofia_globals.hash_mutex);
	for (hi = switch_core_hash_first(mod_sofia_globals.gateway_hash); hi; hi = switch_core_hash_next(&hi)) {
		switch_core_hash_this(hi, &var, NULL, &val);
		if (key && (gateway = (sofia_gateway_t *) val) && !gateway->deleted && gateway->register_realm && !strcasecmp(gateway->register_realm, key)) {
			break;
		} else {
			/*begin, added by fky for DS-72494*/
			if(key && gateway && !gateway->deleted && gateway->register_username && gateway->register_realm)
			{
				switch_snprintf(fullusername, sizeof(fullusername), "%s@%s", gateway->register_username, gateway->register_realm);
				if(!strcasecmp(fullusername, key))
					break;
			}
			if(key && gateway && !gateway->deleted && gateway->register_username && gateway->net_ip_port)
			{
				switch_snprintf(fullusername, sizeof(fullusername), "%s@%s", gateway->register_username, gateway->net_ip_port);
				if(!strcasecmp(fullusername, key))
					break;
			}
			/*end, added by fky for DS-72494*/
			gateway = NULL;
		}
	}
	switch_safe_free(hi);

	if (gateway) {
		if (!sofia_test_pflag(gateway->profile, PFLAG_RUNNING) || gateway->deleted) {
			gateway = NULL;
			goto done;
		}
		if (switch_thread_rwlock_tryrdlock(gateway->profile->rwlock) != SWITCH_STATUS_SUCCESS) {
			switch_log_printf(SWITCH_CHANNEL_ID_LOG, file, func, line, NULL, SWITCH_LOG_ERROR, "Profile %s is locked\n", gateway->profile->name);
			gateway = NULL;
		}
	}
	if (gateway) {
#ifdef SOFIA_DEBUG_RWLOCKS
		switch_log_printf(SWITCH_CHANNEL_ID_LOG, file, func, line, SWITCH_LOG_ERROR, "XXXXXXXXXXXXXX GW LOCK %s\n", gateway->profile->name);
#endif
	}

  done:
	switch_mutex_unlock(mod_sofia_globals.hash_mutex);
	return gateway;
}

//added by yy for OS-16451,2020.09.18
sofia_gateway_t *sofia_find_gateway__(const char *file, const char *func, int line, switch_channel_t *channel, sip_t const *sip)
{
	sofia_gateway_t *gateway = NULL;
	switch_hash_index_t *hi;
	const void *var;
	void *val;

	const char *sip_network_ip = NULL;
	const char *sip_network_port = NULL;

	const char *sip_req_user = NULL;
	const char *sip_to_user = NULL;

	const char *sip_contact_host = NULL;
	const char *sip_contact_port = NULL;

	const char *sip_via_host = NULL;
	const char *sip_via_port = NULL;

	char ip_port[128] = "";

	if(channel) {

		sip_network_ip = switch_channel_get_variable(channel, "sip_network_ip");
		sip_network_port = switch_channel_get_variable(channel, "sip_network_port");
		switch_log_printf(SWITCH_CHANNEL_LOG, SWITCH_LOG_DEBUG, "sofia_find_gateway sip_network_ip:sip_network_port = [%s:%s]\n", sip_network_ip, sip_network_port);
		
		sip_req_user = switch_channel_get_variable(channel, "sip_req_user");
		sip_to_user = switch_channel_get_variable(channel, "sip_to_user");
		switch_log_printf(SWITCH_CHANNEL_LOG, SWITCH_LOG_DEBUG, "sofia_find_gateway sip_req_user:sip_to_user = [%s:%s]\n", sip_req_user, sip_to_user);
		
		sip_contact_host = switch_channel_get_variable(channel, "sip_contact_host");
		sip_contact_port = switch_channel_get_variable(channel, "sip_contact_port");
		if(!sip_contact_port) {
			sip_contact_port = "5060";
		}
		switch_log_printf(SWITCH_CHANNEL_LOG, SWITCH_LOG_DEBUG, "sofia_find_gateway sip_contact_host:sip_contact_port = [%s:%s]\n", sip_contact_host, sip_contact_port);

		sip_via_host = switch_channel_get_variable(channel, "sip_via_host");
		sip_via_port = switch_channel_get_variable(channel, "sip_via_port");
		if(!sip_via_port) {
			sip_via_port = "5060";
		}
		switch_log_printf(SWITCH_CHANNEL_LOG, SWITCH_LOG_DEBUG, "sofia_find_gateway sip_via_host:sip_via_port = [%s:%s]\n", sip_via_host, sip_via_port);

	}

	switch_mutex_lock(mod_sofia_globals.hash_mutex);
	for (hi = switch_core_hash_first(mod_sofia_globals.gateway_hash); hi; hi = switch_core_hash_next(&hi)) {
		switch_core_hash_this(hi, &var, NULL, &val);

		if((gateway = (sofia_gateway_t *) val) && !gateway->deleted) {

			switch_bool_t find_user = SWITCH_FALSE;
			switch_bool_t find_host = SWITCH_FALSE;
			switch_bool_t find_port = SWITCH_FALSE;

			if(gateway->sla_gateway_name) {
				switch_log_printf(SWITCH_CHANNEL_LOG, SWITCH_LOG_DEBUG, "sofia_find_gateway gateway_name = [%s]\n", gateway->sla_gateway_name);
			}
			if(gateway->net_ip_port) {
				switch_log_printf(SWITCH_CHANNEL_LOG, SWITCH_LOG_DEBUG, "sofia_find_gateway net_ip_port = [%s]\n", gateway->net_ip_port);
			}
			if(gateway->register_username) {
				switch_log_printf(SWITCH_CHANNEL_LOG, SWITCH_LOG_DEBUG, "sofia_find_gateway register_username = [%s]\n", gateway->register_username);
			}
			if(gateway->auth_username) {
				switch_log_printf(SWITCH_CHANNEL_LOG, SWITCH_LOG_DEBUG, "sofia_find_gateway auth_username = [%s]\n", gateway->auth_username);
			}
			
			if(gateway->register_realm) {
				switch_log_printf(SWITCH_CHANNEL_LOG, SWITCH_LOG_DEBUG, "sofia_find_gateway register_realm = [%s]\n", gateway->register_realm);
			}
			if(gateway->register_proxy) {
				switch_log_printf(SWITCH_CHANNEL_LOG, SWITCH_LOG_DEBUG, "sofia_find_gateway register_proxy = [%s]\n", gateway->register_proxy);
			}

			if(gateway->regex_username) {
				switch_log_printf(SWITCH_CHANNEL_LOG, SWITCH_LOG_DEBUG, "sofia_find_gateway regex_username = [%s]\n", gateway->regex_username);
			}

			//has reg gateway
			if(switch_true(gateway->register_str)) {
				//domain
				if(find_host == SWITCH_FALSE && sip_network_ip && sip_network_port && gateway->net_ip_port) {

					switch_snprintf(ip_port, sizeof(ip_port), "%s:%s", sip_network_ip,sip_network_port);
					if(!strcasecmp(ip_port, gateway->net_ip_port)){
						find_host = SWITCH_TRUE;
					}
				}
				//regex reg username
				if(switch_true(gateway->regex_username)) {
					//find user
					if(find_user == SWITCH_FALSE && sip_req_user && gateway->register_username) {
						if(!strcasecmp(sip_req_user, gateway->register_username)) {
							find_user = SWITCH_TRUE;
						}
					}
					if(find_user == SWITCH_FALSE && sip_req_user && gateway->auth_username) {
						if(!strcasecmp(sip_req_user, gateway->auth_username)) {
							find_user = SWITCH_TRUE;
						}
					} 
					if(find_user == SWITCH_FALSE && sip_to_user && gateway->register_username) {
						if(!strcasecmp(sip_to_user, gateway->register_username)) {
							find_user = SWITCH_TRUE;
						}
					} 
					if(find_user == SWITCH_FALSE && sip_to_user && gateway->auth_username) {
						if(!strcasecmp(sip_to_user, gateway->auth_username)) {
							find_user = SWITCH_TRUE;
						}
					}
				}
			}

			//find host
			if (gateway->register_realm && strstr(gateway->register_realm, ":")) {
				find_port = SWITCH_TRUE;//has port
			}
			if(find_host == SWITCH_FALSE && sip_network_ip && sip_network_port && gateway->register_realm) {

				if(find_port == SWITCH_TRUE) {
					switch_snprintf(ip_port, sizeof(ip_port), "%s:%s", sip_network_ip,sip_network_port);
					if(!strcasecmp(ip_port, gateway->register_realm)) {
						find_host = SWITCH_TRUE;
					}
				} else {
					if(!strcasecmp(sip_network_ip, gateway->register_realm)) {
						find_host = SWITCH_TRUE;
					}
				}
			}

			if(find_host == SWITCH_FALSE && sip_contact_host && sip_contact_port && gateway->register_realm) {

				if(find_port == SWITCH_TRUE) {
					switch_snprintf(ip_port, sizeof(ip_port), "%s:%s", sip_contact_host,sip_contact_port);
					if(!strcasecmp(ip_port, gateway->register_realm)) {
						find_host = SWITCH_TRUE;
					}
				} else {
					if(!strcasecmp(sip_contact_host, gateway->register_realm)) {
						find_host = SWITCH_TRUE;
					}
				}
			}

			if(find_host == SWITCH_FALSE && sip_via_host && sip_via_port && gateway->register_realm) {

				if(find_port == SWITCH_TRUE) {
					switch_snprintf(ip_port, sizeof(ip_port), "%s:%s", sip_via_host,sip_via_port);
					if(!strcasecmp(ip_port, gateway->register_realm)) {
						find_host = SWITCH_TRUE;
					}
				} else {
					if(!strcasecmp(sip_via_host, gateway->register_realm)) {
						find_host = SWITCH_TRUE;
					}
				}
			}
			//regex reg usernmae
			if(switch_true(gateway->register_str) && switch_true(gateway->regex_username)) {
				if(find_user == SWITCH_TRUE && find_host == SWITCH_TRUE) {
					if(gateway->sla_gateway_name) {
						switch_log_printf(SWITCH_CHANNEL_LOG, SWITCH_LOG_DEBUG, "sofia_find_gateway gateway_name = [%s]\n", gateway->sla_gateway_name);
					}
					break;
				}

			} else {
				if(find_host == SWITCH_TRUE) {
					if(gateway->sla_gateway_name) {
						switch_log_printf(SWITCH_CHANNEL_LOG, SWITCH_LOG_DEBUG, "sofia_find_gateway gateway_name = [%s]\n", gateway->sla_gateway_name);
					}
					break;
				}
			}

			gateway = NULL;
		}
		
	}

	switch_safe_free(hi);

	if (gateway) {
		if (!sofia_test_pflag(gateway->profile, PFLAG_RUNNING) || gateway->deleted) {
			gateway = NULL;
			goto done;
		}
		if (switch_thread_rwlock_tryrdlock(gateway->profile->rwlock) != SWITCH_STATUS_SUCCESS) {
			switch_log_printf(SWITCH_CHANNEL_ID_LOG, file, func, line, NULL, SWITCH_LOG_ERROR, "Profile %s is locked\n", gateway->profile->name);
			gateway = NULL;
		}
	}
	if (gateway) {
#ifdef SOFIA_DEBUG_RWLOCKS
		switch_log_printf(SWITCH_CHANNEL_ID_LOG, file, func, line, SWITCH_LOG_ERROR, "XXXXXXXXXXXXXX GW LOCK %s\n", gateway->profile->name);
#endif
	}

  done:
	switch_mutex_unlock(mod_sofia_globals.hash_mutex);
	return gateway;
}

switch_status_t sofia_reg_gateway_rdlock__(const char *file, const char *func, int line, sofia_gateway_t *gateway)
{
	switch_status_t status = sofia_glue_profile_rdlock__(file, func, line, gateway->profile);

#ifdef SOFIA_DEBUG_RWLOCKS
	if (status == SWITCH_STATUS_SUCCESS) {
		switch_log_printf(SWITCH_CHANNEL_ID_LOG, file, func, line, SWITCH_LOG_ERROR, "XXXXXXXXXXXXXX GW LOCK %s\n", gateway->profile->name);
	}
#endif

	return status;
}


void sofia_reg_release_gateway__(const char *file, const char *func, int line, sofia_gateway_t *gateway)
{
	switch_thread_rwlock_unlock(gateway->profile->rwlock);
#ifdef SOFIA_DEBUG_RWLOCKS
	switch_log_printf(SWITCH_CHANNEL_ID_LOG, file, func, line, SWITCH_LOG_ERROR, "XXXXXXXXXXXXXX GW UNLOCK %s\n", gateway->profile->name);
#endif
}

switch_status_t sofia_reg_add_gateway(sofia_profile_t *profile, const char *key, sofia_gateway_t *gateway)
{
	switch_status_t status = SWITCH_STATUS_FALSE;
	char *pkey = switch_mprintf("%s::%s", profile->name, key);
	sofia_gateway_t *gp;

	switch_mutex_lock(profile->gw_mutex);

	gateway->next = profile->gateways;
	profile->gateways = gateway;

	switch_mutex_unlock(profile->gw_mutex);

	switch_mutex_lock(mod_sofia_globals.hash_mutex);

	if ((gp = switch_core_hash_find(mod_sofia_globals.gateway_hash, key))) {
		if (gp->deleted) {
			switch_log_printf(SWITCH_CHANNEL_LOG, SWITCH_LOG_DEBUG, "Removing deleted gateway from hash.\n");
			switch_core_hash_delete(mod_sofia_globals.gateway_hash, gp->name);
			switch_core_hash_delete(mod_sofia_globals.gateway_hash, pkey);
			switch_core_hash_delete(mod_sofia_globals.gateway_hash, key);
		}
	}

	if (!switch_core_hash_find(mod_sofia_globals.gateway_hash, key) && !switch_core_hash_find(mod_sofia_globals.gateway_hash, pkey)) {
		status = switch_core_hash_insert(mod_sofia_globals.gateway_hash, key, gateway);
		status |= switch_core_hash_insert(mod_sofia_globals.gateway_hash, pkey, gateway);
		if (status != SWITCH_STATUS_SUCCESS) {
			status = SWITCH_STATUS_FALSE;
		}
	} else {
		status = SWITCH_STATUS_FALSE;
	}
	switch_mutex_unlock(mod_sofia_globals.hash_mutex);

	free(pkey);

	if (status == SWITCH_STATUS_SUCCESS) {
		switch_event_t *s_event;
		switch_log_printf(SWITCH_CHANNEL_LOG, SWITCH_LOG_NOTICE, "Added gateway '%s' to profile '%s'\n", gateway->name, gateway->profile->name);
		if (switch_event_create_subclass(&s_event, SWITCH_EVENT_CUSTOM, MY_EVENT_GATEWAY_ADD) == SWITCH_STATUS_SUCCESS) {
			switch_event_add_header_string(s_event, SWITCH_STACK_BOTTOM, "Gateway", gateway->name);
			switch_event_add_header_string(s_event, SWITCH_STACK_BOTTOM, "profile-name", gateway->profile->name);
			switch_event_fire(&s_event);
		}
	}

	return status;
}

/* For Emacs:
 * Local Variables:
 * mode:c
 * indent-tabs-mode:t
 * tab-width:4
 * c-basic-offset:4
 * End:
 * For VIM:
 * vim:set softtabstop=4 shiftwidth=4 tabstop=4 noet:
 */<|MERGE_RESOLUTION|>--- conflicted
+++ resolved
@@ -972,14 +972,8 @@
 
 		/* only update if needed */
 		if (count) {
-<<<<<<< HEAD
-			switch_log_printf(SWITCH_CHANNEL_LOG, SWITCH_LOG_DEBUG9, "Updating ping expires for profile %s and interval %d\n", profile->name,interval);
-			irand = mean + sofia_reg_uniform_distribution(interval);
-			next = (long) now + irand;
-=======
 			switch_log_printf(SWITCH_CHANNEL_LOG, SWITCH_LOG_DEBUG9, "Updating ping expires for profile %s\n", profile->name);
 			next = (long) now + interval;
->>>>>>> f377a0ff
 
 			sql = switch_mprintf("update sip_registrations set ping_expires = %ld where hostname='%q' and profile_name='%q' and ping_expires <= %ld ",
 								 next, mod_sofia_globals.hostname, profile->name, (long) now);
