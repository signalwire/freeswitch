/* 
 * FreeSWITCH Modular Media Switching Software Library / Soft-Switch Application
 * Copyright (C) 2005-2012, Anthony Minessale II <anthm@freeswitch.org>
 *
 * Version: MPL 1.1
 *
 * The contents of this file are subject to the Mozilla Public License Version
 * 1.1 (the "License"); you may not use this file except in compliance with
 * the License. You may obtain a copy of the License at
 * http://www.mozilla.org/MPL/
 *
 * Software distributed under the License is distributed on an "AS IS" basis,
 * WITHOUT WARRANTY OF ANY KIND, either express or implied. See the License
 * for the specific language governing rights and limitations under the
 * License.
 *
 * The Original Code is FreeSWITCH Modular Media Switching Software Library / Soft-Switch Application
 *
 * The Initial Developer of the Original Code is
 * Anthony Minessale II <anthm@freeswitch.org>
 * Portions created by the Initial Developer are Copyright (C)
 * the Initial Developer. All Rights Reserved.
 *
 * Contributor(s):
 * 
 * Anthony Minessale II <anthm@freeswitch.org>
 * Michael Jerris <mike@jerris.com>
 * Paul D. Tinsley <pdt at jackhammer.org>
 * Joseph Sullivan <jossulli@amazon.com>
 *
 *
 * switch_core_session.c -- Main Core Library (session routines)
 *
 */

#include "switch.h"
#include "switch_core.h"
#include "private/switch_core_pvt.h"

struct switch_session_manager session_manager;

SWITCH_DECLARE(void) switch_core_session_set_dmachine(switch_core_session_t *session, switch_ivr_dmachine_t *dmachine, switch_digit_action_target_t target)
{
	int i = (int) target;

	if (i == 0 || i == 1) {
		if (dmachine) {
			switch_ivr_dmachine_set_target(dmachine, target);
		}
		session->dmachine[i] = dmachine;
	}
}

SWITCH_DECLARE(switch_ivr_dmachine_t *) switch_core_session_get_dmachine(switch_core_session_t *session, switch_digit_action_target_t target)
{
	int i = (int) target;

	if (i == 0 || i == 1) {	
		return session->dmachine[i];
	}

	return NULL;
}


SWITCH_DECLARE(stfu_instance_t *) switch_core_session_get_jb(switch_core_session_t *session, switch_media_type_t type)
{
	if (session->endpoint_interface->io_routines->get_jb) {
		return session->endpoint_interface->io_routines->get_jb(session, type);
	}

	return NULL;
}

SWITCH_DECLARE(void) switch_core_session_soft_lock(switch_core_session_t *session, uint32_t sec)
{
	session->soft_lock = sec;
}

SWITCH_DECLARE(void) switch_core_session_soft_unlock(switch_core_session_t *session)
{
	session->soft_lock = 0;
}

SWITCH_DECLARE(switch_status_t) switch_core_session_set_codec_slin(switch_core_session_t *session, switch_slin_data_t *data)
													
{
	switch_codec_implementation_t read_impl = { 0 };
	int interval;

	switch_core_session_get_read_impl(session, &read_impl);
	interval = read_impl.microseconds_per_packet / 1000;
	data->session = session;

	if (switch_core_codec_init(&data->codec,
							   "L16",
							   NULL,
							   read_impl.actual_samples_per_second,
							   interval,
							   1, SWITCH_CODEC_FLAG_ENCODE | SWITCH_CODEC_FLAG_DECODE, NULL, NULL) == SWITCH_STATUS_SUCCESS) {
		switch_log_printf(SWITCH_CHANNEL_SESSION_LOG(session),
						  SWITCH_LOG_DEBUG, "Codec Activated L16@%uhz %dms\n", read_impl.actual_samples_per_second, interval);

		memset(&data->write_frame, 0, sizeof(data->write_frame));

		data->write_frame.codec = &data->codec;
		data->write_frame.data = data->frame_data;
		data->write_frame.buflen = sizeof(data->frame_data);
		data->write_frame.datalen = 0;
		switch_core_session_set_read_codec(session, &data->codec);
		return SWITCH_STATUS_SUCCESS;
	}

	return SWITCH_STATUS_FALSE;
}


SWITCH_DECLARE(switch_core_session_t *) switch_core_session_perform_locate(const char *uuid_str, const char *file, const char *func, int line)
{
	switch_core_session_t *session = NULL;

	if (uuid_str) {
		switch_mutex_lock(runtime.session_hash_mutex);
		if ((session = switch_core_hash_find(session_manager.session_table, uuid_str))) {
			/* Acquire a read lock on the session */
#ifdef SWITCH_DEBUG_RWLOCKS
			if (switch_core_session_perform_read_lock(session, file, func, line) != SWITCH_STATUS_SUCCESS) {
#if EMACS_CC_MODE_IS_BUGGY
			}
#endif
#else
			if (switch_core_session_read_lock(session) != SWITCH_STATUS_SUCCESS) {
#endif
				/* not available, forget it */
				session = NULL;
			}
		}
		switch_mutex_unlock(runtime.session_hash_mutex);
	}

	/* if its not NULL, now it's up to you to rwunlock this */
	return session;
}





SWITCH_DECLARE(switch_core_session_t *) switch_core_session_perform_force_locate(const char *uuid_str, const char *file, const char *func, int line)
{
	switch_core_session_t *session = NULL;
	switch_status_t status;

	if (uuid_str) {
		switch_mutex_lock(runtime.session_hash_mutex);
		if ((session = switch_core_hash_find(session_manager.session_table, uuid_str))) {
			/* Acquire a read lock on the session */

			if (switch_test_flag(session, SSF_DESTROYED)) {
				status = SWITCH_STATUS_FALSE;
#ifdef SWITCH_DEBUG_RWLOCKS
				switch_log_printf(SWITCH_CHANNEL_ID_LOG, file, func, line, uuid_str, SWITCH_LOG_ERROR, "%s %s Read lock FAIL\n",
								  switch_core_session_get_uuid(session), switch_channel_get_name(session->channel));
#endif
			} else {
				status = (switch_status_t) switch_thread_rwlock_tryrdlock(session->rwlock);
#ifdef SWITCH_DEBUG_RWLOCKS
				switch_log_printf(SWITCH_CHANNEL_ID_LOG, file, func, line, uuid_str, SWITCH_LOG_ERROR, "%s %s Read lock ACQUIRED\n",
								  switch_core_session_get_uuid(session), switch_channel_get_name(session->channel));
#endif
			}

			if (status != SWITCH_STATUS_SUCCESS) {
				/* not available, forget it */
				session = NULL;
			}
		}
		switch_mutex_unlock(runtime.session_hash_mutex);
	}

	/* if its not NULL, now it's up to you to rwunlock this */
	return session;
}


SWITCH_DECLARE(switch_status_t) switch_core_session_perform_get_partner(switch_core_session_t *session, switch_core_session_t **partner,
																		const char *file, const char *func, int line)
{
	const char *uuid;

	if ((uuid = switch_channel_get_partner_uuid(session->channel))) {
		if ((*partner = switch_core_session_perform_locate(uuid, file, func, line))) {
			return SWITCH_STATUS_SUCCESS;
		}
	}

	*partner = NULL;
	return SWITCH_STATUS_FALSE;
}


struct str_node {
	char *str;
	struct str_node *next;
};

SWITCH_DECLARE(uint32_t) switch_core_session_hupall_matching_var_ans(const char *var_name, const char *var_val, switch_call_cause_t cause, 
																	 switch_hup_type_t type)
{
	switch_hash_index_t *hi;
	void *val;
	switch_core_session_t *session;
	switch_memory_pool_t *pool;
	struct str_node *head = NULL, *np;
	uint32_t r = 0;

	switch_core_new_memory_pool(&pool);

	if (!var_val)
		return r;

	switch_mutex_lock(runtime.session_hash_mutex);
	for (hi = switch_hash_first(NULL, session_manager.session_table); hi; hi = switch_hash_next(hi)) {
		switch_hash_this(hi, NULL, NULL, &val);
		if (val) {
			session = (switch_core_session_t *) val;
			if (switch_core_session_read_lock(session) == SWITCH_STATUS_SUCCESS) {
				int ans = switch_channel_test_flag(switch_core_session_get_channel(session), CF_ANSWERED);
				if ((ans && (type & SHT_ANSWERED)) || (!ans && (type & SHT_UNANSWERED))) {
					np = switch_core_alloc(pool, sizeof(*np));
					np->str = switch_core_strdup(pool, session->uuid_str);
					np->next = head;
					head = np;
				}
				switch_core_session_rwunlock(session);
			}
		}
	}
	switch_mutex_unlock(runtime.session_hash_mutex);

	for(np = head; np; np = np->next) {
		if ((session = switch_core_session_locate(np->str))) {
			const char *this_val;
			if (switch_channel_up_nosig(session->channel) &&
				(this_val = switch_channel_get_variable(session->channel, var_name)) && (!strcmp(this_val, var_val))) {			
				switch_channel_hangup(session->channel, cause);
				r++;
			}
			switch_core_session_rwunlock(session);
		}
	}

	switch_core_destroy_memory_pool(&pool);

	return r;
}


SWITCH_DECLARE(switch_console_callback_match_t *) switch_core_session_findall_matching_var(const char *var_name, const char *var_val)
{
	switch_hash_index_t *hi;
	void *val;
	switch_core_session_t *session;
	switch_memory_pool_t *pool;
	struct str_node *head = NULL, *np;
	switch_console_callback_match_t *my_matches = NULL;

	switch_core_new_memory_pool(&pool);

	if (!var_val)
		return NULL;

	switch_mutex_lock(runtime.session_hash_mutex);
	for (hi = switch_hash_first(NULL, session_manager.session_table); hi; hi = switch_hash_next(hi)) {
		switch_hash_this(hi, NULL, NULL, &val);
		if (val) {
			session = (switch_core_session_t *) val;
			if (switch_core_session_read_lock(session) == SWITCH_STATUS_SUCCESS) {
				np = switch_core_alloc(pool, sizeof(*np));
				np->str = switch_core_strdup(pool, session->uuid_str);
				np->next = head;
				head = np;
				switch_core_session_rwunlock(session);
			}
		}
	}
	switch_mutex_unlock(runtime.session_hash_mutex);

	for(np = head; np; np = np->next) {
		if ((session = switch_core_session_locate(np->str))) {
			const char *this_val;
			if (switch_channel_up_nosig(session->channel) &&
				(this_val = switch_channel_get_variable_dup(session->channel, var_name, SWITCH_FALSE, -1)) && (!strcmp(this_val, var_val))) {			
				switch_console_push_match(&my_matches, (const char *) np->str);
			}
			switch_core_session_rwunlock(session);
		}
	}

	switch_core_destroy_memory_pool(&pool);


	return my_matches;
}

SWITCH_DECLARE(void) switch_core_session_hupall_endpoint(const switch_endpoint_interface_t *endpoint_interface, switch_call_cause_t cause)
{
	switch_hash_index_t *hi;
	void *val;
	switch_core_session_t *session;
	switch_memory_pool_t *pool;
    struct str_node *head = NULL, *np;
	
	switch_core_new_memory_pool(&pool);
	
	switch_mutex_lock(runtime.session_hash_mutex);
	for (hi = switch_hash_first(NULL, session_manager.session_table); hi; hi = switch_hash_next(hi)) {
		switch_hash_this(hi, NULL, NULL, &val);
		if (val) {
			session = (switch_core_session_t *) val;
			if (switch_core_session_read_lock(session) == SWITCH_STATUS_SUCCESS) {
				if (session->endpoint_interface == endpoint_interface) {
					np = switch_core_alloc(pool, sizeof(*np));
                    np->str = switch_core_strdup(pool, session->uuid_str);
                    np->next = head;
					head = np;
				}
				switch_core_session_rwunlock(session);
			}
		}
	}
	switch_mutex_unlock(runtime.session_hash_mutex);

	for(np = head; np; np = np->next) {
		if ((session = switch_core_session_locate(np->str))) {
			switch_channel_hangup(session->channel, cause);
			switch_core_session_rwunlock(session);
		}
	}

	switch_core_destroy_memory_pool(&pool);

}

SWITCH_DECLARE(void) switch_core_session_hupall(switch_call_cause_t cause)
{
	switch_hash_index_t *hi;
	void *val;
	switch_core_session_t *session;
	switch_memory_pool_t *pool;
	struct str_node *head = NULL, *np;

	switch_core_new_memory_pool(&pool);


	switch_mutex_lock(runtime.session_hash_mutex);
	for (hi = switch_hash_first(NULL, session_manager.session_table); hi; hi = switch_hash_next(hi)) {
		switch_hash_this(hi, NULL, NULL, &val);
		if (val) {
			session = (switch_core_session_t *) val;
			if (switch_core_session_read_lock(session) == SWITCH_STATUS_SUCCESS) {
				np = switch_core_alloc(pool, sizeof(*np));
				np->str = switch_core_strdup(pool, session->uuid_str);
				np->next = head;
				head = np;
				switch_core_session_rwunlock(session);
			}
		}
	}
	switch_mutex_unlock(runtime.session_hash_mutex);

	for(np = head; np; np = np->next) { 
		if ((session = switch_core_session_locate(np->str))) {
			switch_channel_hangup(session->channel, cause);
			switch_core_session_rwunlock(session);
		}
	}

	switch_core_destroy_memory_pool(&pool);

}


SWITCH_DECLARE(switch_status_t) switch_core_session_message_send(const char *uuid_str, switch_core_session_message_t *message)
{
	switch_core_session_t *session = NULL;
	switch_status_t status = SWITCH_STATUS_FALSE;

	switch_mutex_lock(runtime.session_hash_mutex);
	if ((session = switch_core_hash_find(session_manager.session_table, uuid_str)) != 0) {
		/* Acquire a read lock on the session or forget it the channel is dead */
		if (switch_core_session_read_lock(session) == SWITCH_STATUS_SUCCESS) {
			if (switch_channel_up_nosig(session->channel)) {
				status = switch_core_session_receive_message(session, message);
			}
			switch_core_session_rwunlock(session);
		}
	}
	switch_mutex_unlock(runtime.session_hash_mutex);

	return status;
}

SWITCH_DECLARE(switch_status_t) switch_core_session_event_send(const char *uuid_str, switch_event_t **event)
{
	switch_core_session_t *session = NULL;
	switch_status_t status = SWITCH_STATUS_FALSE;

	switch_mutex_lock(runtime.session_hash_mutex);
	if ((session = switch_core_hash_find(session_manager.session_table, uuid_str)) != 0) {
		/* Acquire a read lock on the session or forget it the channel is dead */
		if (switch_core_session_read_lock(session) == SWITCH_STATUS_SUCCESS) {
			if (switch_channel_up_nosig(session->channel)) {
				status = switch_core_session_queue_event(session, event);
			}
			switch_core_session_rwunlock(session);
		}
	}
	switch_mutex_unlock(runtime.session_hash_mutex);

	return status;
}


SWITCH_DECLARE(void *) switch_core_session_get_private(switch_core_session_t *session)
{
	switch_assert(session != NULL);
	return session->private_info;
}


SWITCH_DECLARE(switch_status_t) switch_core_session_set_private(switch_core_session_t *session, void *private_info)
{
	switch_assert(session != NULL);
	session->private_info = private_info;
	return SWITCH_STATUS_SUCCESS;
}

SWITCH_DECLARE(int) switch_core_session_add_stream(switch_core_session_t *session, void *private_info)
{
	session->streams[session->stream_count++] = private_info;
	return session->stream_count - 1;
}

SWITCH_DECLARE(void *) switch_core_session_get_stream(switch_core_session_t *session, int index)
{
	return session->streams[index];
}


SWITCH_DECLARE(int) switch_core_session_get_stream_count(switch_core_session_t *session)
{
	return session->stream_count;
}

SWITCH_DECLARE(switch_call_cause_t) switch_core_session_outgoing_channel(switch_core_session_t *session, switch_event_t *var_event,
																		 const char *endpoint_name,
																		 switch_caller_profile_t *caller_profile,
																		 switch_core_session_t **new_session,
																		 switch_memory_pool_t **pool,
																		 switch_originate_flag_t flags, switch_call_cause_t *cancel_cause)
{
	switch_io_event_hook_outgoing_channel_t *ptr;
	switch_status_t status = SWITCH_STATUS_FALSE;
	switch_endpoint_interface_t *endpoint_interface;
	switch_channel_t *channel = NULL;
	switch_caller_profile_t *outgoing_profile = caller_profile;
	switch_call_cause_t cause = SWITCH_CAUSE_REQUESTED_CHAN_UNAVAIL;
	const char *forwardvar;
	int forwardval = 70;

	if ((endpoint_interface = switch_loadable_module_get_endpoint_interface(endpoint_name)) == 0) {
		switch_log_printf(SWITCH_CHANNEL_SESSION_LOG(session), SWITCH_LOG_ERROR, "Could not locate channel type %s\n", endpoint_name);
		return SWITCH_CAUSE_CHAN_NOT_IMPLEMENTED;
	}

	if (!endpoint_interface->io_routines->outgoing_channel) {
		switch_log_printf(SWITCH_CHANNEL_SESSION_LOG(session), SWITCH_LOG_ERROR, "Could not locate outgoing channel interface for %s\n", endpoint_name);
		return SWITCH_CAUSE_CHAN_NOT_IMPLEMENTED;
	}

	if (session) {
		channel = switch_core_session_get_channel(session);

		switch_assert(channel != NULL);

		forwardvar = switch_channel_get_variable(channel, SWITCH_MAX_FORWARDS_VARIABLE);
		if (!zstr(forwardvar)) {
			forwardval = atoi(forwardvar) - 1;
		}
		if (forwardval <= 0) {
			return SWITCH_CAUSE_EXCHANGE_ROUTING_ERROR;
		}

		if (caller_profile) {
			const char *ecaller_id_name = NULL, *ecaller_id_number = NULL;

			if (!(flags & SOF_NO_EFFECTIVE_CID_NAME)) {
				ecaller_id_name = switch_channel_get_variable(channel, "effective_caller_id_name");
			}

			if (!(flags & SOF_NO_EFFECTIVE_CID_NUM)) {
				ecaller_id_number = switch_channel_get_variable(channel, "effective_caller_id_number");
			}

			if (ecaller_id_name || ecaller_id_number) {
				outgoing_profile = switch_caller_profile_clone(session, caller_profile);

				if (ecaller_id_name) {
					outgoing_profile->caller_id_name = ecaller_id_name;
				}
				if (ecaller_id_number) {
					outgoing_profile->caller_id_number = ecaller_id_number;
				}
			}
		}
		if (!outgoing_profile) {
			outgoing_profile = switch_channel_get_caller_profile(channel);
		}
	}

	if ((cause =
		 endpoint_interface->io_routines->outgoing_channel(session, var_event, outgoing_profile, new_session, pool, flags,
														   cancel_cause)) != SWITCH_CAUSE_SUCCESS) {
		UNPROTECT_INTERFACE(endpoint_interface);
		return cause;
	}

	if (session) {
		for (ptr = session->event_hooks.outgoing_channel; ptr; ptr = ptr->next) {
			if ((status = ptr->outgoing_channel(session, var_event, caller_profile, *new_session, flags)) != SWITCH_STATUS_SUCCESS) {
				break;
			}
		}
	}

	if (!*new_session) {
		switch_log_printf(SWITCH_CHANNEL_SESSION_LOG(session), SWITCH_LOG_CRIT,
						  "Outgoing method for endpoint: [%s] returned: [%s] but there is no new session!\n", endpoint_name,
						  switch_channel_cause2str(cause));
		UNPROTECT_INTERFACE(endpoint_interface);
		return SWITCH_CAUSE_DESTINATION_OUT_OF_ORDER;
	} else {
		switch_caller_profile_t *profile = NULL, *cloned_profile = NULL;
		switch_event_t *event;
		switch_channel_t *peer_channel = switch_core_session_get_channel(*new_session);
		const char *use_uuid;

		switch_assert(peer_channel);

		if (channel && switch_true(switch_channel_get_variable(channel, "session_copy_loglevel"))) {
			(*new_session)->loglevel = session->loglevel;
		}


		if ((use_uuid = switch_event_get_header(var_event, "origination_uuid"))) {
			use_uuid = switch_core_session_strdup(*new_session, use_uuid);
			if (switch_core_session_set_uuid(*new_session, use_uuid) == SWITCH_STATUS_SUCCESS) {
				switch_event_del_header(var_event, "origination_uuid");
				switch_log_printf(SWITCH_CHANNEL_SESSION_LOG(*new_session), SWITCH_LOG_DEBUG, "%s set UUID=%s\n", switch_channel_get_name(peer_channel),
								  use_uuid);
			} else {
				switch_log_printf(SWITCH_CHANNEL_SESSION_LOG(*new_session), SWITCH_LOG_CRIT, "%s set UUID=%s FAILED\n",
								  switch_channel_get_name(peer_channel), use_uuid);
			}
		}

		if (channel) {
			const char *val;
			switch_codec_t *vid_read_codec = NULL, *read_codec = switch_core_session_get_read_codec(session);
			const char *ep, *max_forwards = switch_core_session_sprintf(session, "%d", forwardval);

			switch_channel_set_variable(peer_channel, SWITCH_MAX_FORWARDS_VARIABLE, max_forwards);

			profile = switch_channel_get_caller_profile(channel);

			vid_read_codec = switch_core_session_get_video_read_codec(session);

			if (read_codec && read_codec->implementation && switch_core_codec_ready(read_codec)) {
				char rc[80] = "", vrc[80] = "", tmp[160] = "";

				switch_codec2str(read_codec, rc, sizeof(rc));
				if (vid_read_codec && vid_read_codec->implementation && switch_core_codec_ready(vid_read_codec)) {
					vrc[0] = ',';
					switch_codec2str(vid_read_codec, vrc + 1, sizeof(vrc) - 1);
					switch_channel_set_variable(peer_channel, SWITCH_ORIGINATOR_VIDEO_CODEC_VARIABLE, vrc + 1);
				}

				switch_snprintf(tmp, sizeof(tmp), "%s%s", rc, vrc);
				switch_channel_set_variable(peer_channel, SWITCH_ORIGINATOR_CODEC_VARIABLE, tmp);
			} else if ((ep = switch_channel_get_variable(channel, "ep_codec_string"))) {
				switch_channel_set_variable(peer_channel, SWITCH_ORIGINATOR_CODEC_VARIABLE, ep);
			}

			switch_channel_set_variable(peer_channel, SWITCH_ORIGINATOR_VARIABLE, switch_core_session_get_uuid(session));
			switch_channel_set_variable(peer_channel, SWITCH_SIGNAL_BOND_VARIABLE, switch_core_session_get_uuid(session));
			// Needed by 3PCC proxy so that aleg can find bleg to pass SDP to, when final ACK arrives.
			switch_channel_set_variable(channel, SWITCH_ORIGINATE_SIGNAL_BOND_VARIABLE, switch_core_session_get_uuid(*new_session));

			if ((val = switch_channel_get_variable(channel, SWITCH_PROCESS_CDR_VARIABLE))) {
				switch_channel_set_variable(peer_channel, SWITCH_PROCESS_CDR_VARIABLE, val);
			}

			if ((val = switch_channel_get_variable(channel, SWITCH_R_SDP_VARIABLE))) {
				switch_channel_set_variable(peer_channel, SWITCH_B_SDP_VARIABLE, val);
			}

			if (switch_channel_test_flag(channel, CF_PROXY_MODE)) {
				if (switch_channel_test_cap(peer_channel, CC_BYPASS_MEDIA)) {
					switch_channel_set_flag(peer_channel, CF_PROXY_MODE);
				} else {
					switch_log_printf(SWITCH_CHANNEL_SESSION_LOG(session), SWITCH_LOG_WARNING,
									  "%s does not support the proxy feature, disabling.\n", switch_channel_get_name(peer_channel));
					switch_channel_clear_flag(channel, CF_PROXY_MODE);
				}
			}

			if (switch_channel_test_flag(channel, CF_PROXY_MEDIA)) {
				if (switch_channel_test_cap(peer_channel, CC_PROXY_MEDIA)) {
					switch_channel_set_flag(peer_channel, CF_PROXY_MEDIA);
					if (switch_channel_test_flag(channel, CF_VIDEO)) {
						switch_channel_set_flag(peer_channel, CF_VIDEO);
					}
				} else {
					switch_log_printf(SWITCH_CHANNEL_SESSION_LOG(session), SWITCH_LOG_WARNING,
									  "%s does not support the proxy feature, disabling.\n", switch_channel_get_name(peer_channel));
					switch_channel_clear_flag(channel, CF_PROXY_MEDIA);
				}
			}

			if (switch_channel_test_flag(channel, CF_ZRTP_PASSTHRU_REQ)) {
				switch_channel_set_flag(peer_channel, CF_ZRTP_PASSTHRU_REQ);
			}

			if (profile) {
				if ((cloned_profile = switch_caller_profile_clone(*new_session, profile)) != 0) {
					switch_channel_set_originator_caller_profile(peer_channel, cloned_profile);
				}
			}


			if ((profile = switch_channel_get_caller_profile(peer_channel))) {
				if ((cloned_profile = switch_caller_profile_clone(session, profile)) != 0) {
					switch_channel_set_origination_caller_profile(channel, cloned_profile);
				}
			}

		}

		if (switch_event_create(&event, SWITCH_EVENT_CHANNEL_OUTGOING) == SWITCH_STATUS_SUCCESS) {
			switch_channel_event_set_data(peer_channel, event);
			switch_event_fire(&event);
		}
	}

	UNPROTECT_INTERFACE(endpoint_interface);
	return cause;
}

static const char *message_names[] = {
	"REDIRECT_AUDIO",
	"TRANSMIT_TEXT",
	"ANSWER",
	"PROGRESS",
	"BRIDGE",
	"UNBRIDGE",
	"TRANSFER",
	"RINGING",
	"MEDIA",
	"NOMEDIA",
	"HOLD",
	"UNHOLD",
	"REDIRECT",
	"RESPOND",
	"BROADCAST",
	"MEDIA_REDIRECT",
	"DEFLECT",
	"VIDEO_REFRESH_REQ",
	"DISPLAY",
	"TRANSCODING_NECESSARY",
	"AUDIO_SYNC",
	"REQUEST_IMAGE_MEDIA",
	"UUID_CHANGE",
	"SIMPLIFY",
	"DEBUG_AUDIO",
	"PROXY_MEDIA",
	"APPLICATION_EXEC",
	"APPLICATION_EXEC_COMPLETE",
	"PHONE_EVENT",
	"T38_DESCRIPTION",
	"UDPTL_MODE",
	"CLEAR_PROGRESS",
	"JITTER_BUFFER",
	"RECOVERY_REFRESH",
	"SIGNAL_DATA",
	"INFO",
	"AUDIO_DATA",
	"BLIND_TRANSFER_RESPONSE",
	"STUN_ERROR",
	"INVALID"
};

SWITCH_DECLARE(switch_status_t) switch_core_session_perform_receive_message(switch_core_session_t *session,
																			switch_core_session_message_t *message,
																			const char *file, const char *func, int line)
{
	switch_io_event_hook_receive_message_t *ptr;
	switch_status_t status = SWITCH_STATUS_SUCCESS;

	switch_assert(session != NULL);

	if ((status = switch_core_session_read_lock_hangup(session)) != SWITCH_STATUS_SUCCESS) {
		return status;
	}
	
	if (!message->_file) {
		message->_file = file;
	}

	if (!message->_func) {
		message->_func = func;
	}

	if (!message->_line) {
		message->_line = line;
	}

	if (message->message_id > SWITCH_MESSAGE_INVALID-1) {
		message->message_id = SWITCH_MESSAGE_INVALID-1;
	}

	switch_log_printf(SWITCH_CHANNEL_ID_LOG, message->_file, message->_func, message->_line,
					  switch_core_session_get_uuid(session), SWITCH_LOG_DEBUG1, "%s receive message [%s]\n",
					  switch_channel_get_name(session->channel), message_names[message->message_id]);


	if (message->message_id == SWITCH_MESSAGE_INDICATE_CLEAR_PROGRESS) {
		switch_channel_clear_flag(session->channel, CF_EARLY_MEDIA);
	}

	if (message->message_id == SWITCH_MESSAGE_INDICATE_DISPLAY) {
		char *arg = NULL;

		if (zstr(message->string_array_arg[0]) && !zstr(message->string_arg)) {
			arg = switch_core_session_strdup(session, message->string_arg);
			switch_separate_string(arg, '|', (char **)message->string_array_arg, 2);			
		}

		if (!zstr(message->string_array_arg[0])) {
			switch_channel_set_variable(session->channel, "last_sent_callee_id_name", message->string_array_arg[0]);
		}

		if (!zstr(message->string_array_arg[1])) {
			switch_channel_set_variable(session->channel, "last_sent_callee_id_number", message->string_array_arg[1]);
		}
		

		if (switch_true(switch_channel_get_variable(session->channel, SWITCH_IGNORE_DISPLAY_UPDATES_VARIABLE))) {
			switch_log_printf(SWITCH_CHANNEL_ID_LOG, message->_file, message->_func, message->_line,
							  switch_core_session_get_uuid(session), SWITCH_LOG_DEBUG1, "Ignoring display update.\n");
			status = SWITCH_STATUS_SUCCESS;
			goto end;
		}

	}

	if (switch_channel_down_nosig(session->channel) && message->message_id != SWITCH_MESSAGE_INDICATE_SIGNAL_DATA) {
		switch_log_printf(SWITCH_CHANNEL_ID_LOG, message->_file, message->_func, message->_line,
						  switch_core_session_get_uuid(session), SWITCH_LOG_DEBUG, "%s skip receive message [%s] (channel is hungup already)\n",
						  switch_channel_get_name(session->channel), message_names[message->message_id]);
	
	} else if (session->endpoint_interface->io_routines->receive_message) {
		status = session->endpoint_interface->io_routines->receive_message(session, message);
	}

	if (status == SWITCH_STATUS_SUCCESS) {
		for (ptr = session->event_hooks.receive_message; ptr; ptr = ptr->next) {
			if ((status = ptr->receive_message(session, message)) != SWITCH_STATUS_SUCCESS) {
				break;
			}
		}


		if (message->message_id == SWITCH_MESSAGE_INDICATE_BRIDGE &&
			switch_channel_test_flag(session->channel, CF_CONFIRM_BLIND_TRANSFER)) {
			switch_core_session_t *other_session;
			const char *uuid = switch_channel_get_variable(session->channel, "blind_transfer_uuid");

			switch_channel_clear_flag(session->channel, CF_CONFIRM_BLIND_TRANSFER);

			if (!zstr(uuid) && (other_session = switch_core_session_locate(uuid))) {
				switch_core_session_message_t msg = { 0 };			
				msg.message_id = SWITCH_MESSAGE_INDICATE_BLIND_TRANSFER_RESPONSE;
				msg.from = __FILE__;
				msg.numeric_arg = 1;
				switch_core_session_receive_message(other_session, &msg);
				switch_core_session_rwunlock(other_session);
			}
		}
	}


	message->_file = NULL;
	message->_func = NULL;
	message->_line = 0;

	if (switch_channel_up_nosig(session->channel)) {
		if (message->message_id == SWITCH_MESSAGE_INDICATE_BRIDGE || message->message_id == SWITCH_MESSAGE_INDICATE_UNBRIDGE) {
			switch_core_media_bug_flush_all(session);
			switch_core_recovery_track(session);
		}

		switch (message->message_id) {
		case SWITCH_MESSAGE_REDIRECT_AUDIO:
		case SWITCH_MESSAGE_INDICATE_ANSWER:
		case SWITCH_MESSAGE_INDICATE_PROGRESS:
		case SWITCH_MESSAGE_INDICATE_BRIDGE:
		case SWITCH_MESSAGE_INDICATE_UNBRIDGE:
		case SWITCH_MESSAGE_INDICATE_TRANSFER:
		case SWITCH_MESSAGE_INDICATE_RINGING:
		case SWITCH_MESSAGE_INDICATE_MEDIA:
		case SWITCH_MESSAGE_INDICATE_NOMEDIA:
		case SWITCH_MESSAGE_INDICATE_HOLD:
		case SWITCH_MESSAGE_INDICATE_UNHOLD:
		case SWITCH_MESSAGE_INDICATE_REDIRECT:
		case SWITCH_MESSAGE_INDICATE_RESPOND:
		case SWITCH_MESSAGE_INDICATE_BROADCAST:
		case SWITCH_MESSAGE_INDICATE_MEDIA_REDIRECT:
		case SWITCH_MESSAGE_INDICATE_DEFLECT:
			switch_core_session_kill_channel(session, SWITCH_SIG_BREAK);
			break;
		default:
			break;
		}
	}

  end:

	switch_core_session_free_message(&message);
	switch_core_session_rwunlock(session);

	return status;
}

SWITCH_DECLARE(switch_status_t) switch_core_session_pass_indication(switch_core_session_t *session, switch_core_session_message_types_t indication)
{
	switch_core_session_message_t msg = { 0 };
	switch_core_session_t *other_session;
	const char *uuid;
	switch_channel_t *channel = switch_core_session_get_channel(session);
	switch_status_t status = SWITCH_STATUS_SUCCESS;

	if (((uuid = switch_channel_get_partner_uuid(channel))) && (other_session = switch_core_session_locate(uuid))) {
		msg.message_id = indication;
		msg.from = __FILE__;
		status = switch_core_session_receive_message(other_session, &msg);
		switch_core_session_rwunlock(other_session);
	} else {
		status = SWITCH_STATUS_FALSE;
	}

	return status;
}

SWITCH_DECLARE(switch_status_t) switch_core_session_queue_indication(switch_core_session_t *session, switch_core_session_message_types_t indication)
{
	switch_core_session_message_t *msg;

	if ((msg = malloc(sizeof(*msg)))) {
		memset(msg, 0, sizeof(*msg));
		msg->message_id = indication;
		msg->from = __FILE__;
		switch_set_flag(msg, SCSMF_DYNAMIC);
		switch_core_session_queue_message(session, msg);
		return SWITCH_STATUS_SUCCESS;
	}

	return SWITCH_STATUS_FALSE;
}

SWITCH_DECLARE(switch_status_t) switch_core_session_queue_message(switch_core_session_t *session, switch_core_session_message_t *message)
{
	switch_status_t status = SWITCH_STATUS_FALSE;

	switch_assert(session != NULL);

	if (session->message_queue) {
		if (switch_queue_trypush(session->message_queue, message) == SWITCH_STATUS_SUCCESS) {
			status = SWITCH_STATUS_SUCCESS;
		}

		switch_core_session_kill_channel(session, SWITCH_SIG_BREAK);

		switch_core_session_wake_session_thread(session);

	}

	return status;
}

SWITCH_DECLARE(void) switch_core_session_free_message(switch_core_session_message_t **message)
{
	switch_core_session_message_t *to_free = *message;
	int i;
	char *s;

	*message = NULL;

	if (switch_test_flag(to_free, SCSMF_DYNAMIC)) {
		s = (char *) to_free->string_arg;
		switch_safe_free(s);
		switch_safe_free(to_free->pointer_arg);

		for (i = 0; i < MESSAGE_STRING_ARG_MAX; i++) {
			s = (char *) to_free->string_array_arg[i];
			switch_safe_free(s);
		}

		switch_safe_free(to_free);
	}
}

SWITCH_DECLARE(switch_status_t) switch_core_session_dequeue_message(switch_core_session_t *session, switch_core_session_message_t **message)
{
	switch_status_t status = SWITCH_STATUS_FALSE;
	void *pop;

	switch_assert(session != NULL);

	if (session->message_queue && switch_queue_size(session->message_queue)) {
		if ((status = (switch_status_t) switch_queue_trypop(session->message_queue, &pop)) == SWITCH_STATUS_SUCCESS) {
			*message = (switch_core_session_message_t *) pop;
			if ((*message)->delivery_time && (*message)->delivery_time > switch_epoch_time_now(NULL)) {
				switch_core_session_queue_message(session, *message);
				*message = NULL;
				status = SWITCH_STATUS_FALSE;
			}
		}
	}

	return status;
}

SWITCH_DECLARE(switch_status_t) switch_core_session_flush_message(switch_core_session_t *session)
{
	switch_status_t status = SWITCH_STATUS_FALSE;
	void *pop;
	switch_core_session_message_t *message;

	switch_assert(session != NULL);


	if (session->message_queue) {
		while ((status = (switch_status_t) switch_queue_trypop(session->message_queue, &pop)) == SWITCH_STATUS_SUCCESS) {
			message = (switch_core_session_message_t *) pop;
			switch_ivr_process_indications(session, message);
			switch_core_session_free_message(&message);
		}
	}

	return SWITCH_STATUS_SUCCESS;
}

SWITCH_DECLARE(switch_status_t) switch_core_session_queue_signal_data(switch_core_session_t *session, void *signal_data)
{
	switch_status_t status = SWITCH_STATUS_FALSE;

	switch_assert(session != NULL);

	if (session->signal_data_queue) {
		if (switch_queue_trypush(session->signal_data_queue, signal_data) == SWITCH_STATUS_SUCCESS) {
			status = SWITCH_STATUS_SUCCESS;
		}

		switch_core_session_kill_channel(session, SWITCH_SIG_BREAK);

		switch_core_session_wake_session_thread(session);

	}
	
	return status;
}

SWITCH_DECLARE(switch_status_t) switch_core_session_dequeue_signal_data(switch_core_session_t *session, void **signal_data)
{
	switch_status_t status = SWITCH_STATUS_FALSE;
	void *pop;

	switch_assert(session != NULL);

	if (session->signal_data_queue && switch_queue_size(session->signal_data_queue)) {
		if ((status = (switch_status_t) switch_queue_trypop(session->signal_data_queue, &pop)) == SWITCH_STATUS_SUCCESS) {
			*signal_data = pop;
		}
	}

	return status;
}

SWITCH_DECLARE(switch_status_t) switch_core_session_receive_event(switch_core_session_t *session, switch_event_t **event)
{
	switch_io_event_hook_receive_event_t *ptr;
	switch_status_t status = SWITCH_STATUS_FALSE;

	switch_assert(session != NULL);

	/* Acquire a read lock on the session or forget it the channel is dead */
	if (switch_core_session_read_lock(session) == SWITCH_STATUS_SUCCESS) {
		if (switch_channel_up_nosig(session->channel)) {
			if (session->endpoint_interface->io_routines->receive_event) {
				status = session->endpoint_interface->io_routines->receive_event(session, *event);
			}

			if (status == SWITCH_STATUS_SUCCESS) {
				for (ptr = session->event_hooks.receive_event; ptr; ptr = ptr->next) {
					if ((status = ptr->receive_event(session, *event)) != SWITCH_STATUS_SUCCESS) {
						break;
					}
				}
			}

			if (status == SWITCH_STATUS_BREAK) {
				status = SWITCH_STATUS_SUCCESS;
			}

			if (status == SWITCH_STATUS_SUCCESS) {
				switch_event_destroy(event);
			}
		}
		switch_core_session_rwunlock(session);
	}

	switch_core_session_kill_channel(session, SWITCH_SIG_BREAK);

	return status;
}

SWITCH_DECLARE(switch_status_t) switch_core_session_queue_event(switch_core_session_t *session, switch_event_t **event)
{
	switch_status_t status = SWITCH_STATUS_FALSE;

	switch_assert(session != NULL);

	if (session->event_queue) {
		if (switch_queue_trypush(session->event_queue, *event) == SWITCH_STATUS_SUCCESS) {
			*event = NULL;
			status = SWITCH_STATUS_SUCCESS;

			switch_core_session_wake_session_thread(session);
		}
	}

	return status;
}

SWITCH_DECLARE(uint32_t) switch_core_session_messages_waiting(switch_core_session_t *session)
{
	int x = 0;

	if (session->private_event_queue) {
		x += switch_queue_size(session->private_event_queue);
	}

	if (session->message_queue) {
		x += switch_queue_size(session->message_queue);
	}

	return x;
}

SWITCH_DECLARE(uint32_t) switch_core_session_event_count(switch_core_session_t *session)
{
	if (session->event_queue) {
		return switch_queue_size(session->event_queue);
	}

	return 0;
}

SWITCH_DECLARE(switch_status_t) switch_core_session_dequeue_event(switch_core_session_t *session, switch_event_t **event, switch_bool_t force)
{
	switch_status_t status = SWITCH_STATUS_FALSE;
	void *pop;

	switch_assert(session != NULL);

	if (session->event_queue && (force || !switch_channel_test_flag(session->channel, CF_DIVERT_EVENTS))) {
		if ((status = (switch_status_t) switch_queue_trypop(session->event_queue, &pop)) == SWITCH_STATUS_SUCCESS) {
			*event = (switch_event_t *) pop;
		}
	}

	return status;
}

SWITCH_DECLARE(switch_status_t) switch_core_session_queue_private_event(switch_core_session_t *session, switch_event_t **event, switch_bool_t priority)
{
	switch_status_t status = SWITCH_STATUS_FALSE;
	switch_queue_t *queue;

	switch_assert(session != NULL);
	switch_assert(event != NULL);

	if (session->private_event_queue) {
		queue = priority ? session->private_event_queue_pri : session->private_event_queue;

		(*event)->event_id = SWITCH_EVENT_PRIVATE_COMMAND;
		if (switch_queue_trypush(queue, *event) == SWITCH_STATUS_SUCCESS) {
			*event = NULL;
			switch_core_session_kill_channel(session, SWITCH_SIG_BREAK);
			status = SWITCH_STATUS_SUCCESS;
		}
	}

	return status;
}

#define check_media(session)											\
	{																	\
		if (switch_channel_test_flag(session->channel, CF_BROADCAST_DROP_MEDIA)) { \
			switch_channel_clear_flag(session->channel, CF_BROADCAST_DROP_MEDIA); \
			switch_ivr_nomedia(session->uuid_str, SMF_REBRIDGE);		\
		}																\
	}																	\

SWITCH_DECLARE(uint32_t) switch_core_session_private_event_count(switch_core_session_t *session)
{
	switch_channel_t *channel = switch_core_session_get_channel(session);
	uint32_t count = 0;

	if (session->private_event_queue) {

		if (!switch_channel_test_flag(channel, CF_EVENT_LOCK)) {
			count = switch_queue_size(session->private_event_queue);
		}

		if (!switch_channel_test_flag(channel, CF_EVENT_LOCK_PRI)) {
			count += switch_queue_size(session->private_event_queue_pri);
		}

		if (count == 0) {
			check_media(session);
		}
	}

	return count;
}

SWITCH_DECLARE(switch_status_t) switch_core_session_dequeue_private_event(switch_core_session_t *session, switch_event_t **event)
{
	switch_status_t status = SWITCH_STATUS_FALSE;
	void *pop;
	switch_channel_t *channel = switch_core_session_get_channel(session);
	switch_queue_t *queue;

	if (session->private_event_queue) {
		if (switch_queue_size(session->private_event_queue_pri)) {
			queue = session->private_event_queue_pri;

			if (switch_channel_test_flag(channel, CF_EVENT_LOCK_PRI)) {
				return SWITCH_STATUS_FALSE;
			}
		} else {
			queue = session->private_event_queue;

			if (switch_channel_test_flag(channel, CF_EVENT_LOCK)) {
				return SWITCH_STATUS_FALSE;
			}
		}

		if ((status = (switch_status_t) switch_queue_trypop(queue, &pop)) == SWITCH_STATUS_SUCCESS) {
			*event = (switch_event_t *) pop;
		} else {
			check_media(session);
		}
	}

	return status;
}

SWITCH_DECLARE(uint32_t) switch_core_session_flush_private_events(switch_core_session_t *session)
{
	switch_status_t status = SWITCH_STATUS_FALSE;
	int x = 0;
	void *pop;

	if (session->private_event_queue) {
		while ((status = (switch_status_t) switch_queue_trypop(session->private_event_queue_pri, &pop)) == SWITCH_STATUS_SUCCESS) {
			x++;
		}
		while ((status = (switch_status_t) switch_queue_trypop(session->private_event_queue, &pop)) == SWITCH_STATUS_SUCCESS) {
			x++;
		}
		check_media(session);
	}

	return x;
}

SWITCH_DECLARE(void) switch_core_session_reset(switch_core_session_t *session, switch_bool_t flush_dtmf, switch_bool_t reset_read_codec)
{
	switch_channel_t *channel = switch_core_session_get_channel(session);
	switch_size_t has;

	if (reset_read_codec) {
		switch_core_session_set_read_codec(session, NULL);
	}

	/* clear resamplers */
	switch_mutex_lock(session->resample_mutex);
	switch_resample_destroy(&session->read_resampler);
	switch_resample_destroy(&session->write_resampler);
	switch_mutex_unlock(session->resample_mutex);
	/* clear indications */
	switch_core_session_flush_message(session);

	/* wipe these, they will be recreated if need be */
	switch_mutex_lock(session->codec_write_mutex);
	switch_buffer_destroy(&session->raw_write_buffer);
	switch_mutex_unlock(session->codec_write_mutex);

	switch_mutex_lock(session->codec_read_mutex);
	switch_buffer_destroy(&session->raw_read_buffer);
	switch_mutex_unlock(session->codec_read_mutex);

	if (flush_dtmf) {
		while ((has = switch_channel_has_dtmf(channel))) {
			switch_channel_flush_dtmf(channel);
		}
	}

	switch_clear_flag(session, SSF_WARN_TRANSCODE);
	switch_ivr_deactivate_unicast(session);
	switch_channel_clear_flag(channel, CF_BREAK);
}


SWITCH_DECLARE(switch_channel_t *) switch_core_session_get_channel(switch_core_session_t *session)
{
	switch_assert(session->channel);
	return session->channel;
}

SWITCH_DECLARE(switch_mutex_t *) switch_core_session_get_mutex(switch_core_session_t *session)
{
	return session->mutex;
}

SWITCH_DECLARE(switch_status_t) switch_core_session_wake_session_thread(switch_core_session_t *session)
{
	switch_status_t status;

	/* If trylock fails the signal is already awake so we needn't bother */

	status = switch_mutex_trylock(session->mutex);

	if (status == SWITCH_STATUS_SUCCESS) {
		switch_thread_cond_signal(session->cond);
		switch_mutex_unlock(session->mutex);
	}

	return status;
}

SWITCH_DECLARE(void) switch_core_session_signal_state_change(switch_core_session_t *session)
{
	switch_status_t status = SWITCH_STATUS_SUCCESS;
	switch_io_event_hook_state_change_t *ptr;

	switch_core_session_wake_session_thread(session);

	if (session->endpoint_interface->io_routines->state_change) {
		status = session->endpoint_interface->io_routines->state_change(session);
	}

	if (status == SWITCH_STATUS_SUCCESS) {
		for (ptr = session->event_hooks.state_change; ptr; ptr = ptr->next) {
			if ((status = ptr->state_change(session)) != SWITCH_STATUS_SUCCESS) {
				break;
			}
		}
	}
	switch_core_session_kill_channel(session, SWITCH_SIG_BREAK);
}

SWITCH_DECLARE(unsigned int) switch_core_session_running(switch_core_session_t *session)
{
	return switch_test_flag(session, SSF_THREAD_RUNNING) ? 1 : 0;
}

SWITCH_DECLARE(unsigned int) switch_core_session_started(switch_core_session_t *session)
{
	return switch_test_flag(session, SSF_THREAD_STARTED) ? 1 : 0;
}

SWITCH_DECLARE(int) switch_core_session_sync_clock(void)
{
	int doit = 0;

	switch_mutex_lock(runtime.session_hash_mutex);
	if (session_manager.session_count == 0) {
		doit = 1;
	} else {
		switch_set_flag((&runtime), SCF_SYNC_CLOCK_REQUESTED);
	}
	switch_mutex_unlock(runtime.session_hash_mutex);

	if (doit)  {
		switch_time_sync();
	}

	return doit;

}

SWITCH_DECLARE(void) switch_core_session_perform_destroy(switch_core_session_t **session, const char *file, const char *func, int line)
{
	switch_memory_pool_t *pool;
	switch_event_t *event;
	switch_endpoint_interface_t *endpoint_interface = (*session)->endpoint_interface;
	int i;

	if (switch_core_session_running(*session) && !switch_test_flag((*session), SSF_DESTROYABLE)) {
		switch_log_printf(SWITCH_CHANNEL_ID_LOG, file, func, line, switch_core_session_get_uuid(*session), SWITCH_LOG_ERROR,
						  "Cowardly ignoring an attempt to call destroy on a running session.\n");
	}

	switch_log_printf(SWITCH_CHANNEL_ID_LOG, file, func, line, switch_core_session_get_uuid(*session), SWITCH_LOG_NOTICE, "Close Channel %s [%s]\n",
					  switch_channel_get_name((*session)->channel), switch_channel_state_name(switch_channel_get_state((*session)->channel)));


	switch_core_session_reset(*session, TRUE, SWITCH_TRUE);

	switch_core_media_bug_remove_all(*session);
	switch_ivr_deactivate_unicast(*session);

	switch_scheduler_del_task_group((*session)->uuid_str);

	switch_mutex_lock(runtime.session_hash_mutex);
	switch_core_hash_delete(session_manager.session_table, (*session)->uuid_str);
	if (session_manager.session_count) {
		session_manager.session_count--;
		if (session_manager.session_count == 0) {
			if (switch_test_flag((&runtime), SCF_SYNC_CLOCK_REQUESTED)) {
				switch_time_sync();
				switch_clear_flag((&runtime), SCF_SYNC_CLOCK_REQUESTED);
			}
		}
	}
	switch_mutex_unlock(runtime.session_hash_mutex);

	if ((*session)->plc) {
		plc_free((*session)->plc);
		(*session)->plc = NULL;
	}

	if (switch_event_create(&event, SWITCH_EVENT_CHANNEL_DESTROY) == SWITCH_STATUS_SUCCESS) {
		switch_channel_event_set_data((*session)->channel, event);
		switch_event_fire(&event);
	}

	switch_core_session_destroy_state(*session);

	switch_buffer_destroy(&(*session)->raw_read_buffer);
	switch_buffer_destroy(&(*session)->raw_write_buffer);
	switch_ivr_clear_speech_cache(*session);
	switch_channel_uninit((*session)->channel);

	for (i = 0; i < 2; i++) {
		if ((*session)->dmachine[i]) {
			switch_ivr_dmachine_destroy(&(*session)->dmachine[i]);
		}
	}

	pool = (*session)->pool;
	//#ifndef NDEBUG
	//memset(*session, 0, sizeof(switch_core_session_t));
	//#endif
	*session = NULL;
	switch_core_destroy_memory_pool(&pool);

	UNPROTECT_INTERFACE(endpoint_interface);
}



SWITCH_STANDARD_SCHED_FUNC(sch_heartbeat_callback)
{
	switch_event_t *event;
	switch_core_session_t *session;
	char *uuid = task->cmd_arg;

	if ((session = switch_core_session_locate(uuid))) {
		switch_event_create(&event, SWITCH_EVENT_SESSION_HEARTBEAT);
		switch_channel_event_set_data(session->channel, event);
		switch_event_fire(&event);

		/* reschedule this task */
		task->runtime = switch_epoch_time_now(NULL) + session->track_duration;

		switch_core_session_rwunlock(session);
	}
}

SWITCH_DECLARE(void) switch_core_session_unsched_heartbeat(switch_core_session_t *session)
{
	if (session->track_id) {
		switch_scheduler_del_task_id(session->track_id);
		session->track_id = 0;
	}
}

SWITCH_DECLARE(void) switch_core_session_sched_heartbeat(switch_core_session_t *session, uint32_t seconds)
{

	switch_core_session_unsched_heartbeat(session);
	session->track_id = switch_scheduler_add_task(switch_epoch_time_now(NULL), sch_heartbeat_callback, (char *) __SWITCH_FUNC__,
												  switch_core_session_get_uuid(session), 0, strdup(switch_core_session_get_uuid(session)), SSHF_FREE_ARG);
}

SWITCH_DECLARE(void) switch_core_session_enable_heartbeat(switch_core_session_t *session, uint32_t seconds)
{
	switch_assert(session != NULL);

	if (!seconds) {
		seconds = 60;
	}

	session->track_duration = seconds;

	if (switch_channel_test_flag(session->channel, CF_PROXY_MODE)) {
		switch_log_printf(SWITCH_CHANNEL_SESSION_LOG(session), SWITCH_LOG_WARNING, "%s using scheduler due to bypass_media mode\n",
						  switch_channel_get_name(session->channel));
		switch_core_session_sched_heartbeat(session, seconds);
		return;
	}

	switch_core_session_unsched_heartbeat(session);

	switch_log_printf(SWITCH_CHANNEL_SESSION_LOG(session), SWITCH_LOG_INFO, "%s setting session heartbeat to %u second(s).\n",
					  switch_channel_get_name(session->channel), seconds);

	session->read_frame_count = 0;

}

SWITCH_DECLARE(void) switch_core_session_disable_heartbeat(switch_core_session_t *session)
{
	switch_core_session_unsched_heartbeat(session);
	switch_assert(session != NULL);
	session->read_frame_count = 0;
	session->track_duration = 0;

}

SWITCH_DECLARE(switch_bool_t) switch_core_session_in_thread(switch_core_session_t *session)
{
	return switch_thread_equal(switch_thread_self(), session->thread_id) ? SWITCH_TRUE : SWITCH_FALSE;
}

static void *SWITCH_THREAD_FUNC switch_core_session_thread(switch_thread_t *thread, void *obj)
{
	switch_core_session_t *session = obj;
	switch_event_t *event;
	char *event_str = NULL;
	const char *val;

	session->thread = thread;
	session->thread_id = switch_thread_self();

	switch_core_session_run(session);
	switch_core_media_bug_remove_all(session);

	if (session->soft_lock) {
		uint32_t loops = session->soft_lock * 10;

		switch_log_printf(SWITCH_CHANNEL_SESSION_LOG(session), SWITCH_LOG_DEBUG, "Session %" SWITCH_SIZE_T_FMT " (%s) Soft-Locked, "
						  "Waiting %u for external entities\n",
						  session->id, switch_channel_get_name(session->channel), session->soft_lock);

		while(--loops > 0) {
			if (!session->soft_lock) break;
			switch_yield(100000);
		}

	}

	switch_log_printf(SWITCH_CHANNEL_SESSION_LOG(session), SWITCH_LOG_DEBUG, "Session %" SWITCH_SIZE_T_FMT " (%s) Locked, Waiting on external entities\n",
					  session->id, switch_channel_get_name(session->channel));
	switch_core_session_write_lock(session);
	switch_set_flag(session, SSF_DESTROYED);

	if ((val = switch_channel_get_variable(session->channel, "memory_debug")) && switch_true(val)) {
		if (switch_event_create(&event, SWITCH_EVENT_GENERAL) == SWITCH_STATUS_SUCCESS) {
			switch_channel_event_set_data(session->channel, event);
			switch_event_serialize(event, &event_str, SWITCH_FALSE);
			switch_assert(event_str);
			switch_core_memory_pool_tag(switch_core_session_get_pool(session), switch_core_session_strdup(session, event_str));
			free(event_str);
			switch_event_destroy(&event);
		}
	}

	switch_core_session_rwunlock(session);

	switch_log_printf(SWITCH_CHANNEL_SESSION_LOG(session), SWITCH_LOG_NOTICE, "Session %" SWITCH_SIZE_T_FMT " (%s) Ended\n",
					  session->id, switch_channel_get_name(session->channel));

	switch_set_flag(session, SSF_DESTROYABLE);
	switch_core_session_destroy(&session);
	return NULL;
}

typedef struct switch_thread_pool_node_s {
	switch_memory_pool_t *pool;
} switch_thread_pool_node_t;

static void *SWITCH_THREAD_FUNC switch_core_session_thread_pool_worker(switch_thread_t *thread, void *obj)
{
	switch_thread_pool_node_t *node = (switch_thread_pool_node_t *) obj;
	switch_memory_pool_t *pool = node->pool;
	void *pop;
	int check = 0;

	switch_mutex_lock(session_manager.mutex);
	session_manager.running++;
	switch_mutex_unlock(session_manager.mutex);

	switch_log_printf(SWITCH_CHANNEL_LOG, SWITCH_LOG_DEBUG10, "Worker Thread %ld Started\n", (long) thread);

	while(session_manager.ready) {
		switch_status_t check_status;

		pop = NULL;

		if (check) {
			check_status = switch_queue_trypop(session_manager.thread_queue, &pop);
		} else {
			switch_mutex_lock(session_manager.mutex);
			session_manager.popping++;
			switch_mutex_unlock(session_manager.mutex);
			
			check_status = switch_queue_pop(session_manager.thread_queue, &pop);

			switch_mutex_lock(session_manager.mutex);
			session_manager.popping--;
			switch_mutex_unlock(session_manager.mutex);
		}

		if (check_status == SWITCH_STATUS_SUCCESS && pop) {
			switch_thread_data_t *td = (switch_thread_data_t *) pop;
			
			if (!td) break;

			switch_mutex_lock(session_manager.mutex);
			session_manager.busy++;
			switch_mutex_unlock(session_manager.mutex);
			
			switch_log_printf(SWITCH_CHANNEL_LOG, SWITCH_LOG_DEBUG10, "Worker Thread %ld Processing\n", (long) thread);


			td->func(thread, td->obj);

			if (td->alloc) {
				free(td);
			}
			
			switch_log_printf(SWITCH_CHANNEL_LOG, SWITCH_LOG_DEBUG10, "Worker Thread %ld Done Processing\n", (long) thread);
			
			switch_mutex_lock(session_manager.mutex);
			session_manager.busy--;
			switch_mutex_unlock(session_manager.mutex);

		} else {
			if (check) {
				break;
			}
			check++;
		}
	}

	switch_log_printf(SWITCH_CHANNEL_LOG, SWITCH_LOG_DEBUG10, "Worker Thread %ld Ended\n", (long) thread);

	switch_mutex_lock(session_manager.mutex);
	session_manager.running--;
	switch_mutex_unlock(session_manager.mutex);

	switch_core_destroy_memory_pool(&pool);

	return NULL;
}

static void thread_launch_failure(void)
{
	uint32_t sess_count;

	switch_mutex_lock(session_manager.mutex);

	sess_count = switch_core_session_count();

	if (sess_count > 110) {

		switch_core_session_limit(sess_count - 10);
		switch_log_printf(SWITCH_CHANNEL_LOG, SWITCH_LOG_CRIT, "LUKE: I'm hit, but not bad.\n");
		switch_log_printf(SWITCH_CHANNEL_LOG, SWITCH_LOG_CRIT,
						  "LUKE'S VOICE: Artoo, see what you can do with it. Hang on back there....\n"
						  "Green laserfire moves past the beeping little robot as his head turns.  "
						  "After a few beeps and a twist of his mechanical arm,\n"
						  "Artoo reduces the max sessions to %d thus, saving the switch from certain doom.\n", sess_count - 10);

	}
	
	switch_mutex_unlock(session_manager.mutex);
}

static switch_status_t check_queue(void) 
{
	switch_status_t status = SWITCH_STATUS_FALSE;
	int ttl = 0;
	int x = 0;

	switch_mutex_lock(session_manager.mutex);
	ttl = switch_queue_size(session_manager.thread_queue);
	x = (session_manager.running - session_manager.busy);
	switch_mutex_unlock(session_manager.mutex);


	while (x < ttl) {
		switch_thread_t *thread;
		switch_threadattr_t *thd_attr;
		switch_memory_pool_t *pool;
		switch_thread_pool_node_t *node;
		
		switch_core_new_memory_pool(&pool);
		node = switch_core_alloc(pool, sizeof(*node));
		node->pool = pool;

		switch_threadattr_create(&thd_attr, node->pool);
		switch_threadattr_detach_set(thd_attr, 1);
		switch_threadattr_stacksize_set(thd_attr, SWITCH_THREAD_STACKSIZE);
		switch_threadattr_priority_set(thd_attr, SWITCH_PRI_LOW);

		if (switch_thread_create(&thread, thd_attr, switch_core_session_thread_pool_worker, node, node->pool) != SWITCH_STATUS_SUCCESS) {
			switch_log_printf(SWITCH_CHANNEL_LOG, SWITCH_LOG_CRIT, "Thread Failure!\n");
			switch_core_destroy_memory_pool(&pool);
			status = SWITCH_STATUS_GENERR;
			thread_launch_failure();
		} else {
			status = SWITCH_STATUS_SUCCESS;
		}
		x++;
	}

	return status;
}


static void *SWITCH_THREAD_FUNC switch_core_session_thread_pool_manager(switch_thread_t *thread, void *obj)
{
	int x = 0;

	while(session_manager.ready) {
		switch_yield(100000);

		if (++x == 300) {
			if (session_manager.popping) {
				switch_log_printf(SWITCH_CHANNEL_LOG, SWITCH_LOG_DEBUG10, 
								  "Thread pool: running:%d busy:%d popping:%d\n", session_manager.running, session_manager.busy, session_manager.popping);

				switch_queue_interrupt_all(session_manager.thread_queue);

				x--;

				continue;
			} else {
				x = 0;
			}
		}

		check_queue();
	}

	while(session_manager.running) {
<<<<<<< HEAD
		switch_queue_trypush(session_manager.thread_queue, NULL);
=======
		switch_queue_interrupt_all(session_manager.thread_queue);
>>>>>>> 36f89c8b
		switch_yield(20000);
	}

	
	return NULL;
}

SWITCH_DECLARE(switch_status_t) switch_thread_pool_launch_thread(switch_thread_data_t **tdp)
{
	switch_status_t status = SWITCH_STATUS_SUCCESS;
	switch_thread_data_t *td;

	switch_assert(tdp);

	td = *tdp;
	*tdp = NULL;

	switch_queue_push(session_manager.thread_queue, td);
	check_queue();

	return status;	
}

SWITCH_DECLARE(switch_status_t) switch_core_session_thread_pool_launch(switch_core_session_t *session)
{
	switch_status_t status = SWITCH_STATUS_INUSE;
	switch_thread_data_t *td;

	switch_mutex_lock(session->mutex);
	if (switch_test_flag(session, SSF_THREAD_RUNNING)) {
		switch_log_printf(SWITCH_CHANNEL_SESSION_LOG(session), SWITCH_LOG_CRIT, "Cannot double-launch thread!\n");
	} else if (switch_test_flag(session, SSF_THREAD_STARTED)) {
		switch_log_printf(SWITCH_CHANNEL_SESSION_LOG(session), SWITCH_LOG_CRIT, "Cannot launch thread again after it has already been run!\n");
	} else {
		status = SWITCH_STATUS_SUCCESS;
		switch_set_flag(session, SSF_THREAD_RUNNING);
		switch_set_flag(session, SSF_THREAD_STARTED);
		td = switch_core_session_alloc(session, sizeof(*td));
		td->obj = session;
		td->func = switch_core_session_thread;
		switch_queue_push(session_manager.thread_queue, td);
		check_queue();
	}
	switch_mutex_unlock(session->mutex);

	return status;
}


SWITCH_DECLARE(switch_status_t) switch_core_session_thread_launch(switch_core_session_t *session)
{
	switch_status_t status = SWITCH_STATUS_FALSE;
	switch_thread_t *thread;
	switch_threadattr_t *thd_attr;
	
	if (switch_test_flag(session, SSF_THREAD_RUNNING) || switch_test_flag(session, SSF_THREAD_STARTED)) {
		status = SWITCH_STATUS_INUSE;
		goto end;
	}


	if (switch_test_flag((&runtime), SCF_SESSION_THREAD_POOL)) {
		return switch_core_session_thread_pool_launch(session);
	}
	
	switch_mutex_lock(session->mutex);

	if (switch_test_flag(session, SSF_THREAD_RUNNING)) {
		switch_log_printf(SWITCH_CHANNEL_SESSION_LOG(session), SWITCH_LOG_CRIT, "Cannot double-launch thread!\n");
	} else if (switch_test_flag(session, SSF_THREAD_STARTED)) {
		switch_log_printf(SWITCH_CHANNEL_SESSION_LOG(session), SWITCH_LOG_CRIT, "Cannot launch thread again after it has already been run!\n");
	} else {
		switch_set_flag(session, SSF_THREAD_RUNNING);
		switch_set_flag(session, SSF_THREAD_STARTED);

		switch_threadattr_create(&thd_attr, session->pool);
		switch_threadattr_detach_set(thd_attr, 1);
		switch_threadattr_stacksize_set(thd_attr, SWITCH_THREAD_STACKSIZE);

		if (switch_thread_create(&thread, thd_attr, switch_core_session_thread, session, session->pool) == SWITCH_STATUS_SUCCESS) {
			switch_set_flag(session, SSF_THREAD_STARTED);
			status = SWITCH_STATUS_SUCCESS;
		} else {
			switch_clear_flag(session, SSF_THREAD_RUNNING);
			switch_clear_flag(session, SSF_THREAD_STARTED);	
			switch_log_printf(SWITCH_CHANNEL_SESSION_LOG(session), SWITCH_LOG_CRIT, "Cannot create thread!\n");
			thread_launch_failure();
		}
	}

	switch_mutex_unlock(session->mutex);

 end:

	return status;
}

SWITCH_DECLARE(void) switch_core_session_launch_thread(switch_core_session_t *session, switch_thread_start_t func, void *obj)
{
	switch_thread_t *thread;
	switch_threadattr_t *thd_attr = NULL;
	switch_threadattr_create(&thd_attr, session->pool);
	switch_threadattr_detach_set(thd_attr, 1);

	switch_threadattr_stacksize_set(thd_attr, SWITCH_THREAD_STACKSIZE);
	if (switch_thread_create(&thread, thd_attr, func, obj, session->pool) != SWITCH_STATUS_SUCCESS) {
		switch_log_printf(SWITCH_CHANNEL_SESSION_LOG(session), SWITCH_LOG_CRIT, "Cannot create thread!\n");
		thread_launch_failure();
	}

}

SWITCH_DECLARE(switch_status_t) switch_core_session_set_uuid(switch_core_session_t *session, const char *use_uuid)
{
	switch_event_t *event;
	switch_core_session_message_t msg = { 0 };
	switch_caller_profile_t *profile;

	switch_assert(use_uuid);

	if (!strcmp(use_uuid, session->uuid_str)) {
		return SWITCH_STATUS_SUCCESS;
	}


	switch_mutex_lock(runtime.session_hash_mutex);
	if (switch_core_hash_find(session_manager.session_table, use_uuid)) {
		switch_log_printf(SWITCH_CHANNEL_SESSION_LOG(session), SWITCH_LOG_CRIT, "Duplicate UUID!\n");
		switch_mutex_unlock(runtime.session_hash_mutex);
		return SWITCH_STATUS_FALSE;
	}

	msg.message_id = SWITCH_MESSAGE_INDICATE_UUID_CHANGE;
	msg.from = switch_channel_get_name(session->channel);
	msg.string_array_arg[0] = session->uuid_str;
	msg.string_array_arg[1] = use_uuid;
	switch_core_session_receive_message(session, &msg);

	if ((profile = switch_channel_get_caller_profile(session->channel))) {
		profile->uuid = switch_core_strdup(profile->pool, use_uuid);
	}

	switch_channel_set_variable(session->channel, "uuid", use_uuid);
	switch_channel_set_variable(session->channel, "call_uuid", use_uuid);

	switch_event_create(&event, SWITCH_EVENT_CHANNEL_UUID);
	switch_event_add_header_string(event, SWITCH_STACK_BOTTOM, "Old-Unique-ID", session->uuid_str);
	switch_core_hash_delete(session_manager.session_table, session->uuid_str);
	switch_set_string(session->uuid_str, use_uuid);
	switch_core_hash_insert(session_manager.session_table, session->uuid_str, session);
	switch_mutex_unlock(runtime.session_hash_mutex);
	switch_channel_event_set_data(session->channel, event);
	switch_event_fire(&event);


	return SWITCH_STATUS_SUCCESS;
}

static char *xml_find_var(switch_xml_t vars, const char *name)
{
	switch_xml_t var;
	if ((var = switch_xml_child(vars, name)) && var->txt) {
		return var->txt;
	}

	return NULL;
}

static void parse_array(const char *str, uint32_t *array, int32_t array_len)
{
	char *p, *v, *dup, *next = NULL;

	if (zstr(str)) {
		return;
	}

	dup = strdup(str);

	p = dup;
	while (p) {
		if ((next = strchr(p, ';'))) {
			*next++ = '\0';
		}

		if ((v = strchr(p, '='))) {
			*v++ = '\0';
		}

		if (p && v) {
			int x = 0, y = 0;

			x = atoi(p);
			y = atoi(v);

			if (x < array_len) {
				array[x] = y;
			}
		}

		p = next;

	}

	free(dup);
}

SWITCH_DECLARE(switch_core_session_t *) switch_core_session_request_xml(switch_endpoint_interface_t *endpoint_interface,
																		switch_memory_pool_t **pool, switch_xml_t xml)
{
	switch_core_session_t *session;
	switch_channel_t *channel;
	switch_xml_t tag, tag2, tag3, vars, callflow;
	switch_call_direction_t direction = SWITCH_CALL_DIRECTION_OUTBOUND;
	char *flag_str = NULL, *cap_str = NULL, *direction_s = NULL, *uuid = NULL;
	uint32_t flags[CF_FLAG_MAX] = { 0 };
	uint32_t caps[CC_FLAG_MAX] = { 0 };
	int i;

	vars = switch_xml_child(xml, "variables");
	uuid = xml_find_var(vars, "uuid");

	if ((tag = switch_xml_child(xml, "channel_data"))) {
		direction_s = xml_find_var(tag, "direction");
		direction = !strcmp(direction_s, "outbound") ? SWITCH_CALL_DIRECTION_OUTBOUND : SWITCH_CALL_DIRECTION_INBOUND;
		flag_str = xml_find_var(tag, "flags");
		cap_str = xml_find_var(tag, "caps");
	}

	parse_array(flag_str, flags, CF_FLAG_MAX);
	parse_array(cap_str, caps, CC_FLAG_MAX);

	flags[CF_RECOVERING] = 0;
	flags[CF_RECOVERING_BRIDGE] = 0;
	flags[CF_TRACKED] = 0;
	flags[CF_TRANSFER] = 0;
	flags[CF_ACCEPT_CNG] = 0;
	flags[CF_REDIRECT] = 0;
	flags[CF_BRIDGED] = 0;
	flags[CF_HOLD] = 0;
	flags[CF_SERVICE] = 0;
	flags[CF_TAGGED] = 0;
	flags[CF_WINNER] = 0;
	flags[CF_EARLY_OK] = 0;
	flags[CF_CONTROLLED] = 0;
	flags[CF_SUSPEND] = 0;
	flags[CF_EVENT_PARSE] = 0;
	flags[CF_GEN_RINGBACK] = 0;
	flags[CF_BREAK] = 0;
	flags[CF_BROADCAST] = 0;
	flags[CF_UNICAST] = 0;
	flags[CF_EVENT_LOCK] = 0;
	flags[CF_EVENT_LOCK_PRI] = 0;
	flags[CF_RESET] = 0;
	flags[CF_ORIGINATING] = 0;
	flags[CF_STOP_BROADCAST] = 0;
	flags[CF_INNER_BRIDGE] = 0;
	flags[CF_REQ_MEDIA] = 0;
	flags[CF_PAUSE_BUGS] = 0;
	flags[CF_DIVERT_EVENTS] = 0;
	flags[CF_BLOCK_STATE] = 0;
	flags[CF_FS_RTP] = 0;
	flags[CF_REPORTING] = 0;
	flags[CF_PARK] = 0;
	flags[CF_TIMESTAMP_SET] = 0;
	flags[CF_ORIGINATOR] = 0;
	flags[CF_XFER_ZOMBIE] = 0;
	flags[CF_MEDIA_ACK] = 0;
	flags[CF_THREAD_SLEEPING] = 0;
	flags[CF_DISABLE_RINGBACK] = 0;
	flags[CF_NOT_READY] = 0;
	flags[CF_SIGNAL_BRIDGE_TTL] = 0;
	flags[CF_MEDIA_BRIDGE_TTL] = 0;
	flags[CF_BYPASS_MEDIA_AFTER_BRIDGE] = 0;
	flags[CF_LEG_HOLDING] = 0;
	flags[CF_BROADCAST_DROP_MEDIA] = 0;
	flags[CF_EARLY_HANGUP] = 0;
	flags[CF_MEDIA_SET] = 0;
	flags[CF_CONSUME_ON_ORIGINATE] = 0;
	flags[CF_PASSTHRU_PTIME_MISMATCH] = 0;
	flags[CF_BRIDGE_NOWRITE] = 0;
	flags[CF_RECOVERED] = 0;
	flags[CF_JITTERBUFFER] = 0;
	flags[CF_JITTERBUFFER_PLC] = 0;
	flags[CF_DIALPLAN] = 0;
	flags[CF_BLOCK_BROADCAST_UNTIL_MEDIA] = 0;
	flags[CF_CNG_PLC] = 0;
	flags[CF_ATTENDED_TRANSFER] = 0;
	flags[CF_LAZY_ATTENDED_TRANSFER] = 0;
	flags[CF_SIGNAL_DATA] = 0;
	flags[CF_SIMPLIFY] = 0;


	if (!(session = switch_core_session_request_uuid(endpoint_interface, direction, SOF_NO_LIMITS, pool, uuid))) {
		return NULL;
	}

	channel = switch_core_session_get_channel(session);

	for (i = 0; i < CF_FLAG_MAX; i++) {
		if (flags[i]) {
			switch_channel_set_flag_value(channel, i, flags[i]);
		}
	}

	for (i = 0; i < CC_FLAG_MAX; i++) {
		if (caps[i]) {
			switch_channel_set_cap_value(channel, i, caps[i]);
		}
	}

	if ((tag2 = switch_xml_child(xml, "variables"))) {
		for (tag = tag2->child; tag; tag = tag->sibling) {
			if (tag->name && tag->txt) {
				char *p = strdup(tag->txt);
				char *val = p;
				switch_url_decode(val);
				switch_channel_set_variable(channel, tag->name, val);
				if (!strcasecmp(tag->name, "channel_name")) {
					switch_channel_set_name(channel, val);
				}
				free(p);
			}
		}
	}
	
	if ((callflow = switch_xml_child(xml, "callflow"))) {
		if ((tag2 = switch_xml_child(callflow, "caller_profile"))) {
			switch_caller_profile_t *caller_profile;
			char *tmp;

			caller_profile = switch_caller_profile_new(switch_core_session_get_pool(session),
													   xml_find_var(tag2, "username"),
													   xml_find_var(tag2, "dialplan"),
													   xml_find_var(tag2, "caller_id_name"),
													   xml_find_var(tag2, "caller_id_number"),
													   xml_find_var(tag2, "network_addr"),
													   xml_find_var(tag2, "ani"),
													   xml_find_var(tag2, "aniii"),
													   xml_find_var(tag2, "rdnis"),
													   xml_find_var(tag2, "source"),
													   xml_find_var(tag2, "context"), xml_find_var(tag2, "destination_number"));

			if ((tmp = xml_find_var(tag2, "callee_id_name"))) {
				caller_profile->callee_id_name = switch_core_session_strdup(session, tmp);
			}

			if ((tmp = xml_find_var(tag2, "callee_id_number"))) {
				caller_profile->callee_id_number = switch_core_session_strdup(session, tmp);
			}

			if ((tag3 = switch_xml_child(callflow, "times"))) {
				caller_profile->times = (switch_channel_timetable_t *) switch_core_session_alloc(session, sizeof(*caller_profile->times));

				caller_profile->times->resurrected = switch_time_now();

				for (tag3 = tag3->child; tag3; tag3 = tag3->sibling) {
					int64_t v;

					if (tag3->name && tag3->txt) {
						v = atoll(tag3->txt);
						if (!strcmp(tag3->name, "created_time")) {
							caller_profile->times->created = v;
						} else if (!strcmp(tag3->name, "profile_created_time")) {
							caller_profile->times->profile_created = v;
						} else if (!strcmp(tag3->name, "progress_time")) {
							caller_profile->times->progress = v;
						} else if (!strcmp(tag3->name, "progress_media_time")) {
							caller_profile->times->progress_media = v;
						} else if (!strcmp(tag3->name, "answered_time")) {
							caller_profile->times->answered = v;
						} else if (!strcmp(tag3->name, "hangup_time")) {
							caller_profile->times->hungup = v;
						} else if (!strcmp(tag3->name, "transfer_time")) {
							caller_profile->times->transferred = v;
						}
					}

				}
			}

			switch_channel_set_caller_profile(channel, caller_profile);
			if ((tag = switch_xml_child(tag2, "originator")) && (tag = tag->child)) {
				caller_profile = switch_caller_profile_new(switch_core_session_get_pool(session),
														   xml_find_var(tag, "username"),
														   xml_find_var(tag, "dialplan"),
														   xml_find_var(tag, "caller_id_name"),
														   xml_find_var(tag, "caller_id_number"),
														   xml_find_var(tag, "network_addr"),
														   xml_find_var(tag, "ani"),
														   xml_find_var(tag, "aniii"),
														   xml_find_var(tag, "rdnis"),
														   xml_find_var(tag, "source"),
														   xml_find_var(tag, "context"), xml_find_var(tag, "destination_number"));

				switch_channel_set_originator_caller_profile(channel, caller_profile);
			}

			if ((tag = switch_xml_child(tag2, "originatee")) && (tag = tag->child)) {
				caller_profile = switch_caller_profile_new(switch_core_session_get_pool(session),
														   xml_find_var(tag, "username"),
														   xml_find_var(tag, "dialplan"),
														   xml_find_var(tag, "caller_id_name"),
														   xml_find_var(tag, "caller_id_number"),
														   xml_find_var(tag, "network_addr"),
														   xml_find_var(tag, "ani"),
														   xml_find_var(tag, "aniii"),
														   xml_find_var(tag, "rdnis"),
														   xml_find_var(tag, "source"),
														   xml_find_var(tag, "context"), xml_find_var(tag, "destination_number"));

				switch_channel_set_originatee_caller_profile(channel, caller_profile);
			}

		}


		switch_channel_set_flag(channel, CF_RECOVERED);
	}


	if (!channel || !switch_channel_get_caller_profile(channel)) {
		if (session) {
			switch_core_session_destroy(&session);
		}
	}


	return session;
}



SWITCH_DECLARE(switch_core_session_t *) switch_core_session_request_uuid(switch_endpoint_interface_t
																		 *endpoint_interface,
																		 switch_call_direction_t direction,
																		 switch_originate_flag_t originate_flags,
																		 switch_memory_pool_t **pool, const char *use_uuid)
{
	switch_memory_pool_t *usepool;
	switch_core_session_t *session;
	switch_uuid_t uuid;
	uint32_t count = 0;
	int32_t sps = 0;


	if (use_uuid && switch_core_hash_find(session_manager.session_table, use_uuid)) {
		switch_log_printf(SWITCH_CHANNEL_LOG, SWITCH_LOG_CRIT, "Duplicate UUID!\n");
		return NULL;
	}

	if (direction == SWITCH_CALL_DIRECTION_INBOUND && !switch_core_ready_inbound()) {
		switch_log_printf(SWITCH_CHANNEL_LOG, SWITCH_LOG_CRIT, "The system cannot create any inbound sessions at this time.\n");
		return NULL;
	}

	if (direction == SWITCH_CALL_DIRECTION_OUTBOUND && !switch_core_ready_outbound()) {
		switch_log_printf(SWITCH_CHANNEL_LOG, SWITCH_LOG_CRIT, "The system cannot create any outbound sessions at this time.\n");
		return NULL;
	}

	if (!switch_core_ready() || endpoint_interface == NULL) {
		switch_log_printf(SWITCH_CHANNEL_LOG, SWITCH_LOG_CRIT, "The system cannot create any sessions at this time.\n");
		return NULL;
	}

	if (runtime.min_idle_time > 0 && runtime.profile_time < runtime.min_idle_time) {
		return NULL;
	}

	PROTECT_INTERFACE(endpoint_interface);

	if (!(originate_flags & SOF_NO_LIMITS)) {
		switch_mutex_lock(runtime.throttle_mutex);
		count = session_manager.session_count;
		sps = --runtime.sps;
		switch_mutex_unlock(runtime.throttle_mutex);
		
		if (sps <= 0) {
			switch_log_printf(SWITCH_CHANNEL_LOG, SWITCH_LOG_CRIT, "Throttle Error! %d\n", session_manager.session_count);
			UNPROTECT_INTERFACE(endpoint_interface);
			return NULL;
		}

		if ((count + 1) > session_manager.session_limit) {
			switch_log_printf(SWITCH_CHANNEL_LOG, SWITCH_LOG_CRIT, "Over Session Limit! %d\n", session_manager.session_limit);
			UNPROTECT_INTERFACE(endpoint_interface);
			return NULL;
		}
	}


	if (pool && *pool) {
		usepool = *pool;
		*pool = NULL;
	} else {
		switch_core_new_memory_pool(&usepool);
	}

	session = switch_core_alloc(usepool, sizeof(*session));
	session->pool = usepool;

	switch_core_memory_pool_set_data(session->pool, "__session", session);

	if (switch_channel_alloc(&session->channel, direction, session->pool) != SWITCH_STATUS_SUCCESS) {
		abort();
	}

	switch_channel_init(session->channel, session, CS_NEW, 0);

	if (direction == SWITCH_CALL_DIRECTION_OUTBOUND) {
		switch_channel_set_flag(session->channel, CF_OUTBOUND);
	}

	/* The session *IS* the pool you may not alter it because you have no idea how
	   its all private it will be passed to the thread run function */

	if (use_uuid) {
		switch_set_string(session->uuid_str, use_uuid);
	} else {
		switch_uuid_get(&uuid);
		switch_uuid_format(session->uuid_str, &uuid);
	}

	switch_channel_set_variable(session->channel, "uuid", session->uuid_str);
	switch_channel_set_variable(session->channel, "call_uuid", session->uuid_str);

	session->endpoint_interface = endpoint_interface;
	session->raw_write_frame.data = session->raw_write_buf;
	session->raw_write_frame.buflen = sizeof(session->raw_write_buf);
	session->raw_read_frame.data = session->raw_read_buf;
	session->raw_read_frame.buflen = sizeof(session->raw_read_buf);


	session->enc_write_frame.data = session->enc_write_buf;
	session->enc_write_frame.buflen = sizeof(session->enc_write_buf);
	session->enc_read_frame.data = session->enc_read_buf;
	session->enc_read_frame.buflen = sizeof(session->enc_read_buf);

	switch_mutex_init(&session->mutex, SWITCH_MUTEX_NESTED, session->pool);
	switch_mutex_init(&session->resample_mutex, SWITCH_MUTEX_NESTED, session->pool);
	switch_mutex_init(&session->codec_read_mutex, SWITCH_MUTEX_NESTED, session->pool);
	switch_mutex_init(&session->codec_write_mutex, SWITCH_MUTEX_NESTED, session->pool);
	switch_mutex_init(&session->frame_read_mutex, SWITCH_MUTEX_NESTED, session->pool);
	switch_thread_rwlock_create(&session->bug_rwlock, session->pool);
	switch_thread_cond_create(&session->cond, session->pool);
	switch_thread_rwlock_create(&session->rwlock, session->pool);
	switch_thread_rwlock_create(&session->io_rwlock, session->pool);
	switch_queue_create(&session->message_queue, SWITCH_MESSAGE_QUEUE_LEN, session->pool);
	switch_queue_create(&session->signal_data_queue, SWITCH_MESSAGE_QUEUE_LEN, session->pool);
	switch_queue_create(&session->event_queue, SWITCH_EVENT_QUEUE_LEN, session->pool);
	switch_queue_create(&session->private_event_queue, SWITCH_EVENT_QUEUE_LEN, session->pool);
	switch_queue_create(&session->private_event_queue_pri, SWITCH_EVENT_QUEUE_LEN, session->pool);

	switch_mutex_lock(runtime.session_hash_mutex);
	switch_core_hash_insert(session_manager.session_table, session->uuid_str, session);
	session->id = session_manager.session_id++;
	session_manager.session_count++;
	switch_mutex_unlock(runtime.session_hash_mutex);

	switch_channel_set_variable_printf(session->channel, "session_id", "%u", session->id);

	return session;
}

SWITCH_DECLARE(uint32_t) switch_core_session_count(void)
{
	return session_manager.session_count;
}

SWITCH_DECLARE(switch_size_t) switch_core_session_get_id(switch_core_session_t *session)
{
	return session->id;
}

SWITCH_DECLARE(switch_size_t) switch_core_session_id_dec(void)
{
	switch_mutex_lock(runtime.session_hash_mutex);
	session_manager.session_id--;
	switch_mutex_unlock(runtime.session_hash_mutex);
	return session_manager.session_id;
}

SWITCH_DECLARE(switch_size_t) switch_core_session_id(void)
{
	return session_manager.session_id;
}


SWITCH_DECLARE(switch_core_session_t *) switch_core_session_request_by_name(const char *endpoint_name,
																			switch_call_direction_t direction, switch_memory_pool_t **pool)
{
	switch_endpoint_interface_t *endpoint_interface;
	switch_core_session_t *session;

	if ((endpoint_interface = switch_loadable_module_get_endpoint_interface(endpoint_name)) == 0) {
		switch_log_printf(SWITCH_CHANNEL_LOG, SWITCH_LOG_ERROR, "Could not locate channel type %s\n", endpoint_name);
		return NULL;
	}

	session = switch_core_session_request(endpoint_interface, direction, SOF_NONE, pool);

	UNPROTECT_INTERFACE(endpoint_interface);

	return session;
}

#ifndef SWITCH_PREFIX_DIR
#define SWITCH_PREFIX_DIR "."
#endif

SWITCH_DECLARE(uint8_t) switch_core_session_compare(switch_core_session_t *a, switch_core_session_t *b)
{
	switch_assert(a != NULL);
	switch_assert(b != NULL);

	return (uint8_t) (a->endpoint_interface == b->endpoint_interface);
}

SWITCH_DECLARE(uint8_t) switch_core_session_check_interface(switch_core_session_t *session, const switch_endpoint_interface_t *endpoint_interface)
{
	switch_assert(session != NULL);
	switch_assert(endpoint_interface != NULL);

	return (uint8_t) (session->endpoint_interface == endpoint_interface);
}

SWITCH_DECLARE(char *) switch_core_session_get_uuid(switch_core_session_t *session)
{
	return session->uuid_str;
}


SWITCH_DECLARE(uint32_t) switch_core_session_limit(uint32_t new_limit)
{
	if (new_limit) {
		session_manager.session_limit = new_limit;
	}

	return session_manager.session_limit;
}

SWITCH_DECLARE(double) switch_core_min_idle_cpu(double new_limit)
{
	if (new_limit >= 0) {
		runtime.min_idle_time = new_limit;
	}

	return runtime.min_idle_time;
}


SWITCH_DECLARE(double) switch_core_idle_cpu(void)
{
	return runtime.profile_time;
}

SWITCH_DECLARE(uint32_t) switch_core_sessions_per_second(uint32_t new_limit)
{
	if (new_limit) {
		runtime.sps_total = new_limit;
	}

	return runtime.sps_total;
}

void switch_core_session_init(switch_memory_pool_t *pool)
{
	memset(&session_manager, 0, sizeof(session_manager));
	session_manager.session_limit = 1000;
	session_manager.session_id = 1;
	session_manager.memory_pool = pool;
	switch_core_hash_init(&session_manager.session_table, session_manager.memory_pool);
	
	if (switch_test_flag((&runtime), SCF_SESSION_THREAD_POOL)) {
		switch_threadattr_t *thd_attr;

		switch_mutex_init(&session_manager.mutex, SWITCH_MUTEX_NESTED, session_manager.memory_pool);
		switch_queue_create(&session_manager.thread_queue, 100000, session_manager.memory_pool);
		switch_threadattr_create(&thd_attr, session_manager.memory_pool);
		switch_threadattr_stacksize_set(thd_attr, SWITCH_THREAD_STACKSIZE);
		switch_thread_create(&session_manager.manager_thread, thd_attr, switch_core_session_thread_pool_manager, NULL, session_manager.memory_pool);		
		session_manager.ready = 1;
	}

}

void switch_core_session_uninit(void)
{
	int sanity = 100;
	switch_status_t st = SWITCH_STATUS_FALSE;

	switch_core_hash_destroy(&session_manager.session_table);
	session_manager.ready = 0;

	switch_thread_join(&st, session_manager.manager_thread);

	while(session_manager.running && --sanity > 0) {
		switch_queue_interrupt_all(session_manager.thread_queue);
		switch_yield(100000);
	}
	
}

SWITCH_DECLARE(switch_app_log_t *) switch_core_session_get_app_log(switch_core_session_t *session)
{
	return session->app_log;
}

SWITCH_DECLARE(switch_status_t) switch_core_session_get_app_flags(const char *app, int32_t *flags)
{
	switch_application_interface_t *application_interface;
	switch_status_t status = SWITCH_STATUS_FALSE;

	switch_assert(flags);

	*flags = 0;

	if ((application_interface = switch_loadable_module_get_application_interface(app)) == 0) {
		switch_log_printf(SWITCH_CHANNEL_LOG, SWITCH_LOG_ERROR, "Invalid Application %s\n", app);
		goto end;
	} else if (application_interface->flags) {
		*flags = application_interface->flags;
		status = SWITCH_STATUS_SUCCESS;
	}

	UNPROTECT_INTERFACE(application_interface);

  end:

	return status;

}

SWITCH_DECLARE(switch_status_t) switch_core_session_execute_application_async(switch_core_session_t *session, const char *app, const char *arg)
{
	switch_event_t *execute_event;
	char *ap, *arp;
	
	if (!arg && strstr(app, "::")) {
		ap = switch_core_session_strdup(session, app);
		app = ap;

		if ((arp = strstr(ap, "::"))) {
			*arp = '\0';
			arg = arp + 2;
		}
	}
	
	if (switch_event_create(&execute_event, SWITCH_EVENT_COMMAND) == SWITCH_STATUS_SUCCESS) {
		switch_event_add_header_string(execute_event, SWITCH_STACK_BOTTOM, "call-command", "execute");
		switch_event_add_header_string(execute_event, SWITCH_STACK_BOTTOM, "execute-app-name", app);

		if (arg) {
			switch_event_add_header_string(execute_event, SWITCH_STACK_BOTTOM, "execute-app-arg", arg);
		}
		
		if (!switch_channel_test_flag(session->channel, CF_PROXY_MODE)) {
			switch_channel_set_flag(session->channel, CF_BLOCK_BROADCAST_UNTIL_MEDIA);
		}

		switch_event_add_header_string(execute_event, SWITCH_STACK_BOTTOM, "event-lock", "true");
		switch_core_session_queue_private_event(session, &execute_event, SWITCH_FALSE);
		
		return SWITCH_STATUS_SUCCESS;
	}

	return SWITCH_STATUS_FALSE;
}


SWITCH_DECLARE(switch_status_t) switch_core_session_execute_application_get_flags(switch_core_session_t *session, const char *app,
																				  const char *arg, int32_t *flags)
{
	switch_application_interface_t *application_interface;
	switch_status_t status = SWITCH_STATUS_SUCCESS;

	if (switch_channel_down_nosig(session->channel)) {
		char *p;
		if (!arg && (p = strstr(app, "::"))) {
			*p++ = '0';
			*p++ = '0';
			arg = p;

			switch_log_printf(SWITCH_CHANNEL_SESSION_LOG(session), SWITCH_LOG_WARNING, "%s ASYNC CALL CONVERTED TO INLINE %s(%s)\n", 
							  switch_channel_get_name(session->channel), app, switch_str_nil(arg));			
		}
		
		if ((application_interface = switch_loadable_module_get_application_interface(app)) == 0) {
			return SWITCH_STATUS_FALSE;
		}

		if (switch_test_flag(application_interface, SAF_ZOMBIE_EXEC)) {
			switch_log_printf(SWITCH_CHANNEL_SESSION_LOG(session), SWITCH_LOG_DEBUG, "%s ZOMBIE EXEC %s(%s)\n", 
							  switch_channel_get_name(session->channel), app, switch_str_nil(arg));
			goto exec;
		}

		switch_log_printf(SWITCH_CHANNEL_SESSION_LOG(session), SWITCH_LOG_DEBUG, 
						  "%s Channel is hungup and application '%s' does not have the zombie_exec flag.\n",
						  switch_channel_get_name(session->channel), app);

		switch_goto_status(SWITCH_STATUS_IGNORE, done);
	}

	if (!arg && strstr(app, "::")) {
		return switch_core_session_execute_application_async(session, app, arg);
	}

	if ((application_interface = switch_loadable_module_get_application_interface(app)) == 0) {
		switch_log_printf(SWITCH_CHANNEL_SESSION_LOG(session), SWITCH_LOG_ERROR, "Invalid Application %s\n", app);
		switch_channel_hangup(session->channel, SWITCH_CAUSE_DESTINATION_OUT_OF_ORDER);
		switch_goto_status(SWITCH_STATUS_FALSE, done);
	}

	if (!application_interface->application_function) {
		switch_log_printf(SWITCH_CHANNEL_SESSION_LOG(session), SWITCH_LOG_ERROR, "No Function for %s\n", app);
		switch_channel_hangup(session->channel, SWITCH_CAUSE_DESTINATION_OUT_OF_ORDER);
		switch_goto_status(SWITCH_STATUS_FALSE, done);
	}

	if (flags && application_interface->flags) {
		*flags = application_interface->flags;
	}

	if (switch_channel_test_flag(session->channel, CF_PROXY_MODE) && !switch_test_flag(application_interface, SAF_SUPPORT_NOMEDIA)) {
		switch_ivr_media(session->uuid_str, SMF_NONE);
		switch_log_printf(SWITCH_CHANNEL_SESSION_LOG(session), SWITCH_LOG_DEBUG, "Application %s Requires media on channel %s!\n",
						  app, switch_channel_get_name(session->channel));
	} else if (!switch_test_flag(application_interface, SAF_SUPPORT_NOMEDIA) && !switch_channel_media_ready(session->channel)) {
		if (switch_channel_direction(session->channel) == SWITCH_CALL_DIRECTION_INBOUND) {
			switch_log_printf(SWITCH_CHANNEL_SESSION_LOG(session), SWITCH_LOG_DEBUG, "Application %s Requires media! pre_answering channel %s\n",
							  app, switch_channel_get_name(session->channel));
			if (switch_channel_pre_answer(session->channel) != SWITCH_STATUS_SUCCESS) {
				switch_log_printf(SWITCH_CHANNEL_SESSION_LOG(session), SWITCH_LOG_DEBUG, "Well, that didn't work very well did it? ...\n");
				switch_goto_status(SWITCH_STATUS_FALSE, done);
			}
		} else {
			uint32_t ready = 0, sanity = 2000;

			do {
				sanity--;
				ready = switch_channel_media_up(session->channel);
				switch_cond_next();
			} while(!ready && sanity);

			if (!ready) {
				switch_log_printf(SWITCH_CHANNEL_SESSION_LOG(session), SWITCH_LOG_WARNING, 
								  "Cannot execute app '%s' media required on an outbound channel that does not have media established\n", app);
				switch_goto_status(SWITCH_STATUS_FALSE, done);
			}
		}
	}

 exec:

	switch_core_session_exec(session, application_interface, arg);

  done:

	UNPROTECT_INTERFACE(application_interface);

	return status;
}

SWITCH_DECLARE(switch_status_t) switch_core_session_exec(switch_core_session_t *session,
														 const switch_application_interface_t *application_interface, const char *arg)
{
	switch_app_log_t *log, *lp;
	switch_event_t *event;
	const char *var;
	switch_channel_t *channel = switch_core_session_get_channel(session);
	char *expanded = NULL;
	const char *app, *app_uuid_var;
	switch_core_session_message_t msg = { 0 };
	char delim = ',';
	int scope = 0;
	char uuid_str[SWITCH_UUID_FORMATTED_LENGTH + 1];
	char *app_uuid = uuid_str;
	
	if ((app_uuid_var = switch_channel_get_variable(channel, "app_uuid"))) {
		app_uuid = (char *)app_uuid_var;
		switch_channel_set_variable(channel, "app_uuid", NULL);
	} else {
		switch_uuid_str(uuid_str, sizeof(uuid_str));
	}

	switch_assert(application_interface);

	app = application_interface->interface_name;

	if (arg) {
		expanded = switch_channel_expand_variables(session->channel, arg);
	}

	if (expanded && *expanded == '%' && (*(expanded+1) == '[' || *(expanded+2) == '[')) {
		char *p, *dup;
		switch_event_t *ovars = NULL;
		
		p = expanded + 1;

		if (*p != '[') {
			delim = *p;
			p++;
		}

		dup = strdup(p);
		
		if (expanded != arg) {
			switch_safe_free(expanded);
		}

		switch_event_create_brackets(dup, '[', ']', delim, &ovars, &expanded, SWITCH_TRUE);
		free(dup);

		switch_channel_set_scope_variables(session->channel, &ovars);
		scope = 1;
	}

	
	switch_log_printf(SWITCH_CHANNEL_SESSION_LOG_CLEAN(session), SWITCH_LOG_DEBUG, "EXECUTE %s %s(%s)\n",
					  switch_channel_get_name(session->channel), app, switch_str_nil(expanded));

	if ((var = switch_channel_get_variable(session->channel, "verbose_presence")) && switch_true(var)) {
		char *myarg = NULL;
		if (expanded) {
			myarg = switch_mprintf("%s(%s)", app, expanded);
		} else if (!zstr(arg)) {
			myarg = switch_mprintf("%s(%s)", app, arg);
		} else {
			myarg = switch_mprintf("%s", app);
		}
		if (myarg) {
			switch_channel_presence(session->channel, "unknown", myarg, NULL);
			switch_safe_free(myarg);
		}
	}

	if (!(var = switch_channel_get_variable(session->channel, SWITCH_DISABLE_APP_LOG_VARIABLE)) || (!(switch_true(var)))) {
		log = switch_core_session_alloc(session, sizeof(*log));

		log->app = switch_core_session_strdup(session, application_interface->interface_name);
		if (expanded) {
			log->arg = switch_core_session_strdup(session, expanded);
		}

		log->stamp = switch_time_now();

		for (lp = session->app_log; lp && lp->next; lp = lp->next);

		if (lp) {
			lp->next = log;
		} else {
			session->app_log = log;
		}
	}

	switch_channel_set_variable(channel, SWITCH_CURRENT_APPLICATION_VARIABLE, application_interface->interface_name);
	switch_channel_set_variable_var_check(channel, SWITCH_CURRENT_APPLICATION_DATA_VARIABLE, expanded, SWITCH_FALSE);
	switch_channel_set_variable(channel, SWITCH_CURRENT_APPLICATION_RESPONSE_VARIABLE, NULL);

	if (switch_event_create(&event, SWITCH_EVENT_CHANNEL_EXECUTE) == SWITCH_STATUS_SUCCESS) {
		switch_channel_event_set_data(session->channel, event);
		switch_event_add_header_string(event, SWITCH_STACK_BOTTOM, "Application", application_interface->interface_name);
		switch_event_add_header_string(event, SWITCH_STACK_BOTTOM, "Application-Data", expanded);
		switch_event_add_header_string(event, SWITCH_STACK_BOTTOM, "Application-UUID", app_uuid);
		switch_event_fire(&event);
	}

	switch_channel_clear_flag(session->channel, CF_BREAK);

	switch_assert(application_interface->application_function);

	switch_channel_set_variable(session->channel, SWITCH_CURRENT_APPLICATION_VARIABLE, application_interface->interface_name);

	msg.from = __FILE__;
	msg.message_id = SWITCH_MESSAGE_INDICATE_APPLICATION_EXEC;
	msg.string_array_arg[0] = application_interface->interface_name;
	msg.string_array_arg[1] = expanded;
	switch_core_session_receive_message(session, &msg);

	application_interface->application_function(session, expanded);

	if (switch_event_create(&event, SWITCH_EVENT_CHANNEL_EXECUTE_COMPLETE) == SWITCH_STATUS_SUCCESS) {
		const char *resp = switch_channel_get_variable(session->channel, SWITCH_CURRENT_APPLICATION_RESPONSE_VARIABLE);
		switch_channel_event_set_data(session->channel, event);
		switch_event_add_header_string(event, SWITCH_STACK_BOTTOM, "Application", application_interface->interface_name);
		switch_event_add_header_string(event, SWITCH_STACK_BOTTOM, "Application-Data", expanded);
		switch_event_add_header_string(event, SWITCH_STACK_BOTTOM, "Application-Response", resp ? resp : "_none_");
		switch_event_add_header_string(event, SWITCH_STACK_BOTTOM, "Application-UUID", app_uuid);
		switch_event_fire(&event);
	}

	msg.message_id = SWITCH_MESSAGE_INDICATE_APPLICATION_EXEC_COMPLETE;
	switch_core_session_receive_message(session, &msg);

	if (expanded != arg) {
		switch_safe_free(expanded);
	}

	if (scope) {
		switch_channel_set_scope_variables(session->channel, NULL);
	}

	return SWITCH_STATUS_SUCCESS;
}

SWITCH_DECLARE(switch_status_t) switch_core_session_execute_exten(switch_core_session_t *session, const char *exten, const char *dialplan,
																  const char *context)
{
	char *dp[25];
	char *dpstr;
	int argc, x, count = 0;
	switch_caller_profile_t *profile, *new_profile, *pp = NULL;
	switch_channel_t *channel = switch_core_session_get_channel(session);
	switch_dialplan_interface_t *dialplan_interface = NULL;
	switch_caller_extension_t *extension = NULL;
	switch_status_t status = SWITCH_STATUS_SUCCESS;

	if (!(profile = switch_channel_get_caller_profile(channel))) {
		return SWITCH_STATUS_FALSE;
	}

	if (session->stack_count > SWITCH_MAX_STACKS) {
		switch_log_printf(SWITCH_CHANNEL_SESSION_LOG(session), SWITCH_LOG_ERROR, "Error %s too many stacked extensions\n",
						  switch_channel_get_name(session->channel));
		return SWITCH_STATUS_FALSE;
	}

	session->stack_count++;

	new_profile = switch_caller_profile_clone(session, profile);
	new_profile->destination_number = switch_core_strdup(new_profile->pool, exten);
	new_profile->times = (switch_channel_timetable_t *) switch_core_session_alloc(session, sizeof(*new_profile->times));
	*new_profile->times = *profile->times;


	if (!zstr(dialplan)) {
		new_profile->dialplan = switch_core_strdup(new_profile->pool, dialplan);
	}

	if (!zstr(context)) {
		new_profile->context = switch_core_strdup(new_profile->pool, context);
	}

	dpstr = switch_core_session_strdup(session, new_profile->dialplan);

	switch_channel_set_hunt_caller_profile(channel, new_profile);
	argc = switch_separate_string(dpstr, ',', dp, (sizeof(dp) / sizeof(dp[0])));
	for (x = 0; x < argc; x++) {
		char *dpname = dp[x];
		char *dparg = NULL;

		if (dpname) {
			if ((dparg = strchr(dpname, ':'))) {
				*dparg++ = '\0';
			}
		} else {
			continue;
		}

		if (!(dialplan_interface = switch_loadable_module_get_dialplan_interface(dpname))) {
			continue;
		}

		count++;

		extension = dialplan_interface->hunt_function(session, dparg, new_profile);
		UNPROTECT_INTERFACE(dialplan_interface);

		if (extension) {
			break;
		}
	}

	if (!extension) {
		status = SWITCH_STATUS_FALSE;
		goto done;
	}

	new_profile->caller_extension = extension;

	if (profile->caller_extension) {
		for (pp = profile->caller_extension->children; pp && pp->next; pp = pp->next);

		if (pp) {
			pp->next = new_profile;
		} else {
			profile->caller_extension->children = new_profile;
		}
	}

	while (switch_channel_ready(channel) && extension->current_application) {
		switch_log_printf(SWITCH_CHANNEL_SESSION_LOG(session), SWITCH_LOG_NOTICE, "Execute %s(%s)\n",
						  extension->current_application->application_name, switch_str_nil(extension->current_application->application_data));

		if (switch_core_session_execute_application(session,
													extension->current_application->application_name,
													extension->current_application->application_data) != SWITCH_STATUS_SUCCESS) {
			goto done;
		}

		extension->current_application = extension->current_application->next;
	}

  done:
	switch_channel_set_hunt_caller_profile(channel, NULL);

	session->stack_count--;
	return status;
}

SWITCH_DECLARE(switch_status_t) switch_core_session_set_loglevel(switch_core_session_t *session, switch_log_level_t loglevel)
{
	switch_assert(session != NULL);
	session->loglevel = loglevel;
	return SWITCH_STATUS_SUCCESS;
}

SWITCH_DECLARE(switch_log_level_t) switch_core_session_get_loglevel(switch_core_session_t *session)
{
	switch_assert(session != NULL);
	return session->loglevel;
}

/* For Emacs:
 * Local Variables:
 * mode:c
 * indent-tabs-mode:t
 * tab-width:4
 * c-basic-offset:4
 * End:
 * For VIM:
 * vim:set softtabstop=4 shiftwidth=4 tabstop=4:
 */<|MERGE_RESOLUTION|>--- conflicted
+++ resolved
@@ -1681,11 +1681,7 @@
 	}
 
 	while(session_manager.running) {
-<<<<<<< HEAD
-		switch_queue_trypush(session_manager.thread_queue, NULL);
-=======
 		switch_queue_interrupt_all(session_manager.thread_queue);
->>>>>>> 36f89c8b
 		switch_yield(20000);
 	}
 
