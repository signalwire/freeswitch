/*
 * FreeSWITCH Modular Media Switching Software Library / Soft-Switch Application
 * Copyright (C) 2005-2014, Anthony Minessale II <anthm@freeswitch.org>
 *
 * Version: MPL 1.1
 *
 * The contents of this file are subject to the Mozilla Public License Version
 * 1.1 (the "License"); you may not use this file except in compliance with
 * the License. You may obtain a copy of the License at
 * http://www.mozilla.org/MPL/
 *
 * Software distributed under the License is distributed on an "AS IS" basis,
 * WITHOUT WARRANTY OF ANY KIND, either express or implied. See the License
 * for the specific language governing rights and limitations under the
 * License.
 *
 * The Original Code is FreeSWITCH Modular Media Switching Software Library / Soft-Switch Application
 *
 * The Initial Developer of the Original Code is
 * Anthony Minessale II <anthm@freeswitch.org>
 * Portions created by the Initial Developer are Copyright (C)
 * the Initial Developer. All Rights Reserved.
 *
 * Contributor(s):
 *
 * Anthony Minessale II <anthm@freeswitch.org>
 * Marcel Barbulescu <marcelbarbulescu@gmail.com>
 * Seven Du <dujinfang@gmail.com>
 *
 * switch_rtp.c -- RTP
 *
 */
#include <switch.h>
#ifndef _MSC_VER
#include <switch_private.h>
#endif
#include <switch_stun.h>
#include <apr_network_io.h>
#undef PACKAGE_NAME
#undef PACKAGE_STRING
#undef PACKAGE_TARNAME
#undef PACKAGE_VERSION
#undef PACKAGE_BUGREPORT
#undef VERSION
#undef PACKAGE
#undef inline
#include <srtp.h>
#include <srtp_priv.h>
#include <switch_ssl.h>
#include <switch_jitterbuffer.h>
#include <switch_estimators.h>

//#define DEBUG_TS_ROLLOVER
#ifdef DEBUG_TS_ROLLOVER
#define TS_ROLLOVER_START 4294951295
#endif

//#define DEBUG_2833
//#define RTP_DEBUG_WRITE_DELTA
//#define DEBUG_MISSED_SEQ
//#define DEBUG_EXTRA
//#define DEBUG_RTCP
#define DEBUG_ESTIMATORS_
#define DEBUG_HOMER 0

#define HIGH_JITTER_LOG_THRESHOLD 100000000
#define RTCP_BUG_SSRC 2177499142u


#define JITTER_LEAD_FRAMES 10
#define READ_INC(rtp_session) switch_mutex_lock(rtp_session->read_mutex); rtp_session->reading++
#define READ_DEC(rtp_session)  switch_mutex_unlock(rtp_session->read_mutex); rtp_session->reading--
#define WRITE_INC(rtp_session)  switch_mutex_lock(rtp_session->write_mutex); rtp_session->writing++
#define WRITE_DEC(rtp_session) switch_mutex_unlock(rtp_session->write_mutex); rtp_session->writing--

#define RTP_STUN_FREQ 1000000
#define rtp_header_len 12
#define RTP_START_PORT 16384
#define RTP_END_PORT 32768
#define MASTER_KEY_LEN   30
#define RTP_MAGIC_NUMBER 42
#define WARN_SRTP_ERRS 10
#define MAX_SRTP_ERRS 100
#define NTP_TIME_OFFSET 2208988800UL
#define ZRTP_MAGIC_COOKIE 0x5a525450
static const switch_payload_t INVALID_PT = 255;

#define DTMF_SANITY (rtp_session->one_second * 30)

#define rtp_session_name(_rtp_session) _rtp_session->session ? switch_core_session_get_name(_rtp_session->session) : "-"

#define STUN_USERNAME_MAX_SIZE 513 /* From RFC5389:  "It MUST contain a UTF-8 [RFC3629] encoded sequence of less than 513 bytes" */
#define SDP_UFRAG_MAX_SIZE 256 	/* From draft-ietf-mmusic-ice-sip-sdp-24: "the ice-ufrag attribute MUST NOT be longer than 32
								 * characters when sending, but an implementation MUST accept up to 256
								 * characters when receiving." */

static switch_port_t START_PORT = RTP_START_PORT;
static switch_port_t END_PORT = RTP_END_PORT;
static switch_mutex_t *port_lock = NULL;
static switch_size_t do_flush(switch_rtp_t *rtp_session, int force, switch_size_t bytes_in);
static rtp_create_probe_func create_probe = 0;

typedef srtp_hdr_t rtp_hdr_t;

#ifdef ENABLE_ZRTP
#include "zrtp.h"
static zrtp_global_t *zrtp_global;
#ifndef WIN32
static zrtp_zid_t zid = { "FreeSWITCH01" };
#else
static zrtp_zid_t zid = { "FreeSWITCH0" };
#endif
static int zrtp_on = 0;
#define ZRTP_MITM_TRIES 100
#endif

#ifdef _MSC_VER
#pragma pack(4)
#endif

#ifdef _MSC_VER
#pragma pack()
#define ENABLE_SRTP
#endif

static switch_hash_t *alloc_hash = NULL;

typedef struct {
	srtp_hdr_t header;
	char body[SWITCH_RTP_MAX_BUF_LEN+4+sizeof(char *)];
	switch_rtp_hdr_ext_t *ext;
	char *ebody;
} rtp_msg_t;

#define RTP_BODY(_s) (char *) (_s->recv_msg.ebody ? _s->recv_msg.ebody : _s->recv_msg.body)

typedef struct {
	uint32_t ssrc;
	uint8_t seq;
	uint8_t r1;
	uint8_t r2;
	uint8_t r3;
} rtcp_fir_t;

#ifdef _MSC_VER
#pragma pack(push, r1, 1)
#endif

typedef struct switch_rtcp_sdes_unit_s {
	unsigned char type;
	unsigned char length;
	char value[];
} switch_rtcp_sdes_unit_t;

typedef struct {
	uint32_t ssrc;
	uint8_t parts[4];
} rtcp_tmmbx_t;

#if SWITCH_BYTE_ORDER == __BIG_ENDIAN

typedef struct {
	unsigned version:2;
	unsigned p:1;
	unsigned fmt:5;
	unsigned pt:8;
	unsigned length:16;
	uint32_t send_ssrc;
	uint32_t recv_ssrc;
} switch_rtcp_ext_hdr_t;

#else /*  BIG_ENDIAN */

typedef struct {
	unsigned fmt:5;
	unsigned p:1;
	unsigned version:2;
	unsigned pt:8;
	unsigned length:16;
	uint32_t send_ssrc;
	uint32_t recv_ssrc;
} switch_rtcp_ext_hdr_t;

#endif

#ifdef _MSC_VER
#pragma pack(pop, r1)
#endif

#define KALMAN_SYSTEM_MODELS 3 /*loss, jitter, rtt*/
#define EST_LOSS 0
#define EST_JITTER 1
#define EST_RTT 2

typedef struct {
	switch_rtcp_ext_hdr_t header;
	char body[SWITCH_RTCP_MAX_BUF_LEN];
} rtcp_ext_msg_t;

typedef struct {
	switch_rtcp_hdr_t header;
	char body[SWITCH_RTCP_MAX_BUF_LEN];
} rtcp_msg_t;


typedef enum {
	VAD_FIRE_TALK = (1 << 0),
	VAD_FIRE_NOT_TALK = (1 << 1)
} vad_talk_mask_t;

struct switch_rtp_vad_data {
	switch_core_session_t *session;
	switch_codec_t vad_codec;
	switch_codec_t *read_codec;
	uint32_t bg_level;
	uint32_t bg_count;
	uint32_t bg_len;
	uint32_t diff_level;
	uint8_t hangunder;
	uint8_t hangunder_hits;
	uint8_t hangover;
	uint8_t hangover_hits;
	uint8_t cng_freq;
	uint8_t cng_count;
	switch_vad_flag_t flags;
	uint32_t ts;
	uint8_t start;
	uint8_t start_count;
	uint8_t scan_freq;
	time_t next_scan;
	switch_time_t start_talking;
	switch_time_t stop_talking;
	switch_time_t total_talk_time;
	int fire_events;
};

struct switch_rtp_rfc2833_data {
	switch_queue_t *dtmf_queue;
	char out_digit;
	unsigned char out_digit_packet[4];
	unsigned int out_digit_sofar;
	unsigned int out_digit_sub_sofar;
	unsigned int out_digit_dur;
	uint16_t in_digit_seq;
	uint32_t in_digit_ts;
	uint32_t last_in_digit_ts;
	uint32_t in_digit_sanity;
	uint32_t in_interleaved;
	uint32_t timestamp_dtmf;
	uint16_t last_duration;
	uint32_t flip;
	char first_digit;
	char last_digit;
	switch_queue_t *dtmf_inqueue;
	switch_mutex_t *dtmf_mutex;
	uint8_t in_digit_queued;
};

typedef struct {
	char *ice_user;
	char *user_ice;
	char *luser_ice;
	char *pass;
	char *rpass;
	switch_sockaddr_t *addr;
	uint32_t funny_stun;
	switch_time_t next_run;
	switch_core_media_ice_type_t type;
	ice_t *ice_params;
	ice_proto_t proto;
	uint8_t sending;
	uint8_t ready;
	uint8_t rready;
	int missed_count;
	char last_sent_id[13];
	switch_time_t last_ok;
} switch_rtp_ice_t;

struct switch_rtp;

static void switch_rtp_dtls_init();
static void switch_rtp_dtls_destroy();

#define MAX_DTLS_MTU 4096

typedef struct switch_dtls_s {
	/* DTLS */
	SSL_CTX *ssl_ctx;
	SSL *ssl;
	BIO *read_bio;
	BIO *write_bio;
	BIO *filter_bio;
	dtls_fingerprint_t *local_fp;
	dtls_fingerprint_t *remote_fp;
	dtls_state_t state;
	dtls_state_t last_state;
	uint8_t new_state;
	dtls_type_t type;
	switch_size_t bytes;
	void *data;
	switch_socket_t *sock_output;
	switch_sockaddr_t *remote_addr;
	char *rsa;
	char *pvt;
	char *ca;
	char *pem;
	struct switch_rtp *rtp_session;
	int mtu;
} switch_dtls_t;

typedef int (*dtls_state_handler_t)(switch_rtp_t *, switch_dtls_t *);


static int dtls_state_handshake(switch_rtp_t *rtp_session, switch_dtls_t *dtls);
static int dtls_state_ready(switch_rtp_t *rtp_session, switch_dtls_t *dtls);
static int dtls_state_setup(switch_rtp_t *rtp_session, switch_dtls_t *dtls);
static int dtls_state_fail(switch_rtp_t *rtp_session, switch_dtls_t *dtls);

dtls_state_handler_t dtls_states[DS_INVALID] = {NULL, dtls_state_handshake, dtls_state_setup, dtls_state_ready, dtls_state_fail};

typedef struct ts_normalize_s {
	uint32_t last_ssrc;
	uint32_t last_frame;
	uint32_t ts;
	uint32_t delta;
	uint32_t delta_ttl;
	int last_external;
} ts_normalize_t;

struct switch_rtp {
	/*
	 * Two sockets are needed because we might be transcoding protocol families
	 * (e.g. receive over IPv4 and send over IPv6). In case the protocol
	 * families are equal, sock_input == sock_output and only one socket is
	 * used.
	 */
	switch_socket_t *sock_input, *sock_output, *rtcp_sock_input, *rtcp_sock_output;
	switch_pollfd_t *read_pollfd, *rtcp_read_pollfd;
	switch_pollfd_t *jb_pollfd;

	switch_sockaddr_t *local_addr, *rtcp_local_addr;
	rtp_msg_t send_msg;
	rtcp_msg_t rtcp_send_msg;
	switch_rtcp_frame_t rtcp_frame;

	uint8_t send_rr;
	uint8_t fir_seq;
	uint16_t fir_count;
	uint16_t pli_count;
	uint32_t cur_tmmbr;
	uint32_t tmmbr;
	uint32_t tmmbn;

	ts_normalize_t ts_norm;
	switch_sockaddr_t *remote_addr, *rtcp_remote_addr, *fork_write_addr;
	rtp_msg_t recv_msg;
	rtcp_msg_t rtcp_recv_msg;
	rtcp_msg_t *rtcp_recv_msg_p;

	uint32_t autoadj_window;
	uint32_t autoadj_threshold;
	uint32_t autoadj_tally;

	uint32_t rtcp_autoadj_window;
	uint32_t rtcp_autoadj_threshold;
	uint32_t rtcp_autoadj_tally;

	srtp_ctx_t *send_ctx[2];
	srtp_ctx_t *recv_ctx[2];

	srtp_policy_t send_policy[2];
	srtp_policy_t recv_policy[2];

	uint32_t srtp_errs[2];
	uint32_t srctp_errs[2];

	int fork_write;
	int srtp_idx_rtp;
	int srtp_idx_rtcp;

	switch_dtls_t *dtls;
	switch_dtls_t *rtcp_dtls;

	rtp_hdr_t last_rtp_hdr;

	uint16_t seq;
	uint32_t ssrc;
	uint32_t remote_ssrc;
	uint32_t last_jb_read_ssrc;
	int8_t sending_dtmf;
	uint8_t need_mark;
	switch_payload_t payload;
	switch_rtp_invalid_handler_t invalid_handler;
	void *private_data;
	uint32_t ts;
	//uint32_t last_clock_ts;
	uint32_t last_write_ts;
	uint32_t last_read_ts;
	uint32_t last_cng_ts;
	uint32_t last_write_samplecount;
	uint32_t delay_samples;
	uint32_t next_write_samplecount;
	uint32_t max_next_write_samplecount;
	uint32_t queue_delay;
	switch_time_t last_write_timestamp;
	uint32_t flags[SWITCH_RTP_FLAG_INVALID];
	switch_memory_pool_t *pool;
	switch_sockaddr_t *from_addr, *rtp_from_addr, *rtcp_from_addr, *bundle_internal_addr, *bundle_external_addr;
	char *rx_host;
	switch_port_t rx_port;
	switch_rtp_ice_t ice;
	switch_rtp_ice_t rtcp_ice;
	char *timer_name;
	char *local_host_str;
	char *remote_host_str;
	char *eff_remote_host_str;
	char *fork_write_host_str;
	switch_time_t first_stun;
	switch_time_t last_stun;
	uint32_t wrong_addrs;
	uint32_t samples_per_interval;
	uint32_t samples_per_second;
	uint32_t conf_samples_per_interval;
	switch_time_t rtcp_last_sent;
	uint32_t rsamples_per_interval;
	uint32_t ms_per_packet;
	uint32_t one_second;
	uint32_t consecutive_flaws;
	uint32_t jitter_lead;
	double old_mean;
	switch_time_t next_stat_check_time;
	switch_port_t local_port;
	switch_port_t remote_port;
	switch_port_t eff_remote_port;
	switch_port_t fork_write_port;
	switch_port_t remote_rtcp_port;

	struct switch_rtp_vad_data vad_data;
	struct switch_rtp_rfc2833_data dtmf_data;
	switch_payload_t te;
	switch_payload_t recv_te;
	switch_payload_t cng_pt;
	switch_mutex_t *flag_mutex;
	switch_mutex_t *read_mutex;
	switch_mutex_t *write_mutex;
	switch_mutex_t *ice_mutex;
	switch_timer_t timer;
	switch_timer_t write_timer;
	uint8_t ready;
	uint8_t cn;
	switch_jb_t *jb;
	switch_jb_t *vb;
	switch_jb_t *vbw;
	uint32_t max_missed_packets;
	uint32_t missed_count;
	switch_time_t last_media;
	uint32_t media_timeout;
	rtp_msg_t write_msg;
	switch_rtp_crypto_key_t *crypto_keys[SWITCH_RTP_CRYPTO_MAX];
	int reading;
	int writing;
	char *stun_ip;
	switch_port_t stun_port;
	int from_auto;
	uint32_t cng_count;
	switch_rtp_bug_flag_t rtp_bugs;
	switch_rtp_stats_t stats;
	switch_rtcp_video_stats_t rtcp_vstats;
	uint32_t clean_stream;
	uint32_t bad_stream;
	uint32_t recovering_stream;

	uint32_t hot_hits;
	uint32_t sync_packets;
	int rtcp_interval;
	int rtcp_sent_packets;
	switch_bool_t rtcp_fresh_frame;

	switch_time_t send_time;
	switch_byte_t auto_adj_used;
	switch_byte_t rtcp_auto_adj_used;
	uint8_t pause_jb;
	uint16_t last_seq;
	uint16_t last_write_seq;
	uint8_t video_delta_mode;
	switch_time_t last_read_time;
	switch_size_t last_flush_packet_count;
	uint32_t interdigit_delay;
	switch_core_session_t *session;
	payload_map_t **pmaps;
	payload_map_t *pmap_tail;
	kalman_estimator_t *estimators[KALMAN_SYSTEM_MODELS];
	cusum_kalman_detector_t *detectors[KALMAN_SYSTEM_MODELS];
	int ice_adj;
	uint8_t has_rtp;
	uint8_t has_rtcp;
	uint8_t has_ice;
	uint8_t punts;
	uint8_t clean;
	uint32_t last_max_vb_frames;
	int skip_timer;
	uint32_t prev_nacks_inflight;
#ifdef ENABLE_ZRTP
	zrtp_session_t *zrtp_session;
	zrtp_profile_t *zrtp_profile;
	zrtp_stream_t *zrtp_stream;
	int zrtp_mitm_tries;
	int zinit;
#endif
	switch_time_t next_dtmf_send_time;
	rtcp_probe_func rtcp_probe;
};

#if 0
struct switch_rtcp_report_block {
	uint32_t ssrc; /* The SSRC identifier of the source to which the information in this reception report block pertains. */
	unsigned int fraction :8; /* The fraction of RTP data packets from source SSRC_n lost since the previous SR or RR packet was sent */
	int lost :24; /* The total number of RTP data packets from source SSRC_n that have been lost since the beginning of reception */
	uint32_t highest_sequence_number_received;
	uint32_t jitter; /* An estimate of the statistical variance of the RTP data packet interarrival time, measured in timestamp units and expressed as an unsigned integer. */
	uint32_t lsr; /* The middle 32 bits out of 64 in the NTP timestamp */
	uint32_t dlsr; /* The delay, expressed in units of 1/65536 seconds, between receiving the last SR packet from source SSRC_n and sending this reception report block */
};
#endif

struct switch_rtcp_sr_head {
	uint32_t ssrc;
	uint32_t ntp_msw;
	uint32_t ntp_lsw;
	uint32_t ts;
	uint32_t pc;
	uint32_t oc;
};

#if 0
struct switch_rtcp_sender_info {
	uint32_t ntp_msw;
	uint32_t ntp_lsw;
	uint32_t ts;
	uint32_t pc;
	uint32_t oc;
};
#endif

struct switch_rtcp_sender_report {
	uint32_t ssrc;
	struct switch_rtcp_sender_info sender_info;
	struct switch_rtcp_report_block report_block;
};

struct switch_rtcp_receiver_report {
	uint32_t ssrc;
	struct switch_rtcp_report_block report_block;
};

typedef enum {
	RESULT_CONTINUE,
	RESULT_GOTO_END,
	RESULT_GOTO_RECVFROM,
	RESULT_GOTO_TIMERCHECK
} handle_rfc2833_result_t;

static void do_2833(switch_rtp_t *rtp_session);


#define rtp_type(rtp_session) rtp_session->flags[SWITCH_RTP_FLAG_TEXT] ?  "text" : (rtp_session->flags[SWITCH_RTP_FLAG_VIDEO] ? "video" : "audio")


static void switch_rtp_change_ice_dest(switch_rtp_t *rtp_session, switch_rtp_ice_t *ice, const char *host, switch_port_t port)
{
	int is_rtcp = ice == &rtp_session->rtcp_ice;
	const char *err = "";

	ice->ice_params->cands[ice->ice_params->chosen[ice->proto]][ice->proto].con_addr = switch_core_strdup(rtp_session->pool, host);
	ice->ice_params->cands[ice->ice_params->chosen[ice->proto]][ice->proto].con_port = port;
	ice->missed_count = 0;

	if (is_rtcp) {
		ice->addr = rtp_session->rtcp_remote_addr;
	} else {
		switch_rtp_set_remote_address(rtp_session, host, port, 0, SWITCH_FALSE, &err);

		if (rtp_session->flags[SWITCH_RTP_FLAG_RTCP_MUX]) {
			ice->addr = rtp_session->remote_addr;
		}
	}

}



static handle_rfc2833_result_t handle_rfc2833(switch_rtp_t *rtp_session, switch_size_t bytes, int *do_cng)
{

	if (rtp_session->flags[SWITCH_RTP_FLAG_DTMF_ON]) {
		rtp_session->flags[SWITCH_RTP_FLAG_DTMF_ON]++;

		if (rtp_session->flags[SWITCH_RTP_FLAG_DTMF_ON] > DTMF_SANITY) {
			rtp_session->flags[SWITCH_RTP_FLAG_DTMF_ON] = 0;
		} else {
			rtp_session->stats.inbound.last_processed_seq = 0;
		}
	}


#ifdef DEBUG_2833
	if (rtp_session->dtmf_data.in_digit_sanity && !(rtp_session->dtmf_data.in_digit_sanity % 100)) {
		switch_log_printf(SWITCH_CHANNEL_LOG, SWITCH_LOG_ERROR, "sanity %d %ld\n", rtp_session->dtmf_data.in_digit_sanity, bytes);
	}
#endif

	if (rtp_session->dtmf_data.in_digit_sanity && !--rtp_session->dtmf_data.in_digit_sanity) {

		rtp_session->dtmf_data.last_digit = 0;
		rtp_session->dtmf_data.in_digit_ts = 0;
		rtp_session->dtmf_data.in_digit_queued = 0;
		switch_log_printf(SWITCH_CHANNEL_SESSION_LOG(rtp_session->session), SWITCH_LOG_ERROR, "Failed DTMF sanity check.\n");
	}

	if (!bytes) return RESULT_CONTINUE;


	/* RFC2833 ... like all RFC RE: VoIP, guaranteed to drive you to insanity!
	   We know the real rules here, but if we enforce them, it's an interop nightmare so,
	   we put up with as much as we can so we don't have to deal with being punished for
	   doing it right. Nice guys finish last!
	*/

	if (bytes > rtp_header_len && !rtp_session->flags[SWITCH_RTP_FLAG_PROXY_MEDIA] &&
		rtp_session->last_rtp_hdr.pt == rtp_session->recv_te) {
		switch_size_t len = bytes - rtp_header_len;
		unsigned char *packet = (unsigned char *) RTP_BODY(rtp_session);
		int end;
		uint16_t duration;
		char key;
		uint16_t in_digit_seq;
		uint32_t ts;

		rtp_session->stats.inbound.last_processed_seq = 0;

		if (!(packet[0] || packet[1] || packet[2] || packet[3]) && len >= 8) {
			packet += 4;
			switch_log_printf(SWITCH_CHANNEL_SESSION_LOG(rtp_session->session), SWITCH_LOG_WARNING, "DTMF payload offset by 4 bytes.\n");
		}

		if (!(packet[0] || packet[1] || packet[2] || packet[3]) && rtp_session->dtmf_data.in_digit_ts) {
			switch_core_session_t *session = switch_core_memory_pool_get_data(rtp_session->pool, "__session");
			switch_log_printf(SWITCH_CHANNEL_SESSION_LOG(session), SWITCH_LOG_ERROR, "Failed DTMF payload check.\n");
			rtp_session->dtmf_data.last_digit = 0;
			rtp_session->dtmf_data.in_digit_ts = 0;
			rtp_session->dtmf_data.in_digit_sanity = 0;
			rtp_session->dtmf_data.in_digit_queued = 0;
		}

		end = packet[1] & 0x80 ? 1 : 0;
		duration = (packet[2] << 8) + packet[3];
		key = switch_rfc2833_to_char(packet[0]);
		in_digit_seq = ntohs((uint16_t) rtp_session->last_rtp_hdr.seq);
		ts = htonl(rtp_session->last_rtp_hdr.ts);

		if (rtp_session->flags[SWITCH_RTP_FLAG_PASS_RFC2833]) {

			if (end) {
				rtp_session->flags[SWITCH_RTP_FLAG_DTMF_ON] = DTMF_SANITY - 3;
			} else if (!rtp_session->flags[SWITCH_RTP_FLAG_DTMF_ON]) {
				rtp_session->flags[SWITCH_RTP_FLAG_DTMF_ON] = 1;
			}

			return RESULT_CONTINUE;
		}

		if (in_digit_seq < rtp_session->dtmf_data.in_digit_seq) {
			if (rtp_session->dtmf_data.in_digit_seq - in_digit_seq > 100) {
				rtp_session->dtmf_data.in_digit_seq = 0;
			}
		}
#ifdef DEBUG_2833
		if (!(packet[0] || packet[1] || packet[2] || packet[3]) && len >= 8) {
			len -= 4;
		}
		switch_log_printf(SWITCH_CHANNEL_LOG, SWITCH_LOG_ERROR, "packet[%d]: %02x %02x %02x %02x\n", (int) len, (unsigned char) packet[0], (unsigned char) packet[1], (unsigned char) packet[2], (unsigned char) packet[3]);
#endif

		if (in_digit_seq > rtp_session->dtmf_data.in_digit_seq) {

			rtp_session->dtmf_data.in_digit_seq = in_digit_seq;
#ifdef DEBUG_2833

			switch_log_printf(SWITCH_CHANNEL_LOG, SWITCH_LOG_ERROR, "read: %c %u %u %u %u %d %d %s\n",
							  key, in_digit_seq, rtp_session->dtmf_data.in_digit_seq,
				   ts, duration, rtp_session->last_rtp_hdr.m, end, end && !rtp_session->dtmf_data.in_digit_ts ? "ignored" : "");
#endif


			if (rtp_session->dtmf_data.in_digit_ts && rtp_session->dtmf_data.in_digit_ts != ts) {
				switch_log_printf(SWITCH_CHANNEL_LOG, SWITCH_LOG_DEBUG, "TS changed from last packet, resetting....\n");
				rtp_session->dtmf_data.last_digit = 0;
				rtp_session->dtmf_data.in_digit_ts = 0;
				rtp_session->dtmf_data.in_digit_sanity = 0;
				rtp_session->dtmf_data.in_digit_queued = 0;
			}


			if (!rtp_session->dtmf_data.in_digit_queued && rtp_session->dtmf_data.in_digit_ts) {
				if ((rtp_session->rtp_bugs & RTP_BUG_IGNORE_DTMF_DURATION)) {
					switch_dtmf_t dtmf = { key, switch_core_min_dtmf_duration(0), 0, SWITCH_DTMF_RTP };
#ifdef DEBUG_2833
					switch_log_printf(SWITCH_CHANNEL_LOG, SWITCH_LOG_ERROR, "Early Queuing digit %c:%d\n", dtmf.digit, dtmf.duration / 8);
#endif
					switch_rtp_queue_rfc2833_in(rtp_session, &dtmf);
					rtp_session->dtmf_data.in_digit_queued = 1;
				}

				if (rtp_session->jb && (rtp_session->rtp_bugs & RTP_BUG_FLUSH_JB_ON_DTMF)) {
					switch_jb_reset(rtp_session->jb);
				}

			}

			/* only set sanity if we do NOT ignore the packet */
			if (rtp_session->dtmf_data.in_digit_ts) {
				rtp_session->dtmf_data.in_digit_sanity = 2000;
			}

			if (rtp_session->dtmf_data.last_duration > duration &&
				rtp_session->dtmf_data.last_duration > 0xFC17 && ts == rtp_session->dtmf_data.in_digit_ts) {
				rtp_session->dtmf_data.flip++;
			}

			if (end) {
				if (!rtp_session->dtmf_data.in_digit_ts && rtp_session->dtmf_data.last_in_digit_ts != ts) {
#ifdef DEBUG_2833
					switch_log_printf(SWITCH_CHANNEL_LOG, SWITCH_LOG_ERROR, "start with end packet %d\n", ts);
#endif
					rtp_session->dtmf_data.last_in_digit_ts = ts;
					rtp_session->dtmf_data.in_digit_ts = ts;
					rtp_session->dtmf_data.first_digit = key;
					rtp_session->dtmf_data.in_digit_sanity = 2000;
				}
				if (rtp_session->dtmf_data.in_digit_ts) {
					switch_dtmf_t dtmf = { key, duration, 0, SWITCH_DTMF_RTP };

					if (ts > rtp_session->dtmf_data.in_digit_ts) {
						dtmf.duration += (ts - rtp_session->dtmf_data.in_digit_ts);
					}
					if (rtp_session->dtmf_data.flip) {
						dtmf.duration += rtp_session->dtmf_data.flip * 0xFFFF;
						rtp_session->dtmf_data.flip = 0;
#ifdef DEBUG_2833
						switch_log_printf(SWITCH_CHANNEL_LOG, SWITCH_LOG_ERROR, "you're welcome!\n");
#endif
					}
#ifdef DEBUG_2833
					switch_log_printf(SWITCH_CHANNEL_LOG, SWITCH_LOG_ERROR, "done digit=%c ts=%u start_ts=%u dur=%u ddur=%u\n",
						   dtmf.digit, ts, rtp_session->dtmf_data.in_digit_ts, duration, dtmf.duration);
#endif

					if (!(rtp_session->rtp_bugs & RTP_BUG_IGNORE_DTMF_DURATION) && !rtp_session->dtmf_data.in_digit_queued) {
#ifdef DEBUG_2833
						switch_log_printf(SWITCH_CHANNEL_LOG, SWITCH_LOG_ERROR, "Queuing digit %c:%d\n", dtmf.digit, dtmf.duration / 8);
#endif
						switch_rtp_queue_rfc2833_in(rtp_session, &dtmf);
					}

					rtp_session->dtmf_data.last_digit = rtp_session->dtmf_data.first_digit;

					rtp_session->dtmf_data.in_digit_ts = 0;
					rtp_session->dtmf_data.in_digit_sanity = 0;
					rtp_session->dtmf_data.in_digit_queued = 0;
					*do_cng = 1;
				} else {
					if (!switch_rtp_ready(rtp_session)) {
						return RESULT_GOTO_END;
					}
					switch_cond_next();
					return RESULT_GOTO_RECVFROM;
				}

			} else if (!rtp_session->dtmf_data.in_digit_ts) {
#ifdef DEBUG_2833
				switch_log_printf(SWITCH_CHANNEL_LOG, SWITCH_LOG_ERROR, "start %d [%c]\n", ts, key);
#endif
				rtp_session->dtmf_data.in_digit_ts = ts;
				rtp_session->dtmf_data.last_in_digit_ts = ts;
				rtp_session->dtmf_data.first_digit = key;
				rtp_session->dtmf_data.in_digit_sanity = 2000;
			}

			rtp_session->dtmf_data.last_duration = duration;
		} else {
#ifdef DEBUG_2833
			switch_log_printf(SWITCH_CHANNEL_LOG, SWITCH_LOG_ERROR, "drop: %c %u %u %u %u %d %d\n",
				   key, in_digit_seq, rtp_session->dtmf_data.in_digit_seq, ts, duration, rtp_session->last_rtp_hdr.m, end);
#endif
			switch_cond_next();
			return RESULT_GOTO_RECVFROM;
		}
	}

	if (rtp_session->dtmf_data.in_digit_ts) {
		if (!switch_rtp_ready(rtp_session)) {
			return RESULT_GOTO_END;
		}

		if (!rtp_session->dtmf_data.in_interleaved && rtp_session->last_rtp_hdr.pt != rtp_session->recv_te) {
			/* Drat, they are sending audio still as well as DTMF ok fine..... *sigh* */
			rtp_session->dtmf_data.in_interleaved = 1;
		}

		if (rtp_session->dtmf_data.in_interleaved || (rtp_session->rtp_bugs & RTP_BUG_IGNORE_DTMF_DURATION)) {
			if (rtp_session->last_rtp_hdr.pt == rtp_session->recv_te) {
				return RESULT_GOTO_RECVFROM;
			}
		} else {
			*do_cng = 1;
			return RESULT_GOTO_TIMERCHECK;
		}
	}

	return RESULT_CONTINUE;
}

static int rtp_write_ready(switch_rtp_t *rtp_session, uint32_t bytes, int line);
static int global_init = 0;
static int rtp_common_write(switch_rtp_t *rtp_session,
							rtp_msg_t *send_msg, void *data, uint32_t datalen, switch_payload_t payload, uint32_t timestamp, switch_frame_flag_t *flags);


static switch_status_t ice_out(switch_rtp_t *rtp_session, switch_rtp_ice_t *ice)
{
	uint8_t buf[256] = { 0 };
	switch_stun_packet_t *packet;
	unsigned int elapsed;
	switch_size_t bytes;
	switch_status_t status = SWITCH_STATUS_SUCCESS;
	//switch_sockaddr_t *remote_addr = rtp_session->remote_addr;
	switch_socket_t *sock_output = rtp_session->sock_output;
	switch_time_t now = switch_micro_time_now();

	if (ice->type & ICE_LITE) {
		// no connectivity checks for ICE-Lite
		return SWITCH_STATUS_BREAK;
	}

	if (ice->next_run && ice->next_run > now) {
		return SWITCH_STATUS_BREAK;
	}

	ice->next_run = now + RTP_STUN_FREQ;

	if (ice == &rtp_session->rtcp_ice && rtp_session->rtcp_sock_output) {
		sock_output = rtp_session->rtcp_sock_output;
	}

	if (!sock_output) {
		return SWITCH_STATUS_FALSE;
	}

	switch_assert(rtp_session != NULL);
	switch_assert(ice->ice_user != NULL);

	READ_INC(rtp_session);

	if (rtp_session->last_stun) {
		elapsed = (unsigned int) ((switch_micro_time_now() - rtp_session->last_stun) / 1000);

		if (elapsed > 30000) {
			switch_log_printf(SWITCH_CHANNEL_SESSION_LOG(rtp_session->session), SWITCH_LOG_WARNING, "No %s stun for a long time!\n", rtp_type(rtp_session));
			rtp_session->last_stun = switch_micro_time_now();
			//status = SWITCH_STATUS_GENERR;
			//goto end;
		}
	}

	packet = switch_stun_packet_build_header(SWITCH_STUN_BINDING_REQUEST, NULL, buf);
	switch_stun_packet_attribute_add_username(packet, ice->ice_user, (uint16_t)strlen(ice->ice_user));

	memcpy(ice->last_sent_id, packet->header.id, 12);

	//if (ice->pass && ice->type == ICE_GOOGLE_JINGLE) {
	//	switch_stun_packet_attribute_add_password(packet, ice->pass, (uint16_t)strlen(ice->pass));
	//}

	if ((ice->type & ICE_VANILLA)) {
		char sw[128] = "";

		switch_stun_packet_attribute_add_priority(packet, ice->ice_params->cands[ice->ice_params->chosen[ice->proto]][ice->proto].priority);

		switch_snprintf(sw, sizeof(sw), "FreeSWITCH (%s)", switch_version_revision_human());
		switch_stun_packet_attribute_add_software(packet, sw, (uint16_t)strlen(sw));

		if ((ice->type & ICE_CONTROLLED)) {
			switch_stun_packet_attribute_add_controlled(packet);
		} else {
			switch_stun_packet_attribute_add_controlling(packet);
			switch_stun_packet_attribute_add_use_candidate(packet);
		}

		switch_stun_packet_attribute_add_integrity(packet, ice->rpass);
		switch_stun_packet_attribute_add_fingerprint(packet);
	}


	bytes = switch_stun_packet_length(packet);

#ifdef DEBUG_EXTRA
	switch_log_printf(SWITCH_CHANNEL_SESSION_LOG(rtp_session->session), SWITCH_LOG_CRIT, "%s send %s stun\n", rtp_session_name(rtp_session), rtp_type(rtp_session));
#endif
	switch_socket_sendto(sock_output, ice->addr, 0, (void *) packet, &bytes);

	ice->sending = 3;

	// end:
	READ_DEC(rtp_session);

	return status;
}

int icecmp(const char *them, switch_rtp_ice_t *ice)
{
	if (strchr(them, ':')) {
		return strcmp(them, ice->user_ice);
	}

	return strcmp(them, ice->luser_ice);
}

static void handle_ice(switch_rtp_t *rtp_session, switch_rtp_ice_t *ice, void *data, switch_size_t len)
{
	switch_stun_packet_t *packet;
	switch_stun_packet_attribute_t *attr;
	void *end_buf;
	char username[STUN_USERNAME_MAX_SIZE] = { 0 };
	unsigned char buf[1500] = { 0 };
	switch_size_t cpylen = len;
	int xlen = 0;
	int ok = 1;
	uint32_t *pri = NULL;
	int is_rtcp = ice == &rtp_session->rtcp_ice;
	uint32_t elapsed;
	switch_time_t ref_point;

	//if (rtp_session->flags[SWITCH_RTP_FLAG_VIDEO]) {
	//	switch_log_printf(SWITCH_CHANNEL_SESSION_LOG(rtp_session->session), SWITCH_LOG_WARNING, "WTF OK %s CALL\n", rtp_type(rtp_session));
	//}

	if (!switch_rtp_ready(rtp_session) || zstr(ice->user_ice) || zstr(ice->ice_user)) {
		return;
	}

	READ_INC(rtp_session);
	WRITE_INC(rtp_session);

	switch_mutex_lock(rtp_session->ice_mutex);

	if (!switch_rtp_ready(rtp_session)) {
		goto end;
	}

	if (cpylen > sizeof(buf)) {
		cpylen = sizeof(buf);
	}


	memcpy(buf, data, cpylen);
	packet = switch_stun_packet_parse(buf, (uint32_t)cpylen);
	if (!packet) {
		switch_log_printf(SWITCH_CHANNEL_SESSION_LOG(rtp_session->session), SWITCH_LOG_ERROR, "Invalid STUN/ICE packet received %ld bytes\n", (long)cpylen);
		goto end;

	}

	rtp_session->last_stun = switch_micro_time_now();

	if (!rtp_session->first_stun) {
		rtp_session->first_stun = rtp_session->last_stun;
	}

	if (ice->last_ok) {
		ref_point = ice->last_ok;
	} else {
		ref_point = rtp_session->first_stun;
	}

	elapsed = (unsigned int) ((switch_micro_time_now() - ref_point) / 1000);


	end_buf = buf + ((sizeof(buf) > packet->header.length) ? packet->header.length : sizeof(buf));

	switch_stun_packet_first_attribute(packet, attr);
	switch_log_printf(SWITCH_CHANNEL_SESSION_LOG(rtp_session->session), SWITCH_LOG_DEBUG8, "%s STUN PACKET TYPE: %s\n",
					  rtp_type(rtp_session), switch_stun_value_to_name(SWITCH_STUN_TYPE_PACKET_TYPE, packet->header.type));
	do {
		switch_log_printf(SWITCH_CHANNEL_SESSION_LOG(rtp_session->session), SWITCH_LOG_DEBUG8, "|---: %s STUN ATTR %d %x %s\n", rtp_type(rtp_session), attr->type, attr->type,
						  switch_stun_value_to_name(SWITCH_STUN_TYPE_ATTRIBUTE, attr->type));

		switch (attr->type) {
		case SWITCH_STUN_ATTR_USE_CAND:
			{
				ice->rready = 1;
			}
			break;
		case SWITCH_STUN_ATTR_ERROR_CODE:
			{
				switch_stun_error_code_t *err = (switch_stun_error_code_t *) attr->value;
				uint32_t code = (err->code * 100) + err->number;

				switch_log_printf(SWITCH_CHANNEL_SESSION_LOG(rtp_session->session), SWITCH_LOG_WARNING, "%s got %s stun binding response %u\n",
								  rtp_session_name(rtp_session),
								  rtp_type(rtp_session),
								  code
								  );

				if ((ice->type & ICE_VANILLA) && code == 487) {
					if ((ice->type & ICE_CONTROLLED)) {
						switch_log_printf(SWITCH_CHANNEL_SESSION_LOG(rtp_session->session), SWITCH_LOG_WARNING, "%s STUN Changing role to CONTROLLING\n", rtp_type(rtp_session));
						ice->type &= ~ICE_CONTROLLED;
					} else {
						switch_log_printf(SWITCH_CHANNEL_SESSION_LOG(rtp_session->session), SWITCH_LOG_WARNING, "%s STUN Changing role to CONTROLLED\n", rtp_type(rtp_session));
						ice->type |= ICE_CONTROLLED;
					}
					packet->header.type = SWITCH_STUN_BINDING_RESPONSE;
				}

			}
			break;
		case SWITCH_STUN_ATTR_MAPPED_ADDRESS:
			{
				char ip[50];
				uint16_t port;
				switch_stun_packet_attribute_get_mapped_address(attr, ip, sizeof(ip), &port);
				switch_log_printf(SWITCH_CHANNEL_SESSION_LOG(rtp_session->session), SWITCH_LOG_DEBUG8, "|------: %s:%d\n", ip, port);
			}
			break;
		case SWITCH_STUN_ATTR_XOR_MAPPED_ADDRESS:
			{
				char ip[50];
				uint16_t port;
				switch_stun_packet_attribute_get_xor_mapped_address(attr, &packet->header, ip, sizeof(ip), &port);
				switch_log_printf(SWITCH_CHANNEL_SESSION_LOG(rtp_session->session), SWITCH_LOG_DEBUG8, "|------: %s:%d\n", ip, port);
			}
			break;
		case SWITCH_STUN_ATTR_USERNAME:
			{
				switch_stun_packet_attribute_get_username(attr, username, sizeof(username));
				switch_log_printf(SWITCH_CHANNEL_SESSION_LOG(rtp_session->session), SWITCH_LOG_DEBUG8, "|------: %s\n", username);
			}
			break;

		case SWITCH_STUN_ATTR_PRIORITY:
			{
				uint32_t priority = 0;
				pri = (uint32_t *) attr->value;
				priority = ntohl(*pri);
				switch_log_printf(SWITCH_CHANNEL_SESSION_LOG(rtp_session->session), SWITCH_LOG_DEBUG8, "|------: %u\n", priority);
				ok = priority == ice->ice_params->cands[ice->ice_params->chosen[ice->proto]][ice->proto].priority;
			}
			break;
		}

		if (!switch_stun_packet_next_attribute(attr, end_buf)) {
			break;
		}

		xlen += 4 + switch_stun_attribute_padded_length(attr);
	} while (xlen <= packet->header.length);

	if ((ice->type & ICE_GOOGLE_JINGLE) && ok) {
		ok = !strcmp(ice->user_ice, username);
	}

	if (packet->header.type != SWITCH_STUN_BINDING_REQUEST && packet->header.type != SWITCH_STUN_BINDING_RESPONSE) {
		goto end;
	}

	if ((ice->type & ICE_VANILLA)) {
		if (!ok) ok = !memcmp(packet->header.id, ice->last_sent_id, 12);

		if (packet->header.type == SWITCH_STUN_BINDING_RESPONSE) {
			ok = 1;
			if (!ice->rready) {
				if (rtp_session->flags[SWITCH_RTP_FLAG_RTCP_MUX]) {
					rtp_session->ice.rready = 1;
					rtp_session->rtcp_ice.rready = 1;
				} else {
					ice->rready = 1;
				}

				if (rtp_session->flags[SWITCH_RTP_FLAG_VIDEO]) {
					switch_core_session_video_reinit(rtp_session->session);
				}
			}
		}

		if (!ok && ice == &rtp_session->ice && rtp_session->rtcp_ice.ice_params && pri &&
			*pri == rtp_session->rtcp_ice.ice_params->cands[rtp_session->rtcp_ice.ice_params->chosen[1]][1].priority) {
			ice = &rtp_session->rtcp_ice;
			ok = 1;
		}

		if (!zstr(username)) {
			if (!icecmp(username, ice)) {
				ok = 1;
			} else if(!zstr(rtp_session->rtcp_ice.user_ice) && !icecmp(username, &rtp_session->rtcp_ice)) {
				ice = &rtp_session->rtcp_ice;
				ok = 1;
			}
		}

		if (ok) {
			ice->missed_count = 0;
		} else {
			switch_rtp_ice_t *icep[2] = { &rtp_session->ice, &rtp_session->rtcp_ice };
			switch_port_t port = 0;
			char *host = NULL;

			if (elapsed > 20000 && pri) {
				int i, j;
				uint32_t old;
				//const char *tx_host;
				const char *old_host, *err = NULL;
				//char bufa[50];
				char bufb[50];
				char adj_port[6];
				const char *rtp_auto_adjust_always = NULL;
				switch_channel_t *channel = NULL;


				ice->missed_count++;
				//switch_log_printf(SWITCH_CHANNEL_SESSION_LOG(rtp_session->session), SWITCH_LOG_WARNING, "missed %d\n", ice->missed_count);


				if (rtp_session->session) {
					channel = switch_core_session_get_channel(rtp_session->session);
				}
				
				if (channel) {
					rtp_auto_adjust_always = switch_channel_get_variable(channel, "rtp_auto_adjust_always");
				}

				//ice->ice_params->cands[ice->ice_params->chosen][ice->proto].priority;
				for (j = 0; j < 2; j++) {
					if (!icep[j] || !icep[j]->ice_params) {
						continue;
					}
					for (i = 0; i < icep[j]->ice_params->cand_idx[icep[j]->proto]; i++) {
						if (icep[j]->ice_params &&  icep[j]->ice_params->cands[i][icep[j]->proto].priority == *pri) {
							if (j == IPR_RTP) {
								icep[j]->ice_params->chosen[j] = i;
								switch_log_printf(SWITCH_CHANNEL_SESSION_LOG(rtp_session->session), SWITCH_LOG_INFO, "Change candidate index to %d\n", i);
							}

							ice = icep[j];
							ok = 1;

							if (j != IPR_RTP) {
								break;
							}

							old = rtp_session->remote_port;

							//tx_host = switch_get_addr(bufa, sizeof(bufa), rtp_session->from_addr);
							old_host = switch_get_addr(bufb, sizeof(bufb), rtp_session->remote_addr);

							host = ice->ice_params->cands[ice->ice_params->chosen[ice->proto]][ice->proto].con_addr;
							port = ice->ice_params->cands[ice->ice_params->chosen[ice->proto]][ice->proto].con_port;

							if (!host || !port) {
								switch_log_printf(SWITCH_CHANNEL_SESSION_LOG(rtp_session->session), SWITCH_LOG_ERROR, "Error setting remote host!\n");
								switch_mutex_unlock(rtp_session->ice_mutex);
								return;
							}

							switch_log_printf(SWITCH_CHANNEL_SESSION_LOG(rtp_session->session), SWITCH_LOG_INFO,
											  "%s ICE Auto Changing port from %s:%u to %s:%u\n", rtp_type(rtp_session), old_host, old, host, port);


							if (channel) {
								switch_channel_set_variable(channel, "remote_media_ip_reported", switch_channel_get_variable(channel, "remote_media_ip"));
								switch_channel_set_variable(channel, "remote_media_ip", host);
								switch_channel_set_variable(channel, "rtp_auto_adjust_ip", host);
								switch_snprintf(adj_port, sizeof(adj_port), "%u", port);
								switch_channel_set_variable(channel, "remote_media_port_reported", switch_channel_get_variable(channel, "remote_media_port"));
								switch_channel_set_variable(channel, "remote_media_port", adj_port);
								switch_channel_set_variable(channel, "rtp_auto_adjust_port", adj_port);
								switch_channel_set_variable(channel, "rtp_auto_candidate_adjust", "true");
							}
							rtp_session->auto_adj_used = 1;


							switch_rtp_set_remote_address(rtp_session, host, port, 0, SWITCH_FALSE, &err);
							if (switch_sockaddr_info_get(&ice->addr, host, SWITCH_UNSPEC, port, 0, rtp_session->pool) != SWITCH_STATUS_SUCCESS ||
								!ice->addr) {
								switch_log_printf(SWITCH_CHANNEL_SESSION_LOG(rtp_session->session), SWITCH_LOG_ERROR, "Error setting remote host!\n");
								switch_mutex_unlock(rtp_session->ice_mutex);
								return;
							}

							if ((!zstr(rtp_auto_adjust_always) && switch_true(rtp_auto_adjust_always)) || (rtp_session->rtp_bugs & RTP_BUG_ALWAYS_AUTO_ADJUST)) {
								switch_rtp_set_flag(rtp_session, SWITCH_RTP_FLAG_AUTOADJ);
							} else {
								switch_rtp_clear_flag(rtp_session, SWITCH_RTP_FLAG_AUTOADJ);
							}

						}
					}
				}
			}
		}
	}

	if (ice->missed_count > 5 && !(ice->type & ICE_GOOGLE_JINGLE)) {
		switch_log_printf(SWITCH_CHANNEL_SESSION_LOG(rtp_session->session), SWITCH_LOG_WARNING, "missed too many: %d, looking for new ICE dest.\n",
						  ice->missed_count);
		ice->rready = 0;
		ok = 1;
	}


	//if (rtp_session->flags[SWITCH_RTP_FLAG_VIDEO] || 1) {
	//	switch_log_printf(SWITCH_CHANNEL_SESSION_LOG(rtp_session->session), SWITCH_LOG_WARNING, "WTF OK %s %d\n", rtp_type(rtp_session), ok);
	//}

	if (ok) {
		const char *host = NULL, *host2 = NULL;
		switch_port_t port = 0, port2 = 0;
		char buf[80] = "";
		char buf2[80] = "";

		if (packet->header.type == SWITCH_STUN_BINDING_REQUEST) {
			uint8_t stunbuf[512];
			switch_stun_packet_t *rpacket;
			const char *remote_ip;
			switch_size_t bytes;
			char ipbuf[50];
			switch_sockaddr_t *from_addr = rtp_session->from_addr;
			switch_socket_t *sock_output = rtp_session->sock_output;
			uint8_t do_adj = 0;
			switch_time_t now = switch_micro_time_now();
			int cmp = 0;
			int cur_idx = -1;//, is_relay = 0;
			int i;
			
			if (is_rtcp) {
				from_addr = rtp_session->rtcp_from_addr;
				sock_output = rtp_session->rtcp_sock_output;
			}

			if (!ice->ready) {
				ice->ready = 1;
			}

			memset(stunbuf, 0, sizeof(stunbuf));
			rpacket = switch_stun_packet_build_header(SWITCH_STUN_BINDING_RESPONSE, packet->header.id, stunbuf);

			if ((ice->type & ICE_GOOGLE_JINGLE)) {
				switch_stun_packet_attribute_add_username(rpacket, username, (uint16_t)strlen(username));
			}

			remote_ip = switch_get_addr(ipbuf, sizeof(ipbuf), from_addr);

			switch_stun_packet_attribute_add_xor_binded_address(rpacket, (char *) remote_ip, switch_sockaddr_get_port(from_addr), from_addr->family);

			if ((ice->type & ICE_VANILLA)) {
				switch_stun_packet_attribute_add_integrity(rpacket, ice->pass);
				switch_stun_packet_attribute_add_fingerprint(rpacket);
			}

			bytes = switch_stun_packet_length(rpacket);

			host = switch_get_addr(buf, sizeof(buf), from_addr);
			port = switch_sockaddr_get_port(from_addr);
			host2 = switch_get_addr(buf2, sizeof(buf2), ice->addr);
			port2 = switch_sockaddr_get_port(ice->addr);
			cmp = switch_cmp_addr(from_addr, ice->addr);

			switch_log_printf(SWITCH_CHANNEL_SESSION_LOG(rtp_session->session), SWITCH_LOG_DEBUG4,
							  "STUN from %s:%d %s\n", host, port, cmp ? "EXPECTED" : "IGNORED");

			if (cmp) {
				ice->last_ok = now;
				rtp_session->wrong_addrs = 0;
			} else {
				if (((rtp_session->dtls && rtp_session->dtls->state != DS_READY) || !ice->ready || !ice->rready) &&
					rtp_session->wrong_addrs > 2 && rtp_session->ice_adj == 0) {
					do_adj++;
					rtp_session->ice_adj = 1;
					rtp_session->wrong_addrs = 0;
				} else if (rtp_session->wrong_addrs > 10 || elapsed >= 10000) {
					do_adj++;
				}

				if (!do_adj) {
					rtp_session->wrong_addrs++;
				}

				for (i = 0; i < ice->ice_params->cand_idx[ice->proto]; i++) {
					if (!strcmp(ice->ice_params->cands[i][ice->proto].con_addr, host)) {
						cur_idx = i;
						//if (!strcasecmp(ice->ice_params->cands[i][ice->proto].cand_type, "relay")) {
						//	is_relay = 1;
						//}
					}
				}
				
				
				if (ice->ice_params && ice->ice_params->cands[ice->ice_params->chosen[ice->proto]][ice->proto].cand_type &&
					!strcasecmp(ice->ice_params->cands[ice->ice_params->chosen[ice->proto]][ice->proto].cand_type, "relay")) {
					do_adj++;
				}
			}
			
			if ((ice->type & ICE_VANILLA) && ice->ice_params && do_adj) {
				ice->missed_count = 0;
				ice->rready = 1;

				if (cur_idx > -1) {
					ice->ice_params->chosen[ice->proto] = cur_idx;
				}
				
				switch_log_printf(SWITCH_CHANNEL_SESSION_LOG(rtp_session->session), SWITCH_LOG_NOTICE,
								  "Auto Changing %s stun/%s/dtls port from %s:%u to %s:%u idx:%d\n", rtp_type(rtp_session), is_rtcp ? "rtcp" : "rtp",
								  host2, port2,
								  host, port, cur_idx);

				switch_rtp_change_ice_dest(rtp_session, ice, host, port);
				ice->last_ok = now;
				rtp_session->wrong_addrs = 0;
			}
			//if (cmp) {
			switch_socket_sendto(sock_output, from_addr, 0, (void *) rpacket, &bytes);
			//}
		}
	} else if (packet->header.type == SWITCH_STUN_BINDING_ERROR_RESPONSE) {

		if (rtp_session->session) {
			switch_core_session_message_t msg = { 0 };
			msg.from = __FILE__;
			msg.numeric_arg = packet->header.type;
			msg.pointer_arg = packet;
			msg.message_id = SWITCH_MESSAGE_INDICATE_STUN_ERROR;
			switch_core_session_receive_message(rtp_session->session, &msg);
			switch_log_printf(SWITCH_CHANNEL_SESSION_LOG(rtp_session->session), SWITCH_LOG_DEBUG,
							  "STUN/ICE binding error received on %s channel\n", rtp_type(rtp_session));
		}

	}




 end:
	switch_mutex_unlock(rtp_session->ice_mutex);
	WRITE_DEC(rtp_session);
	READ_DEC(rtp_session);
}

#ifdef ENABLE_ZRTP
SWITCH_STANDARD_SCHED_FUNC(zrtp_cache_save_callback)
{
	zrtp_status_t status = zrtp_status_ok;

	status = zrtp_def_cache_store(zrtp_global);
	switch_log_printf(SWITCH_CHANNEL_LOG, SWITCH_LOG_DEBUG, "Saving ZRTP cache: %s\n", zrtp_status_ok == status ? "OK" : "FAIL");
	task->runtime = switch_epoch_time_now(NULL) + 900;
}

static int zrtp_send_rtp_callback(const zrtp_stream_t *stream, char *rtp_packet, unsigned int rtp_packet_length)
{
	switch_rtp_t *rtp_session = zrtp_stream_get_userdata(stream);
	switch_size_t len = rtp_packet_length;
	zrtp_status_t status = zrtp_status_ok;

	if (!rtp_session->sock_output) {
		return status;
	}

	switch_socket_sendto(rtp_session->sock_output, rtp_session->remote_addr, 0, rtp_packet, &len);
	return status;
}

static void zrtp_event_callback(zrtp_stream_t *stream, unsigned event)
{
	switch_rtp_t *rtp_session = zrtp_stream_get_userdata(stream);
	zrtp_session_info_t zrtp_session_info;

	switch_channel_t *channel = NULL;
	switch_event_t *fsevent = NULL;
	const char *type;

	if (switch_core_session_read_lock(rtp_session->session) != SWITCH_STATUS_SUCCESS) {
		switch_log_printf(SWITCH_CHANNEL_LOG, SWITCH_LOG_ERROR, "Unable to acquire session lock!\n");
		return;
	}

	channel = switch_core_session_get_channel(rtp_session->session);
	type = rtp_type(rtp_session);

	switch (event) {
	case ZRTP_EVENT_IS_SECURE:
		{
			rtp_session->flags[SWITCH_ZRTP_FLAG_SECURE_SEND] = 1;
			rtp_session->flags[SWITCH_ZRTP_FLAG_SECURE_RECV] = 1;
			if (!rtp_session->flags[SWITCH_RTP_FLAG_VIDEO]) {
				rtp_session->flags[SWITCH_ZRTP_FLAG_SECURE_MITM_SEND] = 1;
				rtp_session->flags[SWITCH_ZRTP_FLAG_SECURE_MITM_RECV] = 1;
			}
			if (zrtp_status_ok == zrtp_session_get(stream->session, &zrtp_session_info)) {
				if (zrtp_session_info.sas_is_ready) {

					switch_channel_set_variable_name_printf(channel, "true", "zrtp_secure_media_confirmed_%s", type);
					switch_channel_set_variable_name_printf(channel, stream->session->sas1.buffer, "zrtp_sas1_string_%s", type);
					switch_channel_set_variable_name_printf(channel, stream->session->sas2.buffer, "zrtp_sas2_string", type);
					zrtp_verified_set(zrtp_global, &stream->session->zid, &stream->session->peer_zid, (uint8_t)1);
				}
			}

			if (!rtp_session->flags[SWITCH_RTP_FLAG_VIDEO]) {


				if (rtp_session->session) {
					switch_channel_t *channel = switch_core_session_get_channel(rtp_session->session);
					switch_rtp_t *video_rtp_session = switch_channel_get_private(channel, "__zrtp_video_rtp_session");

					if (!video_rtp_session) {
						video_rtp_session = switch_channel_get_private_partner(channel, "__zrtp_video_rtp_session");
					}

					if (video_rtp_session) {
						if (zrtp_status_ok != zrtp_stream_attach(stream->session, &video_rtp_session->zrtp_stream)) {
							abort();
						}
						zrtp_stream_set_userdata(video_rtp_session->zrtp_stream, video_rtp_session);
						if (switch_true(switch_channel_get_variable(channel, "zrtp_enrollment"))) {
							zrtp_stream_registration_start(video_rtp_session->zrtp_stream, video_rtp_session->ssrc);
						} else {
							zrtp_stream_start(video_rtp_session->zrtp_stream, video_rtp_session->ssrc);
						}
					}
				}
			}

			if (switch_event_create(&fsevent, SWITCH_EVENT_CALL_SECURE) == SWITCH_STATUS_SUCCESS) {
				switch_event_add_header(fsevent, SWITCH_STACK_BOTTOM, "secure_media_type", "%s", type);
				switch_event_add_header(fsevent, SWITCH_STACK_BOTTOM, "secure_type", "zrtp:%s:%s", stream->session->sas1.buffer,
										stream->session->sas2.buffer);
				switch_event_add_header_string(fsevent, SWITCH_STACK_BOTTOM, "caller-unique-id", switch_channel_get_uuid(channel));
				switch_event_fire(&fsevent);
			}
		}
		break;
#if 0
	case ZRTP_EVENT_NO_ZRTP_QUICK:
		{
			if (stream != NULL) {
				zrtp_stream_stop(stream);
			}
		}
		break;
#endif
	case ZRTP_EVENT_IS_CLIENT_ENROLLMENT:
		{
			switch_log_printf(SWITCH_CHANNEL_SESSION_LOG(rtp_session->session), SWITCH_LOG_DEBUG, "Enrolled complete!\n");
			switch_channel_set_variable_name_printf(channel, "true", "zrtp_enroll_complete_%s", type);
		}
		break;

	case ZRTP_EVENT_USER_ALREADY_ENROLLED:
		{
			switch_log_printf(SWITCH_CHANNEL_SESSION_LOG(rtp_session->session), SWITCH_LOG_DEBUG, "User already enrolled!\n");
			switch_channel_set_variable_name_printf(channel, "true", "zrtp_already_enrolled_%s", type);
		}
		break;

	case ZRTP_EVENT_NEW_USER_ENROLLED:
		{
			switch_log_printf(SWITCH_CHANNEL_SESSION_LOG(rtp_session->session), SWITCH_LOG_DEBUG, "New user enrolled!\n");
			switch_channel_set_variable_name_printf(channel, "true", "zrtp_new_user_enrolled_%s", type);
		}
		break;

	case ZRTP_EVENT_USER_UNENROLLED:
		{
			switch_log_printf(SWITCH_CHANNEL_SESSION_LOG(rtp_session->session), SWITCH_LOG_DEBUG, "User unenrolled!\n");
			switch_channel_set_variable_name_printf(channel, "true", "zrtp_user_unenrolled_%s", type);
		}
		break;

	case ZRTP_EVENT_IS_PENDINGCLEAR:
		{
			switch_channel_set_variable_name_printf(channel, "false", "zrtp_secure_media_confirmed_%s", type);
			rtp_session->flags[SWITCH_ZRTP_FLAG_SECURE_SEND] = 0;
			rtp_session->flags[SWITCH_ZRTP_FLAG_SECURE_RECV] = 0;
			rtp_session->flags[SWITCH_ZRTP_FLAG_SECURE_MITM_SEND] = 0;
			rtp_session->flags[SWITCH_ZRTP_FLAG_SECURE_MITM_RECV] = 0;
			rtp_session->zrtp_mitm_tries = 0;
		}
		break;

	case ZRTP_EVENT_NO_ZRTP:
		{
			switch_channel_set_variable_name_printf(channel, "false", "zrtp_secure_media_confirmed_%s", type);
		}
		break;

	default:
		break;
	}

	switch_core_session_rwunlock(rtp_session->session);
}

static void zrtp_logger(int level, const char *data, int len, int offset)
{
	switch_log_printf(SWITCH_CHANNEL_LOG, SWITCH_LOG_DEBUG, "%s", data);
}
#endif

SWITCH_DECLARE(void) switch_rtp_init(switch_memory_pool_t *pool)
{
#ifdef ENABLE_ZRTP
	const char *zid_string = switch_core_get_variable_pdup("switch_serial", pool);
	const char *zrtp_enabled = switch_core_get_variable_pdup("zrtp_enabled", pool);
	zrtp_config_t zrtp_config;
	char zrtp_cache_path[256] = "";
	zrtp_on = zrtp_enabled ? switch_true(zrtp_enabled) : 0;
#endif
	if (global_init) {
		return;
	}
	switch_core_hash_init(&alloc_hash);
#ifdef ENABLE_ZRTP
	if (zrtp_on) {
		uint32_t cache_len;
		zrtp_config_defaults(&zrtp_config);
		strcpy(zrtp_config.client_id, "FreeSWITCH");
		zrtp_config.is_mitm = 1;
		zrtp_config.lic_mode = ZRTP_LICENSE_MODE_ACTIVE;
		switch_snprintf(zrtp_cache_path, sizeof(zrtp_cache_path), "%s%szrtp.dat", SWITCH_GLOBAL_dirs.db_dir, SWITCH_PATH_SEPARATOR);
		cache_len=(uint32_t)strlen(zrtp_cache_path);
		ZSTR_SET_EMPTY(zrtp_config.def_cache_path);
		zrtp_config.def_cache_path.length = cache_len > zrtp_config.def_cache_path.max_length ? zrtp_config.def_cache_path.max_length : (uint16_t)cache_len;
		strncpy(zrtp_config.def_cache_path.buffer, zrtp_cache_path, zrtp_config.def_cache_path.max_length);
		zrtp_config.cb.event_cb.on_zrtp_protocol_event = (void (*)(zrtp_stream_t*,zrtp_protocol_event_t))zrtp_event_callback;
		zrtp_config.cb.misc_cb.on_send_packet = zrtp_send_rtp_callback;
		zrtp_config.cb.event_cb.on_zrtp_security_event = (void (*)(zrtp_stream_t*,zrtp_security_event_t))zrtp_event_callback;
		zrtp_log_set_log_engine((zrtp_log_engine *) zrtp_logger);
		zrtp_log_set_level(4);
		if (zrtp_status_ok == zrtp_init(&zrtp_config, &zrtp_global)) {
			memcpy(zid, zid_string, 12);
			switch_scheduler_add_task(switch_epoch_time_now(NULL) + 900, zrtp_cache_save_callback, "zrtp_cache_save", "core", 0, NULL,
									  SSHF_NONE | SSHF_NO_DEL);
		} else {
			switch_core_set_variable("zrtp_enabled", NULL);
			zrtp_on = 0;
			switch_log_printf(SWITCH_CHANNEL_LOG, SWITCH_LOG_CRIT, "ZRTP init failed!\n");
		}
	}
#endif
#ifdef ENABLE_SRTP
	srtp_init();
#endif
	switch_mutex_init(&port_lock, SWITCH_MUTEX_NESTED, pool);
	switch_rtp_dtls_init();
	global_init = 1;
}

static uint8_t get_next_write_ts(switch_rtp_t *rtp_session, uint32_t timestamp)
{
	uint8_t m = 0, changed = 0;

	if (!(rtp_session->rtp_bugs & RTP_BUG_SEND_LINEAR_TIMESTAMPS)) {
		if (timestamp) {
			rtp_session->ts = (uint32_t) timestamp;
			changed++;
		} else if (switch_rtp_test_flag(rtp_session, SWITCH_RTP_FLAG_USE_TIMER)) {
			switch_core_timer_next(&rtp_session->write_timer);
			rtp_session->ts = rtp_session->write_timer.samplecount;
			changed++;
		}
	}

	if (!changed) {
		rtp_session->ts = rtp_session->last_write_ts + rtp_session->samples_per_interval;
	} else {
		/* Send marker bit if timestamp is lower/same as before (resetted/new timer) */
		if (abs((int32_t)(rtp_session->ts - rtp_session->last_write_ts)) > rtp_session->samples_per_interval 
			&& !(rtp_session->rtp_bugs & RTP_BUG_NEVER_SEND_MARKER)) {
			m++;
		}
	}

	return m;
}

static void do_mos(switch_rtp_t *rtp_session) {
	int R;
	
	if ((switch_size_t)rtp_session->stats.inbound.recved < rtp_session->stats.inbound.flaws) {
		rtp_session->stats.inbound.flaws = 0;
	}

	if (rtp_session->stats.inbound.recved > 0 &&
		rtp_session->stats.inbound.flaws && (rtp_session->stats.inbound.last_flaw != rtp_session->stats.inbound.flaws)) {
		
		if (rtp_session->consecutive_flaws++) {
			int penalty = rtp_session->consecutive_flaws;

			switch_log_printf(SWITCH_CHANNEL_SESSION_LOG(rtp_session->session), SWITCH_LOG_DEBUG1, "%s %s %d consecutive flaws, adding %d flaw penalty\n",
							  rtp_session_name(rtp_session), rtp_type(rtp_session),
							  rtp_session->consecutive_flaws, penalty);
			rtp_session->bad_stream++;
			rtp_session->stats.inbound.flaws += penalty;
			rtp_session->stats.inbound.last_flaw = rtp_session->stats.inbound.flaws;
			
			if (rtp_session->stats.inbound.error_log) {
				rtp_session->stats.inbound.error_log->flaws += penalty;
				rtp_session->stats.inbound.error_log->consecutive_flaws++;
			}
			switch_telnyx_process_flaws(rtp_session, penalty);
		}
	} else {
		rtp_session->consecutive_flaws = 0;
	}

	R = (int)((double)((double)(rtp_session->stats.inbound.recved - rtp_session->stats.inbound.flaws) / (double)rtp_session->stats.inbound.recved) * 100.0);

	if (R < 0 || R > 100) R = 100;

	rtp_session->stats.inbound.R = R;
	rtp_session->stats.inbound.mos = 1 + (0.035) * R + (.000007) * R * (R-60) * (100-R);
		
	switch_log_printf(SWITCH_CHANNEL_SESSION_LOG(rtp_session->session), SWITCH_LOG_DEBUG3, "%s %s stat %0.2f %ld/%d flaws: %ld mos: %0.2f v: %0.2f %0.2f/%0.2f\n",
					  rtp_session_name(rtp_session),
					  rtp_type(rtp_session),
					  rtp_session->stats.inbound.R,
					  (long int)(rtp_session->stats.inbound.recved - rtp_session->stats.inbound.flaws), rtp_session->stats.inbound.recved,
					  (long int)rtp_session->stats.inbound.flaws,
					  rtp_session->stats.inbound.mos,
					  rtp_session->stats.inbound.variance,
					  rtp_session->stats.inbound.min_variance,
					  rtp_session->stats.inbound.max_variance
					  );
	
}

void burstr_calculate ( int loss[], int received, double *burstr, double *lossr )
{
	int lost = 0;
	int bursts = 0;
	int i;

	for ( i = 0; i < LOST_BURST_ANALYZE; i++ ) {
		lost += i * loss[i];
		bursts += loss[i];
	}
	if (received > 0 && bursts > 0) {
		*burstr = (double)((double)lost / (double)bursts) / (double)(1.0 / ( 1.0 - (double)lost / (double)received ));
		if (*burstr < 0) {
			*burstr = - *burstr;
		}
	} else {
		*burstr = 0;
	}
	if (received > 0) {
		*lossr = (double)((double)lost / (double)received);
	} else {
		*lossr = 0;
	}
}

static void reset_jitter_seq(switch_rtp_t *rtp_session)
{
	rtp_session->stats.inbound.last_proc_time = 0;
	rtp_session->stats.inbound.last_processed_seq = 0;
	rtp_session->jitter_lead = 0;
	rtp_session->consecutive_flaws = 0;
	rtp_session->stats.inbound.last_flaw = 0;
}

static void check_jitter(switch_rtp_t *rtp_session)
{
	switch_time_t current_time;
	int64_t diff_time = 0, cur_diff = 0;
	int seq;

	current_time = switch_micro_time_now() / 1000;

	if (rtp_session->flags[SWITCH_RTP_FLAG_PAUSE] || rtp_session->flags[SWITCH_RTP_FLAG_DTMF_ON] || rtp_session->dtmf_data.in_digit_ts) {
		reset_jitter_seq(rtp_session);
		return;
	}

	if (++rtp_session->jitter_lead < JITTER_LEAD_FRAMES || !rtp_session->stats.inbound.last_proc_time) {
		rtp_session->stats.inbound.last_proc_time = current_time;
		return;
	}

	diff_time = (current_time - rtp_session->stats.inbound.last_proc_time);
	seq = (int)(uint16_t) ntohs((uint16_t) rtp_session->last_rtp_hdr.seq);

	/* Burst and Packet Loss */
	rtp_session->stats.inbound.recved++;

	if (rtp_session->stats.inbound.last_processed_seq > 0 && seq > (int)(rtp_session->stats.inbound.last_processed_seq + 1)) {
		int lost = (seq - rtp_session->stats.inbound.last_processed_seq - 1);

		switch_log_printf(SWITCH_CHANNEL_SESSION_LOG(rtp_session->session), SWITCH_LOG_DEBUG1, "%s Got: %s seq %d but expected: %d lost: %d\n",
						  rtp_session_name(rtp_session),
						  rtp_type(rtp_session),
						  seq,
						  (rtp_session->stats.inbound.last_processed_seq + 1), lost);
		rtp_session->stats.inbound.last_loss++;

		if (rtp_session->flags[SWITCH_RTP_FLAG_VIDEO]) {
			switch_core_session_request_video_refresh(rtp_session->session);
		}

		if (rtp_session->stats.inbound.last_loss > 0 && rtp_session->stats.inbound.last_loss < LOST_BURST_CAPTURE) {
			rtp_session->stats.inbound.loss[rtp_session->stats.inbound.last_loss] += lost;
		}

		rtp_session->bad_stream++;
		rtp_session->stats.inbound.flaws += lost;

		if (rtp_session->stats.inbound.error_log) {
			rtp_session->stats.inbound.error_log->flaws += lost;
		}

	} else {
		rtp_session->stats.inbound.last_loss = 0;
	}

	rtp_session->stats.inbound.last_processed_seq = seq;

	/* Burst and Packet Loss */

	if (current_time > rtp_session->next_stat_check_time) {
		rtp_session->next_stat_check_time = current_time + 5000;
		burstr_calculate(rtp_session->stats.inbound.loss, rtp_session->stats.inbound.recved,
						 &(rtp_session->stats.inbound.burstrate), &(rtp_session->stats.inbound.lossrate));
		do_mos(rtp_session);
	} else {
		do_mos(rtp_session);
	}

	if (rtp_session->stats.inbound.last_loss || rtp_session->bad_stream) {
		if (rtp_session->session && (!rtp_session->stats.inbound.error_log || rtp_session->stats.inbound.error_log->stop)) {
			struct error_period *error = switch_core_session_alloc(rtp_session->session, sizeof(*error));
			error->start = switch_micro_time_now();
			error->next = rtp_session->stats.inbound.error_log;
			rtp_session->stats.inbound.error_log = error;
		}

		if (!rtp_session->stats.inbound.last_loss) {
			if (++rtp_session->recovering_stream > (rtp_session->one_second * 3)) {
				if (rtp_session->session && rtp_session->stats.inbound.error_log) {
					rtp_session->stats.inbound.error_log->stop = switch_micro_time_now();
				}

				rtp_session->bad_stream = 0;
			}
		} else {
			rtp_session->recovering_stream = 0;
			rtp_session->bad_stream++;
		}
	} else {
		rtp_session->recovering_stream = 0;
		rtp_session->clean_stream++;
	}


	if ( diff_time < 0 ) {
		diff_time = -diff_time;
	}

	rtp_session->stats.inbound.jitter_n++;
	rtp_session->stats.inbound.jitter_add += diff_time;

	if (rtp_session->stats.inbound.mean_interval) {
		cur_diff = (int64_t)(diff_time - rtp_session->stats.inbound.mean_interval);
	} else {
		cur_diff = 0;
	}

	rtp_session->stats.inbound.jitter_addsq += (cur_diff * cur_diff);
	rtp_session->stats.inbound.last_proc_time = current_time;

	if (rtp_session->stats.inbound.jitter_n > 0) {
		double ipdv;

		rtp_session->stats.inbound.mean_interval = (double)rtp_session->stats.inbound.jitter_add / (double)rtp_session->stats.inbound.jitter_n;

		if (!rtp_session->old_mean) {
			rtp_session->old_mean = rtp_session->stats.inbound.mean_interval;
		}

		rtp_session->stats.inbound.variance = (double)rtp_session->stats.inbound.jitter_addsq / (double)rtp_session->stats.inbound.jitter_n;

		//printf("CHECK %d +%ld +%ld %f %f\n", rtp_session->write_timer.samplecount, diff_time, (diff_time * diff_time), rtp_session->stats.inbound.mean_interval, rtp_session->stats.inbound.variance);

		ipdv = rtp_session->old_mean - rtp_session->stats.inbound.mean_interval;

		if ( ipdv > IPDV_THRESHOLD ) { /* It shows Increasing Delays */
			switch_log_printf(SWITCH_CHANNEL_LOG, SWITCH_LOG_DEBUG3, "Calculated Instantaneous Packet Delay Variation: %s packet %lf\n",
							  rtp_type(rtp_session), ipdv);
		}

		if ( rtp_session->stats.inbound.variance < rtp_session->stats.inbound.min_variance || rtp_session->stats.inbound.min_variance == 0 ) {
			rtp_session->stats.inbound.min_variance = rtp_session->stats.inbound.variance;
		}

		if ( rtp_session->stats.inbound.variance > rtp_session->stats.inbound.max_variance ) {
			rtp_session->stats.inbound.max_variance = rtp_session->stats.inbound.variance;
		}

		rtp_session->old_mean = rtp_session->stats.inbound.mean_interval;
	}
}

static void rtcp_generate_sender_info(switch_rtp_t *rtp_session, struct switch_rtcp_sender_info *sr){
	switch_core_session_t *session = switch_core_memory_pool_get_data(rtp_session->pool, "__session");
	switch_time_t now;
	uint32_t sec, ntp_sec, ntp_usec;
	switch_time_exp_t now_hr;
	now = switch_micro_time_now();
	sec = (uint32_t)(now/1000000);        /* convert to seconds     */
	ntp_sec = sec+NTP_TIME_OFFSET;  /* convert to NTP seconds */
	sr->ntp_msw = htonl(ntp_sec);   /* store result in "most significant word" */
	ntp_usec = (uint32_t)(now - (sec*1000000)); /* remove seconds to keep only the microseconds */
	sr->ntp_lsw = htonl((u_long)(ntp_usec*(double)(((uint64_t)1)<<32)*1.0e-6)); /* convert microseconds to fraction of 32bits and store result in "least significatn word" */

	sr->ts = htonl(rtp_session->last_write_ts);
	sr->pc = htonl(rtp_session->stats.outbound.packet_count);
	sr->oc = htonl(rtp_session->stats.outbound.raw_bytes - rtp_session->stats.outbound.packet_count * sizeof(srtp_hdr_t));

	switch_time_exp_gmt(&now_hr,now);
	switch_log_printf(SWITCH_CHANNEL_SESSION_LOG(session), SWITCH_LOG_DEBUG10,"Sending an RTCP packet[%04d-%02d-%02d %02d:%02d:%02d.%d] lsr[%u] msw[%u] lsw[%u] stats_ssrc[%u]\n",
			1900 + now_hr.tm_year,  now_hr.tm_mday, now_hr.tm_mon, now_hr.tm_hour, now_hr.tm_min, now_hr.tm_sec, now_hr.tm_usec,
			(ntohl(sr->ntp_lsw)&0xffff0000)>>16 | (ntohl(sr->ntp_msw)&0x0000ffff)<<16,
			ntohl(sr->ntp_msw),ntohl(sr->ntp_lsw), rtp_session->stats.rtcp.ssrc
			);
}

static inline uint32_t calc_local_lsr_now() 
{
	switch_time_t now;
	uint32_t ntp_sec, ntp_usec, lsr_now, sec;
	now = switch_micro_time_now();
	sec = (uint32_t)(now/1000000);        /* convert to seconds     */
	ntp_sec = sec+NTP_TIME_OFFSET;  /* convert to NTP seconds */
	ntp_usec = (uint32_t)(now - ((switch_time_t) sec*1000000)); /* remove seconds to keep only the microseconds */

	lsr_now = (uint32_t)(ntp_usec*0.065536) | (ntp_sec&0x0000ffff)<<16; /* 0.065536 is used for convertion from useconds to fraction of 65536 (x65536/1000000) */

	return lsr_now;
}

//#define DEBUG_RTCP
/* extra param is for duplicates (received NACKed packets) */ 
static void rtcp_generate_report_block(switch_rtp_t *rtp_session, struct switch_rtcp_report_block *rtcp_report_block, 
		int16_t extra_expected)
{
#ifdef DEBUG_RTCP
	switch_core_session_t *session = switch_core_memory_pool_get_data(rtp_session->pool, "__session");
#endif
	switch_rtcp_numbers_t * stats=&rtp_session->stats.rtcp;
	uint32_t expected_pkt, dlsr = 0;
	int32_t pkt_lost;

	/* Packet loss */
	if (stats->rtcp_rtp_count == 0) {
		expected_pkt = stats->high_ext_seq_recv - stats->base_seq + 1;
	} else {
		expected_pkt = stats->high_ext_seq_recv - stats->last_rpt_ext_seq + extra_expected;
	}

	pkt_lost = expected_pkt - stats->period_pkt_count;
	if (pkt_lost < 0) pkt_lost = 0;

	stats->cum_lost=stats->cum_lost+pkt_lost;
	if (expected_pkt > 0 && pkt_lost > 0) {
		rtcp_report_block->fraction = (pkt_lost == expected_pkt ? 255 : (uint8_t) (pkt_lost * 256 / expected_pkt));             /* if X packets were expected and X was lost, we want 0xff to be reported, not 0 */
	} else {
		rtcp_report_block->fraction = 0;
	}
#if SWITCH_BYTE_ORDER == __BIG_ENDIAN
	rtcp_report_block->lost = stats->cum_lost;
#else
	/* Reversing byte order for 24bits */
	rtcp_report_block->lost = htonl(stats->cum_lost) >> 8;
#endif

#ifdef DEBUG_RTCP
			if (rtp_session->flags[SWITCH_RTP_FLAG_VIDEO])
				switch_log_printf(SWITCH_CHANNEL_SESSION_LOG(session), SWITCH_LOG_CRIT, "rtcp_generate_sr: stats_ssrc[%u]\nreceived[%d]\nexpected[%d]\ncum[%d]\nlost[%d|%d/256]pkt\nlast_seq[%d]\ncyc[%d]\nlast_rpt_seq[%d]\ncyc[%d]\nssrc[%d]\n",
						rtp_session->remote_ssrc, stats->period_pkt_count, expected_pkt,
						stats->cum_lost, pkt_lost, rtcp_report_block->fraction, stats->high_ext_seq_recv&0x0000ffff,
						stats->cycle, stats->last_rpt_ext_seq&0x0000ffff, stats->last_rpt_cycle, rtp_session->stats.rtcp.peer_ssrc
						);
#endif
	rtcp_report_block->highest_sequence_number_received = htonl(stats->high_ext_seq_recv);

	/* Jitter */
	rtcp_report_block->jitter = htonl((uint32_t)stats->inter_jitter);

	/* Delay since Last Sender Report (DLSR) : 32bits, 1/65536 seconds */
	if (stats->last_recv_lsr_local) {
		uint32_t lsr_now = calc_local_lsr_now();
		/* check lsr_now: what we just read from clock may be in the past (race cond), don't send huge dlsr due to uint wrap around */
		if (lsr_now > stats->last_recv_lsr_local) {
			dlsr = lsr_now - stats->last_recv_lsr_local;
		}
	}
	rtcp_report_block->lsr = stats->last_recv_lsr_peer;
	rtcp_report_block->dlsr = htonl(dlsr);
	rtcp_report_block->ssrc = htonl(rtp_session->stats.rtcp.peer_ssrc ? rtp_session->stats.rtcp.peer_ssrc : rtp_session->remote_ssrc);
	stats->rtcp_rtp_count++;
}

static void rtcp_stats_init(switch_rtp_t *rtp_session)
{
	switch_rtcp_numbers_t * stats = &rtp_session->stats.rtcp;
	srtp_hdr_t * hdr = &rtp_session->last_rtp_hdr;
	switch_core_session_t *session = switch_core_memory_pool_get_data(rtp_session->pool, "__session");
	stats->ssrc = ntohl(hdr->ssrc);
	stats->last_rpt_ts = rtp_session->write_timer.samplecount;
	stats->init = 1;
	stats->last_rpt_ext_seq = 0;
	stats->last_rpt_cycle = 0;
	stats->last_pkt_tsdiff = 0;
	stats->inter_jitter = 0;
	stats->cycle = 0;
	stats->high_ext_seq_recv = ntohs((uint16_t)hdr->seq);
	stats->base_seq = ntohs((uint16_t)hdr->seq);
	stats->bad_seq = (1<<16) + 1; /* Make sure we wont missmatch 2 consecutive packets, so seq == bad_seq is false */
	stats->cum_lost = 0;
	stats->period_pkt_count = 0;
	stats->sent_pkt_count = 0;
	stats->pkt_count = 0;
	stats->rtcp_rtp_count = 0;

	if (!rtp_session->flags[SWITCH_RTP_FLAG_ENABLE_RTCP]) {
		switch_log_printf(SWITCH_CHANNEL_SESSION_LOG(session), SWITCH_LOG_DEBUG, "rtcp_stats_init: %s rtcp disabled\n", rtp_type(rtp_session));
	} else if (!rtp_session->rtcp_sock_output) {
		switch_log_printf(SWITCH_CHANNEL_SESSION_LOG(session), SWITCH_LOG_WARNING, "rtcp_stats_init: %s no rtcp socket\n", rtp_type(rtp_session));
	} else if (rtp_session->flags[SWITCH_RTP_FLAG_RTCP_PASSTHRU]) {
		switch_log_printf(SWITCH_CHANNEL_SESSION_LOG(session), SWITCH_LOG_DEBUG, "rtcp_stats_init: %s rtcp passthru\n", rtp_type(rtp_session));
	} else {
		switch_log_printf(SWITCH_CHANNEL_SESSION_LOG(session), SWITCH_LOG_DEBUG, "rtcp_stats_init: %s ssrc[%u] base_seq[%u]\n", rtp_type(rtp_session), stats->ssrc, stats->base_seq);
	}

	if (rtp_session->flags[SWITCH_RTP_FLAG_ENABLE_RTCP] && (switch_core_media_codec_get_cap(rtp_session->session,
															SWITCH_MEDIA_TYPE_AUDIO, SWITCH_CODEC_FLAG_HAS_ADJ_BITRATE))) {
			kalman_estimator_t *estimators[KALMAN_SYSTEM_MODELS];
			cusum_kalman_detector_t *detectors[KALMAN_SYSTEM_MODELS];

			rtp_session->flags[SWITCH_RTP_FLAG_ADJ_BITRATE_CAP] = 1;
			rtp_session->flags[SWITCH_RTP_FLAG_ESTIMATORS] = 1;

			rtp_session->estimators[EST_LOSS] = switch_core_alloc(rtp_session->pool, sizeof(*estimators[0]));
			switch_kalman_init(rtp_session->estimators[EST_LOSS],0.1,0.1);
			rtp_session->estimators[EST_RTT] = switch_core_alloc(rtp_session->pool, sizeof(*estimators[0]));
			switch_kalman_init(rtp_session->estimators[EST_RTT],0.03,1);
			rtp_session->detectors[EST_RTT] = switch_core_alloc(rtp_session->pool, sizeof(*detectors[0]));
			switch_kalman_cusum_init(rtp_session->detectors[EST_RTT],0.005,0.5);
			rtp_session->detectors[EST_LOSS] = switch_core_alloc(rtp_session->pool, sizeof(*detectors[0]));
			switch_kalman_cusum_init(rtp_session->detectors[EST_LOSS],0.005,0.5);
	}
}

static int rtcp_stats(switch_rtp_t *rtp_session)
{
	switch_core_session_t *session = switch_core_memory_pool_get_data(rtp_session->pool, "__session");
	srtp_hdr_t * hdr = &rtp_session->last_rtp_hdr;
	switch_rtcp_numbers_t * stats = &rtp_session->stats.rtcp;
	uint32_t packet_spacing_diff = 0, pkt_tsdiff, pkt_extended_seq;
	uint16_t pkt_seq, seq_diff, max_seq;
	const int MAX_DROPOUT = 3000;
	const int MAX_MISORDER = 100;
	const int RTP_SEQ_MOD = (1<<16);

	if(!rtp_session->rtcp_sock_output || !rtp_session->flags[SWITCH_RTP_FLAG_ENABLE_RTCP] || rtp_session->flags[SWITCH_RTP_FLAG_RTCP_PASSTHRU] || !rtp_session->rtcp_interval)
		return 0; /* do not process RTCP in current state */

	pkt_seq = (uint16_t) ntohs((uint16_t) rtp_session->last_rtp_hdr.seq);

	/* Detect sequence number cycle change */
	max_seq = stats->high_ext_seq_recv&0x0000ffff;
	seq_diff = pkt_seq - max_seq;

	if (seq_diff < MAX_DROPOUT) {  /* in order, with permissible gap */
		if (pkt_seq < max_seq) {
			stats->cycle++;
			switch_log_printf(SWITCH_CHANNEL_SESSION_LOG(session), SWITCH_LOG_DEBUG, "rtcp_stats:[cycle change] pkt_seq[%d] cycle[%d] max_seq[%d] stats_ssrc[%u] local_ts[%u]\n",
					pkt_seq, stats->cycle, max_seq, stats->ssrc, rtp_session->timer.samplecount);
		}
		pkt_extended_seq = stats->cycle << 16 | pkt_seq; /* getting the extended packet extended sequence ID */
		if (pkt_extended_seq > stats->high_ext_seq_recv) {
			stats->high_ext_seq_recv = pkt_extended_seq;
		}
	}
	else if (seq_diff <= (RTP_SEQ_MOD - MAX_MISORDER)) {   /* the sequence number made a very large jump */
		if (pkt_seq == stats->bad_seq) {
			rtcp_stats_init(rtp_session);
		} else {
			stats->bad_seq = (pkt_seq + 1) & (RTP_SEQ_MOD-1);
		}
		return 0; /* no stats, packet is out of sync and will be accounted as lost */
	} else {
		/* duplicate or reordered packet */
	}

	/* Verify that we are on the same stream source (we do not support multiple sources) */
	if (ntohl(hdr->ssrc) != stats->ssrc || !stats->init) {
		rtcp_stats_init(rtp_session);
	}

	stats->period_pkt_count++;
	stats->pkt_count++;
#ifdef DEBUG_RTCP
	switch_log_printf(SWITCH_CHANNEL_SESSION_LOG(session), SWITCH_LOG_DEBUG10, "rtcp_stats: period_pkt_count[%d]last_seq[%d]cycle[%d]stats_ssrc[%u]local_ts[%u]\n",
			stats->period_pkt_count, pkt_seq, stats->cycle, stats->ssrc, rtp_session->write_timer.samplecount);
#endif
	/* Interarrival jitter calculation */
	pkt_tsdiff = abs((int32_t)(rtp_session->timer.samplecount - ntohl(hdr->ts)));  /* relative transit times for this packet */
	if (stats->pkt_count < 2) { /* Can not compute Jitter with only one packet */
		stats->last_pkt_tsdiff = pkt_tsdiff;
	} else {
		/* Jitter : difference of relative transit times for the two packets */
		packet_spacing_diff = abs((int32_t)(pkt_tsdiff - stats->last_pkt_tsdiff));
		stats->last_pkt_tsdiff = pkt_tsdiff;
		/* Interarrival jitter estimation, "J(i) = J(i-1) + ( |D(i-1,i)| - J(i-1) )/16" */
		stats->inter_jitter = (stats->inter_jitter + (((double)packet_spacing_diff - stats->inter_jitter) /16.));
	}

#ifdef DEBUG_RTCP
	switch_log_printf(SWITCH_CHANNEL_SESSION_LOG(session), SWITCH_LOG_DEBUG10, "rtcp_stats: pkt_ts[%d]local_ts[%d]diff[%d]pkt_spacing[%d]inter_jitter[%f]seq[%d]stats_ssrc[%d]",
			ntohl(hdr->ts), rtp_session->timer.samplecount, pkt_tsdiff, packet_spacing_diff, stats->inter_jitter, ntohs(hdr->seq), stats->ssrc);
#endif
	return 1;
}

static void calc_bw_exp(uint32_t bps, uint8_t bits, rtcp_tmmbx_t *tmmbx)
{
	uint32_t mantissa_max, i = 0;
	uint8_t exp = 0;
	uint32_t mantissa = 0;
	uint16_t overhead = 60;

	switch_assert(bits<=32);

	mantissa_max = (1 << bits) - 1;

	for (i = 0; i < 32; ++i) {
		if (bps <= (mantissa_max << i)) {
			exp = i;
			break;
		}
	}

	mantissa = (bps >> exp);

	tmmbx->parts[0] = (uint8_t) ((exp << 2) + ((mantissa >> 15) & 0x03));
	tmmbx->parts[1] = (uint8_t) (mantissa >> 7);
	tmmbx->parts[2] = (uint8_t) ((mantissa >> 1) + ((overhead >> 8) & 0x01));
	tmmbx->parts[3] = (uint8_t) (overhead);
}

static int using_ice(switch_rtp_t *rtp_session)
{
	if (rtp_session->ice.ice_user || rtp_session->rtcp_ice.ice_user) {
		return 1;
	}

	return 0;
}

#define MAX_NACK 10
static int check_rtcp_and_ice(switch_rtp_t *rtp_session)
{
	int ret = 0;
	int rtcp_ok = 0, rtcp_cyclic = 0, rtcp_fb = 0, force_send_rr = 0;
	switch_time_t now = switch_micro_time_now();
	int rate = 0, nack_ttl = 0, nack_dup = 0; 
	uint32_t cur_nack[MAX_NACK] = { 0 };
	uint16_t seq = 0;


	if (!rtp_session->flags[SWITCH_RTP_FLAG_UDPTL] &&
		rtp_session->flags[SWITCH_RTP_FLAG_AUTO_CNG] &&
		rtp_session->send_msg.header.ts &&
		rtp_session->cng_pt != INVALID_PT &&
		(rtp_session->write_timer.samplecount - rtp_session->last_write_samplecount >= rtp_session->samples_per_interval * 60)) {
		uint8_t data[10] = { 0 };
		switch_frame_flag_t frame_flags = SFF_NONE;
		data[0] = 65;
		rtp_session->cn++;

		get_next_write_ts(rtp_session, 0);
		rtp_session->send_msg.header.ts = htonl(rtp_session->ts);

		switch_rtp_write_manual(rtp_session, (void *) data, 2, 0, rtp_session->cng_pt, ntohl(rtp_session->send_msg.header.ts), &frame_flags);

		if (switch_rtp_test_flag(rtp_session, SWITCH_RTP_FLAG_USE_TIMER)) {
			rtp_session->last_write_samplecount = rtp_session->write_timer.samplecount;
		}
	}

	rate = rtp_session->rtcp_interval;

	if (rtp_session->flags[SWITCH_RTP_FLAG_NACK] && rtp_session->vb) {
		int n;
		for (n = 0; n < MAX_NACK; n++) {
			uint32_t nack = switch_jb_pop_nack(rtp_session->vb);

			if (!nack) break;

			seq = ntohs(nack & 0xFFFF);

			switch_log_printf(SWITCH_CHANNEL_SESSION_LOG(rtp_session->session), SWITCH_LOG_DEBUG1, "%s Got NACK [%u][0x%x] for seq %u\n",
					switch_core_session_get_name(rtp_session->session), nack, nack, seq);

			cur_nack[nack_ttl++] = nack;
		}
		if (nack_ttl) {
			rtcp_ok = 1;
			rtcp_fb = 1;
		}
	}



	if (rtp_session->rtcp_sent_packets < 4) {
		rate = 4000;
	} else  {
		if (rtp_session->pli_count || rtp_session->fir_count || rtp_session->tmmbr || rtp_session->tmmbn) {
			//switch_log_printf(SWITCH_CHANNEL_SESSION_LOG(rtp_session->session), SWITCH_LOG_ERROR, "MARK BW/FIR ETC %d %d\n", rtp_session->pli_count, rtp_session->fir_count);
			rtcp_ok = 1;
			rtcp_fb = 1;
		}
	}

	if (rtp_session->send_rr) {
		rtp_session->send_rr = 0;
		rtcp_ok = 1;
		force_send_rr = 1;
	}

	//switch_log_printf(SWITCH_CHANNEL_SESSION_LOG(rtp_session->session), SWITCH_LOG_ERROR, "TIME CHECK %d > %d\n", (int)((now - rtp_session->rtcp_last_sent) / 1000), rate);

	if (!rtcp_ok && (!rtp_session->rtcp_last_sent || (int)((now - rtp_session->rtcp_last_sent) / 1000) > rate)) {
		//switch_log_printf(SWITCH_CHANNEL_SESSION_LOG(rtp_session->session), SWITCH_LOG_ERROR, "TIME UP\n");
		rtcp_cyclic = 1;
		rtcp_ok = 1;
	}

	if (rtcp_ok && using_ice(rtp_session)) {
		if (rtp_session->flags[SWITCH_RTP_FLAG_RTCP_MUX]) {
			if (!rtp_session->ice.rready) {
				rtcp_ok = 0;
			}
		} else {
			if (!rtp_session->rtcp_ice.rready) {
				rtcp_ok = 0;
			}
		}
	}

	//switch_log_printf(SWITCH_CHANNEL_SESSION_LOG(rtp_session->session), SWITCH_LOG_ERROR, "WTF %d %d %d %d\n", rate, rtp_session->rtcp_sent_packets, rtcp_ok, nack_ttl);

	if (rtp_session->rtcp_sock_output && rtp_session->flags[SWITCH_RTP_FLAG_ENABLE_RTCP] && !rtp_session->flags[SWITCH_RTP_FLAG_RTCP_PASSTHRU] && rtcp_ok) {
		switch_rtcp_numbers_t * stats = &rtp_session->stats.rtcp;
		struct switch_rtcp_receiver_report *rr;
		struct switch_rtcp_sender_report *sr;
		struct switch_rtcp_report_block *rtcp_report_block = NULL;
		switch_size_t rtcp_bytes = sizeof(struct switch_rtcp_hdr_s)+sizeof(uint32_t); /* add size of the packet header and the ssrc */
		switch_rtcp_hdr_t *sdes;
		uint8_t *p;
		switch_size_t sdes_bytes = sizeof(struct switch_rtcp_hdr_s);
		uint32_t *ssrc;
		switch_rtcp_sdes_unit_t *unit;
		struct switch_rtcp_sender_info *rtcp_sender_info = 0;
		switch_bool_t is_only_receiver = FALSE;
		switch_bool_t report_sent = FALSE;

		if (!rtcp_fb) {
			rtp_session->rtcp_last_sent = now;
			rtp_session->rtcp_sent_packets++;
		}

		if (rtp_session->flags[SWITCH_RTP_FLAG_VIDEO] && 
				rtp_session->vb && rtcp_cyclic) {
				nack_dup = rtp_session->prev_nacks_inflight;
				rtp_session->prev_nacks_inflight = 0;
		}

		rtp_session->rtcp_send_msg.header.version = 2;
		rtp_session->rtcp_send_msg.header.p = 0;

		if ((switch_core_session_media_flow(rtp_session->session, SWITCH_MEDIA_TYPE_AUDIO) == SWITCH_MEDIA_FLOW_RECVONLY) ||
				switch_core_session_media_flow(rtp_session->session, SWITCH_MEDIA_TYPE_VIDEO) == SWITCH_MEDIA_FLOW_RECVONLY) {
			is_only_receiver = TRUE;
		}
		if (!rtp_session->stats.rtcp.sent_pkt_count || is_only_receiver || force_send_rr) {
			rtp_session->rtcp_send_msg.header.type = _RTCP_PT_RR; /* Receiver report */
			rr=(struct switch_rtcp_receiver_report*) rtp_session->rtcp_send_msg.body;
			rr->ssrc = htonl(rtp_session->ssrc);
			rtcp_report_block = &rr->report_block;
			rtcp_bytes += sizeof(struct switch_rtcp_report_block);
			rtcp_generate_report_block(rtp_session, rtcp_report_block, nack_dup);
			rtp_session->rtcp_send_msg.header.count = 1; /* reception report block count */
			report_sent = TRUE;
			switch_log_printf(SWITCH_CHANNEL_SESSION_LOG(rtp_session->session), SWITCH_LOG_DEBUG1, "Sending RTCP RR (ssrc=%u)\n", rtp_session->ssrc);

		} else {
			rtp_session->rtcp_send_msg.header.type = _RTCP_PT_SR; /* Sender report */
			sr = (struct switch_rtcp_sender_report*) rtp_session->rtcp_send_msg.body;
			sr->ssrc = htonl(rtp_session->ssrc);
			rtcp_sender_info = &sr->sender_info;
			rtcp_generate_sender_info(rtp_session, rtcp_sender_info);
			rtcp_bytes += sizeof(struct switch_rtcp_sender_info);
			if (!rtcp_cyclic && rtcp_fb) {
				 /* rtcp-fb only, don't send receive report block */
				rtp_session->rtcp_send_msg.header.count = 0;
			} else {
				rtcp_report_block = &sr->report_block;
				rtcp_bytes += sizeof(struct switch_rtcp_report_block);
				rtcp_generate_report_block(rtp_session, rtcp_report_block, nack_dup);
				rtp_session->rtcp_send_msg.header.count = 1; /* reception report block count */
				report_sent = TRUE;
				stats->sent_pkt_count = 0;
			}
			switch_log_printf(SWITCH_CHANNEL_SESSION_LOG(rtp_session->session), SWITCH_LOG_DEBUG1, "Sending RTCP SR (ssrc=%u)\n", rtp_session->ssrc);
		}

		if (report_sent && rtp_session->rtcp_probe) {
			rtcp_pt_t type = (rtp_session->stats.rtcp.sent_pkt_count || force_send_rr) ? _RTCP_PT_RR : _RTCP_PT_SR;
			switch_channel_t *channel = switch_core_session_get_channel(rtp_session->session);
			if (channel && switch_channel_test_flag(channel, CF_ENABLE_RTCP_PROBE)) {
#ifdef DEBUG_HOMER
				switch_log_printf(SWITCH_CHANNEL_SESSION_LOG(rtp_session->session), SWITCH_LOG_DEBUG, "[ours] RTCP probe report block (pt=%u, ssrc=%u, ia_jitter=%u) [type=%s remote_ssrc=%u peer_ssrc=%u]\n",
					type, ntohl(rtcp_report_block->ssrc), ntohl(rtcp_report_block->jitter), rtp_type(rtp_session), rtp_session->remote_ssrc, rtp_session->stats.rtcp.peer_ssrc);
#endif
				if (rtp_session->remote_ssrc != ntohl(rtcp_report_block->ssrc)) {
#ifdef DEBUG_HOMER
					switch_log_printf(SWITCH_CHANNEL_SESSION_LOG(rtp_session->session), SWITCH_LOG_DEBUG, "Skip RTCP probe report for %s with pt=%u and probably sloppy jitter of %u, as ssrc=%u does not match selected remote ssrc=%u\n",
						rtp_type(rtp_session), rtp_session->rtcp_send_msg.header.type, ntohl(rtcp_report_block->jitter), ntohl(rtcp_report_block->ssrc), rtp_session->remote_ssrc);
#endif
				} else if (RTCP_BUG_SSRC == ntohl(rtcp_report_block->ssrc)) {
#ifdef DEBUG_HOMER
					switch_log_printf(SWITCH_CHANNEL_SESSION_LOG(rtp_session->session), SWITCH_LOG_DEBUG, "Skip RTCP probe report for %s with pt=%u and probably sloppy jitter of %u, as ssrc=%u matches RTCP bug ssrc=%u\n",
						rtp_type(rtp_session), rtp_session->rtcp_send_msg.header.type, ntohl(rtcp_report_block->jitter), ntohl(rtcp_report_block->ssrc), RTCP_BUG_SSRC);
#endif
				} else {
					if (ntohl(rtcp_report_block->jitter) > HIGH_JITTER_LOG_THRESHOLD) {
#ifdef DEBUG_HOMER
						switch_log_printf(SWITCH_CHANNEL_SESSION_LOG(rtp_session->session), SWITCH_LOG_WARNING, "(huge jitter) [ours] RTCP probe report block (pt=%u, ssrc=%u, ia_jitter=%u) [type=%s remote_ssrc=%u peer_ssrc=%u]\n",
							type, ntohl(rtcp_report_block->ssrc), ntohl(rtcp_report_block->jitter), rtp_type(rtp_session), rtp_session->remote_ssrc, rtp_session->stats.rtcp.peer_ssrc);
#endif
					}
					rtp_session->rtcp_probe(channel, rtp_session, type, TRUE, rtcp_report_block, rtcp_sender_info);
				}
			}
		}

		rtp_session->rtcp_send_msg.header.length = htons((uint16_t)(rtcp_bytes / 4) - 1);

		if (rtp_session->flags[SWITCH_RTP_FLAG_VIDEO]) {
			if (rtp_session->pli_count) {
				switch_rtcp_ext_hdr_t *ext_hdr;

				p = (uint8_t *) (&rtp_session->rtcp_send_msg) + rtcp_bytes;
				ext_hdr = (switch_rtcp_ext_hdr_t *) p;

				ext_hdr->version = 2;
				ext_hdr->p = 0;
				ext_hdr->fmt = _RTCP_PSFB_PLI;
				ext_hdr->pt = _RTCP_PT_PSFB;

				ext_hdr->send_ssrc = htonl(rtp_session->ssrc);
				ext_hdr->recv_ssrc = htonl(rtp_session->remote_ssrc);
				rtp_session->rtcp_vstats.video_in.pli_count++;
				switch_log_printf(SWITCH_CHANNEL_SESSION_LOG(rtp_session->session), SWITCH_LOG_DEBUG1, "Sending RTCP PLI %u %u [%u]\n",
								  rtp_session->ssrc, rtp_session->remote_ssrc, rtp_session->rtcp_vstats.video_in.pli_count);

				ext_hdr->length = htons((uint8_t)(sizeof(switch_rtcp_ext_hdr_t) / 4) - 1);
				rtcp_bytes += sizeof(switch_rtcp_ext_hdr_t);
				rtp_session->pli_count = 0;
			}

			if (rtp_session->flags[SWITCH_RTP_FLAG_NACK] && nack_ttl > 0) {
				int n = 0;

				rtp_session->rtcp_vstats.video_in.nack_count++;
				for (n = 0; n < nack_ttl; n++) {
					switch_rtcp_ext_hdr_t *ext_hdr;
					uint32_t *nack;
					p = (uint8_t *) (&rtp_session->rtcp_send_msg) + rtcp_bytes;
					ext_hdr = (switch_rtcp_ext_hdr_t *) p;

					ext_hdr->version = 2;
					ext_hdr->p = 0;
					ext_hdr->fmt = _RTCP_RTPFB_NACK;
					ext_hdr->pt = _RTCP_PT_RTPFB;
					ext_hdr->send_ssrc = htonl(rtp_session->ssrc);
					ext_hdr->recv_ssrc = htonl(rtp_session->remote_ssrc);
					ext_hdr->length = htons(3);
					p += sizeof(switch_rtcp_ext_hdr_t);
					nack = (uint32_t *) p;
					*nack = cur_nack[n];

					switch_log_printf(SWITCH_CHANNEL_SESSION_LOG(rtp_session->session), SWITCH_LOG_DEBUG2, "Sending RTCP NACK %u [%d]\n",
									  ntohs(*nack & 0xFFFF), rtp_session->rtcp_vstats.video_in.nack_count);

					rtcp_bytes += sizeof(switch_rtcp_ext_hdr_t) + sizeof(cur_nack[n]);
					cur_nack[n] = 0;
				}
				rtp_session->prev_nacks_inflight = n;
			}

			if (rtp_session->fir_count) {
				switch_rtcp_ext_hdr_t *ext_hdr;
				rtcp_fir_t *fir;

				if (switch_rtp_test_flag(rtp_session, SWITCH_RTP_FLAG_OLD_FIR)) {
					p = (uint8_t *) (&rtp_session->rtcp_send_msg) + rtcp_bytes;
					ext_hdr = (switch_rtcp_ext_hdr_t *) p;

					ext_hdr->version = 2;
					ext_hdr->pt = _RTCP_PT_FIR;
					rtcp_bytes += sizeof(switch_rtcp_ext_hdr_t);
				}


				p = (uint8_t *) (&rtp_session->rtcp_send_msg) + rtcp_bytes;
				ext_hdr = (switch_rtcp_ext_hdr_t *) p;

				p += sizeof(switch_rtcp_ext_hdr_t);
				fir = (rtcp_fir_t *) p;

				ext_hdr->version = 2;
				ext_hdr->p = 0;
				ext_hdr->fmt = _RTCP_PSFB_FIR;
				ext_hdr->pt = _RTCP_PT_PSFB;

				ext_hdr->send_ssrc = htonl(rtp_session->ssrc);
				ext_hdr->recv_ssrc = htonl(rtp_session->remote_ssrc);

				fir->ssrc = htonl(rtp_session->remote_ssrc);
				fir->seq = rtp_session->fir_seq;
				fir->r1 = fir->r2 = fir->r3 = 0;

				rtp_session->rtcp_vstats.video_in.fir_count++;
				switch_log_printf(SWITCH_CHANNEL_SESSION_LOG(rtp_session->session), SWITCH_LOG_DEBUG2, "Sending RTCP FIR SEQ %d [%u]\n", rtp_session->fir_seq, rtp_session->rtcp_vstats.video_in.fir_count);

				rtp_session->fir_seq++;

				ext_hdr->length = htons((uint8_t)((sizeof(switch_rtcp_ext_hdr_t) + sizeof(rtcp_fir_t)) / 4) - 1);
				rtcp_bytes += sizeof(switch_rtcp_ext_hdr_t) + sizeof(rtcp_fir_t);
				rtp_session->fir_count = 0;
			}

			//if (!rtp_session->tmmbr && rtp_session->cur_tmmbr) {
			//	rtp_session->tmmbr = rtp_session->cur_tmmbr;
			//}

			while (rtp_session->tmmbr || rtp_session->tmmbn) {
				switch_rtcp_ext_hdr_t *ext_hdr;
				rtcp_tmmbx_t *tmmbx;
				uint32_t bps = 0;
				p = (uint8_t *) (&rtp_session->rtcp_send_msg) + rtcp_bytes;
				ext_hdr = (switch_rtcp_ext_hdr_t *) p;

				p += sizeof(switch_rtcp_ext_hdr_t);
				tmmbx = (rtcp_tmmbx_t *) p;

				ext_hdr->version = 2;
				ext_hdr->p = 0;
				ext_hdr->pt = _RTCP_PT_RTPFB;
				ext_hdr->send_ssrc = htonl(rtp_session->ssrc);
				ext_hdr->recv_ssrc = 0;

				if (rtp_session->tmmbr) {
					switch_log_printf(SWITCH_CHANNEL_SESSION_LOG(rtp_session->session), SWITCH_LOG_DEBUG2, "Sending RTCP TMMBR %u\n", rtp_session->tmmbr);
					ext_hdr->fmt = _RTCP_RTPFB_TMMBR;
					bps = rtp_session->tmmbr;
					rtp_session->tmmbr = 0;
				} else {
					switch_log_printf(SWITCH_CHANNEL_SESSION_LOG(rtp_session->session), SWITCH_LOG_DEBUG2, "Sending RTCP TMMBN %u\n", rtp_session->tmmbr);
					ext_hdr->fmt = _RTCP_RTPFB_TMMBN;
					bps = rtp_session->tmmbn;
					rtp_session->tmmbn = 0;
				}

				tmmbx->ssrc = htonl(rtp_session->remote_ssrc);
				calc_bw_exp(bps, 17, tmmbx);

				ext_hdr->length = htons((uint8_t)((sizeof(switch_rtcp_ext_hdr_t) + sizeof(rtcp_tmmbx_t)) / 4) - 1);
				rtcp_bytes += sizeof(switch_rtcp_ext_hdr_t) + sizeof(rtcp_tmmbx_t);
			}

		}

		//SDES + CNAME
		p = (uint8_t *) (&rtp_session->rtcp_send_msg) + rtcp_bytes;
		sdes = (switch_rtcp_hdr_t *) p;
		sdes->version = 2;
		sdes->type = _RTCP_PT_SDES;
		sdes->count = 1;
		sdes->p = 0;
		p = (uint8_t *) (sdes) + sdes_bytes;
		ssrc = (uint32_t *) p;
		*ssrc = htonl(rtp_session->ssrc);
		sdes_bytes += sizeof(uint32_t);


		p = (uint8_t *) (sdes) + sdes_bytes;
		unit = (switch_rtcp_sdes_unit_t *) p;
		unit->type = _RTCP_SDES_CNAME;
		snprintf((char *)unit->value, 80, "%x", rtp_session->ssrc);
		unit->length = strlen((char *)unit->value);
		sdes_bytes += sizeof(switch_rtcp_sdes_unit_t) + unit->length;


		p += sizeof(switch_rtcp_sdes_unit_t) + unit->length;
		unit = (switch_rtcp_sdes_unit_t *) p;
		unit->type = _RTCP_SDES_NOTE;
		snprintf((char *)unit->value, 80, "FreeSWITCH.org -- Come to ClueCon.com");
		unit->length = strlen((char *)unit->value);
		sdes_bytes += sizeof(switch_rtcp_sdes_unit_t) + unit->length;

		sdes_bytes ++;//END

		sdes_bytes += 4 - (sdes_bytes % 4);

		sdes->length = htons((uint16_t)(sdes_bytes / 4) - 1);
		rtcp_bytes += sdes_bytes;

		/* Prepare next report */
		if (rtp_session->rtcp_send_msg.header.count) {
			stats->last_rpt_cycle = stats->cycle;
			stats->last_rpt_ext_seq = stats->high_ext_seq_recv;
			stats->last_rpt_ts = rtp_session->write_timer.samplecount;
			stats->period_pkt_count = 0;
		}



#ifdef ENABLE_SRTP
		if (rtp_session->flags[SWITCH_RTP_FLAG_SECURE_SEND]) {
			int stat = 0;
			int sbytes = (int) rtcp_bytes;

			if (!rtp_session->flags[SWITCH_RTP_FLAG_SECURE_SEND_MKI]) {
				stat = srtp_protect_rtcp(rtp_session->send_ctx[rtp_session->srtp_idx_rtcp], &rtp_session->rtcp_send_msg.header, &sbytes);
			} else {
				stat = srtp_protect_rtcp_mki(rtp_session->send_ctx[rtp_session->srtp_idx_rtcp], &rtp_session->rtcp_send_msg.header, &sbytes, 1, SWITCH_CRYPTO_MKI_INDEX);
			}

			if (stat) {
				switch_log_printf(SWITCH_CHANNEL_SESSION_LOG(rtp_session->session), SWITCH_LOG_ERROR, "Error: SRTP RTCP protection failed with code %d\n", stat);
				goto end;
			} else {
				rtcp_bytes = sbytes;
			}

		}
#endif

#ifdef ENABLE_ZRTP
		/* ZRTP Send */
		if (zrtp_on && !rtp_session->flags[SWITCH_RTP_FLAG_PROXY_MEDIA]) {
			unsigned int sbytes = (int) rtcp_bytes;
			zrtp_status_t stat = zrtp_status_fail;

			stat = zrtp_process_rtcp(rtp_session->zrtp_stream, (void *) &rtp_session->rtcp_send_msg, &sbytes);

			switch (stat) {
			case zrtp_status_ok:
				break;
			case zrtp_status_drop:
				switch_log_printf(SWITCH_CHANNEL_LOG, SWITCH_LOG_ERROR, "Error: zRTP protection drop with code %d\n", stat);
				ret = (int)rtcp_bytes;
				goto end;
				break;
			case zrtp_status_fail:
				switch_log_printf(SWITCH_CHANNEL_LOG, SWITCH_LOG_ERROR, "Error: zRTP protection fail with code %d\n", stat);
				break;
			default:
				break;
			}

			rtcp_bytes = sbytes;
		}
#endif
		//#define DEBUG_EXTRA
#ifdef DEBUG_EXTRA
		{
			const char *old_host;
			char bufb[50];
			old_host = switch_get_addr(bufb, sizeof(bufb), rtp_session->rtcp_remote_addr);
			switch_log_printf(SWITCH_CHANNEL_SESSION_LOG(rtp_session->session), SWITCH_LOG_CRIT, "%s SEND %s RTCP %s:%d %ld\n",
							  rtp_session_name(rtp_session),
							  rtp_type(rtp_session),
							  old_host,
							  switch_sockaddr_get_port(rtp_session->rtcp_remote_addr),
							  rtcp_bytes);
		}
#endif
		if (switch_socket_sendto(rtp_session->rtcp_sock_output, rtp_session->rtcp_remote_addr, 0, (void *)&rtp_session->rtcp_send_msg, &rtcp_bytes ) != SWITCH_STATUS_SUCCESS) {
			switch_log_printf(SWITCH_CHANNEL_SESSION_LOG(rtp_session->session), SWITCH_LOG_DEBUG,"RTCP packet not written\n");
		} else {
			rtp_session->stats.inbound.period_packet_count = 0;
		}
	}

	if (rtp_session->ice.ice_user) {
		if (ice_out(rtp_session, &rtp_session->ice) == SWITCH_STATUS_GENERR) {
			ret = -1;
			goto end;
		}
	}

	if (!rtp_session->flags[SWITCH_RTP_FLAG_RTCP_MUX]) {
		if (rtp_session->rtcp_ice.ice_user) {
			if (ice_out(rtp_session, &rtp_session->rtcp_ice) == SWITCH_STATUS_GENERR) {
				ret = -1;
				goto end;
			}
		}
	}

 end:

	return ret;
}

SWITCH_DECLARE(void) switch_rtp_ping(switch_rtp_t *rtp_session)
{
	check_rtcp_and_ice(rtp_session);
}

SWITCH_DECLARE(void) switch_rtp_get_random(void *buf, uint32_t len)
{
#ifdef HAVE_OPENSSL
	RAND_bytes(buf, len);
#else
	switch_stun_random_string(buf, len, NULL);
#endif
}


SWITCH_DECLARE(void) switch_rtp_shutdown(void)
{
	switch_core_port_allocator_t *alloc = NULL;
	switch_hash_index_t *hi;
	const void *var;
	void *val;

	if (!global_init) {
		return;
	}

	switch_mutex_lock(port_lock);

	for (hi = switch_core_hash_first(alloc_hash); hi; hi = switch_core_hash_next(&hi)) {
		switch_core_hash_this(hi, &var, NULL, &val);
		if ((alloc = (switch_core_port_allocator_t *) val)) {
			switch_log_printf(SWITCH_CHANNEL_LOG, SWITCH_LOG_DEBUG, "Destroy port allocator for %s\n", (char *) var);
			switch_core_port_allocator_destroy(&alloc);
		}
	}

	switch_core_hash_destroy(&alloc_hash);
	switch_mutex_unlock(port_lock);

#ifdef ENABLE_ZRTP
	if (zrtp_on) {
		zrtp_status_t status = zrtp_status_ok;

		status = zrtp_def_cache_store(zrtp_global);
		switch_log_printf(SWITCH_CHANNEL_LOG, SWITCH_LOG_DEBUG, "Saving ZRTP cache: %s\n", zrtp_status_ok == status ? "OK" : "FAIL");
		zrtp_down(zrtp_global);
	}
#endif
#ifdef ENABLE_SRTP
	srtp_crypto_kernel_shutdown();
#endif
	switch_rtp_dtls_destroy();
}

SWITCH_DECLARE(switch_port_t) switch_rtp_set_start_port(switch_port_t port)
{
	if (port) {
		if (port_lock) {
			switch_mutex_lock(port_lock);
		}
		START_PORT = port;
		if (port_lock) {
			switch_mutex_unlock(port_lock);
		}
	}
	return START_PORT;
}

SWITCH_DECLARE(switch_port_t) switch_rtp_set_end_port(switch_port_t port)
{
	if (port) {
		if (port_lock) {
			switch_mutex_lock(port_lock);
		}
		END_PORT = port;
		if (port_lock) {
			switch_mutex_unlock(port_lock);
		}
	}
	return END_PORT;
}

SWITCH_DECLARE(void) switch_rtp_release_port(const char *ip, switch_port_t port)
{
	switch_core_port_allocator_t *alloc = NULL;

	if (!ip || !port) {
		return;
	}

	switch_mutex_lock(port_lock);
	if ((alloc = switch_core_hash_find(alloc_hash, ip))) {
		switch_core_port_allocator_free_port(alloc, port);
	}
	switch_mutex_unlock(port_lock);

}

SWITCH_DECLARE(switch_port_t) switch_rtp_request_port(const char *ip)
{
	switch_port_t port = 0;
	switch_core_port_allocator_t *alloc = NULL;

	switch_mutex_lock(port_lock);
	alloc = switch_core_hash_find(alloc_hash, ip);
	if (!alloc) {
		if (switch_core_port_allocator_new(ip, START_PORT, END_PORT, SPF_EVEN, &alloc) != SWITCH_STATUS_SUCCESS) {
			abort();
		}

		switch_core_hash_insert(alloc_hash, ip, alloc);
	}

	if (switch_core_port_allocator_request_port(alloc, &port) != SWITCH_STATUS_SUCCESS) {
		port = 0;
	}

	switch_mutex_unlock(port_lock);
	return port;
}

SWITCH_DECLARE(switch_status_t) switch_rtp_set_payload_map(switch_rtp_t *rtp_session, payload_map_t **pmap)
{

	if (rtp_session) {
		switch_mutex_lock(rtp_session->flag_mutex);
		rtp_session->pmaps = pmap;
		switch_mutex_unlock(rtp_session->flag_mutex);
		return SWITCH_STATUS_SUCCESS;
	}

	return SWITCH_STATUS_FALSE;
}

SWITCH_DECLARE(void) switch_rtp_intentional_bugs(switch_rtp_t *rtp_session, switch_rtp_bug_flag_t bugs)
{
	rtp_session->rtp_bugs = bugs;

	if ((rtp_session->rtp_bugs & RTP_BUG_START_SEQ_AT_ZERO)) {
		rtp_session->seq = 0;
	}

}


static switch_status_t enable_remote_rtcp_socket(switch_rtp_t *rtp_session, const char **err) {

	switch_status_t status = SWITCH_STATUS_SUCCESS;

	if (rtp_session->flags[SWITCH_RTP_FLAG_ENABLE_RTCP]) {

		if (switch_sockaddr_info_get(&rtp_session->rtcp_remote_addr, rtp_session->eff_remote_host_str, SWITCH_UNSPEC,
									 rtp_session->remote_rtcp_port, 0, rtp_session->pool) != SWITCH_STATUS_SUCCESS || !rtp_session->rtcp_remote_addr) {
			*err = "RTCP Remote Address Error!";
			return SWITCH_STATUS_FALSE;
		} else {
			const char *host;
			char bufa[50];

			host = switch_get_addr(bufa, sizeof(bufa), rtp_session->rtcp_remote_addr);

			switch_log_printf(SWITCH_CHANNEL_SESSION_LOG(rtp_session->session), SWITCH_LOG_DEBUG,
							  "Setting RTCP remote addr to %s:%d %d\n", host, rtp_session->remote_rtcp_port, rtp_session->rtcp_remote_addr->family);
		}

		if (rtp_session->rtcp_sock_input && switch_sockaddr_get_family(rtp_session->rtcp_remote_addr) ==
			switch_sockaddr_get_family(rtp_session->rtcp_local_addr)) {
			rtp_session->rtcp_sock_output = rtp_session->rtcp_sock_input;
		} else {

			if (rtp_session->rtcp_sock_output && rtp_session->rtcp_sock_output != rtp_session->rtcp_sock_input) {
				switch_socket_close(rtp_session->rtcp_sock_output);
			}

			if ((status = switch_socket_create(&rtp_session->rtcp_sock_output,
											   switch_sockaddr_get_family(rtp_session->rtcp_remote_addr),
											   SOCK_DGRAM, 0, rtp_session->pool)) != SWITCH_STATUS_SUCCESS) {
				*err = "RTCP Socket Error!";
			}
		}

	} else {
		*err = "RTCP NOT ACTIVE!";
	}

	return status;

}

static switch_status_t enable_local_rtcp_socket(switch_rtp_t *rtp_session, const char **err) {

	const char *host = rtp_session->local_host_str;
	switch_port_t port = rtp_session->local_port;
	switch_socket_t *rtcp_new_sock = NULL, *rtcp_old_sock = NULL;
	switch_status_t status = SWITCH_STATUS_SUCCESS;
	char bufa[50];

	if (rtp_session->flags[SWITCH_RTP_FLAG_ENABLE_RTCP]) {
		if (switch_sockaddr_info_get(&rtp_session->rtcp_local_addr, host, SWITCH_UNSPEC, port+1, 0, rtp_session->pool) != SWITCH_STATUS_SUCCESS) {
			*err = "RTCP Local Address Error!";
			goto done;
		}

		if (switch_socket_create(&rtcp_new_sock, switch_sockaddr_get_family(rtp_session->rtcp_local_addr), SOCK_DGRAM, 0, rtp_session->pool) != SWITCH_STATUS_SUCCESS) {
			*err = "RTCP Socket Error!";
			goto done;
		}

		if (switch_socket_opt_set(rtcp_new_sock, SWITCH_SO_REUSEADDR, 1) != SWITCH_STATUS_SUCCESS) {
			*err = "RTCP Socket Error!";
			goto done;
		}

		if (switch_socket_bind(rtcp_new_sock, rtp_session->rtcp_local_addr) != SWITCH_STATUS_SUCCESS) {
			*err = "RTCP Bind Error!";
			goto done;
		}

		if (switch_sockaddr_info_get(&rtp_session->rtcp_from_addr, switch_get_addr(bufa, sizeof(bufa), rtp_session->from_addr),
											 SWITCH_UNSPEC, switch_sockaddr_get_port(rtp_session->from_addr) + 1, 0, rtp_session->pool) != SWITCH_STATUS_SUCCESS) {
			*err = "RTCP From Address Error!";
			goto done;
		}

		rtcp_old_sock = rtp_session->rtcp_sock_input;
		rtp_session->rtcp_sock_input = rtcp_new_sock;
		rtcp_new_sock = NULL;

		switch_socket_create_pollset(&rtp_session->rtcp_read_pollfd, rtp_session->rtcp_sock_input, SWITCH_POLLIN | SWITCH_POLLERR, rtp_session->pool);

 done:

		if (*err) {

			switch_log_printf(SWITCH_CHANNEL_SESSION_LOG(rtp_session->session), SWITCH_LOG_ERROR, "Error allocating rtcp [%s]\n", *err);
			status = SWITCH_STATUS_FALSE;
		}

		if (rtcp_new_sock) {
			switch_socket_close(rtcp_new_sock);
		}

		if (rtcp_old_sock) {
			switch_socket_close(rtcp_old_sock);
		}
	} else {
		status = SWITCH_STATUS_FALSE;
	}

	return status;
}

SWITCH_DECLARE(switch_status_t) switch_rtp_set_local_address(switch_rtp_t *rtp_session, const char *host, switch_port_t port, const char **err)
{
	switch_socket_t *new_sock = NULL, *old_sock = NULL;
	switch_status_t status = SWITCH_STATUS_FALSE;
	int j = 0;
#ifndef WIN32
	char o[5] = "TEST", i[5] = "";
	switch_size_t len, ilen = 0;
	int x;
#endif

	if (rtp_session->ready != 1) {
		if (!switch_rtp_ready(rtp_session)) {
			return SWITCH_STATUS_FALSE;
		}

		READ_INC(rtp_session);
		WRITE_INC(rtp_session);

		if (!switch_rtp_ready(rtp_session)) {
			goto done;
		}
	}


	*err = NULL;

	if (zstr(host) || !port) {
		*err = "Address Error";
		goto done;
	}


	rtp_session->local_host_str = switch_core_strdup(rtp_session->pool, host);
	rtp_session->local_port = port;


	if (switch_sockaddr_info_get(&rtp_session->local_addr, host, SWITCH_UNSPEC, port, 0, rtp_session->pool) != SWITCH_STATUS_SUCCESS) {
		*err = "Local Address Error!";
		goto done;
	}


	if (rtp_session->sock_input) {
		switch_rtp_kill_socket(rtp_session);
	}

	if (switch_socket_create(&new_sock, switch_sockaddr_get_family(rtp_session->local_addr), SOCK_DGRAM, 0, rtp_session->pool) != SWITCH_STATUS_SUCCESS) {
		*err = "Socket Error!";
		goto done;
	}

	if (switch_socket_opt_set(new_sock, SWITCH_SO_REUSEADDR, 1) != SWITCH_STATUS_SUCCESS) {
		*err = "Socket Error!";
		goto done;
	}

	//if (rtp_session->flags[SWITCH_RTP_FLAG_VIDEO]) {
	//	switch_socket_opt_set(new_sock, SWITCH_SO_RCVBUF, 1572864);
	//	switch_socket_opt_set(new_sock, SWITCH_SO_SNDBUF, 1572864);
	//}

	if (switch_socket_bind(new_sock, rtp_session->local_addr) != SWITCH_STATUS_SUCCESS) {
		char *em = switch_core_sprintf(rtp_session->pool, "Bind Error! %s:%d", host, port);
		*err = em;
		goto done;
	}


	if ((j = atoi(host)) && j > 223 && j < 240) { /* mcast */
		if (switch_mcast_interface(new_sock, rtp_session->local_addr) != SWITCH_STATUS_SUCCESS) {
			*err = "Multicast Socket interface Error";
			goto done;
		}

		if (switch_mcast_join(new_sock, rtp_session->local_addr, NULL, NULL) != SWITCH_STATUS_SUCCESS) {
			*err = "Multicast Error";
			goto done;
		}

		if (rtp_session->session) {
			switch_channel_t *channel = switch_core_session_get_channel(rtp_session->session);
			const char *var;

			if ((var = switch_channel_get_variable(channel, "multicast_ttl"))) {
				int ttl = atoi(var);

				if (ttl > 0 && ttl < 256) {
					if (switch_mcast_hops(new_sock, (uint8_t) ttl) != SWITCH_STATUS_SUCCESS) {
						*err = "Mutlicast TTL set failed";
						goto done;
					}

				}
			}

		}

	}



#ifndef WIN32
	len = sizeof(i);
	switch_socket_opt_set(new_sock, SWITCH_SO_NONBLOCK, TRUE);

	switch_socket_sendto(new_sock, rtp_session->local_addr, 0, (void *) o, &len);

	x = 0;
	while (!ilen) {
		switch_status_t status;
		ilen = len;
		status = switch_socket_recvfrom(rtp_session->from_addr, new_sock, 0, (void *) i, &ilen);

		if (status != SWITCH_STATUS_SUCCESS && status != SWITCH_STATUS_BREAK) {
			break;
		}

		if (++x > 1000) {
			break;
		}
		switch_cond_next();
	}
	switch_socket_opt_set(new_sock, SWITCH_SO_NONBLOCK, FALSE);

#endif

	old_sock = rtp_session->sock_input;
	rtp_session->sock_input = new_sock;
	new_sock = NULL;

	if (rtp_session->flags[SWITCH_RTP_FLAG_USE_TIMER] || rtp_session->flags[SWITCH_RTP_FLAG_NOBLOCK] || rtp_session->flags[SWITCH_RTP_FLAG_VIDEO]) {
		switch_socket_opt_set(rtp_session->sock_input, SWITCH_SO_NONBLOCK, TRUE);
		switch_rtp_set_flag(rtp_session, SWITCH_RTP_FLAG_NOBLOCK);
	}

	switch_socket_create_pollset(&rtp_session->read_pollfd, rtp_session->sock_input, SWITCH_POLLIN | SWITCH_POLLERR, rtp_session->pool);

	if (rtp_session->flags[SWITCH_RTP_FLAG_ENABLE_RTCP]) {
		if ((status = enable_local_rtcp_socket(rtp_session, err)) == SWITCH_STATUS_SUCCESS) {
			*err = "Success";
		}
	} else {
		status = SWITCH_STATUS_SUCCESS;
		*err = "Success";
	}

	switch_rtp_set_flag(rtp_session, SWITCH_RTP_FLAG_IO);

 done:

	if (new_sock) {
		switch_socket_close(new_sock);
	}

	if (old_sock) {
		switch_socket_close(old_sock);
	}


	if (rtp_session->ready != 1) {
		WRITE_DEC(rtp_session);
		READ_DEC(rtp_session);
	}

	return status;
}

SWITCH_DECLARE(void) switch_rtp_set_media_timeout(switch_rtp_t *rtp_session, uint32_t ms)
{
	if (!switch_rtp_ready(rtp_session) || rtp_session->flags[SWITCH_RTP_FLAG_UDPTL]) {
		return;
	}

	switch_log_printf(SWITCH_CHANNEL_SESSION_LOG(rtp_session->session), SWITCH_LOG_DEBUG1,
					  "%s MEDIA TIMEOUT %s set to %u", switch_core_session_get_name(rtp_session->session), rtp_type(rtp_session), ms);
	rtp_session->media_timeout = ms;
	switch_rtp_reset_media_timer(rtp_session);
}

SWITCH_DECLARE(void) switch_rtp_set_max_missed_packets(switch_rtp_t *rtp_session, uint32_t max)
{
	if (!switch_rtp_ready(rtp_session) || rtp_session->flags[SWITCH_RTP_FLAG_UDPTL]) {
		return;
	}

	if (rtp_session->missed_count >= max) {

		switch_log_printf(SWITCH_CHANNEL_SESSION_LOG(rtp_session->session), SWITCH_LOG_WARNING,
						  "new max missed packets(%d->%d) greater than current missed packets(%d). RTP will timeout.\n",
						  rtp_session->missed_count, max, rtp_session->missed_count);
	}

	rtp_session->max_missed_packets = max;
}

SWITCH_DECLARE(void) switch_rtp_reset_jb(switch_rtp_t *rtp_session)
{
	if (switch_rtp_ready(rtp_session)) {
		if (rtp_session->jb) {
			switch_jb_reset(rtp_session->jb);
		}
	}
}

SWITCH_DECLARE(void) switch_rtp_reset_vb(switch_rtp_t *rtp_session)
{

	if (rtp_session->vb) {
		switch_jb_reset(rtp_session->vb);
	}

	if (rtp_session->vbw) {
		switch_jb_reset(rtp_session->vbw);
	}
}

SWITCH_DECLARE(void) switch_rtp_reset(switch_rtp_t *rtp_session)
{
	if (!rtp_session) {
		return;
	}

	rtp_session->seq = (uint16_t) rand();
	rtp_session->ts = 0;
	memset(&rtp_session->ts_norm, 0, sizeof(rtp_session->ts_norm));

	rtp_session->last_stun = rtp_session->first_stun = 0;
	rtp_session->wrong_addrs = 0;
	rtp_session->rtcp_sent_packets = 0;
	rtp_session->rtcp_last_sent = 0;
	rtp_session->ice_adj = 0;

	//switch_rtp_del_dtls(rtp_session, DTLS_TYPE_RTP|DTLS_TYPE_RTCP);
	switch_rtp_set_flag(rtp_session, SWITCH_RTP_FLAG_PAUSE);
	switch_rtp_set_flag(rtp_session, SWITCH_RTP_FLAG_MUTE);
	rtcp_stats_init(rtp_session);

	if (rtp_session->ice.ready) {
		switch_rtp_reset_vb(rtp_session);
		rtp_session->ice.ready = rtp_session->ice.rready = 0;
	}

}

SWITCH_DECLARE(void) switch_rtp_reset_media_timer(switch_rtp_t *rtp_session)
{
	rtp_session->missed_count = 0;
	rtp_session->last_media = switch_micro_time_now();
}

SWITCH_DECLARE(char *) switch_rtp_get_remote_host(switch_rtp_t *rtp_session)
{
	return zstr(rtp_session->remote_host_str) ? "0.0.0.0" : rtp_session->remote_host_str;
}

SWITCH_DECLARE(switch_port_t) switch_rtp_get_remote_port(switch_rtp_t *rtp_session)
{
	return rtp_session->remote_port;
}

SWITCH_DECLARE(char *) switch_rtp_get_eff_remote_host(switch_rtp_t *rtp_session)
{
	return zstr(rtp_session->eff_remote_host_str) ? "0.0.0.0" : rtp_session->eff_remote_host_str;
}

SWITCH_DECLARE(char *) switch_rtp_get_local_host(switch_rtp_t *rtp_session)
{
	return zstr(rtp_session->local_host_str) ? "0.0.0.0" : rtp_session->local_host_str;
}

SWITCH_DECLARE(switch_port_t) switch_rtp_get_local_port(switch_rtp_t *rtp_session)
{
	return rtp_session->local_port;
}

SWITCH_DECLARE(switch_port_t) switch_rtp_get_eff_remote_port(switch_rtp_t *rtp_session)
{
	return rtp_session->eff_remote_port;
}

SWITCH_DECLARE(switch_port_t) switch_rtcp_get_remote_port(switch_rtp_t *rtp_session)
{
	return rtp_session->remote_rtcp_port;
}

static void ping_socket(switch_rtp_t *rtp_session)
{
	uint32_t o = UINT_MAX;
	switch_size_t len = sizeof(o);
	switch_socket_sendto(rtp_session->sock_input, rtp_session->local_addr, 0, (void *) &o, &len);

	if (rtp_session->flags[SWITCH_RTP_FLAG_ENABLE_RTCP] && rtp_session->rtcp_sock_input && rtp_session->rtcp_sock_input != rtp_session->sock_input) {
		switch_socket_sendto(rtp_session->rtcp_sock_input, rtp_session->rtcp_local_addr, 0, (void *) &o, &len);
	}
}

SWITCH_DECLARE(switch_status_t) switch_rtp_udptl_mode(switch_rtp_t *rtp_session)
{
	switch_socket_t *sock;

	if (!switch_rtp_ready(rtp_session)) {
		return SWITCH_STATUS_FALSE;
	}

	if (switch_rtp_test_flag(rtp_session, SWITCH_RTP_FLAG_PROXY_MEDIA)) {
		ping_socket(rtp_session);
	}

	READ_INC(rtp_session);
	WRITE_INC(rtp_session);

	if (rtp_session->flags[SWITCH_RTP_FLAG_USE_TIMER] || rtp_session->timer.timer_interface) {
		switch_core_timer_destroy(&rtp_session->timer);
		memset(&rtp_session->timer, 0, sizeof(rtp_session->timer));
		switch_rtp_clear_flag(rtp_session, SWITCH_RTP_FLAG_USE_TIMER);
	}

	rtp_session->missed_count = 0;
	rtp_session->max_missed_packets = 0;

	rtp_session->flags[SWITCH_RTP_FLAG_ENABLE_RTCP] = 0;

	if (rtp_session->flags[SWITCH_RTP_FLAG_RTCP_MUX]) {
		rtp_session->rtcp_sock_input = NULL;
		rtp_session->rtcp_sock_output = NULL;
	} else {
		if (rtp_session->rtcp_sock_input && rtp_session->rtcp_sock_input != rtp_session->sock_input) {
			ping_socket(rtp_session);
			switch_socket_shutdown(rtp_session->rtcp_sock_input, SWITCH_SHUTDOWN_READWRITE);
		}

		if (rtp_session->rtcp_sock_output && rtp_session->rtcp_sock_output != rtp_session->rtcp_sock_input &&
			rtp_session->rtcp_sock_output != rtp_session->sock_input) {
			switch_socket_shutdown(rtp_session->rtcp_sock_output, SWITCH_SHUTDOWN_READWRITE);
		}

		if ((sock = rtp_session->rtcp_sock_input)) {
			rtp_session->rtcp_sock_input = NULL;
			switch_socket_close(sock);

			if (rtp_session->rtcp_sock_output && rtp_session->rtcp_sock_output != sock) {
				sock = rtp_session->rtcp_sock_output;
				rtp_session->rtcp_sock_output = NULL;
				switch_socket_close(sock);
			}
		}
	}

	switch_rtp_set_flag(rtp_session, SWITCH_RTP_FLAG_UDPTL);
	switch_rtp_set_flag(rtp_session, SWITCH_RTP_FLAG_PROXY_MEDIA);
	switch_socket_opt_set(rtp_session->sock_input, SWITCH_SO_NONBLOCK, FALSE);
	switch_rtp_clear_flag(rtp_session, SWITCH_RTP_FLAG_NOBLOCK);

	WRITE_DEC(rtp_session);
	READ_DEC(rtp_session);

	switch_rtp_clear_flag(rtp_session, SWITCH_RTP_FLAG_STICKY_FLUSH);
	switch_rtp_clear_flag(rtp_session, SWITCH_RTP_FLAG_FLUSH);

	switch_rtp_break(rtp_session);

	return SWITCH_STATUS_SUCCESS;

}


SWITCH_DECLARE(switch_status_t) switch_rtp_set_remote_address(switch_rtp_t *rtp_session, const char *host, switch_port_t port, switch_port_t remote_rtcp_port,
															  switch_bool_t change_adv_addr, const char **err)
{
	switch_sockaddr_t *remote_addr;
	switch_status_t status = SWITCH_STATUS_SUCCESS;
	*err = "Success";

	if (switch_sockaddr_info_get(&remote_addr, host, SWITCH_UNSPEC, port, 0, rtp_session->pool) != SWITCH_STATUS_SUCCESS || !remote_addr) {
		*err = "Remote Address Error!";
		return SWITCH_STATUS_FALSE;
	}


	switch_mutex_lock(rtp_session->write_mutex);

	rtp_session->remote_addr = remote_addr;

	if (change_adv_addr) {
		rtp_session->remote_host_str = switch_core_strdup(rtp_session->pool, host);
		rtp_session->remote_port = port;
	}

	rtp_session->eff_remote_host_str = switch_core_strdup(rtp_session->pool, host);
	rtp_session->eff_remote_port = port;

	if (rtp_session->sock_input && switch_sockaddr_get_family(rtp_session->remote_addr) == switch_sockaddr_get_family(rtp_session->local_addr)) {
		rtp_session->sock_output = rtp_session->sock_input;
	} else {
		if (rtp_session->sock_output && rtp_session->sock_output != rtp_session->sock_input) {
			switch_socket_close(rtp_session->sock_output);
		}
		if ((status = switch_socket_create(&rtp_session->sock_output,
										   switch_sockaddr_get_family(rtp_session->remote_addr),
										   SOCK_DGRAM, 0, rtp_session->pool)) != SWITCH_STATUS_SUCCESS) {

			*err = "Socket Error!";
		}
	}

	if (rtp_session->dtls) {
		rtp_session->dtls->sock_output = rtp_session->sock_output;

		if (rtp_session->flags[SWITCH_RTP_FLAG_RTCP_MUX]) {
			switch_sockaddr_info_get(&rtp_session->dtls->remote_addr, host, SWITCH_UNSPEC, port, 0, rtp_session->pool);
		}
	}


	if (rtp_session->flags[SWITCH_RTP_FLAG_ENABLE_RTCP]) {
		if (rtp_session->flags[SWITCH_RTP_FLAG_RTCP_MUX]) {
			rtp_session->rtcp_remote_addr = rtp_session->remote_addr;
			rtp_session->rtcp_sock_output = rtp_session->sock_output;
		}/* else {
			if (remote_rtcp_port) {
				rtp_session->remote_rtcp_port = remote_rtcp_port;
			} else {
				rtp_session->remote_rtcp_port = rtp_session->eff_remote_port + 1;
			}
			status = enable_remote_rtcp_socket(rtp_session, err);

			if (rtp_session->rtcp_dtls) {
				//switch_sockaddr_info_get(&rtp_session->rtcp_dtls->remote_addr, host, SWITCH_UNSPEC, port, 0, rtp_session->pool);
				rtp_session->rtcp_dtls->remote_addr = rtp_session->rtcp_remote_addr;
				rtp_session->rtcp_dtls->sock_output = rtp_session->rtcp_sock_output;
			}
			}*/
	}

	switch_mutex_unlock(rtp_session->write_mutex);

	return status;
}

SWITCH_DECLARE(switch_status_t) switch_rtp_set_fork_write_address(switch_rtp_t *rtp_session, const char *host, switch_port_t port, const char **err)
{
	switch_sockaddr_t *fork_write_addr;
	*err = "Success";

	if (switch_sockaddr_info_get(&fork_write_addr, host, SWITCH_UNSPEC, port, 0, rtp_session->pool) != SWITCH_STATUS_SUCCESS || !fork_write_addr) {
		*err = "Remote Address Error!";
		return SWITCH_STATUS_FALSE;
	}

	switch_mutex_lock(rtp_session->write_mutex);

	rtp_session->fork_write_addr = fork_write_addr;
	rtp_session->fork_write_host_str = switch_core_strdup(rtp_session->pool, host);
	rtp_session->fork_write_port = port;

	switch_mutex_unlock(rtp_session->write_mutex);

	return SWITCH_STATUS_SUCCESS;
}

SWITCH_DECLARE(switch_status_t) switch_rtp_activate_fork_write(switch_rtp_t *rtp_session)
{
	switch_status_t status = SWITCH_STATUS_SUCCESS;
	switch_mutex_lock(rtp_session->write_mutex);
	if (rtp_session->fork_write_addr) {
		rtp_session->fork_write = 1;
	} else {
		switch_log_printf(SWITCH_CHANNEL_SESSION_LOG(rtp_session->session), SWITCH_LOG_ERROR, "Fail to activate fork write. Fork Address is missing\n");
		status = SWITCH_STATUS_FALSE;
	}
	switch_mutex_unlock(rtp_session->write_mutex);

	return status;
}

SWITCH_DECLARE(void) switch_rtp_deactivate_fork_write(switch_rtp_t *rtp_session)
{
	switch_mutex_lock(rtp_session->write_mutex);
	rtp_session->fork_write = 0;
	switch_mutex_unlock(rtp_session->write_mutex);
}

static const char *dtls_state_names_t[] = {"OFF", "HANDSHAKE", "SETUP", "READY", "FAIL", "INVALID"};
static const char *dtls_state_names(dtls_state_t s)
{
	if (s > DS_INVALID) {
		s = DS_INVALID;
	}

	return dtls_state_names_t[s];
}

#define dtls_set_state(_dtls, _state) switch_log_printf(SWITCH_CHANNEL_SESSION_LOG(rtp_session->session), SWITCH_LOG_INFO, "Changing %s DTLS state from %s to %s\n", rtp_type(rtp_session), dtls_state_names(_dtls->state), dtls_state_names(_state)); _dtls->new_state = 1; _dtls->last_state = _dtls->state; _dtls->state = _state

#define cr_keylen 16
#define cr_saltlen 14
#define cr_kslen 30

static int dtls_state_setup(switch_rtp_t *rtp_session, switch_dtls_t *dtls)
{
	X509 *cert;
	switch_secure_settings_t	ssec;	/* Used just to wrap over params in a call to switch_rtp_add_crypto_key. */
	int r = 0;

	uint8_t raw_key_data[cr_kslen * 2];
	unsigned char local_key_buf[cr_kslen];
	unsigned char remote_key_buf[cr_kslen];

	memset(&ssec, 0, sizeof(ssec));
	memset(&raw_key_data, 0, cr_kslen * 2 * sizeof(uint8_t));
	memset(&local_key_buf, 0, cr_kslen * sizeof(unsigned char));
	memset(&remote_key_buf, 0, cr_kslen * sizeof(unsigned char));

	if ((dtls->type & DTLS_TYPE_SERVER)) {
		r = 1;
	} else if ((cert = SSL_get_peer_certificate(dtls->ssl))) {
		switch_core_cert_extract_fingerprint(cert, dtls->remote_fp);
		r = switch_core_cert_verify(dtls->remote_fp);
		X509_free(cert);
	}

	if (!r) {
		switch_log_printf(SWITCH_CHANNEL_SESSION_LOG(rtp_session->session), SWITCH_LOG_ERROR, "%s Fingerprint Verification Failed!\n", rtp_type(rtp_session));
		dtls_set_state(dtls, DS_FAIL);
		return -1;
	} else {
		unsigned char *local_key, *remote_key, *local_salt, *remote_salt;

		switch_log_printf(SWITCH_CHANNEL_SESSION_LOG(rtp_session->session), SWITCH_LOG_INFO, "%s Fingerprint Verified.\n", rtp_type(rtp_session));

#ifdef HAVE_OPENSSL_DTLS_SRTP
		if (!SSL_export_keying_material(dtls->ssl, raw_key_data, sizeof(raw_key_data), "EXTRACTOR-dtls_srtp", 19, NULL, 0, 0)) {
			switch_log_printf(SWITCH_CHANNEL_SESSION_LOG(rtp_session->session), SWITCH_LOG_ERROR, "%s Key material export failure\n", rtp_type(rtp_session));
			dtls_set_state(dtls, DS_FAIL);
			return -1;
		}
#else
		return -1;
#endif

		if ((dtls->type & DTLS_TYPE_CLIENT)) {
			local_key = raw_key_data;
			remote_key = local_key + cr_keylen;
			local_salt = remote_key + cr_keylen;
			remote_salt = local_salt + cr_saltlen;

		} else {
			remote_key = raw_key_data;
			local_key = remote_key + cr_keylen;
			remote_salt = local_key + cr_keylen;
			local_salt = remote_salt + cr_saltlen;
		}

		memcpy(ssec.local_raw_key, local_key, cr_keylen);
		memcpy(ssec.local_raw_key + cr_keylen, local_salt, cr_saltlen);

		memcpy(ssec.remote_raw_key, remote_key, cr_keylen);
		memcpy(ssec.remote_raw_key + cr_keylen, remote_salt, cr_saltlen);

		ssec.crypto_type = AES_CM_128_HMAC_SHA1_80;

		if (dtls == rtp_session->rtcp_dtls && rtp_session->rtcp_dtls != rtp_session->dtls) {
			switch_rtp_add_crypto_key(rtp_session, SWITCH_RTP_CRYPTO_SEND_RTCP, 0, &ssec);
			switch_rtp_add_crypto_key(rtp_session, SWITCH_RTP_CRYPTO_RECV_RTCP, 0, &ssec);
		} else {
			switch_rtp_add_crypto_key(rtp_session, SWITCH_RTP_CRYPTO_SEND, 0, &ssec);
			switch_rtp_add_crypto_key(rtp_session, SWITCH_RTP_CRYPTO_RECV, 0, &ssec);
		}
	}

	dtls_set_state(dtls, DS_READY);

	return 0;
}

static int dtls_state_ready(switch_rtp_t *rtp_session, switch_dtls_t *dtls)
{

	if (dtls->new_state) {
		if (rtp_session->flags[SWITCH_RTP_FLAG_VIDEO]) {
			switch_core_session_t *other_session;

			if (rtp_session->session && switch_core_session_get_partner(rtp_session->session, &other_session) == SWITCH_STATUS_SUCCESS) {
				switch_core_session_request_video_refresh(other_session);
				switch_core_session_rwunlock(other_session);
			}
		}
		dtls->new_state = 0;
	}
	return 0;
}

static int dtls_state_fail(switch_rtp_t *rtp_session, switch_dtls_t *dtls)
{
	if (rtp_session->session) {
		switch_channel_t *channel = switch_core_session_get_channel(rtp_session->session);
		switch_channel_hangup(channel, SWITCH_CAUSE_DESTINATION_OUT_OF_ORDER);
	}

	return -1;
}


static int dtls_state_handshake(switch_rtp_t *rtp_session, switch_dtls_t *dtls)
{
	int ret;

	if ((ret = SSL_do_handshake(dtls->ssl)) != 1){
		switch((ret = SSL_get_error(dtls->ssl, ret))){
		case SSL_ERROR_WANT_READ:
		case SSL_ERROR_WANT_WRITE:
		case SSL_ERROR_NONE:
			break;
		default:
			switch_log_printf(SWITCH_CHANNEL_SESSION_LOG(rtp_session->session), SWITCH_LOG_WARNING, "%s Handshake failure %d. This may happen when you use legacy DTLS v1.0 (legacyDTLS channel var is set) but endpoint requires DTLS v1.2.\n", rtp_type(rtp_session), ret);
			dtls_set_state(dtls, DS_FAIL);
			return -1;
		}
	}

	if (SSL_is_init_finished(dtls->ssl)) {
		dtls_set_state(dtls, DS_SETUP);
	}

	return 0;
}

static void free_dtls(switch_dtls_t **dtlsp)
{
	switch_dtls_t *dtls;

	if (!dtlsp) {
		return;
	}

	dtls = *dtlsp;
	*dtlsp = NULL;

	if (dtls->ssl) {
		SSL_free(dtls->ssl);
	}

	if (dtls->ssl_ctx) {
		SSL_CTX_free(dtls->ssl_ctx);
	}
}

static int do_dtls(switch_rtp_t *rtp_session, switch_dtls_t *dtls)
{
	int r = 0, ret = 0, len;
	switch_size_t bytes;
	unsigned char buf[MAX_DTLS_MTU] = "";
	int ready = rtp_session->ice.ice_user ? (rtp_session->ice.rready && rtp_session->ice.ready) : 1;
	int pending;

	if (!dtls->bytes && !ready) {
		return 0;
	}

	if (dtls->bytes > 0 && dtls->data) {
		ret = BIO_write(dtls->read_bio, dtls->data, (int)dtls->bytes);
		if (ret <= 0) {
			ret = SSL_get_error(dtls->ssl, ret);
			switch_log_printf(SWITCH_CHANNEL_SESSION_LOG(rtp_session->session), SWITCH_LOG_ERROR, "%s DTLS packet decode err: SSL err %d\n", rtp_type(rtp_session), ret);
		} else if (ret != (int)dtls->bytes) {
			switch_log_printf(SWITCH_CHANNEL_SESSION_LOG(rtp_session->session), SWITCH_LOG_ERROR, "%s DTLS packet decode err: read %d bytes instead of %d\n", rtp_type(rtp_session), ret, (int)dtls->bytes);
		}
	}

	if (dtls_states[dtls->state]) {
		r = dtls_states[dtls->state](rtp_session, dtls);
	}

	while ((pending = BIO_ctrl_pending(dtls->filter_bio)) > 0) {
		switch_assert(pending <= sizeof(buf));

		len = BIO_read(dtls->write_bio, buf, pending);
		if (len > 0) {
			bytes = len;
			ret = switch_socket_sendto(dtls->sock_output, dtls->remote_addr, 0, (void *)buf, &bytes);

			if (ret != SWITCH_STATUS_SUCCESS) {
				switch_log_printf(SWITCH_CHANNEL_SESSION_LOG(rtp_session->session), SWITCH_LOG_ERROR, "%s DTLS packet not written to socket: %d\n", rtp_type(rtp_session), ret);
			} else if (bytes != len) {
				switch_log_printf(SWITCH_CHANNEL_SESSION_LOG(rtp_session->session), SWITCH_LOG_ERROR, "%s DTLS packet write err: written %d bytes instead of %d\n", rtp_type(rtp_session), (int)bytes, len);
			}
		} else {
			ret = SSL_get_error(dtls->ssl, len);
			switch_log_printf(SWITCH_CHANNEL_SESSION_LOG(rtp_session->session), SWITCH_LOG_ERROR, "%s DTLS packet encode err: SSL err %d\n", rtp_type(rtp_session), ret);
		}
	}

	return r;
}

#if VERIFY
static int cb_verify_peer(int preverify_ok, X509_STORE_CTX *ctx)
{
	SSL *ssl = NULL;
	switch_dtls_t *dtls;
	X509 *cert;
	int r = 0;

	ssl = X509_STORE_CTX_get_app_data(ctx);
	dtls = (switch_dtls_t *) SSL_get_app_data(ssl);

	if (!(ssl && dtls)) {
		return 0;
	}

	if ((cert = SSL_get_peer_certificate(dtls->ssl))) {
		switch_core_cert_extract_fingerprint(cert, dtls->remote_fp);

		r = switch_core_cert_verify(dtls->remote_fp);

		X509_free(cert);
	} else {
		switch_log_printf(SWITCH_CHANNEL_SESSION_LOG(dtls->rtp_session->session), SWITCH_LOG_ERROR, "%s CERT ERR!\n", rtp_type(dtls->rtp_session));
	}

	return r;
}
#endif


////////////

#if OPENSSL_VERSION_NUMBER < 0x10100000L
static BIO_METHOD dtls_bio_filter_methods;
#else
static BIO_METHOD *dtls_bio_filter_methods;
#endif

BIO_METHOD *BIO_dtls_filter(void) {
#if OPENSSL_VERSION_NUMBER < 0x10100000L	
	return(&dtls_bio_filter_methods);
#else
	return(dtls_bio_filter_methods);
#endif
}

typedef struct packet_list_s {
	//void *packet;
	int size;
	struct packet_list_s *next;
} packet_list_t;
 
/* Helper struct to keep the filter state */
typedef struct dtls_bio_filter {
	packet_list_t *packets;
	packet_list_t *unused;
	packet_list_t *tail;
	switch_mutex_t *mutex;
	switch_memory_pool_t *pool;
	long mtu;
} dtls_bio_filter;
 
 
static int dtls_bio_filter_new(BIO *bio) {
	/* Create a filter state struct */
	dtls_bio_filter *filter;
	switch_memory_pool_t *pool;

	switch_core_new_memory_pool(&pool);
	filter = switch_core_alloc(pool, sizeof(*filter));
	filter->pool = pool;

	filter->packets = NULL;
	switch_mutex_init(&filter->mutex, SWITCH_MUTEX_NESTED, filter->pool);
 
	/* Set the BIO as initialized */
#if OPENSSL_VERSION_NUMBER < 0x10100000L
	bio->init = 1;
	bio->ptr = filter;
	bio->flags = 0;
#else
	BIO_set_init(bio, 1);
	BIO_set_data(bio, filter);
	BIO_clear_flags(bio, ~0);
#endif
	
	return 1;
}
 
static int dtls_bio_filter_free(BIO *bio) {
	dtls_bio_filter *filter;

	if (bio == NULL) {
		return 0;
	}
 
	/* Get rid of the filter state */
#if OPENSSL_VERSION_NUMBER < 0x10100000L
	filter = (dtls_bio_filter *)bio->ptr;
#else
	filter = (dtls_bio_filter *)BIO_get_data(bio);
#endif

	if (filter != NULL) {
		switch_memory_pool_t *pool = filter->pool;
		switch_core_destroy_memory_pool(&pool);
		pool = NULL;
		filter = NULL;
	}

#if OPENSSL_VERSION_NUMBER < 0x10100000L
	bio->ptr = NULL;
	bio->init = 0;
	bio->flags = 0;
#else
	BIO_set_init(bio, 0);
	BIO_set_data(bio, NULL);
	BIO_clear_flags(bio, ~0);
#endif
	return 1;
}
 
static int dtls_bio_filter_write(BIO *bio, const char *in, int inl) {
	long ret;
	dtls_bio_filter *filter;
	
	switch_log_printf(SWITCH_CHANNEL_LOG, SWITCH_LOG_DEBUG1, "dtls_bio_filter_write: %p, %d\n", (void *)in, inl);
	/* Forward data to the write BIO */
#if OPENSSL_VERSION_NUMBER < 0x10100000L
	ret = BIO_write(bio->next_bio, in, inl);
#else
	ret = BIO_write(BIO_next(bio), in, inl);
#endif
	
	switch_log_printf(SWITCH_CHANNEL_LOG, SWITCH_LOG_DEBUG1, "  -- %ld\n", ret);
 
	/* Keep track of the packet, as we'll advertize them one by one after a pending check */
#if OPENSSL_VERSION_NUMBER < 0x10100000L
	filter = (dtls_bio_filter *)bio->ptr;
#else
	filter = (dtls_bio_filter *)BIO_get_data(bio);
#endif

	if (filter != NULL) {
		packet_list_t *node;

		switch_mutex_lock(filter->mutex);
		if (filter->unused) {
			node = filter->unused;
			node->next = NULL;
			filter->unused = filter->unused->next;
		} else {
			node = switch_core_alloc(filter->pool, sizeof(*node));
		}

		node->size = ret;

		if (filter->tail) {
			filter->tail->next = node;
		} else {
			filter->packets = node;
		}

		filter->tail = node;

		switch_mutex_unlock(filter->mutex);
		//switch_log_printf(SWITCH_CHANNEL_LOG, SWITCH_LOG_ERROR, "New list length: %d\n", g_list_length(filter->packets));
	}
	return ret;
}
 
static long dtls_bio_filter_ctrl(BIO *bio, int cmd, long num, void *ptr) {
#if OPENSSL_VERSION_NUMBER < 0x10100000L
	dtls_bio_filter *filter = (dtls_bio_filter *)bio->ptr;
#else
	dtls_bio_filter *filter = (dtls_bio_filter *)BIO_get_data(bio);
#endif

	switch(cmd) {
	case BIO_CTRL_DGRAM_GET_FALLBACK_MTU:
		return 1200;
	case BIO_CTRL_DGRAM_SET_MTU:
		filter->mtu = num;
		switch_log_printf(SWITCH_CHANNEL_LOG, SWITCH_LOG_DEBUG1, "Setting MTU: %ld\n", filter->mtu);
		return num;
	case BIO_CTRL_FLUSH:
		return 1;
	case BIO_CTRL_DGRAM_QUERY_MTU:
		switch_log_printf(SWITCH_CHANNEL_LOG, SWITCH_LOG_DEBUG1, "Advertizing MTU: %ld\n", filter->mtu);
		return filter->mtu;
	case BIO_CTRL_WPENDING:
		return 0L;
	case BIO_CTRL_PENDING: {
		int pending = 0;
		packet_list_t *top;

		if (filter == NULL) {
			return 0;
		}

		switch_mutex_lock(filter->mutex);
		if ((top = filter->packets)) {
			filter->packets = filter->packets->next;
			
			if (top == filter->tail || !filter->packets) {
				filter->tail = NULL;
			}
			
			pending = top->size;
			top->next = filter->unused;
			filter->unused = top;
		}
		switch_mutex_unlock(filter->mutex);

		return pending;
	}
	default:
		//switch_log_printf(SWITCH_CHANNEL_LOG, SWITCH_LOG_ERROR, "dtls_bio_filter_ctrl: %d\n", cmd);
		break;
	}
	return 0;
}

#if OPENSSL_VERSION_NUMBER < 0x10100000L
static BIO_METHOD dtls_bio_filter_methods = {
	BIO_TYPE_FILTER,
	"DTLS filter",
	dtls_bio_filter_write,
	NULL,
	NULL,
	NULL,
	dtls_bio_filter_ctrl,
	dtls_bio_filter_new,
	dtls_bio_filter_free,
	NULL
};
#else
static BIO_METHOD *dtls_bio_filter_methods = NULL;
#endif

static void switch_rtp_dtls_init() {
#if OPENSSL_VERSION_NUMBER >= 0x10100000L
	dtls_bio_filter_methods = BIO_meth_new(BIO_TYPE_FILTER | BIO_get_new_index(), "DTLS filter");
	BIO_meth_set_write(dtls_bio_filter_methods, dtls_bio_filter_write);
	BIO_meth_set_ctrl(dtls_bio_filter_methods, dtls_bio_filter_ctrl);
	BIO_meth_set_create(dtls_bio_filter_methods, dtls_bio_filter_new);
	BIO_meth_set_destroy(dtls_bio_filter_methods, dtls_bio_filter_free);
#endif
}

static void switch_rtp_dtls_destroy() {
#if OPENSSL_VERSION_NUMBER >= 0x10100000L
	if (dtls_bio_filter_methods) {
		BIO_meth_free(dtls_bio_filter_methods);
		dtls_bio_filter_methods = NULL;
	}
#endif
}

///////////



SWITCH_DECLARE(int) switch_rtp_has_dtls(void) {
#ifdef HAVE_OPENSSL_DTLS_SRTP
	return 1;
#else
	return 0;
#endif
}

SWITCH_DECLARE(dtls_state_t) switch_rtp_dtls_state(switch_rtp_t *rtp_session, dtls_type_t type)
{
	dtls_state_t s = DS_OFF;

	switch_mutex_lock(rtp_session->ice_mutex);

	if (!rtp_session || (!rtp_session->dtls && !rtp_session->rtcp_dtls)) {
		s = DS_OFF;
		goto done;
	}

	if ((type == DTLS_TYPE_RTP) && rtp_session->dtls) {
		s = rtp_session->dtls->state;
		goto done;
	}

	if ((type == DTLS_TYPE_RTCP) && rtp_session->rtcp_dtls) {
		s = rtp_session->rtcp_dtls->state;
	}

 done:

	switch_mutex_unlock(rtp_session->ice_mutex);

	return s;
}

SWITCH_DECLARE(switch_status_t) switch_rtp_del_dtls(switch_rtp_t *rtp_session, dtls_type_t type)
{
	switch_status_t status = SWITCH_STATUS_SUCCESS;

	switch_mutex_lock(rtp_session->ice_mutex);

	if (!rtp_session || (!rtp_session->dtls && !rtp_session->rtcp_dtls)) {
		switch_goto_status(SWITCH_STATUS_FALSE, done);
	}

	if ((type & DTLS_TYPE_RTP)) {
		if (rtp_session->dtls && rtp_session->dtls == rtp_session->rtcp_dtls) {
			rtp_session->rtcp_dtls = NULL;
		}

		if (rtp_session->dtls) {
			free_dtls(&rtp_session->dtls);
		}

		if (rtp_session->jb) {
			switch_jb_reset(rtp_session->jb);
		}

		if (rtp_session->vb) {
			switch_jb_reset(rtp_session->vb);
		}

		if (rtp_session->vbw) {
			switch_jb_reset(rtp_session->vbw);
		}

	}

	if ((type & DTLS_TYPE_RTCP) && rtp_session->rtcp_dtls) {
		free_dtls(&rtp_session->rtcp_dtls);
	}


#ifdef ENABLE_SRTP
	if (rtp_session->flags[SWITCH_RTP_FLAG_SECURE_SEND]) {
		int x;

		rtp_session->flags[SWITCH_RTP_FLAG_SECURE_SEND] = 0;

		for(x = 0; x < 2; x++) {
			if (rtp_session->send_ctx[x]) {
				srtp_dealloc(rtp_session->send_ctx[x]);
				rtp_session->send_ctx[x] = NULL;
			}
		}
	}

	if (rtp_session->flags[SWITCH_RTP_FLAG_SECURE_RECV]) {
		int x;

		rtp_session->flags[SWITCH_RTP_FLAG_SECURE_RECV] = 0;

		for (x = 0; x < 2; x++) {
			if (rtp_session->recv_ctx[x]) {
				srtp_dealloc(rtp_session->recv_ctx[x]);
				rtp_session->recv_ctx[x] = NULL;
			}
		}
	}
#endif

 done:

	switch_mutex_unlock(rtp_session->ice_mutex);

	return status;
}

SWITCH_DECLARE(switch_status_t) switch_rtp_add_dtls(switch_rtp_t *rtp_session, dtls_fingerprint_t *local_fp, dtls_fingerprint_t *remote_fp, dtls_type_t type, uint8_t want_DTLSv1_2)
{
	switch_dtls_t *dtls;
	const char *var;
	int ret;
	const char *kind = "";
	unsigned long ssl_method_error = 0;
	unsigned long ssl_ctx_error = 0;
	const SSL_METHOD *ssl_method;
	SSL_CTX *ssl_ctx;
	BIO *bio;
	DH *dh;
	switch_status_t status = SWITCH_STATUS_SUCCESS;
#ifndef OPENSSL_NO_EC
#if OPENSSL_VERSION_NUMBER < 0x10002000L
	EC_KEY* ecdh;
#endif
#endif

#ifndef HAVE_OPENSSL_DTLS_SRTP
	return SWITCH_STATUS_FALSE;
#endif

	if (!switch_rtp_ready(rtp_session)) {
		return SWITCH_STATUS_FALSE;
	}

	switch_mutex_lock(rtp_session->ice_mutex);

	if (!((type & DTLS_TYPE_RTP) || (type & DTLS_TYPE_RTCP)) || !((type & DTLS_TYPE_CLIENT) || (type & DTLS_TYPE_SERVER))) {
		switch_log_printf(SWITCH_CHANNEL_SESSION_LOG(rtp_session->session), SWITCH_LOG_CRIT, "INVALID TYPE!\n");
	}

	switch_rtp_del_dtls(rtp_session, type);

	if ((type & DTLS_TYPE_RTP) && (type & DTLS_TYPE_RTCP)) {
		kind = "RTP/RTCP";
	} else if ((type & DTLS_TYPE_RTP)) {
		kind = "RTP";
	} else {
		kind = "RTCP";
	}

	switch_log_printf(SWITCH_CHANNEL_SESSION_LOG(rtp_session->session), SWITCH_LOG_INFO,
					  "Activate %s %s DTLS %s\n", kind, rtp_type(rtp_session), (type & DTLS_TYPE_SERVER) ? "server" : "client");

	if (((type & DTLS_TYPE_RTP) && rtp_session->dtls) || ((type & DTLS_TYPE_RTCP) && rtp_session->rtcp_dtls)) {
		switch_log_printf(SWITCH_CHANNEL_SESSION_LOG(rtp_session->session), SWITCH_LOG_WARNING, "DTLS ALREADY INIT\n");
		switch_goto_status(SWITCH_STATUS_FALSE, done);
	}

	dtls = switch_core_alloc(rtp_session->pool, sizeof(*dtls));

	dtls->pem = switch_core_sprintf(rtp_session->pool, "%s%s%s.pem", SWITCH_GLOBAL_dirs.certs_dir, SWITCH_PATH_SEPARATOR, DTLS_SRTP_FNAME);

	if (switch_file_exists(dtls->pem, rtp_session->pool) == SWITCH_STATUS_SUCCESS) {
		dtls->pvt = dtls->rsa = dtls->pem;
	} else {
		dtls->pvt = switch_core_sprintf(rtp_session->pool, "%s%s%s.key", SWITCH_GLOBAL_dirs.certs_dir, SWITCH_PATH_SEPARATOR, DTLS_SRTP_FNAME);
		dtls->rsa = switch_core_sprintf(rtp_session->pool, "%s%s%s.crt", SWITCH_GLOBAL_dirs.certs_dir, SWITCH_PATH_SEPARATOR, DTLS_SRTP_FNAME);
	}

	dtls->ca = switch_core_sprintf(rtp_session->pool, "%s%sca-bundle.crt", SWITCH_GLOBAL_dirs.certs_dir, SWITCH_PATH_SEPARATOR);

#if OPENSSL_VERSION_NUMBER >= 0x10100000
	ssl_method = (type & DTLS_TYPE_SERVER) ? DTLS_server_method() : DTLS_client_method();
#else
    #ifdef HAVE_OPENSSL_DTLSv1_2_method
		ssl_method = (type & DTLS_TYPE_SERVER) ? (want_DTLSv1_2 ? DTLSv1_2_server_method() : DTLSv1_server_method()) : (want_DTLSv1_2 ? DTLSv1_2_client_method() : DTLSv1_client_method());
	#else
		ssl_method = (type & DTLS_TYPE_SERVER) ? DTLSv1_server_method() : DTLSv1_client_method();
    #endif // HAVE_OPENSSL_DTLSv1_2_method
#endif

	if (!ssl_method) {
		ssl_method_error = ERR_peek_error();
		switch_log_printf(SWITCH_CHANNEL_SESSION_LOG(rtp_session->session), SWITCH_LOG_ERROR, "%s ssl_method is NULL [%lu]\n", rtp_type(rtp_session), ssl_method_error);
	}

	dtls->ssl_ctx = ssl_ctx = SSL_CTX_new(ssl_method);

	if (!ssl_ctx) {
		ssl_ctx_error = ERR_peek_error();
		switch_log_printf(SWITCH_CHANNEL_SESSION_LOG(rtp_session->session), SWITCH_LOG_ERROR, "%s SSL_CTX_new failed [%lu]\n", rtp_type(rtp_session), ssl_ctx_error);
		switch_channel_hangup(switch_core_session_get_channel(rtp_session->session), SWITCH_CAUSE_NORMAL_TEMPORARY_FAILURE);
		switch_goto_status(SWITCH_STATUS_FALSE, done);
	}

	switch_assert(dtls->ssl_ctx);

	bio = BIO_new_file(dtls->pem, "r");
	dh = PEM_read_bio_DHparams(bio, NULL, NULL, NULL);
	BIO_free(bio);
	if (dh) {
		SSL_CTX_set_tmp_dh(dtls->ssl_ctx, dh);
		DH_free(dh);
	}

	SSL_CTX_set_mode(dtls->ssl_ctx, SSL_MODE_AUTO_RETRY);

	//SSL_CTX_set_verify(dtls->ssl_ctx, SSL_VERIFY_PEER | SSL_VERIFY_FAIL_IF_NO_PEER_CERT, NULL);
	SSL_CTX_set_verify(dtls->ssl_ctx, SSL_VERIFY_NONE, NULL);

	//SSL_CTX_set_cipher_list(dtls->ssl_ctx, "ECDH:!RC4:!SSLv3:RSA_WITH_AES_128_CBC_SHA");
	//SSL_CTX_set_cipher_list(dtls->ssl_ctx, "ECDHE-RSA-AES256-GCM-SHA384");
	SSL_CTX_set_cipher_list(dtls->ssl_ctx, "ALL:!ADH:!LOW:!EXP:!MD5:@STRENGTH");
	//SSL_CTX_set_cipher_list(dtls->ssl_ctx, "SUITEB128");
	SSL_CTX_set_read_ahead(dtls->ssl_ctx, 1);
#ifdef HAVE_OPENSSL_DTLS_SRTP
	//SSL_CTX_set_tlsext_use_srtp(dtls->ssl_ctx, "SRTP_AES128_CM_SHA1_80:SRTP_AES128_CM_SHA1_32");
	SSL_CTX_set_tlsext_use_srtp(dtls->ssl_ctx, "SRTP_AES128_CM_SHA1_80");
#endif

	dtls->type = type;
	dtls->read_bio = BIO_new(BIO_s_mem());
	switch_assert(dtls->read_bio);

	dtls->write_bio = BIO_new(BIO_s_mem());
	switch_assert(dtls->write_bio);

	BIO_set_mem_eof_return(dtls->read_bio, -1);
	BIO_set_mem_eof_return(dtls->write_bio, -1);

	if ((ret=SSL_CTX_use_certificate_file(dtls->ssl_ctx, dtls->rsa, SSL_FILETYPE_PEM)) != 1) {
		switch_log_printf(SWITCH_CHANNEL_SESSION_LOG(rtp_session->session), SWITCH_LOG_ERROR, "%s DTLS cert err [%d]\n", rtp_type(rtp_session), SSL_get_error(dtls->ssl, ret));
		switch_goto_status(SWITCH_STATUS_FALSE, done);
	}

	if ((ret=SSL_CTX_use_PrivateKey_file(dtls->ssl_ctx, dtls->pvt, SSL_FILETYPE_PEM)) != 1) {
		switch_log_printf(SWITCH_CHANNEL_SESSION_LOG(rtp_session->session), SWITCH_LOG_ERROR, "%s DTLS key err [%d]\n", rtp_type(rtp_session), SSL_get_error(dtls->ssl, ret));
		switch_goto_status(SWITCH_STATUS_FALSE, done);
	}

	if (SSL_CTX_check_private_key(dtls->ssl_ctx) == 0) {
		switch_log_printf(SWITCH_CHANNEL_SESSION_LOG(rtp_session->session), SWITCH_LOG_ERROR, "%s DTLS check key failed\n", rtp_type(rtp_session));
		switch_goto_status(SWITCH_STATUS_FALSE, done);
	}

	if (!zstr(dtls->ca) && switch_file_exists(dtls->ca, rtp_session->pool) == SWITCH_STATUS_SUCCESS
		&& (ret = SSL_CTX_load_verify_locations(dtls->ssl_ctx, dtls->ca, NULL)) != 1) {
		switch_log_printf(SWITCH_CHANNEL_SESSION_LOG(rtp_session->session), SWITCH_LOG_ERROR, "%s DTLS check chain cert failed [%d]\n",
						  rtp_type(rtp_session) ,
						  SSL_get_error(dtls->ssl, ret));
		switch_goto_status(SWITCH_STATUS_FALSE, done);
	}

	dtls->ssl = SSL_new(dtls->ssl_ctx);

#if OPENSSL_VERSION_NUMBER < 0x10100000L
	dtls->filter_bio = BIO_new(BIO_dtls_filter());
#else
	switch_assert(dtls_bio_filter_methods);
	dtls->filter_bio = BIO_new(dtls_bio_filter_methods);
#endif

	switch_assert(dtls->filter_bio);

	BIO_push(dtls->filter_bio, dtls->write_bio);

	SSL_set_bio(dtls->ssl, dtls->read_bio, dtls->filter_bio);

	SSL_set_mode(dtls->ssl, SSL_MODE_AUTO_RETRY);
	SSL_set_read_ahead(dtls->ssl, 1);


	//SSL_set_verify(dtls->ssl, (SSL_VERIFY_PEER | SSL_VERIFY_FAIL_IF_NO_PEER_CERT), cb_verify_peer);

#ifndef OPENSSL_NO_EC
#if OPENSSL_VERSION_NUMBER < 0x10002000L
	ecdh = EC_KEY_new_by_curve_name(NID_X9_62_prime256v1);
	if (!ecdh) {
		switch_goto_status(SWITCH_STATUS_FALSE, done);
	}
	SSL_set_options(dtls->ssl, SSL_OP_SINGLE_ECDH_USE);
	SSL_set_tmp_ecdh(dtls->ssl, ecdh);
	EC_KEY_free(ecdh);
#elif OPENSSL_VERSION_NUMBER < 0x10100000L
	SSL_set_ecdh_auto(dtls->ssl, 1);
	SSL_set_options(dtls->ssl, SSL_OP_SINGLE_ECDH_USE);
#endif
#endif

	SSL_set_verify(dtls->ssl, SSL_VERIFY_NONE, NULL);
	SSL_set_app_data(dtls->ssl, dtls);

	dtls->local_fp = local_fp;
	dtls->remote_fp = remote_fp;
	dtls->rtp_session = rtp_session;
	dtls->mtu = 1200;

	if (rtp_session->session) {
		switch_channel_t *channel = switch_core_session_get_channel(rtp_session->session);
		if ((var = switch_channel_get_variable(channel, "rtp_dtls_mtu"))) {
			int mtu = atoi(var);

			if (mtu > 0 && mtu < MAX_DTLS_MTU) {
				dtls->mtu = mtu;
			}

		}
	}
	
	BIO_ctrl(dtls->filter_bio, BIO_CTRL_DGRAM_SET_MTU, dtls->mtu, NULL);
	
	switch_core_cert_expand_fingerprint(remote_fp, remote_fp->str);

	if ((type & DTLS_TYPE_RTP)) {
		rtp_session->dtls = dtls;
		dtls->sock_output = rtp_session->sock_output;
		dtls->remote_addr = rtp_session->remote_addr;
	}

	if ((type & DTLS_TYPE_RTCP)) {
		rtp_session->rtcp_dtls = dtls;
		if (!(type & DTLS_TYPE_RTP)) {
			dtls->sock_output = rtp_session->rtcp_sock_output;
			dtls->remote_addr = rtp_session->rtcp_remote_addr;
		}
	}

	if ((type & DTLS_TYPE_SERVER)) {
		SSL_set_accept_state(dtls->ssl);
	} else {
		SSL_set_connect_state(dtls->ssl);
	}

	dtls_set_state(dtls, DS_HANDSHAKE);

	rtp_session->flags[SWITCH_RTP_FLAG_VIDEO_BREAK] = 1;
	switch_rtp_break(rtp_session);

 done:

	switch_mutex_unlock(rtp_session->ice_mutex);

	return status;

}

SWITCH_DECLARE(void) switch_rtp_set_rtcp_probe(switch_rtp_t * rtp_session, rtcp_probe_func probe)
{
	rtp_session->rtcp_probe = probe;
}

SWITCH_DECLARE(rtcp_probe_func) switch_rtp_get_rtcp_probe(switch_rtp_t * rtp_session)
{
	return rtp_session->rtcp_probe;
}

SWITCH_DECLARE(void) switch_rtp_set_create_probe(rtp_create_probe_func probe)
{
	create_probe = probe;
}

SWITCH_DECLARE(switch_core_session_t*) switch_rtp_get_session(switch_rtp_t * rtp_session)
{
	return rtp_session->session;
}

SWITCH_DECLARE(switch_status_t) switch_rtp_add_crypto_key(switch_rtp_t *rtp_session, switch_rtp_crypto_direction_t direction, uint32_t index, switch_secure_settings_t *ssec)
{
#ifndef ENABLE_SRTP
	switch_log_printf(SWITCH_CHANNEL_SESSION_LOG(rtp_session->session), SWITCH_LOG_CRIT, "SRTP NOT SUPPORTED IN THIS BUILD!\n");
	return SWITCH_STATUS_FALSE;
#else
	switch_rtp_crypto_key_t *crypto_key;
	srtp_policy_t *policy;
	srtp_err_status_t stat;
	switch_status_t status = SWITCH_STATUS_SUCCESS;

	switch_channel_t *channel = switch_core_session_get_channel(rtp_session->session);
	switch_event_t *fsevent = NULL;
	int idx = 0;
	const char *var;
	unsigned char b64_key[512] = "";
	
	unsigned char	*keysalt = NULL;
	switch_size_t	keysalt_len = 0;
	
	switch_crypto_key_material_t	*key_material = NULL;
	unsigned long					*key_material_n = NULL;
	srtp_master_key_t		**mkis = NULL;
	srtp_master_key_t		*mki = NULL;
	int mki_idx = 0;

	keysalt_len = switch_core_media_crypto_keysalt_len(ssec->crypto_type);

	if (direction >= SWITCH_RTP_CRYPTO_MAX || keysalt_len > SWITCH_RTP_MAX_CRYPTO_LEN) {
		return SWITCH_STATUS_FALSE;
	}

	if (direction == SWITCH_RTP_CRYPTO_RECV_RTCP) {
		direction = SWITCH_RTP_CRYPTO_RECV;
		rtp_session->srtp_idx_rtcp = idx = 1;
	} else if (direction == SWITCH_RTP_CRYPTO_SEND_RTCP) {
		direction = SWITCH_RTP_CRYPTO_SEND;
		rtp_session->srtp_idx_rtcp = idx = 1;
	}

	if (direction == SWITCH_RTP_CRYPTO_RECV) {
		policy = &rtp_session->recv_policy[idx];
		keysalt = ssec->remote_raw_key;
		key_material = ssec->remote_key_material_next;
		key_material_n = &ssec->remote_key_material_n;
	} else {
		policy = &rtp_session->send_policy[idx];
		keysalt = ssec->local_raw_key;
		key_material = ssec->local_key_material_next;
		key_material_n = &ssec->local_key_material_n;
	}

	switch_log_printf(SWITCH_CHANNEL_SESSION_LOG(rtp_session->session), SWITCH_LOG_DEBUG, "CRYPTO: Adding crypto (idx=%u, direction=%s)\n", index, direction == SWITCH_RTP_CRYPTO_SEND ? "SEND" : "RECV");

	switch_b64_encode(keysalt, keysalt_len, b64_key, sizeof(b64_key));

	if (switch_true(switch_core_get_variable("rtp_retain_crypto_keys"))) {

		switch_log_printf(SWITCH_CHANNEL_SESSION_LOG(rtp_session->session), SWITCH_LOG_DEBUG, "CRYPTO: Retaining crypto due to rtp_retain_crypto_keys is set\n");

		switch(direction) {
			case SWITCH_RTP_CRYPTO_SEND:
				switch_channel_set_variable(channel, "srtp_local_crypto_key", (const char *)b64_key);
				break;
			case SWITCH_RTP_CRYPTO_RECV:
				switch_channel_set_variable(channel, "srtp_remote_crypto_key", (const char *)b64_key);
				break;
			case SWITCH_RTP_CRYPTO_SEND_RTCP:
				switch_channel_set_variable(channel, "srtcp_local_crypto_key", (const char *)b64_key);
				break;
			case SWITCH_RTP_CRYPTO_RECV_RTCP:
				switch_channel_set_variable(channel, "srtcp_remote_crypto_key", (const char *)b64_key);
				break;
			default:
				break;
		}

		if (rtp_session->flags[SWITCH_RTP_FLAG_VIDEO]) {
			switch(direction) {
			case SWITCH_RTP_CRYPTO_SEND:
				switch_channel_set_variable(channel, "srtp_local_video_crypto_key", (const char *)b64_key);
				break;
			case SWITCH_RTP_CRYPTO_RECV:
				switch_channel_set_variable(channel, "srtp_remote_video_crypto_key", (const char *)b64_key);
				break;
			case SWITCH_RTP_CRYPTO_SEND_RTCP:
				switch_channel_set_variable(channel, "srtcp_local_video_crypto_key", (const char *)b64_key);
				break;
			case SWITCH_RTP_CRYPTO_RECV_RTCP:
				switch_channel_set_variable(channel, "srtcp_remote_video_crypto_key", (const char *)b64_key);
				break;
			default:
				break;
			}

		} else {
			switch(direction) {
			case SWITCH_RTP_CRYPTO_SEND:
				switch_channel_set_variable(channel, "srtp_local_audio_crypto_key", (const char *)b64_key);
				break;
			case SWITCH_RTP_CRYPTO_RECV:
				switch_channel_set_variable(channel, "srtp_remote_audio_crypto_key", (const char *)b64_key);
				break;
			case SWITCH_RTP_CRYPTO_SEND_RTCP:
				switch_channel_set_variable(channel, "srtcp_local_audio_crypto_key", (const char *)b64_key);
				break;
			case SWITCH_RTP_CRYPTO_RECV_RTCP:
				switch_channel_set_variable(channel, "srtcp_remote_audio_crypto_key", (const char *)b64_key);
				break;
			default:
				break;
			}
		}
	}

	crypto_key = switch_core_alloc(rtp_session->pool, sizeof(*crypto_key));

	crypto_key->type = ssec->crypto_type;
	crypto_key->index = index;
	memcpy(crypto_key->keysalt, keysalt, keysalt_len);
	crypto_key->next = rtp_session->crypto_keys[direction];
	rtp_session->crypto_keys[direction] = crypto_key;

	memset(policy, 0, sizeof(*policy));

	/* many devices can't handle gaps in SRTP streams */
	if (!((var = switch_channel_get_variable(channel, "srtp_allow_idle_gaps"))
		  && switch_true(var))
		&& (!(var = switch_channel_get_variable(channel, "send_silence_when_idle"))
			|| !(atoi(var)))) {
		switch_channel_set_variable(channel, "send_silence_when_idle", "-1");
	}

	switch (crypto_key->type) {
	case AES_CM_128_HMAC_SHA1_80:
		srtp_crypto_policy_set_aes_cm_128_hmac_sha1_80(&policy->rtp);
		srtp_crypto_policy_set_aes_cm_128_hmac_sha1_80(&policy->rtcp);

		if (switch_channel_direction(channel) == SWITCH_CALL_DIRECTION_OUTBOUND) {
			switch_channel_set_variable(channel, "rtp_has_crypto", "AES_CM_128_HMAC_SHA1_80");
		}
		break;
	case AES_CM_128_HMAC_SHA1_32:
		srtp_crypto_policy_set_aes_cm_128_hmac_sha1_32(&policy->rtp);
		srtp_crypto_policy_set_aes_cm_128_hmac_sha1_32(&policy->rtcp);


		if (switch_channel_direction(channel) == SWITCH_CALL_DIRECTION_OUTBOUND) {
			switch_channel_set_variable(channel, "rtp_has_crypto", "AES_CM_128_HMAC_SHA1_32");
		}
		break;

	case AEAD_AES_256_GCM_8:
		srtp_crypto_policy_set_aes_gcm_256_8_auth(&policy->rtp);
		srtp_crypto_policy_set_aes_gcm_256_8_auth(&policy->rtcp);

		if (switch_channel_direction(channel) == SWITCH_CALL_DIRECTION_OUTBOUND) {
			switch_channel_set_variable(channel, "rtp_has_crypto", "AEAD_AES_256_GCM_8");
		}
		break;

	case AEAD_AES_256_GCM:
		srtp_crypto_policy_set_aes_gcm_256_16_auth(&policy->rtp);
		srtp_crypto_policy_set_aes_gcm_256_16_auth(&policy->rtcp);

		if (switch_channel_direction(channel) == SWITCH_CALL_DIRECTION_OUTBOUND) {
			switch_channel_set_variable(channel, "rtp_has_crypto", "AEAD_AES_256_GCM");
		}
		break;

	case AEAD_AES_128_GCM_8:
		srtp_crypto_policy_set_aes_gcm_128_8_auth(&policy->rtp);
		srtp_crypto_policy_set_aes_gcm_128_8_auth(&policy->rtcp);

		if (switch_channel_direction(channel) == SWITCH_CALL_DIRECTION_OUTBOUND) {
			switch_channel_set_variable(channel, "rtp_has_crypto", "AEAD_AES_128_GCM_8");
		}
		break;

	case AEAD_AES_128_GCM:
		srtp_crypto_policy_set_aes_gcm_128_16_auth(&policy->rtp);
		srtp_crypto_policy_set_aes_gcm_128_16_auth(&policy->rtcp);

		if (switch_channel_direction(channel) == SWITCH_CALL_DIRECTION_OUTBOUND) {
			switch_channel_set_variable(channel, "rtp_has_crypto", "AEAD_AES_128_GCM");
		}
		break;

	case AES_CM_256_HMAC_SHA1_80:
		srtp_crypto_policy_set_aes_cm_256_hmac_sha1_80(&policy->rtp);
		srtp_crypto_policy_set_aes_cm_256_hmac_sha1_80(&policy->rtcp);
		if (switch_channel_direction(channel) == SWITCH_CALL_DIRECTION_OUTBOUND) {
			switch_channel_set_variable(channel, "rtp_has_crypto", "AES_CM_256_HMAC_SHA1_80");
		}
		break;
	case AES_CM_256_HMAC_SHA1_32:
		srtp_crypto_policy_set_aes_cm_256_hmac_sha1_32(&policy->rtp);
		srtp_crypto_policy_set_aes_cm_256_hmac_sha1_32(&policy->rtcp);
		if (switch_channel_direction(channel) == SWITCH_CALL_DIRECTION_OUTBOUND) {
			switch_channel_set_variable(channel, "rtp_has_crypto", "AES_CM_256_HMAC_SHA1_32");
		}
		break;
	case AES_CM_128_NULL_AUTH:
		srtp_crypto_policy_set_aes_cm_128_null_auth(&policy->rtp);
		srtp_crypto_policy_set_aes_cm_128_null_auth(&policy->rtcp);

		if (switch_channel_direction(channel) == SWITCH_CALL_DIRECTION_OUTBOUND) {
			switch_channel_set_variable(channel, "rtp_has_crypto", "AES_CM_128_NULL_AUTH");
		}
		break;
	default:
		break;
	}

	/* Setup the policy with MKI if they are used. Number of key materials must be positive to use MKI. */
	if (key_material && (*key_material_n > 0)) {

		if (direction == SWITCH_RTP_CRYPTO_RECV) {
			rtp_session->flags[SWITCH_RTP_FLAG_SECURE_RECV_MKI] = 1;	/* tell the rest of the environment MKI is used */
		} else {
			rtp_session->flags[SWITCH_RTP_FLAG_SECURE_SEND_MKI] = 1;	/* tell the rest of the environment MKI is used */
		}

		/* key must be NULL for libsrtp to work correctly with MKI. */
		policy->key = NULL;

		/* Allocate array for MKIs. */
		mkis = switch_core_alloc(rtp_session->pool, *key_material_n * sizeof(srtp_master_key_t*));
		if (!mkis) {
			return SWITCH_STATUS_FALSE;
		}

		/* Build array of MKIs. */
		mki_idx = 0;

		while (key_material && (mki_idx < *key_material_n)) {

			if (key_material->mki_size < 1) {
				switch_log_printf(SWITCH_CHANNEL_SESSION_LOG(rtp_session->session), SWITCH_LOG_ERROR, "MKI bad key size at MKI %d\n", mki_idx);
				return SWITCH_STATUS_FALSE;
			}

			mki = switch_core_alloc(rtp_session->pool, sizeof(srtp_master_key_t));
			if (!mki) {
				return SWITCH_STATUS_FALSE;
			}

			/* Setup MKI. */
			mki->mki_id = switch_core_alloc(rtp_session->pool, sizeof(key_material->mki_size));
			if (!mki->mki_id) {
				return SWITCH_STATUS_FALSE;
			}

			mki->key = switch_core_alloc(rtp_session->pool, keysalt_len);
			if (!mki->key) {
				return SWITCH_STATUS_FALSE;
			}

			memcpy(mki->mki_id, &key_material->mki_id, key_material->mki_size);
			mki->mki_size = key_material->mki_size;
			memcpy(mki->key, key_material->raw_key, keysalt_len);

			mkis[mki_idx] = mki;

			key_material = key_material->next;
			++mki_idx;
		}

		/* And pass the array of MKIs to libsrtp. */
		policy->keys = mkis;
		policy->num_master_keys = mki_idx;

	} else {
		policy->key = (uint8_t *) crypto_key->keysalt;
	}

	policy->next = NULL;

	policy->window_size = 1024;
	policy->allow_repeat_tx = 1;

	//policy->rtp.sec_serv = sec_serv_conf_and_auth;
	//policy->rtcp.sec_serv = sec_serv_conf_and_auth;

	switch (direction) {
	case SWITCH_RTP_CRYPTO_RECV:
		policy->ssrc.type = ssrc_any_inbound;

		if (rtp_session->flags[SWITCH_RTP_FLAG_SECURE_RECV] && idx == 0 && rtp_session->recv_ctx[idx]) {
			rtp_session->flags[SWITCH_RTP_FLAG_SECURE_RECV_RESET] = 1;
		} else {
			if ((stat = srtp_create(&rtp_session->recv_ctx[idx], policy)) || !rtp_session->recv_ctx[idx]) {
				status = SWITCH_STATUS_FALSE;
			}

			if (status == SWITCH_STATUS_SUCCESS) {
				switch_log_printf(SWITCH_CHANNEL_SESSION_LOG(rtp_session->session), SWITCH_LOG_INFO, "Activating %s Secure %s RECV%s\n",
								  rtp_type(rtp_session), idx ? "RTCP" : "RTP", rtp_session->flags[SWITCH_RTP_FLAG_SECURE_RECV_MKI] ? " (with MKI)" : "");
				rtp_session->flags[SWITCH_RTP_FLAG_SECURE_RECV] = 1;
			} else {
				switch_log_printf(SWITCH_CHANNEL_SESSION_LOG(rtp_session->session), SWITCH_LOG_ERROR, "Error allocating srtp [%d]\n", stat);
				return status;
			}
		}
		break;
	case SWITCH_RTP_CRYPTO_SEND:
		policy->ssrc.type = ssrc_any_outbound;
		//policy->ssrc.type = ssrc_specific;
		//policy->ssrc.value = rtp_session->ssrc;

		if (rtp_session->flags[SWITCH_RTP_FLAG_SECURE_SEND] && idx == 0 && rtp_session->send_ctx[idx]) {
			rtp_session->flags[SWITCH_RTP_FLAG_SECURE_SEND_RESET] = 1;
		} else {
			if ((stat = srtp_create(&rtp_session->send_ctx[idx], policy)) || !rtp_session->send_ctx[idx]) {
				status = SWITCH_STATUS_FALSE;
			}

			if (status == SWITCH_STATUS_SUCCESS) {
				switch_log_printf(SWITCH_CHANNEL_SESSION_LOG(rtp_session->session), SWITCH_LOG_INFO, "Activating %s Secure %s SEND%s\n",
								  rtp_type(rtp_session), idx ? "RTCP" : "RTP", rtp_session->flags[SWITCH_RTP_FLAG_SECURE_SEND_MKI] ? " (with MKI)" : "");
				rtp_session->flags[SWITCH_RTP_FLAG_SECURE_SEND] = 1;
			} else {
				switch_log_printf(SWITCH_CHANNEL_SESSION_LOG(rtp_session->session), SWITCH_LOG_ERROR, "Error allocating SRTP [%d]\n", stat);
				return status;
			}
		}

		break;
	default:
		abort();
		break;
	}

	if (switch_event_create(&fsevent, SWITCH_EVENT_CALL_SECURE) == SWITCH_STATUS_SUCCESS) {
		if (rtp_session->dtls) {
			switch_event_add_header(fsevent, SWITCH_STACK_BOTTOM, "secure_type", "srtp:dtls:AES_CM_128_HMAC_SHA1_80");
			switch_channel_set_variable(channel, "rtp_has_crypto", "srtp:dtls:AES_CM_128_HMAC_SHA1_80");
		} else {
			switch_event_add_header(fsevent, SWITCH_STACK_BOTTOM, "secure_type", "srtp:sdes:%s", switch_channel_get_variable(channel, "rtp_has_crypto"));
		}
		switch_event_add_header_string(fsevent, SWITCH_STACK_BOTTOM, "caller-unique-id", switch_channel_get_uuid(channel));
		switch_event_fire(&fsevent);
	}


	return SWITCH_STATUS_SUCCESS;
#endif
}

SWITCH_DECLARE(switch_status_t) switch_rtp_set_interval(switch_rtp_t *rtp_session, uint32_t ms_per_packet, uint32_t samples_per_interval)
{
	rtp_session->ms_per_packet = ms_per_packet;
	rtp_session->samples_per_interval = rtp_session->conf_samples_per_interval = samples_per_interval;
	rtp_session->missed_count = 0;
	rtp_session->samples_per_second =
		(uint32_t) ((double) (1000.0f / (double) (rtp_session->ms_per_packet / 1000)) * (double) rtp_session->samples_per_interval);

	rtp_session->one_second = (rtp_session->samples_per_second / rtp_session->samples_per_interval);

	return SWITCH_STATUS_SUCCESS;
}

SWITCH_DECLARE(switch_status_t) switch_rtp_change_interval(switch_rtp_t *rtp_session, uint32_t ms_per_packet, uint32_t samples_per_interval)
{
	switch_status_t status = SWITCH_STATUS_SUCCESS;
	int change_timer = 0;

	if (rtp_session->ms_per_packet != ms_per_packet || rtp_session->samples_per_interval != samples_per_interval) {
		change_timer = 1;
	}

	switch_rtp_set_interval(rtp_session, ms_per_packet, samples_per_interval);

	if (change_timer && rtp_session->timer_name) {
		READ_INC(rtp_session);
		WRITE_INC(rtp_session);

		if (rtp_session->timer.timer_interface) {
			switch_core_timer_destroy(&rtp_session->timer);
		}

		if (rtp_session->write_timer.timer_interface) {
			switch_core_timer_destroy(&rtp_session->write_timer);
		}

		if ((status = switch_core_timer_init(&rtp_session->timer,
											 rtp_session->timer_name, ms_per_packet / 1000,
											 samples_per_interval, rtp_session->pool)) == SWITCH_STATUS_SUCCESS) {

			switch_log_printf(SWITCH_CHANNEL_SESSION_LOG(rtp_session->session), SWITCH_LOG_DEBUG,
							  "RE-Starting timer [%s] %d bytes per %dms\n", rtp_session->timer_name, samples_per_interval, ms_per_packet / 1000);
			switch_core_timer_init(&rtp_session->write_timer, rtp_session->timer_name, (ms_per_packet / 1000), samples_per_interval, rtp_session->pool);
		} else {

			memset(&rtp_session->timer, 0, sizeof(rtp_session->timer));
			switch_log_printf(SWITCH_CHANNEL_SESSION_LOG(rtp_session->session), SWITCH_LOG_ERROR,
							  "Problem RE-Starting timer [%s] %d bytes per %dms\n", rtp_session->timer_name, samples_per_interval, ms_per_packet / 1000);
		}

		WRITE_DEC(rtp_session);
		READ_DEC(rtp_session);
	}

	return status;
}

SWITCH_DECLARE(switch_status_t) switch_rtp_set_ssrc(switch_rtp_t *rtp_session, uint32_t ssrc)
{
	rtp_session->ssrc = ssrc;
	rtp_session->send_msg.header.ssrc = htonl(rtp_session->ssrc);

	return SWITCH_STATUS_SUCCESS;
}

SWITCH_DECLARE(switch_status_t) switch_rtp_set_remote_ssrc(switch_rtp_t *rtp_session, uint32_t ssrc)
{
	rtp_session->remote_ssrc = ssrc;
	rtp_session->flags[SWITCH_RTP_FLAG_DETECT_SSRC] = 0;
	return SWITCH_STATUS_SUCCESS;
}

SWITCH_DECLARE(switch_status_t) switch_rtp_create(switch_rtp_t **new_rtp_session,
												  switch_payload_t payload,
												  uint32_t samples_per_interval,
												  uint32_t ms_per_packet,
												  switch_rtp_flag_t flags[SWITCH_RTP_FLAG_INVALID], char *timer_name, const char **err, switch_memory_pool_t *pool)
{
	switch_rtp_t *rtp_session = NULL;
	switch_core_session_t *session = switch_core_memory_pool_get_data(pool, "__session");
	switch_channel_t *channel = NULL;

	if (session) channel = switch_core_session_get_channel(session);

	*new_rtp_session = NULL;

	if (samples_per_interval > SWITCH_RTP_MAX_BUF_LEN) {
		*err = "Packet Size Too Large!";
		return SWITCH_STATUS_FALSE;
	}

	if (!(rtp_session = switch_core_alloc(pool, sizeof(*rtp_session)))) {
		*err = "Memory Error!";
		return SWITCH_STATUS_MEMERR;
	}

	rtp_session->pool = pool;
	rtp_session->te = INVALID_PT;
	rtp_session->recv_te = INVALID_PT;
	rtp_session->cng_pt = INVALID_PT;
	rtp_session->session = session;
	rtp_session->rtcp_probe = 0;

	switch_mutex_init(&rtp_session->flag_mutex, SWITCH_MUTEX_NESTED, pool);
	switch_mutex_init(&rtp_session->read_mutex, SWITCH_MUTEX_NESTED, pool);
	switch_mutex_init(&rtp_session->write_mutex, SWITCH_MUTEX_NESTED, pool);
	switch_mutex_init(&rtp_session->ice_mutex, SWITCH_MUTEX_NESTED, pool);
	switch_mutex_init(&rtp_session->dtmf_data.dtmf_mutex, SWITCH_MUTEX_NESTED, pool);
	switch_queue_create(&rtp_session->dtmf_data.dtmf_queue, 100, rtp_session->pool);
	switch_queue_create(&rtp_session->dtmf_data.dtmf_inqueue, 100, rtp_session->pool);

	switch_rtp_set_flags(rtp_session, flags);

	/* for from address on recvfrom calls */
	switch_sockaddr_create(&rtp_session->from_addr, pool);
	switch_sockaddr_create(&rtp_session->rtp_from_addr, pool);

	if (rtp_session->flags[SWITCH_RTP_FLAG_ENABLE_RTCP]) {
		switch_sockaddr_create(&rtp_session->rtcp_from_addr, pool);
	}
	rtp_session->seq = (uint16_t) rand();
	rtp_session->ssrc = (uint32_t) ((intptr_t) rtp_session + (uint32_t) switch_epoch_time_now(NULL));
#ifdef DEBUG_TS_ROLLOVER
	rtp_session->last_write_ts = TS_ROLLOVER_START;
#endif
	rtp_session->stats.inbound.R = 100.0;
	rtp_session->stats.inbound.mos = 4.5;
	rtp_session->send_msg.header.ssrc = htonl(rtp_session->ssrc);
	rtp_session->send_msg.header.ts = 0;
	rtp_session->send_msg.header.m = 0;
	rtp_session->send_msg.header.pt = (switch_payload_t) htonl(payload);
	rtp_session->send_msg.header.version = 2;
	rtp_session->send_msg.header.p = 0;
	rtp_session->send_msg.header.x = 0;
	rtp_session->send_msg.header.cc = 0;

	rtp_session->recv_msg.header.ssrc = 0;
	rtp_session->recv_msg.header.ts = 0;
	rtp_session->recv_msg.header.seq = 0;
	rtp_session->recv_msg.header.m = 0;
	rtp_session->recv_msg.header.pt = (switch_payload_t) htonl(payload);
	rtp_session->recv_msg.header.version = 2;
	rtp_session->recv_msg.header.p = 0;
	rtp_session->recv_msg.header.x = 0;
	rtp_session->recv_msg.header.cc = 0;

	rtp_session->payload = payload;
	rtp_session->rtcp_last_sent = switch_micro_time_now();

	switch_rtp_set_interval(rtp_session, ms_per_packet, samples_per_interval);
	rtp_session->conf_samples_per_interval = samples_per_interval;

	if (rtp_session->flags[SWITCH_RTP_FLAG_USE_TIMER] && zstr(timer_name)) {
		timer_name = "soft";
	}

	if (!zstr(timer_name) && !strcasecmp(timer_name, "none")) {
		timer_name = NULL;
	}

	if (!zstr(timer_name)) {
		rtp_session->timer_name = switch_core_strdup(pool, timer_name);
		switch_rtp_set_flag(rtp_session, SWITCH_RTP_FLAG_USE_TIMER);
		switch_rtp_set_flag(rtp_session, SWITCH_RTP_FLAG_NOBLOCK);

		if (switch_core_timer_init(&rtp_session->timer, timer_name, ms_per_packet / 1000, samples_per_interval, pool) == SWITCH_STATUS_SUCCESS) {
			switch_log_printf(SWITCH_CHANNEL_SESSION_LOG(rtp_session->session), SWITCH_LOG_DEBUG,
							  "Starting timer [%s] %d bytes per %dms\n", timer_name, samples_per_interval, ms_per_packet / 1000);
			switch_core_timer_init(&rtp_session->write_timer, timer_name, (ms_per_packet / 1000), samples_per_interval, pool);
#ifdef DEBUG_TS_ROLLOVER
			rtp_session->timer.tick = TS_ROLLOVER_START / samples_per_interval;
#endif
		} else {
			memset(&rtp_session->timer, 0, sizeof(rtp_session->timer));
			switch_log_printf(SWITCH_CHANNEL_SESSION_LOG(rtp_session->session), SWITCH_LOG_ERROR,
							  "Error Starting timer [%s] %d bytes per %dms, async RTP disabled\n", timer_name, samples_per_interval, ms_per_packet / 1000);
			switch_rtp_clear_flag(rtp_session, SWITCH_RTP_FLAG_USE_TIMER);
		}
	} else {
		if (rtp_session->flags[SWITCH_RTP_FLAG_VIDEO]) {
			if (switch_core_timer_init(&rtp_session->timer, "soft", 1, 90, pool) == SWITCH_STATUS_SUCCESS) {
				switch_log_printf(SWITCH_CHANNEL_SESSION_LOG(rtp_session->session), SWITCH_LOG_DEBUG, "Starting video timer.\n");
			}

			//switch_jb_create(&rtp_session->vb, 3, 10, rtp_session->pool);
			//switch_jb_debug_level(rtp_session->vb, 10);

		} else {
			switch_log_printf(SWITCH_CHANNEL_SESSION_LOG(rtp_session->session), SWITCH_LOG_DEBUG, "Not using a timer\n");
		}

		switch_rtp_clear_flag(rtp_session, SWITCH_RTP_FLAG_USE_TIMER);
		switch_rtp_clear_flag(rtp_session, SWITCH_RTP_FLAG_NOBLOCK);
	}


	if (channel) {
		switch_channel_set_private(channel, "__rtcp_audio_rtp_session", rtp_session);
	}

#ifdef ENABLE_ZRTP
	if (zrtp_on && session && channel && !rtp_session->flags[SWITCH_RTP_FLAG_PROXY_MEDIA]) {
		switch_rtp_t *master_rtp_session = NULL;

		int initiator = 0;
		const char *zrtp_enabled = switch_channel_get_variable(channel, "zrtp_secure_media");
		int srtp_enabled = switch_channel_test_flag(channel, CF_SECURE);

		if (srtp_enabled && switch_true(zrtp_enabled)) {
			switch_log_printf(SWITCH_CHANNEL_SESSION_LOG(rtp_session->session), SWITCH_LOG_WARNING,
							  "You can not have ZRTP and SRTP enabled simultaneously, ZRTP will be disabled for this call!\n");
			switch_channel_set_variable(channel, "zrtp_secure_media", NULL);
			zrtp_enabled = NULL;
		}


		if (switch_true(zrtp_enabled)) {
			if (rtp_session->flags[SWITCH_RTP_FLAG_VIDEO]) {
				switch_channel_set_private(channel, "__zrtp_video_rtp_session", rtp_session);
				master_rtp_session = switch_channel_get_private(channel, "__zrtp_audio_rtp_session");
			} else {
				switch_channel_set_private(channel, "__zrtp_audio_rtp_session", rtp_session);
				master_rtp_session = rtp_session;
			}


			if (switch_channel_direction(channel) == SWITCH_CALL_DIRECTION_OUTBOUND) {
				initiator = 1;
			}

			if (rtp_session == master_rtp_session) {
				rtp_session->zrtp_profile = switch_core_alloc(rtp_session->pool, sizeof(*rtp_session->zrtp_profile));
				zrtp_profile_defaults(rtp_session->zrtp_profile, zrtp_global);

				rtp_session->zrtp_profile->allowclear = 0;
				rtp_session->zrtp_profile->disclose_bit = 0;
				rtp_session->zrtp_profile->cache_ttl = (uint32_t) -1;

				if (zrtp_status_ok != zrtp_session_init(zrtp_global, rtp_session->zrtp_profile, zid, initiator, &rtp_session->zrtp_session)) {
					switch_log_printf(SWITCH_CHANNEL_SESSION_LOG(rtp_session->session), SWITCH_LOG_ERROR, "Error! zRTP INIT Failed\n");
					zrtp_session_down(rtp_session->zrtp_session);
					rtp_session->zrtp_session = NULL;
					goto end;
				}

				zrtp_session_set_userdata(rtp_session->zrtp_session, session);


				if (zrtp_status_ok != zrtp_stream_attach(master_rtp_session->zrtp_session, &rtp_session->zrtp_stream)) {
					abort();
				}

				zrtp_stream_set_userdata(rtp_session->zrtp_stream, rtp_session);

				if (switch_true(switch_channel_get_variable(channel, "zrtp_enrollment"))) {
					zrtp_stream_registration_start(rtp_session->zrtp_stream, rtp_session->ssrc);
				} else {
					zrtp_stream_start(rtp_session->zrtp_stream, rtp_session->ssrc);
				}
			}

		}
	}

 end:

#endif

	/* Jitter */
	rtp_session->stats.inbound.last_proc_time = switch_micro_time_now() / 1000;
	rtp_session->stats.inbound.jitter_n = 0;
	rtp_session->stats.inbound.jitter_add = 0;
	rtp_session->stats.inbound.jitter_addsq = 0;
	rtp_session->stats.inbound.min_variance = 0;
	rtp_session->stats.inbound.max_variance = 0;

	/* Burst and Packet Loss */
	rtp_session->stats.inbound.lossrate = 0;
	rtp_session->stats.inbound.burstrate = 0;
	memset(rtp_session->stats.inbound.loss, 0, sizeof(rtp_session->stats.inbound.loss));
	rtp_session->stats.inbound.last_loss = 0;
	rtp_session->stats.inbound.last_processed_seq = -1;

	rtp_session->ready = 1;
	*new_rtp_session = rtp_session;
	
	if (create_probe){
		create_probe(rtp_session, channel);
	}

	return SWITCH_STATUS_SUCCESS;
}

SWITCH_DECLARE(switch_rtp_t *) switch_rtp_new(const char *rx_host,
											  switch_port_t rx_port,
											  const char *tx_host,
											  switch_port_t tx_port,
											  switch_payload_t payload,
											  uint32_t samples_per_interval,
											  uint32_t ms_per_packet,
											  switch_rtp_flag_t flags[SWITCH_RTP_FLAG_INVALID], char *timer_name, const char **err, switch_memory_pool_t *pool,
                                              switch_port_t bundle_internal_port,
                                              switch_port_t bundle_external_port)
{
	switch_rtp_t *rtp_session = NULL;

	if (zstr(rx_host)) {
		*err = "Missing local host";
		goto end;
	}

	if (!rx_port) {
		*err = "Missing local port";
		goto end;
	}

	if (zstr(tx_host)) {
		*err = "Missing remote host";
		goto end;
	}

	if (!tx_port) {
		*err = "Missing remote port";
		goto end;
	}

	if (switch_rtp_create(&rtp_session, payload, samples_per_interval, ms_per_packet, flags, timer_name, err, pool) != SWITCH_STATUS_SUCCESS) {
		goto end;
	}

	switch_mutex_lock(rtp_session->flag_mutex);

	if (switch_rtp_set_local_address(rtp_session, rx_host, rx_port, err) != SWITCH_STATUS_SUCCESS) {
		switch_mutex_unlock(rtp_session->flag_mutex);
		rtp_session = NULL;
		goto end;
	}

	if (switch_rtp_set_remote_address(rtp_session, tx_host, tx_port, 0, SWITCH_TRUE, err) != SWITCH_STATUS_SUCCESS) {
		switch_mutex_unlock(rtp_session->flag_mutex);
		rtp_session = NULL;
		goto end;
	}

 end:

	if (rtp_session) {
		switch_mutex_unlock(rtp_session->flag_mutex);
		rtp_session->ready = 2;
		rtp_session->rx_host = switch_core_strdup(rtp_session->pool, rx_host);
		rtp_session->rx_port = rx_port;
		switch_rtp_set_flag(rtp_session, SWITCH_RTP_FLAG_FLUSH);
		switch_rtp_set_flag(rtp_session, SWITCH_RTP_FLAG_DETECT_SSRC);
	} else {
		switch_rtp_release_port(rx_host, rx_port);
	}

	return rtp_session;
}

SWITCH_DECLARE(void) switch_rtp_set_telephony_event(switch_rtp_t *rtp_session, switch_payload_t te)
{
	if (te > 95) {
		rtp_session->te = te;
	}
}


SWITCH_DECLARE(void) switch_rtp_set_telephony_recv_event(switch_rtp_t *rtp_session, switch_payload_t te)
{
	if (te > 95) {
		rtp_session->recv_te = te;
	}
}


SWITCH_DECLARE(void) switch_rtp_set_cng_pt(switch_rtp_t *rtp_session, switch_payload_t pt)
{
	rtp_session->cng_pt = pt;
	rtp_session->flags[SWITCH_RTP_FLAG_AUTO_CNG] = 1;
}

SWITCH_DECLARE(switch_timer_t *) switch_rtp_get_media_timer(switch_rtp_t *rtp_session)
{

	if (rtp_session && rtp_session->timer.timer_interface) {
		if (rtp_session->flags[SWITCH_RTP_FLAG_VIDEO]) {
			switch_core_timer_sync(&rtp_session->timer);
		}
		return &rtp_session->timer;
	}

	return NULL;
}


SWITCH_DECLARE(switch_jb_t *) switch_rtp_get_jitter_buffer(switch_rtp_t *rtp_session)
{
	if (!switch_rtp_ready(rtp_session)) {
		return NULL;
	}

	return rtp_session->jb ? rtp_session->jb : rtp_session->vb;
}

SWITCH_DECLARE(switch_status_t) switch_rtp_pause_jitter_buffer(switch_rtp_t *rtp_session, switch_bool_t pause)
{
	int new_val;

	if (rtp_session->pause_jb && !pause) {
		if (rtp_session->jb) {
			switch_jb_reset(rtp_session->jb);
		}

		if (rtp_session->vb) {
			switch_jb_reset(rtp_session->vb);
		}
	}

	new_val = pause ? 1 : -1;

	if (rtp_session->pause_jb + new_val > -1) {
		rtp_session->pause_jb += new_val;
	}

	switch_log_printf(SWITCH_CHANNEL_SESSION_LOG(rtp_session->session), SWITCH_LOG_DEBUG1,
					  "Jitterbuffer %s is %s\n", rtp_type(rtp_session), rtp_session->pause_jb ? "paused" : "enabled");
	
	return SWITCH_STATUS_SUCCESS;
}

SWITCH_DECLARE(switch_status_t) switch_rtp_deactivate_jitter_buffer(switch_rtp_t *rtp_session)
{

	if (!switch_rtp_ready(rtp_session)) {
		return SWITCH_STATUS_FALSE;
	}

	rtp_session->flags[SWITCH_RTP_FLAG_KILL_JB]++;

	return SWITCH_STATUS_SUCCESS;
}

SWITCH_DECLARE(switch_status_t) switch_rtp_get_video_buffer_size(switch_rtp_t *rtp_session, uint32_t *min_frame_len, uint32_t *max_frame_len, uint32_t *cur_frame_len, uint32_t *highest_frame_len)
{

	if (rtp_session->vb) {
		return switch_jb_get_frames(rtp_session->vb, min_frame_len, max_frame_len, cur_frame_len, highest_frame_len);
	}

	return SWITCH_STATUS_FALSE;
}

SWITCH_DECLARE(switch_status_t) switch_rtp_set_video_buffer_size(switch_rtp_t *rtp_session, uint32_t frames, uint32_t max_frames)
{
	if (!switch_rtp_ready(rtp_session)) {
		return SWITCH_STATUS_FALSE;
	}

	if (!max_frames) {
		max_frames = rtp_session->last_max_vb_frames;
	}

	if (!max_frames || frames >= max_frames) {
		max_frames = frames * 10;
	}

	rtp_session->last_max_vb_frames = max_frames;

	if (!rtp_session->vb) {
		switch_jb_create(&rtp_session->vb, rtp_session->flags[SWITCH_RTP_FLAG_TEXT] ? SJB_TEXT : SJB_VIDEO, frames, max_frames, rtp_session->pool);
		switch_jb_set_session(rtp_session->vb, rtp_session->session);
	} else {
		switch_jb_set_frames(rtp_session->vb, frames, max_frames);
	}

	//switch_rtp_flush(rtp_session);
	switch_core_session_request_video_refresh(rtp_session->session);

	switch_log_printf(SWITCH_CHANNEL_SESSION_LOG(rtp_session->session), SWITCH_LOG_DEBUG1, "Setting video buffer %u Frames.\n", frames);

	return SWITCH_STATUS_SUCCESS;
}

SWITCH_DECLARE(switch_status_t) switch_rtp_debug_jitter_buffer(switch_rtp_t *rtp_session, const char *name)
{
	int x = 0;

	if (!switch_rtp_ready(rtp_session)) {
		return SWITCH_STATUS_FALSE;
	}

	if (name) x = atoi(name);
	if (x < 0) x = 0;

	if (rtp_session->jb) {
		switch_jb_debug_level(rtp_session->jb, x);
	} else if (rtp_session->vb) {
		switch_jb_debug_level(rtp_session->vb, x);
	}

	return SWITCH_STATUS_SUCCESS;
}

SWITCH_DECLARE(switch_status_t) switch_rtp_activate_jitter_buffer(switch_rtp_t *rtp_session,
																  uint32_t queue_frames,
																  uint32_t max_queue_frames,
																  uint32_t samples_per_packet,
																  uint32_t samples_per_second)
{
	switch_status_t status = SWITCH_STATUS_FALSE;

	if (!switch_rtp_ready(rtp_session)) {
		return SWITCH_STATUS_FALSE;
	}

	if (queue_frames < 1) {
		queue_frames = 3;
	}

	if (max_queue_frames < queue_frames) {
		max_queue_frames = queue_frames * 3;
	}



	if (rtp_session->jb) {
		status = switch_jb_set_frames(rtp_session->jb, queue_frames, max_queue_frames);
	} else {
		READ_INC(rtp_session);
		status = switch_jb_create(&rtp_session->jb, SJB_AUDIO, queue_frames, max_queue_frames, rtp_session->pool);
		switch_jb_set_session(rtp_session->jb, rtp_session->session);
		if (switch_true(switch_channel_get_variable_dup(switch_core_session_get_channel(rtp_session->session), "jb_use_timestamps", SWITCH_FALSE, -1))) {
			switch_jb_ts_mode(rtp_session->jb, samples_per_packet, samples_per_second);
		}
		//switch_jb_debug_level(rtp_session->jb, 10);
		READ_DEC(rtp_session);
	}



	return status;
}

SWITCH_DECLARE(switch_status_t) switch_rtp_activate_rtcp(switch_rtp_t *rtp_session, int send_rate, switch_port_t remote_port, switch_bool_t mux)
{
	const char *err = NULL;

	if (!rtp_session->ms_per_packet) {
		return SWITCH_STATUS_FALSE;
	}

	rtp_session->flags[SWITCH_RTP_FLAG_ENABLE_RTCP] = 1;

	if (!(rtp_session->remote_rtcp_port = remote_port)) {
		rtp_session->remote_rtcp_port = rtp_session->remote_port + 1;
	}

	if (mux) {
		rtp_session->flags[SWITCH_RTP_FLAG_RTCP_MUX]++;
	}


	if (send_rate == -1) {

		rtp_session->flags[SWITCH_RTP_FLAG_RTCP_PASSTHRU] = 1;
		switch_log_printf(SWITCH_CHANNEL_SESSION_LOG(rtp_session->session), SWITCH_LOG_DEBUG, "RTCP passthru enabled. Remote Port: %d\n", rtp_session->remote_rtcp_port);
	} else {
		switch_log_printf(SWITCH_CHANNEL_SESSION_LOG(rtp_session->session), SWITCH_LOG_DEBUG, "RTCP send rate is: %d and packet rate is: %d Remote Port: %d\n", 						  send_rate, rtp_session->ms_per_packet, rtp_session->remote_rtcp_port);

		rtp_session->rtcp_interval = send_rate;
	}

	if (rtp_session->flags[SWITCH_RTP_FLAG_RTCP_MUX]) {

		if (switch_sockaddr_info_get(&rtp_session->rtcp_remote_addr, rtp_session->eff_remote_host_str, SWITCH_UNSPEC,
									 rtp_session->remote_rtcp_port, 0, rtp_session->pool) != SWITCH_STATUS_SUCCESS || !rtp_session->rtcp_remote_addr) {
			switch_log_printf(SWITCH_CHANNEL_SESSION_LOG(rtp_session->session), SWITCH_LOG_ERROR, "RTCP MUX Remote Address Error!");
			return SWITCH_STATUS_FALSE;
		}

		rtp_session->rtcp_local_addr = rtp_session->local_addr;
		rtp_session->rtcp_from_addr = rtp_session->from_addr;
		rtp_session->rtcp_sock_input = rtp_session->sock_input;
		rtp_session->rtcp_sock_output = rtp_session->sock_output;

		rtp_session->rtcp_recv_msg_p = (rtcp_msg_t *) &rtp_session->recv_msg;

		return SWITCH_STATUS_SUCCESS;

		//return enable_remote_rtcp_socket(rtp_session, &err);
	} else {
		rtp_session->rtcp_recv_msg_p = (rtcp_msg_t *) &rtp_session->rtcp_recv_msg;
	}

	return enable_local_rtcp_socket(rtp_session, &err) || enable_remote_rtcp_socket(rtp_session, &err);

}

SWITCH_DECLARE(switch_status_t) switch_rtp_activate_ice(switch_rtp_t *rtp_session, char *login, char *rlogin,
														const char *password, const char *rpassword, ice_proto_t proto,
														switch_core_media_ice_type_t type, ice_t *ice_params)
{
	char ice_user[STUN_USERNAME_MAX_SIZE];
	char user_ice[STUN_USERNAME_MAX_SIZE];
	char luser_ice[SDP_UFRAG_MAX_SIZE];
	switch_rtp_ice_t *ice;
	char *host = NULL;
	switch_port_t port = 0;
	char bufc[50];


	switch_mutex_lock(rtp_session->ice_mutex);

	if (proto == IPR_RTP) {
		ice = &rtp_session->ice;
		rtp_session->flags[SWITCH_RTP_FLAG_PAUSE] = 0;
		rtp_session->flags[SWITCH_RTP_FLAG_MUTE] = 0;
	} else {
		ice = &rtp_session->rtcp_ice;
	}

	ice->proto = proto;

	if ((type & ICE_VANILLA)) {
		switch_snprintf(ice_user, sizeof(ice_user), "%s:%s", login, rlogin);
		switch_snprintf(user_ice, sizeof(user_ice), "%s:%s", rlogin, login);
		switch_snprintf(luser_ice, sizeof(user_ice), "%s%s", rlogin, login);
		ice->ready = ice->rready = 0;
	} else {
		switch_snprintf(ice_user, sizeof(ice_user), "%s%s", login, rlogin);
		switch_snprintf(user_ice, sizeof(user_ice), "%s%s", rlogin, login);
		ice->ready = ice->rready = 1;
	}

	ice->ice_user = switch_core_strdup(rtp_session->pool, ice_user);
	ice->user_ice = switch_core_strdup(rtp_session->pool, user_ice);
	ice->luser_ice = switch_core_strdup(rtp_session->pool, luser_ice);
	ice->type = type;
	ice->ice_params = ice_params;
	ice->pass = "";
	ice->rpass = "";
	ice->next_run = switch_micro_time_now();

	if (password) {
		ice->pass = switch_core_strdup(rtp_session->pool, password);
	}

	if (rpassword) {
		ice->rpass = switch_core_strdup(rtp_session->pool, rpassword);
	}

	if ((ice->type & ICE_VANILLA) && ice->ice_params) {
		host = ice->ice_params->cands[ice->ice_params->chosen[ice->proto]][ice->proto].con_addr;
		port = ice->ice_params->cands[ice->ice_params->chosen[ice->proto]][ice->proto].con_port;

		if (!host || !port || switch_sockaddr_info_get(&ice->addr, host, SWITCH_UNSPEC, port, 0, rtp_session->pool) != SWITCH_STATUS_SUCCESS || !ice->addr) {
			switch_mutex_unlock(rtp_session->ice_mutex);
			switch_log_printf(SWITCH_CHANNEL_SESSION_LOG(rtp_session->session), SWITCH_LOG_ERROR, "Error setting remote host!\n");
			return SWITCH_STATUS_FALSE;
		}
	} else {
		if (proto == IPR_RTP) {
			ice->addr = rtp_session->remote_addr;
		} else {
			ice->addr = rtp_session->rtcp_remote_addr;
		}

		host = (char *)switch_get_addr(bufc, sizeof(bufc), ice->addr);
		port = switch_sockaddr_get_port(ice->addr);
	}

	switch_log_printf(SWITCH_CHANNEL_SESSION_LOG(rtp_session->session), SWITCH_LOG_NOTICE, "Activating %s %s ICE: %s %s:%d\n",
					  proto == IPR_RTP ? "RTP" : "RTCP", rtp_type(rtp_session), ice_user, host, port);


	rtp_session->rtp_bugs |= RTP_BUG_ACCEPT_ANY_PACKETS;


	if (rtp_session->flags[SWITCH_RTP_FLAG_VIDEO]) {
		rtp_session->flags[SWITCH_RTP_FLAG_VIDEO_BREAK] = 1;
		switch_rtp_break(rtp_session);
	}

	switch_mutex_unlock(rtp_session->ice_mutex);

	return SWITCH_STATUS_SUCCESS;
}


SWITCH_DECLARE(void) switch_rtp_flush(switch_rtp_t *rtp_session)
{
	if (!switch_rtp_ready(rtp_session)) {
		return;
	}

	switch_rtp_set_flag(rtp_session, SWITCH_RTP_FLAG_FLUSH);
}

SWITCH_DECLARE(switch_status_t) switch_rtp_req_bitrate(switch_rtp_t *rtp_session, uint32_t bps)
{
	if (!rtp_write_ready(rtp_session, 0, __LINE__) || rtp_session->tmmbr) {
		return SWITCH_STATUS_FALSE;
	}

	rtp_session->tmmbr = bps;

	return SWITCH_STATUS_SUCCESS;
}

SWITCH_DECLARE(switch_status_t) switch_rtp_ack_bitrate(switch_rtp_t *rtp_session, uint32_t bps)
{
	if (!rtp_write_ready(rtp_session, 0, __LINE__) || rtp_session->tmmbn) {
		return SWITCH_STATUS_FALSE;
	}

	rtp_session->tmmbn = bps;

	return SWITCH_STATUS_SUCCESS;
}

SWITCH_DECLARE(void) switch_rtp_video_refresh(switch_rtp_t *rtp_session)
{

	if (!rtp_write_ready(rtp_session, 0, __LINE__)) {
		return;
	}

	if (rtp_session->flags[SWITCH_RTP_FLAG_VIDEO] && (rtp_session->ice.ice_user || rtp_session->flags[SWITCH_RTP_FLAG_FIR] || rtp_session->flags[SWITCH_RTP_FLAG_OLD_FIR])) {
		rtp_session->fir_count = 1;
	}
}

SWITCH_DECLARE(void) switch_rtp_video_loss(switch_rtp_t *rtp_session)
{

	if (!rtp_write_ready(rtp_session, 0, __LINE__)) {
		return;
	}

	if (rtp_session->flags[SWITCH_RTP_FLAG_VIDEO] && (rtp_session->ice.ice_user || rtp_session->flags[SWITCH_RTP_FLAG_PLI])) {
		rtp_session->pli_count = 1;
	}
}

SWITCH_DECLARE(void) switch_rtp_break(switch_rtp_t *rtp_session)
{
	if (!switch_rtp_ready(rtp_session)) {
		return;
	}

	if (rtp_session->flags[SWITCH_RTP_FLAG_VIDEO]) {
		int ret = 1;

		if (rtp_session->flags[SWITCH_RTP_FLAG_VIDEO_BREAK]) {
			rtp_session->flags[SWITCH_RTP_FLAG_VIDEO_BREAK] = 0;
			ret = 0;
		} else if (rtp_session->session) {
			switch_channel_t *channel = switch_core_session_get_channel(rtp_session->session);
			if (switch_channel_test_flag(channel, CF_VIDEO_BREAK)) {
				switch_channel_clear_flag(channel, CF_VIDEO_BREAK);
				ret = 0;
			}
		}

		if (ret) return;

		switch_rtp_video_refresh(rtp_session);
	}

	switch_mutex_lock(rtp_session->flag_mutex);
	rtp_session->flags[SWITCH_RTP_FLAG_BREAK] = 1;

	if (rtp_session->flags[SWITCH_RTP_FLAG_NOBLOCK]) {
		switch_mutex_unlock(rtp_session->flag_mutex);
		return;
	}

	if (rtp_session->sock_input) {
		ping_socket(rtp_session);
	}

	switch_mutex_unlock(rtp_session->flag_mutex);
}

SWITCH_DECLARE(void) switch_rtp_kill_socket(switch_rtp_t *rtp_session)
{
	switch_assert(rtp_session != NULL);
	switch_mutex_lock(rtp_session->flag_mutex);
	if (rtp_session->flags[SWITCH_RTP_FLAG_IO]) {
		rtp_session->flags[SWITCH_RTP_FLAG_IO] = 0;
		if (rtp_session->sock_input) {
			ping_socket(rtp_session);
			switch_socket_shutdown(rtp_session->sock_input, SWITCH_SHUTDOWN_READWRITE);
		}
		if (rtp_session->sock_output && rtp_session->sock_output != rtp_session->sock_input) {
			switch_socket_shutdown(rtp_session->sock_output, SWITCH_SHUTDOWN_READWRITE);
		}

		if (rtp_session->flags[SWITCH_RTP_FLAG_ENABLE_RTCP]) {
			if (rtp_session->rtcp_sock_input && rtp_session->rtcp_sock_input != rtp_session->sock_input) {
				ping_socket(rtp_session);
				switch_socket_shutdown(rtp_session->rtcp_sock_input, SWITCH_SHUTDOWN_READWRITE);
			}
			if (rtp_session->rtcp_sock_output && rtp_session->rtcp_sock_output != rtp_session->sock_output && rtp_session->rtcp_sock_output != rtp_session->rtcp_sock_input) {
				switch_socket_shutdown(rtp_session->rtcp_sock_output, SWITCH_SHUTDOWN_READWRITE);
			}
		}
	}
	switch_mutex_unlock(rtp_session->flag_mutex);
}

SWITCH_DECLARE(uint8_t) switch_rtp_ready(switch_rtp_t *rtp_session)
{
	uint8_t ret;

	if (!rtp_session || !rtp_session->flag_mutex || rtp_session->flags[SWITCH_RTP_FLAG_SHUTDOWN]) {
		return 0;
	}

	switch_mutex_lock(rtp_session->flag_mutex);
	ret = (rtp_session->flags[SWITCH_RTP_FLAG_IO] && rtp_session->sock_input && rtp_session->sock_output && rtp_session->remote_addr
		   && rtp_session->ready == 2) ? 1 : 0;
	switch_mutex_unlock(rtp_session->flag_mutex);

	return ret;
}

SWITCH_DECLARE(switch_status_t) switch_rtp_sync_stats(switch_rtp_t *rtp_session)
{
	if (!rtp_session) {
		return SWITCH_STATUS_FALSE;
	}

	if (rtp_session->flags[SWITCH_RTP_FLAG_VAD]) {
		switch_channel_t *channel = switch_core_session_get_channel(rtp_session->vad_data.session);

		switch_channel_set_variable_printf(channel, "vad_total_talk_time_ms", "%u", (uint32_t)rtp_session->vad_data.total_talk_time / 1000);
		switch_channel_set_variable_printf(channel, "vad_total_talk_time_sec", "%u", (uint32_t)rtp_session->vad_data.total_talk_time / 1000000);
	}

	do_mos(rtp_session);

	if (rtp_session->stats.inbound.error_log && !rtp_session->stats.inbound.error_log->stop) {
		rtp_session->stats.inbound.error_log->stop = switch_micro_time_now();
	}

	return SWITCH_STATUS_SUCCESS;
}


SWITCH_DECLARE(void) switch_rtp_destroy(switch_rtp_t **rtp_session)
{
	void *pop;
	switch_socket_t *sock;
#ifdef ENABLE_SRTP
	int x;
#endif

	if (!rtp_session || !*rtp_session || !(*rtp_session)->ready) {
		return;
	}

	if ((*rtp_session)->vb) {
		/* retrieve counter for ALL received NACKed packets */
		uint32_t nack_jb_ok = switch_jb_get_nack_success((*rtp_session)->vb);
		switch_log_printf(SWITCH_CHANNEL_SESSION_LOG((*rtp_session)->session), SWITCH_LOG_DEBUG, 
				"NACK: Added to JB: [%u]\n", nack_jb_ok);
	}

	(*rtp_session)->flags[SWITCH_RTP_FLAG_SHUTDOWN] = 1;

	READ_INC((*rtp_session));
	WRITE_INC((*rtp_session));

	(*rtp_session)->ready = 0;

	WRITE_DEC((*rtp_session));
	READ_DEC((*rtp_session));

	if ((*rtp_session)->flags[SWITCH_RTP_FLAG_VAD]) {
		switch_rtp_disable_vad(*rtp_session);
	}

	switch_mutex_lock((*rtp_session)->flag_mutex);

	switch_rtp_kill_socket(*rtp_session);

	while (switch_queue_trypop((*rtp_session)->dtmf_data.dtmf_inqueue, &pop) == SWITCH_STATUS_SUCCESS) {
		switch_safe_free(pop);
	}

	while (switch_queue_trypop((*rtp_session)->dtmf_data.dtmf_queue, &pop) == SWITCH_STATUS_SUCCESS) {
		switch_safe_free(pop);
	}

	if ((*rtp_session)->jb) {
		switch_jb_destroy(&(*rtp_session)->jb);
	}

	if ((*rtp_session)->vb) {
		switch_jb_destroy(&(*rtp_session)->vb);
	}

	if ((*rtp_session)->vbw) {
		switch_jb_destroy(&(*rtp_session)->vbw);
	}

	if ((*rtp_session)->dtls && (*rtp_session)->dtls == (*rtp_session)->rtcp_dtls) {
		(*rtp_session)->rtcp_dtls = NULL;
	}

	if ((*rtp_session)->dtls) {
		free_dtls(&(*rtp_session)->dtls);
	}

	if ((*rtp_session)->rtcp_dtls) {
		free_dtls(&(*rtp_session)->rtcp_dtls);
	}

	if ((*rtp_session)->rtcp_sock_input == (*rtp_session)->sock_input) {
		(*rtp_session)->rtcp_sock_input = NULL;
	}

	if ((*rtp_session)->rtcp_sock_output == (*rtp_session)->sock_output) {
		(*rtp_session)->rtcp_sock_output = NULL;
	}

	sock = (*rtp_session)->sock_input;
	(*rtp_session)->sock_input = NULL;
	switch_socket_close(sock);

	if ((*rtp_session)->sock_output != sock) {
		sock = (*rtp_session)->sock_output;
		(*rtp_session)->sock_output = NULL;
		switch_socket_close(sock);
	}

	if ((sock = (*rtp_session)->rtcp_sock_input)) {
		(*rtp_session)->rtcp_sock_input = NULL;
		switch_socket_close(sock);
	}

	if ((*rtp_session)->rtcp_sock_output && (*rtp_session)->rtcp_sock_output != sock) {
		sock = (*rtp_session)->rtcp_sock_output;
		(*rtp_session)->rtcp_sock_output = NULL;
		switch_socket_close(sock);
	}

#ifdef ENABLE_SRTP
	if ((*rtp_session)->flags[SWITCH_RTP_FLAG_SECURE_SEND]) {
		for(x = 0; x < 2; x++) {
			if ((*rtp_session)->send_ctx[x]) {
				srtp_dealloc((*rtp_session)->send_ctx[x]);
				(*rtp_session)->send_ctx[x] = NULL;
			}
		}
		(*rtp_session)->flags[SWITCH_RTP_FLAG_SECURE_SEND] = 0;
	}

	if ((*rtp_session)->flags[SWITCH_RTP_FLAG_SECURE_RECV]) {
		for (x = 0; x < 2; x++) {
			if ((*rtp_session)->recv_ctx[x]) {
				srtp_dealloc((*rtp_session)->recv_ctx[x]);
				(*rtp_session)->recv_ctx[x] = NULL;
			}
		}
		(*rtp_session)->flags[SWITCH_RTP_FLAG_SECURE_RECV] = 0;
	}
#endif

#ifdef ENABLE_ZRTP
	/* ZRTP */
	if (zrtp_on && !(*rtp_session)->flags[SWITCH_RTP_FLAG_PROXY_MEDIA]) {

		if ((*rtp_session)->zrtp_stream != NULL) {
			zrtp_stream_stop((*rtp_session)->zrtp_stream);
		}

		if ((*rtp_session)->flags[SWITCH_ZRTP_FLAG_SECURE_SEND]) {
			(*rtp_session)->flags[SWITCH_ZRTP_FLAG_SECURE_SEND] = 0;
		}

		if ((*rtp_session)->flags[SWITCH_ZRTP_FLAG_SECURE_RECV]) {
			(*rtp_session)->flags[SWITCH_ZRTP_FLAG_SECURE_RECV] = 0;
		}

		if ((*rtp_session)->zrtp_session) {
			zrtp_session_down((*rtp_session)->zrtp_session);
			(*rtp_session)->zrtp_session = NULL;
		}
	}
#endif
	if ((*rtp_session)->timer.timer_interface) {
		switch_core_timer_destroy(&(*rtp_session)->timer);
	}

	if ((*rtp_session)->write_timer.timer_interface) {
		switch_core_timer_destroy(&(*rtp_session)->write_timer);
	}

	switch_rtp_release_port((*rtp_session)->rx_host, (*rtp_session)->rx_port);
	switch_mutex_unlock((*rtp_session)->flag_mutex);

	return;
}

SWITCH_DECLARE(void) switch_rtp_set_interdigit_delay(switch_rtp_t *rtp_session, uint32_t delay)
{
	rtp_session->interdigit_delay = delay;
}

SWITCH_DECLARE(switch_socket_t *) switch_rtp_get_rtp_socket(switch_rtp_t *rtp_session)
{
	return rtp_session->sock_input;
}

SWITCH_DECLARE(uint32_t) switch_rtp_get_default_samples_per_interval(switch_rtp_t *rtp_session)
{
	return rtp_session->samples_per_interval;
}

SWITCH_DECLARE(void) switch_rtp_set_default_payload(switch_rtp_t *rtp_session, switch_payload_t payload)
{
	rtp_session->payload = payload;
}

SWITCH_DECLARE(uint32_t) switch_rtp_get_default_payload(switch_rtp_t *rtp_session)
{
	return rtp_session->payload;
}

SWITCH_DECLARE(void) switch_rtp_set_invalid_handler(switch_rtp_t *rtp_session, switch_rtp_invalid_handler_t on_invalid)
{
	rtp_session->invalid_handler = on_invalid;
}

SWITCH_DECLARE(void) switch_rtp_set_flags(switch_rtp_t *rtp_session, switch_rtp_flag_t flags[SWITCH_RTP_FLAG_INVALID])
{
	int i;

	for(i = 0; i < SWITCH_RTP_FLAG_INVALID; i++) {
		if (flags[i]) {
			switch_rtp_set_flag(rtp_session, i);
		}
	}
}

SWITCH_DECLARE(void) switch_rtp_clear_flags(switch_rtp_t *rtp_session, switch_rtp_flag_t flags[SWITCH_RTP_FLAG_INVALID])
{
	int i;

	for(i = 0; i < SWITCH_RTP_FLAG_INVALID; i++) {
		if (flags[i]) {
			switch_rtp_clear_flag(rtp_session, i);
		}
	}
}

SWITCH_DECLARE(void) switch_rtp_set_flag(switch_rtp_t *rtp_session, switch_rtp_flag_t flag)
{
	int old_flag = rtp_session->flags[flag];

	switch_mutex_lock(rtp_session->flag_mutex);
	rtp_session->flags[flag] = 1;
	switch_mutex_unlock(rtp_session->flag_mutex);

	if (flag == SWITCH_RTP_FLAG_PASSTHRU) {
		if (!old_flag) {
			switch_rtp_pause_jitter_buffer(rtp_session, SWITCH_TRUE);
		}
	} else if (flag == SWITCH_RTP_FLAG_DTMF_ON) {
		rtp_session->stats.inbound.last_processed_seq = 0;
	} else if (flag == SWITCH_RTP_FLAG_FLUSH) {
		reset_jitter_seq(rtp_session);
	} else if (flag == SWITCH_RTP_FLAG_AUTOADJ) {
		rtp_session->autoadj_window = 20;
		rtp_session->autoadj_threshold = 10;
		rtp_session->autoadj_tally = 0;

		switch_mutex_lock(rtp_session->flag_mutex);
		rtp_session->flags[SWITCH_RTP_FLAG_RTCP_AUTOADJ] = 1;
		switch_mutex_unlock(rtp_session->flag_mutex);

		rtp_session->rtcp_autoadj_window = 20;
		rtp_session->rtcp_autoadj_threshold = 1;
		rtp_session->rtcp_autoadj_tally = 0;

		if (rtp_session->session) {
			switch_channel_t *channel = switch_core_session_get_channel(rtp_session->session);
			const char *x = switch_channel_get_variable(channel, "rtp_auto_adjust_threshold");
			if (x && *x) {
				int xn = atoi(x);
				if (xn > 0 && xn <= 65535) {
					rtp_session->autoadj_window = xn*2;
					rtp_session->autoadj_threshold = xn;
				}
			}
		}


		rtp_flush_read_buffer(rtp_session, SWITCH_RTP_FLUSH_ONCE);


		if (rtp_session->jb) {
			switch_jb_reset(rtp_session->jb);
		}
	} else if (flag == SWITCH_RTP_FLAG_NOBLOCK && rtp_session->sock_input) {
		switch_socket_opt_set(rtp_session->sock_input, SWITCH_SO_NONBLOCK, TRUE);
	}

}

SWITCH_DECLARE(uint32_t) switch_rtp_test_flag(switch_rtp_t *rtp_session, switch_rtp_flag_t flags)
{
	return (uint32_t) rtp_session->flags[flags];
}

SWITCH_DECLARE(void) switch_rtp_clear_flag(switch_rtp_t *rtp_session, switch_rtp_flag_t flag)
{
	int old_flag = rtp_session->flags[flag];

	switch_mutex_lock(rtp_session->flag_mutex);
	rtp_session->flags[flag] = 0;
	switch_mutex_unlock(rtp_session->flag_mutex);

	if (flag == SWITCH_RTP_FLAG_PASSTHRU) {
		if (old_flag) {
			switch_rtp_pause_jitter_buffer(rtp_session, SWITCH_FALSE);
		}
	} else if (flag == SWITCH_RTP_FLAG_DTMF_ON) {
		rtp_session->stats.inbound.last_processed_seq = 0;
	} else if (flag == SWITCH_RTP_FLAG_PAUSE) {
		reset_jitter_seq(rtp_session);
	} else if (flag == SWITCH_RTP_FLAG_NOBLOCK && rtp_session->sock_input) {
		switch_socket_opt_set(rtp_session->sock_input, SWITCH_SO_NONBLOCK, FALSE);
	}
}

static void set_dtmf_delay(switch_rtp_t *rtp_session, uint32_t ms)
{
	int upsamp = ms * (rtp_session->samples_per_second / 1000);
	rtp_session->queue_delay =  ms * (rtp_session->samples_per_second / 1000);
	rtp_session->next_dtmf_send_time = switch_micro_time_now() + (ms * 1000);
<<<<<<< HEAD
=======
	rtp_session->sending_dtmf = 0;
>>>>>>> 7d7e53c8
	if (rtp_session->flags[SWITCH_RTP_FLAG_USE_TIMER]) {
		rtp_session->last_write_ts += upsamp;
	}
	switch_log_printf(SWITCH_CHANNEL_SESSION_LOG(rtp_session->session), SWITCH_LOG_DEBUG, "Queue digit delay of %dms\n", ms);
}

static void do_2833(switch_rtp_t *rtp_session)
{
	switch_frame_flag_t flags = 0;
	uint32_t samples = rtp_session->samples_per_interval;

	if (rtp_session->dtmf_data.out_digit_dur > 0) {
		int x, loops = 1;

		if (!rtp_session->last_write_ts) {
			if (rtp_session->timer.timer_interface) {
				//switch_core_timer_sync(&rtp_session->write_timer);
				rtp_session->last_write_ts = rtp_session->write_timer.samplecount;
			} else {
				rtp_session->last_write_ts = rtp_session->samples_per_interval;
			}
		}

		rtp_session->dtmf_data.out_digit_sofar += samples;
		rtp_session->dtmf_data.out_digit_sub_sofar += samples;

		if (rtp_session->dtmf_data.out_digit_sub_sofar > 0xFFFF) {
			rtp_session->dtmf_data.out_digit_sub_sofar = samples;
			rtp_session->dtmf_data.timestamp_dtmf += 0xFFFF;
		}

		if (rtp_session->dtmf_data.out_digit_sofar >= rtp_session->dtmf_data.out_digit_dur) {
			rtp_session->dtmf_data.out_digit_packet[1] |= 0x80;
			loops = 3;
		}

		rtp_session->dtmf_data.out_digit_packet[2] = (unsigned char) (rtp_session->dtmf_data.out_digit_sub_sofar >> 8);
		rtp_session->dtmf_data.out_digit_packet[3] = (unsigned char) rtp_session->dtmf_data.out_digit_sub_sofar;

		for (x = 0; x < loops; x++) {
			switch_size_t wrote = switch_rtp_write_manual(rtp_session,
														  rtp_session->dtmf_data.out_digit_packet, 4, 0,
														  rtp_session->te, rtp_session->dtmf_data.timestamp_dtmf, &flags);

			rtp_session->stats.outbound.raw_bytes += wrote;
			rtp_session->stats.outbound.dtmf_packet_count++;

			if (loops == 1) {
				rtp_session->last_write_ts += samples;

				if (rtp_session->rtp_bugs & RTP_BUG_SONUS_SEND_INVALID_TIMESTAMP_2833) {
					rtp_session->dtmf_data.timestamp_dtmf = rtp_session->last_write_ts;
				}
			}

			switch_log_printf(SWITCH_CHANNEL_SESSION_LOG(rtp_session->session), SWITCH_LOG_DEBUG, "Send %s packet for [%c] ts=%u dur=%d/%d/%d seq=%d lw=%u\n",
							  loops == 1 ? "middle" : "end", rtp_session->dtmf_data.out_digit,
							  rtp_session->dtmf_data.timestamp_dtmf,
							  rtp_session->dtmf_data.out_digit_sofar,
							  rtp_session->dtmf_data.out_digit_sub_sofar, rtp_session->dtmf_data.out_digit_dur, rtp_session->seq, rtp_session->last_write_ts);
		}

		if (loops != 1) {
			rtp_session->sending_dtmf = 0;
			rtp_session->need_mark = 1;

			if (rtp_session->flags[SWITCH_RTP_FLAG_USE_TIMER]) {
				//switch_core_timer_sync(&rtp_session->write_timer);
				rtp_session->last_write_samplecount = rtp_session->write_timer.samplecount;
			}

			rtp_session->dtmf_data.out_digit_dur = 0;

			if (rtp_session->interdigit_delay) {
				set_dtmf_delay(rtp_session, rtp_session->interdigit_delay);
			}

			return;
		}
	}

	if (!rtp_session->dtmf_data.out_digit_dur && rtp_session->dtmf_data.dtmf_queue && switch_queue_size(rtp_session->dtmf_data.dtmf_queue)) {
		void *pop;


		if (rtp_session->queue_delay && rtp_session->next_dtmf_send_time >  switch_micro_time_now()) {
			return;
		}

		if (rtp_session->flags[SWITCH_RTP_FLAG_USE_TIMER]) {
			//switch_core_timer_sync(&rtp_session->write_timer);
			if (rtp_session->timer.samplecount < rtp_session->next_write_samplecount) {
				return;
			}

			if (rtp_session->timer.samplecount >= rtp_session->max_next_write_samplecount) {
				rtp_session->queue_delay = 0;
			}

		} else if (rtp_session->queue_delay) {
			if (rtp_session->delay_samples >= rtp_session->samples_per_interval) {
				rtp_session->delay_samples -= rtp_session->samples_per_interval;
			} else {
				rtp_session->delay_samples = 0;
			}

			if (!rtp_session->delay_samples) {
				rtp_session->queue_delay = 0;
			}
		}

		if (rtp_session->queue_delay) {
			return;
		} else {
			rtp_session->next_dtmf_send_time = 0;
			rtp_session->queue_delay = 0;
		}

		if (!rtp_session->sending_dtmf) {
			rtp_session->sending_dtmf = 1;
		}

		if (switch_queue_trypop(rtp_session->dtmf_data.dtmf_queue, &pop) == SWITCH_STATUS_SUCCESS) {
			switch_dtmf_t *rdigit = pop;
			switch_size_t wrote;

			if (rdigit->digit == 'w') {
				set_dtmf_delay(rtp_session, 500);
				free(rdigit);
				return;
			}

			if (rdigit->digit == 'W') {
				set_dtmf_delay(rtp_session, 1000);
				free(rdigit);
				return;
			}

			memset(rtp_session->dtmf_data.out_digit_packet, 0, 4);
			rtp_session->dtmf_data.out_digit_sofar = samples;
			rtp_session->dtmf_data.out_digit_sub_sofar = samples;
			rtp_session->dtmf_data.out_digit_dur = rdigit->duration;
			rtp_session->dtmf_data.out_digit = rdigit->digit;
			rtp_session->dtmf_data.out_digit_packet[0] = (unsigned char) switch_char_to_rfc2833(rdigit->digit);
			rtp_session->dtmf_data.out_digit_packet[1] = 13;
			rtp_session->dtmf_data.out_digit_packet[2] = (unsigned char) (rtp_session->dtmf_data.out_digit_sub_sofar >> 8);
			rtp_session->dtmf_data.out_digit_packet[3] = (unsigned char) rtp_session->dtmf_data.out_digit_sub_sofar;


			rtp_session->dtmf_data.timestamp_dtmf = rtp_session->last_write_ts + samples;
			rtp_session->last_write_ts = rtp_session->dtmf_data.timestamp_dtmf;
			rtp_session->flags[SWITCH_RTP_FLAG_RESET] = 0;

			wrote = switch_rtp_write_manual(rtp_session,
											rtp_session->dtmf_data.out_digit_packet,
											4,
											rtp_session->rtp_bugs & RTP_BUG_CISCO_SKIP_MARK_BIT_2833 ? 0 : 1,
											rtp_session->te, rtp_session->dtmf_data.timestamp_dtmf, &flags);


			rtp_session->stats.outbound.raw_bytes += wrote;
			rtp_session->stats.outbound.dtmf_packet_count++;

			switch_log_printf(SWITCH_CHANNEL_SESSION_LOG(rtp_session->session), SWITCH_LOG_DEBUG, "Send start packet for [%c] ts=%u dur=%d/%d/%d seq=%d lw=%u\n",
							  rtp_session->dtmf_data.out_digit,
							  rtp_session->dtmf_data.timestamp_dtmf,
							  rtp_session->dtmf_data.out_digit_sofar,
							  rtp_session->dtmf_data.out_digit_sub_sofar, rtp_session->dtmf_data.out_digit_dur, rtp_session->seq, rtp_session->last_write_ts);

			free(rdigit);
		}
	}
}

SWITCH_DECLARE(void) rtp_flush_read_buffer(switch_rtp_t *rtp_session, switch_rtp_flush_t flush)
{

	if (rtp_session->flags[SWITCH_RTP_FLAG_PROXY_MEDIA] ||
		rtp_session->flags[SWITCH_RTP_FLAG_UDPTL]) {
		return;
	}


	if (switch_rtp_ready(rtp_session)) {
		rtp_session->flags[SWITCH_RTP_FLAG_RESET] = 1;
		rtp_session->flags[SWITCH_RTP_FLAG_FLUSH] = 1;
		reset_jitter_seq(rtp_session);

		switch (flush) {
		case SWITCH_RTP_FLUSH_STICK:
			switch_rtp_set_flag(rtp_session, SWITCH_RTP_FLAG_STICKY_FLUSH);
			break;
		case SWITCH_RTP_FLUSH_UNSTICK:
			switch_rtp_clear_flag(rtp_session, SWITCH_RTP_FLAG_STICKY_FLUSH);
			break;
		default:
				break;
		}
	}
}

static int jb_valid(switch_rtp_t *rtp_session)
{
	if (rtp_session->ice.ice_user) {
		if (!rtp_session->ice.ready && rtp_session->ice.rready) {
			return 0;
		}
	}

	if (rtp_session->dtls && rtp_session->dtls->state != DS_READY) {
		return 0;
	}

	return 1;
}


static switch_size_t do_flush(switch_rtp_t *rtp_session, int force, switch_size_t bytes_in)
{
	int was_blocking = 0;
	switch_size_t bytes;
	uint32_t flushed = 0;
	switch_size_t bytes_out = 0;

	if (!switch_rtp_ready(rtp_session)) {
		return 0;
	}

	reset_jitter_seq(rtp_session);

	if (!force) {
		if ((rtp_session->jb && !rtp_session->pause_jb && jb_valid(rtp_session)) ||
			rtp_session->flags[SWITCH_RTP_FLAG_PROXY_MEDIA] ||
			rtp_session->flags[SWITCH_RTP_FLAG_UDPTL] ||
			rtp_session->flags[SWITCH_RTP_FLAG_DTMF_ON]
			) {
			return bytes_in;
		}
	}

	READ_INC(rtp_session);

	if (switch_rtp_ready(rtp_session) ) {

		if (rtp_session->jb && !rtp_session->pause_jb && jb_valid(rtp_session)) {
			//switch_jb_reset(rtp_session->jb);
			bytes_out = bytes_in;
			goto end;
		}

		if (rtp_session->vbw) {
			switch_jb_reset(rtp_session->vbw);
		}

		if (rtp_session->vb) {
			//switch_jb_reset(rtp_session->vb);
			bytes_out = bytes_in;
			goto end;
		}

		if (rtp_session->flags[SWITCH_RTP_FLAG_DEBUG_RTP_READ]) {
			switch_log_printf(SWITCH_CHANNEL_SESSION_LOG(rtp_session->session),
							  SWITCH_LOG_CONSOLE, "%s FLUSH\n",
							  rtp_session->session ? switch_channel_get_name(switch_core_session_get_channel(rtp_session->session)) : "NoName"
							  );
		}

		if (!rtp_session->flags[SWITCH_RTP_FLAG_NOBLOCK]) {
			was_blocking = 1;
			switch_rtp_set_flag(rtp_session, SWITCH_RTP_FLAG_NOBLOCK);
			switch_socket_opt_set(rtp_session->sock_input, SWITCH_SO_NONBLOCK, TRUE);
		}

		// before processing/flushing packets, if current packet is rfc2833, handle it (else it would be lost)
		if (bytes_in > rtp_header_len && rtp_session->last_rtp_hdr.version == 2 && rtp_session->last_rtp_hdr.pt == rtp_session->recv_te) {
		    int do_cng = 0;
#ifdef DEBUG_2833
			switch_log_printf(SWITCH_CHANNEL_LOG, SWITCH_LOG_ERROR, "*** Handling current RTP packet before flushing. seq=%u ***\n", ntohs(rtp_session->last_rtp_hdr.seq));
#endif
		    handle_rfc2833(rtp_session, bytes_in, &do_cng);
		}

		do {
			if (switch_rtp_ready(rtp_session)) {
				bytes = sizeof(rtp_msg_t);
				switch_socket_recvfrom(rtp_session->from_addr, rtp_session->sock_input, 0, (void *) &rtp_session->recv_msg, &bytes);

				if (bytes) {
					int do_cng = 0;

					if (rtp_session->media_timeout) {
						rtp_session->last_media = switch_micro_time_now();
					}

					/* Make sure to handle RFC2833 packets, even if we're flushing the packets */
					if (bytes > rtp_header_len && rtp_session->recv_msg.header.version == 2 && rtp_session->recv_msg.header.pt == rtp_session->recv_te) {
						rtp_session->last_rtp_hdr = rtp_session->recv_msg.header;
						handle_rfc2833(rtp_session, bytes, &do_cng);
#ifdef DEBUG_2833
						switch_log_printf(SWITCH_CHANNEL_LOG, SWITCH_LOG_ERROR, "*** RTP packet handled in flush loop %d ***\n", do_cng);
#endif
					}

					flushed++;

					rtp_session->stats.inbound.raw_bytes += bytes;
					rtp_session->stats.inbound.flush_packet_count++;
					rtp_session->stats.inbound.packet_count++;
				}
			} else {
				break;
			}
		} while (bytes > 0);

#ifdef DEBUG_2833
        if (flushed) {
            switch_log_printf(SWITCH_CHANNEL_LOG, SWITCH_LOG_ERROR, "*** do_flush: total flushed packets: %ld ***\n",(long)flushed);
        }
#endif


		if (was_blocking && switch_rtp_ready(rtp_session)) {
			switch_rtp_clear_flag(rtp_session, SWITCH_RTP_FLAG_NOBLOCK);
			switch_socket_opt_set(rtp_session->sock_input, SWITCH_SO_NONBLOCK, FALSE);
		}


		if (rtp_session->flags[SWITCH_RTP_FLAG_VIDEO] && rtp_session->session) {
			//int type = 1; // sum flags: 1 encoder; 2; decoder
			//switch_core_media_codec_control(rtp_session->session, SWITCH_MEDIA_TYPE_VIDEO, SWITCH_IO_READ, SCC_VIDEO_RESET, SCCT_INT, (void *)&type, NULL, NULL);
			switch_core_session_request_video_refresh(rtp_session->session);
		}
	}

 end:

	READ_DEC(rtp_session);

	return bytes_out;
}

static int check_recv_payload(switch_rtp_t *rtp_session)
{
	int ok = 1;

	if (!(rtp_session->rtp_bugs & RTP_BUG_ACCEPT_ANY_PAYLOAD) && rtp_session->pmaps && *rtp_session->pmaps) {
		payload_map_t *pmap;
		ok = 0;

		switch_mutex_lock(rtp_session->flag_mutex);

		for (pmap = *rtp_session->pmaps; pmap && pmap->allocated; pmap = pmap->next) {
			if (!pmap->negotiated) {
				continue;
			}

			if (rtp_session->last_rtp_hdr.pt == pmap->pt) {
				ok = 1;
			}
		}
		switch_mutex_unlock(rtp_session->flag_mutex);
	}

	return ok;
}

static int get_recv_payload(switch_rtp_t *rtp_session)
{
	int r = -1;

	if (rtp_session->pmaps && *rtp_session->pmaps) {
		payload_map_t *pmap;

		switch_mutex_lock(rtp_session->flag_mutex);

		for (pmap = *rtp_session->pmaps; pmap && pmap->allocated; pmap = pmap->next) {
			if (pmap->negotiated) {
				r = pmap->pt;
				break;
			}
		}
		switch_mutex_unlock(rtp_session->flag_mutex);
	}

	return r;
}

#define return_cng_frame() do_cng = 1; goto timer_check

static switch_status_t read_rtp_packet(switch_rtp_t *rtp_session, switch_size_t *bytes, switch_frame_flag_t *flags,
									   payload_map_t **pmapP, switch_status_t poll_status, switch_bool_t return_jb_packet)
{
	switch_status_t status = SWITCH_STATUS_FALSE;
	uint32_t ts = 0;
	unsigned char *b = NULL;
	int sync = 0;
	switch_time_t now;
	switch_size_t xcheck_jitter = 0;
	int tries = 0;
	int block = 0;

	switch_assert(bytes);
 more:

	tries++;

	if (tries > 20) {
		if (rtp_session->jb && !rtp_session->pause_jb && jb_valid(rtp_session)) {
			switch_jb_reset(rtp_session->jb);
		}
		rtp_session->punts++;
		rtp_session->clean = 0;
		*bytes = 0;
		return SWITCH_STATUS_BREAK;
	}

	if (block) {
		int to = 20000;
		int fdr = 0;

		if (rtp_session->flags[SWITCH_RTP_FLAG_VIDEO]) {
			to = 100000;
		} else {
			if (rtp_session->flags[SWITCH_RTP_FLAG_USE_TIMER] && rtp_session->timer.interval) {
				to = rtp_session->timer.interval * 1000;
			}
		}

		poll_status = switch_poll(rtp_session->read_pollfd, 1, &fdr, to);

		if (rtp_session->flags[SWITCH_RTP_FLAG_USE_TIMER] && rtp_session->timer.interval) {
			switch_core_timer_sync(&rtp_session->timer);
		}

		if (rtp_session->session) {
			switch_ivr_parse_all_messages(rtp_session->session);
		}

		block = 0;
	}

	*bytes = sizeof(rtp_msg_t);
	sync = 0;

	rtp_session->has_rtp = 0;
	rtp_session->has_ice = 0;
	rtp_session->has_rtcp = 0;
	if (rtp_session->dtls) {
		rtp_session->dtls->bytes = 0;
		rtp_session->dtls->data = NULL;
	}
	memset(&rtp_session->last_rtp_hdr, 0, sizeof(rtp_session->last_rtp_hdr));

	if (poll_status == SWITCH_STATUS_SUCCESS) {
		status = switch_socket_recvfrom(rtp_session->from_addr, rtp_session->sock_input, 0, (void *) &rtp_session->recv_msg, bytes);
	} else {
		*bytes = 0;
	}

	if (*bytes) {
		b = (unsigned char *) &rtp_session->recv_msg;

		/* version 2 probably rtp, zrtp cookie present means zrtp */
		rtp_session->has_rtp = (rtp_session->recv_msg.header.version == 2 || ntohl(*(int *)(b+4)) == ZRTP_MAGIC_COOKIE);

		if (rtp_session->media_timeout) {
			rtp_session->last_media = switch_micro_time_now();
		}

		if ((*b >= 20) && (*b <= 64)) {
			if (rtp_session->dtls) {
				rtp_session->dtls->bytes = *bytes;
				rtp_session->dtls->data = (void *) &rtp_session->recv_msg;
			}
			rtp_session->has_ice = 0;
			rtp_session->has_rtp = 0;
			rtp_session->has_rtcp = 0;
		} else if (*b == 0 || *b == 1) {
			rtp_session->has_ice = 1;
			rtp_session->has_rtp = 0;
			rtp_session->has_rtcp = 0;
		} else {
			if (rtp_session->flags[SWITCH_RTP_FLAG_RTCP_MUX]) {
				switch(rtp_session->recv_msg.header.pt) {
				case 64:        //  192 Full INTRA-frame request.
				case 72:        //  200 Sender report.
				case 73:        //  201 Receiver report.
				case 74:        //  202 Source description.
				case 75:        //  203 Goodbye.
				case 76:        //  204 Application-defined.
				case 77:        //  205 Transport layer FB message.
				case 78:        //  206 Payload-specific FB message.
				case 79:        //  207 Extended report.
					rtp_session->has_rtcp = 1;
					rtp_session->has_rtp = 0;
					rtp_session->has_ice = 0;
					break;
				default:
					if (rtp_session->rtcp_recv_msg_p && rtp_session->rtcp_recv_msg_p->header.version == 2 &&
						rtp_session->rtcp_recv_msg_p->header.type > 199 && rtp_session->rtcp_recv_msg_p->header.type < 208) {
						rtp_session->has_rtcp = 1;
						rtp_session->has_rtp = 0;
						rtp_session->has_ice = 0;
					}
					break;
				}
			}
		}

		if (rtp_session->has_rtp || rtp_session->flags[SWITCH_RTP_FLAG_UDPTL]) {
			rtp_session->missed_count = 0;
			switch_cp_addr(rtp_session->rtp_from_addr, rtp_session->from_addr);
		}

		if (rtp_session->has_rtp) {
			rtp_session->last_rtp_hdr = rtp_session->recv_msg.header;


			if (bytes && !rtp_session->flags[SWITCH_RTP_FLAG_PROXY_MEDIA] && !rtp_session->flags[SWITCH_RTP_FLAG_UDPTL] &&
				rtp_session->last_rtp_hdr.pt != 13 &&
				rtp_session->last_rtp_hdr.pt != rtp_session->recv_te &&
				rtp_session->last_rtp_hdr.pt != rtp_session->cng_pt) {
				int accept_packet = 1;


				if (!(rtp_session->rtp_bugs & RTP_BUG_ACCEPT_ANY_PAYLOAD) && 
					!(rtp_session->rtp_bugs & RTP_BUG_ACCEPT_ANY_PACKETS) && rtp_session->pmaps && *rtp_session->pmaps) {
					payload_map_t *pmap;
					accept_packet = 0;

					switch_mutex_lock(rtp_session->flag_mutex);
					for (pmap = *rtp_session->pmaps; pmap && pmap->allocated; pmap = pmap->next) {

						if (ntohl(*(int *)(b+4)) == ZRTP_MAGIC_COOKIE) {
							accept_packet = 1;
							break;
						}

						if (!pmap->negotiated) {
							continue;
						}

						if (rtp_session->last_rtp_hdr.pt == pmap->pt) {
							accept_packet = 1;
							if (pmapP) {
								*pmapP = pmap;
							}
							break;
						}
					}
					switch_mutex_unlock(rtp_session->flag_mutex);
				}

				if (!accept_packet) {
					switch_log_printf(SWITCH_CHANNEL_SESSION_LOG(rtp_session->session), SWITCH_LOG_DEBUG1,
									  "Invalid Packet SEQ: %d TS: %d PT:%d ignored\n",
									  ntohs(rtp_session->recv_msg.header.seq), ntohl(rtp_session->last_rtp_hdr.ts), rtp_session->last_rtp_hdr.pt);
					*bytes = 0;
				}
			}

			if (rtp_session->flags[SWITCH_RTP_FLAG_DETECT_SSRC]) {
				//if (rtp_session->remote_ssrc != rtp_session->stats.rtcp.peer_ssrc && rtp_session->stats.rtcp.peer_ssrc) {
				//	rtp_session->remote_ssrc = rtp_session->stats.rtcp.peer_ssrc;
				//}

				if (rtp_session->remote_ssrc != rtp_session->last_rtp_hdr.ssrc && rtp_session->last_rtp_hdr.ssrc) {
					rtp_session->remote_ssrc = ntohl(rtp_session->last_rtp_hdr.ssrc);
				}
			}
		}
	}

	if (!rtp_session->vb && (!rtp_session->jb || rtp_session->pause_jb || !jb_valid(rtp_session))) {
		if (*bytes > rtp_header_len && (rtp_session->has_rtp && check_recv_payload(rtp_session))) {
			xcheck_jitter = *bytes;
			check_jitter(rtp_session);
		}
	}

	if (check_rtcp_and_ice(rtp_session) == -1) {
		//if (rtp_session->flags[SWITCH_RTP_FLAG_VIDEO]) {
		//switch_log_printf(SWITCH_CHANNEL_SESSION_LOG(rtp_session->session), SWITCH_LOG_WARNING, "WTF CHECK FAIL\n");
		//}
		return SWITCH_STATUS_GENERR;
	}

	if (rtp_session->flags[SWITCH_RTP_FLAG_UDPTL]) {
		goto udptl;
	}


	if (*bytes) {
		*flags &= ~SFF_PROXY_PACKET;

		//if (rtp_session->flags[SWITCH_RTP_FLAG_VIDEO]) {
		//	switch_log_printf(SWITCH_CHANNEL_SESSION_LOG(rtp_session->session), SWITCH_LOG_WARNING, "WTF BYTES %ld b=%d\n", *bytes, *b);
		//}


		if (rtp_session->has_ice) {
			if (rtp_session->ice.ice_user) {
				handle_ice(rtp_session, &rtp_session->ice, (void *) &rtp_session->recv_msg, *bytes);
			}
			*bytes = 0;
			sync = 1;
		}
	}

	switch_mutex_lock(rtp_session->ice_mutex);

	if (rtp_session->dtls) {

		if (rtp_session->rtcp_dtls && rtp_session->rtcp_dtls != rtp_session->dtls) {
			rtp_session->rtcp_dtls->bytes = 0;
			rtp_session->rtcp_dtls->data = NULL;
			do_dtls(rtp_session, rtp_session->rtcp_dtls);
		}

		do_dtls(rtp_session, rtp_session->dtls);

		if (rtp_session->dtls && rtp_session->dtls->bytes) {
			*bytes = 0;
			sync = 1;
		}
	}



	if (status == SWITCH_STATUS_SUCCESS && *bytes) {
		if (rtp_session->flags[SWITCH_RTP_FLAG_RTCP_MUX]) {
			*flags &= ~SFF_RTCP;
			if (rtp_session->has_rtcp) {
				*flags |= SFF_RTCP;

#ifdef ENABLE_SRTP
				if (rtp_session->flags[SWITCH_RTP_FLAG_SECURE_RECV]) {
					int sbytes = (int) *bytes;
					srtp_err_status_t stat = 0;

					if (!rtp_session->flags[SWITCH_RTP_FLAG_SECURE_RECV_MKI]) {
						stat = srtp_unprotect_rtcp(rtp_session->recv_ctx[rtp_session->srtp_idx_rtcp], &rtp_session->rtcp_recv_msg_p->header, &sbytes);
					} else {
						stat = srtp_unprotect_rtcp_mki(rtp_session->recv_ctx[rtp_session->srtp_idx_rtcp], &rtp_session->rtcp_recv_msg_p->header, &sbytes, 1);
					}

					if (stat) {
						//++rtp_session->srtp_errs[rtp_session->srtp_idx_rtp]++;
						switch_log_printf(SWITCH_CHANNEL_SESSION_LOG(rtp_session->session), SWITCH_LOG_ERROR, "RTCP UNPROTECT ERR\n");
					} else {
						//rtp_session->srtp_errs[rtp_session->srtp_idx_rtp] = 0;
					}

					*bytes = sbytes;
				}
#endif
				switch_mutex_unlock(rtp_session->ice_mutex);
				return SWITCH_STATUS_SUCCESS;
			}
		}
	}

	switch_mutex_unlock(rtp_session->ice_mutex);

	if ((*bytes && (!rtp_write_ready(rtp_session, *bytes, __LINE__) || !rtp_session->has_rtp || rtp_session->has_rtcp)) || sync) {
		rtp_session->hot_hits = 0;
		block = 1;
		*bytes = 0;
		goto more;
	}

	if (*bytes && rtp_session->flags[SWITCH_RTP_FLAG_DEBUG_RTP_READ]) {
		const char *tx_host;
		const char *old_host;
		const char *my_host;

		char bufa[50], bufb[50], bufc[50];


		tx_host = switch_get_addr(bufa, sizeof(bufa), rtp_session->rtp_from_addr);
		old_host = switch_get_addr(bufb, sizeof(bufb), rtp_session->remote_addr);
		my_host = switch_get_addr(bufc, sizeof(bufc), rtp_session->local_addr);

		switch_log_printf(SWITCH_CHANNEL_SESSION_LOG_CLEAN(rtp_session->session), SWITCH_LOG_CONSOLE,
						  "R %s b=%4ld %s:%u %s:%u %s:%u pt=%d ts=%u seq=%u m=%d\n",
						  rtp_session->session ? switch_channel_get_name(switch_core_session_get_channel(rtp_session->session)) : "No-Name",
						  (long) *bytes,
						  my_host, switch_sockaddr_get_port(rtp_session->local_addr),
						  old_host, rtp_session->remote_port,
						  tx_host, switch_sockaddr_get_port(rtp_session->rtp_from_addr),
						  rtp_session->last_rtp_hdr.pt, ntohl(rtp_session->last_rtp_hdr.ts), ntohs(rtp_session->last_rtp_hdr.seq),
						  rtp_session->last_rtp_hdr.m);

	}

#ifdef RTP_READ_PLOSS
	{
		int r = (rand() % 10000) + 1;
		if (r <= 200) {
			switch_log_printf(SWITCH_CHANNEL_SESSION_LOG(rtp_session->session), SWITCH_LOG_ALERT,
							  "Simulate dropped packet ......... ts: %u seq: %u\n", ntohl(rtp_session->last_rtp_hdr.ts), ntohs(rtp_session->last_rtp_hdr.seq));
			*bytes = 0;
		}
	}
#endif



 udptl:

	ts = 0;
	rtp_session->recv_msg.ebody = NULL;
	now = switch_micro_time_now();

	if (*bytes) {
		uint16_t seq = ntohs((uint16_t) rtp_session->last_rtp_hdr.seq);
		ts = ntohl(rtp_session->last_rtp_hdr.ts);

#ifdef DEBUG_MISSED_SEQ
		if (rtp_session->last_seq && rtp_session->last_seq+1 != seq) {
			//2012-11-28 18:33:11.799070 [ERR] switch_rtp.c:2883 Missed -65536 RTP frames from sequence [65536] to [-1] (missed). Time since last read [20021]
			switch_size_t flushed_packets_diff = rtp_session->stats.inbound.flush_packet_count - rtp_session->last_flush_packet_count;
			switch_size_t num_missed = (switch_size_t)seq - (rtp_session->last_seq+1);

			if (num_missed == 1) { /* We missed one packet */
				switch_log_printf(SWITCH_CHANNEL_LOG, SWITCH_LOG_ERROR, "Missed one RTP frame with sequence [%d]%s. Time since last read [%ld]\n",
								  rtp_session->last_seq+1, (flushed_packets_diff == 1) ? " (flushed by FS)" : " (missed)",
								  rtp_session->last_read_time ? now-rtp_session->last_read_time : 0);
			} else { /* We missed multiple packets */
				if (flushed_packets_diff == 0) {
					switch_log_printf(SWITCH_CHANNEL_LOG, SWITCH_LOG_ERROR,
									  "Missed %ld RTP frames from sequence [%d] to [%d] (missed). Time since last read [%ld]\n",
									  num_missed, rtp_session->last_seq+1, seq-1,
									  rtp_session->last_read_time ? now-rtp_session->last_read_time : 0);
				} else if (flushed_packets_diff == num_missed) {
					switch_log_printf(SWITCH_CHANNEL_LOG, SWITCH_LOG_ERROR,
									  "Missed %ld RTP frames from sequence [%d] to [%d] (flushed by FS). Time since last read [%ld]\n",
									  num_missed, rtp_session->last_seq+1, seq-1,
									  rtp_session->last_read_time ? now-rtp_session->last_read_time : 0);
				} else if (num_missed > flushed_packets_diff) {
					switch_log_printf(SWITCH_CHANNEL_LOG, SWITCH_LOG_ERROR,
									  "Missed %ld RTP frames from sequence [%d] to [%d] (%ld packets flushed by FS, %ld packets missed)."
									  " Time since last read [%ld]\n",
									  num_missed, rtp_session->last_seq+1, seq-1,
									  flushed_packets_diff, num_missed-flushed_packets_diff,
									  rtp_session->last_read_time ? now-rtp_session->last_read_time : 0);
				} else {
					switch_log_printf(SWITCH_CHANNEL_LOG, SWITCH_LOG_ERROR,
									  "Missed %ld RTP frames from sequence [%d] to [%d] (%ld packets flushed by FS). Time since last read [%ld]\n",
									  num_missed, rtp_session->last_seq+1, seq-1,
									  flushed_packets_diff, rtp_session->last_read_time ? now-rtp_session->last_read_time : 0);
				}
			}

		}
#endif
		rtp_session->last_seq = seq;


		rtp_session->last_flush_packet_count = rtp_session->stats.inbound.flush_packet_count;


		if (rtp_session->flags[SWITCH_RTP_FLAG_VIDEO] && now - rtp_session->last_read_time > 5000000) {
			switch_rtp_video_refresh(rtp_session);
		}

		rtp_session->last_read_time = now;
	}

	if (*bytes && rtp_session->has_rtp && rtp_session->flags[SWITCH_RTP_FLAG_ENABLE_RTCP]){
		rtcp_stats(rtp_session);
	}


	if (!rtp_session->flags[SWITCH_RTP_FLAG_PROXY_MEDIA] && !rtp_session->flags[SWITCH_RTP_FLAG_UDPTL] && !rtp_session->flags[SWITCH_RTP_FLAG_VIDEO] &&
		*bytes && rtp_session->last_rtp_hdr.pt != rtp_session->recv_te &&
		ts && !rtp_session->jb && !rtp_session->pause_jb && jb_valid(rtp_session) && ts == rtp_session->last_cng_ts) {
		/* we already sent this frame..... */
		*bytes = 0;
		return SWITCH_STATUS_SUCCESS;
	}

	if (*bytes) {
		if (!rtp_session->flags[SWITCH_RTP_FLAG_PROXY_MEDIA] && !rtp_session->flags[SWITCH_RTP_FLAG_UDPTL]) {
#ifdef ENABLE_ZRTP
			/* ZRTP Recv */
			if (zrtp_on) {

				unsigned int sbytes = (int) *bytes;
				zrtp_status_t stat = 0;

				stat = zrtp_process_srtp(rtp_session->zrtp_stream, (void *) &rtp_session->recv_msg, &sbytes);

				switch (stat) {
				case zrtp_status_ok:
					*bytes = sbytes;
					break;
				case zrtp_status_drop:
					/* switch_log_printf(SWITCH_CHANNEL_LOG, SWITCH_LOG_DEBUG, "Error: zRTP protection drop with code %d\n", stat); */
					*bytes = 0;
					return SWITCH_STATUS_SUCCESS;
				case zrtp_status_fail:
					switch_log_printf(SWITCH_CHANNEL_LOG, SWITCH_LOG_ERROR, "Error: zRTP protection fail with code %d\n", stat);
					return SWITCH_STATUS_FALSE;
				default:
					break;
				}
			}
#endif

#ifdef ENABLE_SRTP
			switch_mutex_lock(rtp_session->ice_mutex);
			if (rtp_session->flags[SWITCH_RTP_FLAG_SECURE_RECV] && rtp_session->has_rtp &&
				(check_recv_payload(rtp_session) ||
				 rtp_session->last_rtp_hdr.pt == rtp_session->recv_te ||
				 rtp_session->last_rtp_hdr.pt == rtp_session->cng_pt)) {
				//if (rtp_session->flags[SWITCH_RTP_FLAG_SECURE_RECV] && (!rtp_session->ice.ice_user || rtp_session->has_rtp)) {
				int sbytes = (int) *bytes;
				srtp_err_status_t stat = 0;

				if (rtp_session->flags[SWITCH_RTP_FLAG_SECURE_RECV_RESET] || !rtp_session->recv_ctx[rtp_session->srtp_idx_rtp]) {
					switch_rtp_clear_flag(rtp_session, SWITCH_RTP_FLAG_SECURE_RECV_RESET);
					srtp_dealloc(rtp_session->recv_ctx[rtp_session->srtp_idx_rtp]);
					rtp_session->recv_ctx[rtp_session->srtp_idx_rtp] = NULL;
					if ((stat = srtp_create(&rtp_session->recv_ctx[rtp_session->srtp_idx_rtp],
											&rtp_session->recv_policy[rtp_session->srtp_idx_rtp])) || !rtp_session->recv_ctx[rtp_session->srtp_idx_rtp]) {

						rtp_session->flags[SWITCH_RTP_FLAG_SECURE_RECV] = 0;
						switch_log_printf(SWITCH_CHANNEL_SESSION_LOG(rtp_session->session), SWITCH_LOG_ERROR, "Error! RE-Activating Secure RTP RECV\n");
						rtp_session->flags[SWITCH_RTP_FLAG_SECURE_RECV] = 0;
						switch_mutex_unlock(rtp_session->ice_mutex);
						return SWITCH_STATUS_FALSE;
					} else {

						switch_log_printf(SWITCH_CHANNEL_SESSION_LOG(rtp_session->session), SWITCH_LOG_INFO, "RE-Activating Secure RTP RECV\n");
						rtp_session->srtp_errs[rtp_session->srtp_idx_rtp] = 0;
					}
				}

				if (!(*flags & SFF_PLC) && rtp_session->recv_ctx[rtp_session->srtp_idx_rtp]) {
					if (!rtp_session->flags[SWITCH_RTP_FLAG_SECURE_RECV_MKI]) {
						stat = srtp_unprotect(rtp_session->recv_ctx[rtp_session->srtp_idx_rtp], &rtp_session->recv_msg.header, &sbytes);
					} else {
						stat = srtp_unprotect_mki(rtp_session->recv_ctx[rtp_session->srtp_idx_rtp], &rtp_session->recv_msg.header, &sbytes, 1);
					}

					if (rtp_session->flags[SWITCH_RTP_FLAG_NACK] && stat == srtp_err_status_replay_fail) {
						/* false alarm nack */
						switch_log_printf(SWITCH_CHANNEL_SESSION_LOG(rtp_session->session), SWITCH_LOG_DEBUG1, "REPLAY ERR, FALSE NACK\n");
						sbytes = 0;
						*bytes = 0;
						if (rtp_session->stats.rtcp.pkt_count) {
							rtp_session->stats.rtcp.period_pkt_count--;
							rtp_session->stats.rtcp.pkt_count--;
						}
						switch_mutex_unlock(rtp_session->ice_mutex);
						goto more;
					}
				}

				if (stat && rtp_session->recv_msg.header.pt != rtp_session->recv_te && rtp_session->recv_msg.header.pt != rtp_session->cng_pt) {
					int errs = ++rtp_session->srtp_errs[rtp_session->srtp_idx_rtp];
					if (stat != 10) {
						char *msg;
						if (stat == srtp_err_status_replay_fail) msg="replay check failed";
						else if (stat == srtp_err_status_auth_fail) msg="auth check failed";
						else msg="";
						if (errs >= MAX_SRTP_ERRS) {
							switch_channel_t *channel = switch_core_session_get_channel(rtp_session->session);
							switch_log_printf(SWITCH_CHANNEL_SESSION_LOG(rtp_session->session), SWITCH_LOG_WARNING,
											  "SRTP %s unprotect failed with code %d (%s) %ld bytes %d errors\n",
											  rtp_type(rtp_session), stat, msg, (long)*bytes, errs);
							switch_log_printf(SWITCH_CHANNEL_SESSION_LOG(rtp_session->session), SWITCH_LOG_WARNING,
											  "Ending call due to SRTP error\n");
							switch_channel_hangup(channel, SWITCH_CAUSE_SRTP_READ_ERROR);
						} else if (errs >= WARN_SRTP_ERRS && !(errs % WARN_SRTP_ERRS)) {
							switch_log_printf(SWITCH_CHANNEL_SESSION_LOG(rtp_session->session), SWITCH_LOG_WARNING,
											  "SRTP %s unprotect failed with code %d (%s) %ld bytes %d errors\n",
											  rtp_type(rtp_session), stat, msg, (long)*bytes, errs);
						}
					}
					sbytes = 0;
				} else {
					rtp_session->srtp_errs[rtp_session->srtp_idx_rtp] = 0;
				}

				*bytes = sbytes;
			}
			switch_mutex_unlock(rtp_session->ice_mutex);
#endif
		}


		if (rtp_session->has_rtp) {
			if (rtp_session->recv_msg.header.cc > 0) { /* Contributing Source Identifiers (4 bytes = sizeof CSRC header)*/
				rtp_session->recv_msg.ebody = RTP_BODY(rtp_session) + (rtp_session->recv_msg.header.cc * 4);
			}

			/* recalculate body length in case rtp extension used */
			if (!rtp_session->flags[SWITCH_RTP_FLAG_PROXY_MEDIA] && !rtp_session->flags[SWITCH_RTP_FLAG_UDPTL] &&
				rtp_session->recv_msg.header.x) { /* header extensions */
				uint16_t length;

				rtp_session->recv_msg.ext = (switch_rtp_hdr_ext_t *) RTP_BODY(rtp_session);
				length = ntohs((uint16_t)rtp_session->recv_msg.ext->length);

				if (length < SWITCH_RTP_MAX_BUF_LEN_WORDS) {
					rtp_session->recv_msg.ebody = (char *)rtp_session->recv_msg.ext + (length * 4) + 4;
					if (*bytes > (length * 4 + 4)) {
						*bytes -= (length * 4 + 4);
					} else {
						*bytes = 0;
					}
				}
			}


#ifdef DEBUG_CHROME

			if (rtp_session->flags[SWITCH_RTP_FLAG_VIDEO] && rtp_session->has_rtp) {

				switch_log_printf(SWITCH_CHANNEL_LOG, SWITCH_LOG_INFO,
								  "VIDEO: seq: %d ts: %u len: %ld %02x %02x %02x %02x %02x %02x %02x %02x %02x %02x %02x mark: %d\n",
								  ntohs(rtp_session->last_rtp_hdr.seq), ntohl(rtp_session->last_rtp_hdr.ts), *bytes,
								  *((uint8_t *)RTP_BODY(rtp_session)), *((uint8_t *)RTP_BODY(rtp_session) + 1),
								  *((uint8_t *)RTP_BODY(rtp_session) + 2), *((uint8_t *)RTP_BODY(rtp_session) + 3),
								  *((uint8_t *)RTP_BODY(rtp_session) + 4), *((uint8_t *)RTP_BODY(rtp_session) + 5),
								  *((uint8_t *)RTP_BODY(rtp_session) + 6), *((uint8_t *)RTP_BODY(rtp_session) + 7),
								  *((uint8_t *)RTP_BODY(rtp_session) + 8), *((uint8_t *)RTP_BODY(rtp_session) + 9),
								  *((uint8_t *)RTP_BODY(rtp_session) + 10), rtp_session->last_rtp_hdr.m);

			}
#endif



		}


		rtp_session->stats.inbound.raw_bytes += *bytes;

		if (rtp_session->last_rtp_hdr.pt == rtp_session->recv_te) {
			rtp_session->stats.inbound.dtmf_packet_count++;
		} else if (rtp_session->last_rtp_hdr.pt == rtp_session->cng_pt || rtp_session->last_rtp_hdr.pt == 13) {
			rtp_session->stats.inbound.cng_packet_count++;
		} else {
			rtp_session->stats.inbound.media_packet_count++;
			rtp_session->stats.inbound.media_bytes += *bytes;
		}

		rtp_session->stats.inbound.packet_count++;
	}

	if (!rtp_session->flags[SWITCH_RTP_FLAG_VIDEO] &&
		((rtp_session->recv_te && rtp_session->last_rtp_hdr.pt == rtp_session->recv_te) ||
		 (*bytes < rtp_header_len && *bytes > 0 && !(rtp_session->flags[SWITCH_RTP_FLAG_PROXY_MEDIA] || rtp_session->flags[SWITCH_RTP_FLAG_UDPTL])))) {
		return SWITCH_STATUS_BREAK;
	}

	if (ts) {
		rtp_session->last_read_ts = ts;
	}

	if (rtp_session->flags[SWITCH_RTP_FLAG_BYTESWAP] && check_recv_payload(rtp_session)) {
		switch_swap_linear((int16_t *)RTP_BODY(rtp_session), (int) *bytes - rtp_header_len);
	}

	if (rtp_session->flags[SWITCH_RTP_FLAG_KILL_JB]) {
		rtp_session->flags[SWITCH_RTP_FLAG_KILL_JB] = 0;

		if (rtp_session->jb) {
			switch_jb_destroy(&rtp_session->jb);
		}

		if (rtp_session->vb) {
			switch_jb_destroy(&rtp_session->vb);
		}

		if (rtp_session->vbw) {
			switch_jb_destroy(&rtp_session->vbw);
		}

	}

	if (rtp_session->has_rtp && *bytes) {
		uint32_t read_ssrc = ntohl(rtp_session->last_rtp_hdr.ssrc);

		if (rtp_session->flags[SWITCH_RTP_FLAG_PROXY_MEDIA] || rtp_session->flags[SWITCH_RTP_FLAG_UDPTL]) {
			return SWITCH_STATUS_SUCCESS;
		}

		if (rtp_session->vb && !rtp_session->pause_jb && jb_valid(rtp_session)) {
			status = switch_jb_put_packet(rtp_session->vb, (switch_rtp_packet_t *) &rtp_session->recv_msg, *bytes);

			if (status == SWITCH_STATUS_TOO_LATE) {
				goto more;
			}

			status = SWITCH_STATUS_FALSE;
			*bytes = 0;

			if (!return_jb_packet) {
				return status;
			}
		}

		if (rtp_session->jb && jb_valid(rtp_session)) {
			if (rtp_session->last_jb_read_ssrc && rtp_session->last_jb_read_ssrc != read_ssrc) {
				switch_jb_reset(rtp_session->jb);
			}

			rtp_session->last_jb_read_ssrc = read_ssrc;
		}

		if (rtp_session->jb && !rtp_session->pause_jb && jb_valid(rtp_session)) {

			if (!rtp_session->flags[SWITCH_RTP_FLAG_USE_TIMER] && rtp_session->timer.interval) {
				switch_core_timer_sync(&rtp_session->timer);
				reset_jitter_seq(rtp_session);
			}

			status = switch_jb_put_packet(rtp_session->jb, (switch_rtp_packet_t *) &rtp_session->recv_msg, *bytes);
			if (status == SWITCH_STATUS_TOO_LATE) {
				goto more;
			}


			status = SWITCH_STATUS_FALSE;
			*bytes = 0;

			if (!return_jb_packet) {
				return status;
			}
		} else {
			if (rtp_session->last_rtp_hdr.m && rtp_session->last_rtp_hdr.pt != rtp_session->recv_te &&
				!rtp_session->flags[SWITCH_RTP_FLAG_VIDEO] && !(rtp_session->rtp_bugs & RTP_BUG_IGNORE_MARK_BIT)) {
				switch_rtp_set_flag(rtp_session, SWITCH_RTP_FLAG_FLUSH);
			} else if (rtp_session->last_jb_read_ssrc && rtp_session->last_jb_read_ssrc != read_ssrc) {
				switch_rtp_set_flag(rtp_session, SWITCH_RTP_FLAG_FLUSH);
			}
		}
	}

	if (!*bytes || rtp_session->has_rtp) {

		if (rtp_session->jb && !rtp_session->pause_jb && jb_valid(rtp_session)) {
			switch_status_t jstatus = switch_jb_get_packet(rtp_session->jb, (switch_rtp_packet_t *) &rtp_session->recv_msg, bytes);

			status = jstatus;

			switch(jstatus) {
			case SWITCH_STATUS_MORE_DATA:
				if (rtp_session->punts < 4) {
					block = 1;
					goto more;
				}
				*bytes = 0;
				break;
			case SWITCH_STATUS_NOTFOUND:
				{
					int pt = get_recv_payload(rtp_session);
					(*flags) |= SFF_PLC;
					status = SWITCH_STATUS_SUCCESS;
					*bytes = switch_jb_get_last_read_len(rtp_session->jb);
					rtp_session->last_rtp_hdr = rtp_session->recv_msg.header;
					rtp_session->last_rtp_hdr.pt = pt;
				}
				break;
			case SWITCH_STATUS_BREAK:
				break;
			case SWITCH_STATUS_SUCCESS:
			case SWITCH_STATUS_TIMEOUT:
			default:
				{
					if (status == SWITCH_STATUS_TIMEOUT) {
						rtp_session->skip_timer = 1;
					}
					rtp_session->stats.inbound.jb_packet_count++;
					status = SWITCH_STATUS_SUCCESS;
					rtp_session->last_rtp_hdr = rtp_session->recv_msg.header;
					if (++rtp_session->clean > 200) {
						rtp_session->punts = 0;
					}
					if (!xcheck_jitter) {
						check_jitter(rtp_session);
					}
				}
				break;
			}
		}

		if (rtp_session->vb && !rtp_session->pause_jb && jb_valid(rtp_session)) {
			switch_status_t vstatus = switch_jb_get_packet(rtp_session->vb, (switch_rtp_packet_t *) &rtp_session->recv_msg, bytes);
			status = vstatus;

			switch(vstatus) {
			case SWITCH_STATUS_RESTART:
				switch_core_session_request_video_refresh(rtp_session->session);
				status = SWITCH_STATUS_BREAK;
				break;
			case SWITCH_STATUS_MORE_DATA:
				status = SWITCH_STATUS_BREAK;
				break;
			case SWITCH_STATUS_BREAK:
			default:
				break;
			}

			if (vstatus == SWITCH_STATUS_NOTFOUND && rtp_session->flags[SWITCH_RTP_FLAG_TEXT]) {
				int pt = get_recv_payload(rtp_session);
				(*flags) |= SFF_PLC;
				status = SWITCH_STATUS_SUCCESS;
				*bytes = switch_jb_get_last_read_len(rtp_session->vb);
				rtp_session->last_rtp_hdr = rtp_session->recv_msg.header;
				if (pt > -1) {
					rtp_session->last_rtp_hdr.pt = pt;
				}
			}

			if (vstatus == SWITCH_STATUS_SUCCESS) {
				rtp_session->last_rtp_hdr = rtp_session->recv_msg.header;

				if (!xcheck_jitter) {
					check_jitter(rtp_session);
				}
			}
		}
	}

	return status;
}

static void handle_nack(switch_rtp_t *rtp_session, uint32_t nack)
{
	switch_size_t bytes = 0;
	rtp_msg_t send_msg[1] = {{{0}}};
	uint16_t seq = (uint16_t) (nack & 0xFFFF);
	uint16_t blp = (uint16_t) (nack >> 16);
	int i;
	const char *tx_host = NULL;
	const char *old_host = NULL;
	const char *my_host = NULL;
	char bufa[50], bufb[50], bufc[50];

	if (!(rtp_session->flags[SWITCH_RTP_FLAG_NACK] && rtp_session->vbw)) {
		return;  /* not enabled */
	}

	if (rtp_session->flags[SWITCH_RTP_FLAG_DEBUG_RTP_WRITE]) {
		tx_host = switch_get_addr(bufa, sizeof(bufa), rtp_session->rtcp_from_addr);
		old_host = switch_get_addr(bufb, sizeof(bufb), rtp_session->remote_addr);
		my_host = switch_get_addr(bufc, sizeof(bufc), rtp_session->local_addr);
	}

	switch_log_printf(SWITCH_CHANNEL_SESSION_LOG(rtp_session->session), SWITCH_LOG_DEBUG2, "%s Got NACK [%u][0x%x] for seq %u\n", 
					  switch_core_session_get_name(rtp_session->session), nack, nack, ntohs(seq));

	if (switch_jb_get_packet_by_seq(rtp_session->vbw, seq, (switch_rtp_packet_t *) send_msg, &bytes) == SWITCH_STATUS_SUCCESS) {

		if (rtp_session->flags[SWITCH_RTP_FLAG_DEBUG_RTP_WRITE]) {
			switch_log_printf(SWITCH_CHANNEL_SESSION_LOG_CLEAN(rtp_session->session), SWITCH_LOG_CONSOLE,
							  "X %s b=%4ld %s:%u %s:%u %s:%u pt=%d ts=%u seq=%u m=%d\n",
							  rtp_session->session ? switch_channel_get_name(switch_core_session_get_channel(rtp_session->session)) : "NoName",
							  (long) bytes,
							  my_host, switch_sockaddr_get_port(rtp_session->local_addr),
							  old_host, rtp_session->remote_port,
							  tx_host, switch_sockaddr_get_port(rtp_session->rtcp_from_addr),
							  send_msg->header.pt, ntohl(send_msg->header.ts), ntohs(send_msg->header.seq), send_msg->header.m);

		}
		//switch_log_printf(SWITCH_CHANNEL_LOG, SWITCH_LOG_DEBUG2, "RE----SEND %u\n", ntohs(send_msg->header.seq));
		switch_rtp_write_raw(rtp_session, (void *) send_msg, &bytes, SWITCH_FALSE);
	} else {
		switch_log_printf(SWITCH_CHANNEL_SESSION_LOG(rtp_session->session), SWITCH_LOG_DEBUG2, "Cannot send NACK for seq %u\n", ntohs(seq));
	}

	blp = ntohs(blp);
	for (i = 0; i < 16; i++) {
		if (blp & (1 << i)) {
			switch_log_printf(SWITCH_CHANNEL_SESSION_LOG(rtp_session->session), SWITCH_LOG_DEBUG2, "%s Also Got NACK for seq %u\n", 
							  switch_core_session_get_name(rtp_session->session), ntohs(seq) + i + 1);
			/* If they are missing more than one, may as well gen a key frame for good measure */
			//switch_core_media_gen_key_frame(rtp_session->session);
			if (switch_jb_get_packet_by_seq(rtp_session->vbw, htons(ntohs(seq) + i + 1), (switch_rtp_packet_t *) &send_msg, &bytes) == SWITCH_STATUS_SUCCESS) {
				if (rtp_session->flags[SWITCH_RTP_FLAG_DEBUG_RTP_WRITE]) {
					switch_log_printf(SWITCH_CHANNEL_SESSION_LOG_CLEAN(rtp_session->session), SWITCH_LOG_CONSOLE,
									  "X %s b=%4ld %s:%u %s:%u %s:%u pt=%d ts=%u seq=%u m=%d\n",
									  rtp_session->session ? switch_channel_get_name(switch_core_session_get_channel(rtp_session->session)) : "NoName",
									  (long) bytes,
									  my_host, switch_sockaddr_get_port(rtp_session->local_addr),
									  old_host, rtp_session->remote_port,
									  tx_host, switch_sockaddr_get_port(rtp_session->rtcp_from_addr),
									  send_msg->header.pt, ntohl(send_msg->header.ts), ntohs(send_msg->header.seq), send_msg->header.m);

				}
				//switch_log_printf(SWITCH_CHANNEL_LOG, SWITCH_LOG_DEBUG1, "RE----SEND %u\n", ntohs(send_msg->header.seq));

				switch_rtp_write_raw(rtp_session, (void *) &send_msg, &bytes, SWITCH_FALSE);
			} else {
				switch_log_printf(SWITCH_CHANNEL_SESSION_LOG(rtp_session->session), SWITCH_LOG_DEBUG2, "Cannot send NACK for seq %u\n", ntohs(seq) + i);
			}
		}
	}
}

static switch_status_t process_rtcp_report(switch_rtp_t *rtp_session, rtcp_msg_t *msg, switch_size_t bytes)
{
	switch_status_t status = SWITCH_STATUS_FALSE;

	switch_log_printf(SWITCH_CHANNEL_SESSION_LOG(rtp_session->session), SWITCH_LOG_DEBUG3,
					  "RTCP packet bytes %" SWITCH_SIZE_T_FMT " type %d pad %d\n",
					  bytes, msg->header.type, msg->header.p);

	if (rtp_session->flags[SWITCH_RTP_FLAG_VIDEO] && (msg->header.type == _RTCP_PT_RTPFB || msg->header.type == _RTCP_PT_PSFB || msg->header.type < 200)) {
		rtcp_ext_msg_t *extp = (rtcp_ext_msg_t *) msg;

		if (extp->header.fmt != 15) { // <---- REMOVE WHEN BRIA STOPS SENDING UNSOLICITED REMB
			switch_log_printf(SWITCH_CHANNEL_SESSION_LOG(rtp_session->session), SWITCH_LOG_DEBUG2, "%s PICKED UP %s XRTCP type: %d fmt: %d\n",
							  switch_core_session_get_name(rtp_session->session), rtp_type(rtp_session), msg->header.type, extp->header.fmt);
		}

		if (msg->header.type == _RTCP_PT_FIR ||
			(msg->header.type == _RTCP_PT_PSFB && (extp->header.fmt == _RTCP_PSFB_FIR || extp->header.fmt == _RTCP_PSFB_PLI))) {
#if 0
			if (msg->header.type == _RTCP_PT_FIR) {
				switch_log_printf(SWITCH_CHANNEL_SESSION_LOG(rtp_session->session), SWITCH_LOG_WARNING, "Ancient FIR Received. Hello from 1996!\n");

				if (!switch_rtp_test_flag(rtp_session, SWITCH_RTP_FLAG_OLD_FIR)) {
					switch_rtp_set_flag(rtp_session, SWITCH_RTP_FLAG_OLD_FIR);
					switch_core_session_request_video_refresh(rtp_session->session);
				}
			}
#endif
			
			if (switch_core_session_media_flow(rtp_session->session, SWITCH_MEDIA_TYPE_VIDEO) == SWITCH_MEDIA_FLOW_RECVONLY) {
				switch_log_printf(SWITCH_CHANNEL_SESSION_LOG(rtp_session->session), SWITCH_LOG_DEBUG2, "%s Ignoring FIR/PLI from a sendonly stream.\n", 
								  switch_core_session_get_name(rtp_session->session));
			} else {
				switch_core_media_gen_key_frame(rtp_session->session);
				switch_core_session_request_video_refresh(rtp_session->session);
				switch_log_printf(SWITCH_CHANNEL_SESSION_LOG(rtp_session->session), SWITCH_LOG_DEBUG2, "%s Got FIR/PLI\n", 
								  switch_core_session_get_name(rtp_session->session));
				switch_channel_set_flag(switch_core_session_get_channel(rtp_session->session), CF_VIDEO_REFRESH_REQ);
			}
		}

		if (msg->header.type == _RTCP_PT_RTPFB && extp->header.fmt == _RTCP_RTPFB_NACK) {
			uint32_t *nack = (uint32_t *) extp->body;
			int i;

			switch_log_printf(SWITCH_CHANNEL_SESSION_LOG(rtp_session->session), SWITCH_LOG_DEBUG2, "%s Got NACK count %d\n", 
							  switch_core_session_get_name(rtp_session->session), ntohs(extp->header.length) - 2);


			for (i = 0; i < ntohs(extp->header.length) - 2; i++) {
				handle_nack(rtp_session, nack[i]);
			}

			//switch_core_media_gen_key_frame(rtp_session->session);
		}
		
	} else {
		struct switch_rtcp_report_block *report;

		if (msg->header.type == _RTCP_PT_SR || msg->header.type == _RTCP_PT_RR) {
			int i;
#ifdef DEBUG_RTCP
			switch_time_t now = switch_micro_time_now();
#endif 
			uint32_t lsr_now;
			uint32_t lsr;
			uint32_t packet_ssrc;
			double rtt_now = 0;
			uint8_t rtt_valid = 0;
			int rtt_increase = 0, packet_loss_increase=0;
      struct switch_rtcp_sender_info *rtcp_sender_info = 0;

			//if (msg->header.type == _RTCP_PT_SR && rtp_session->ice.ice_user) {
			//	rtp_session->send_rr = 1;
			//}

			lsr_now = calc_local_lsr_now();

			if (msg->header.type == _RTCP_PT_SR) { /* Sender report */
				struct switch_rtcp_sender_report* sr = (struct switch_rtcp_sender_report*)msg->body;

				rtp_session->stats.rtcp.packet_count = ntohl(sr->sender_info.pc);
				rtp_session->stats.rtcp.octet_count = ntohl(sr->sender_info.oc);
				packet_ssrc = sr->ssrc;
				/* Extracting LSR from NTP timestamp and save it */
				lsr = (ntohl(sr->sender_info.ntp_lsw)&0xffff0000)>>16 | (ntohl(sr->sender_info.ntp_msw)&0x0000ffff)<<16; /* The middle 32 bits out of 64 in the NTP timestamp */
				rtp_session->stats.rtcp.last_recv_lsr_peer = htonl(lsr);  /* Save it include it in the next SR */
				rtp_session->stats.rtcp.last_recv_lsr_local = lsr_now;    /* Save it to calculate DLSR when generating next SR */
				rtcp_sender_info = &sr->sender_info;
				switch_log_printf(SWITCH_CHANNEL_SESSION_LOG(rtp_session->session), SWITCH_LOG_DEBUG3,"Received a SR with %d report blocks, " \
								  "length in words = %d, " \
								  "SSRC = 0x%X, " \
								  "NTP MSW = %u, " \
								  "NTP LSW = %u, " \
								  "RTP timestamp = %u, " \
								  "Sender Packet Count = %u, " \
								  "Sender Octet Count = %u\n",
								  msg->header.count,
								  ntohs((uint16_t)msg->header.length),
								  ntohl(sr->ssrc),
								  ntohl(sr->sender_info.ntp_msw),
								  ntohl(sr->sender_info.ntp_lsw),
								  ntohl(sr->sender_info.ts),
								  ntohl(sr->sender_info.pc),
								  ntohl(sr->sender_info.oc));


				rtp_session->rtcp_frame.ssrc = ntohl(sr->ssrc);
				rtp_session->rtcp_frame.packet_type = (uint16_t)rtp_session->rtcp_recv_msg_p->header.type;
				rtp_session->rtcp_frame.ntp_msw = ntohl(sr->sender_info.ntp_msw);
				rtp_session->rtcp_frame.ntp_lsw = ntohl(sr->sender_info.ntp_lsw);
				rtp_session->rtcp_frame.timestamp = ntohl(sr->sender_info.ts);
				rtp_session->rtcp_frame.packet_count =  ntohl(sr->sender_info.pc);
				rtp_session->rtcp_frame.octect_count = ntohl(sr->sender_info.oc);

				report = &sr->report_block;
			} else { /* Receiver report */
				struct switch_rtcp_receiver_report* rr = (struct switch_rtcp_receiver_report*)msg->body;
				packet_ssrc = rr->ssrc;
				//memset(&rtp_session->rtcp_frame, 0, sizeof(rtp_session->rtcp_frame));
				report = &rr->report_block;

				switch_log_printf(SWITCH_CHANNEL_SESSION_LOG(rtp_session->session), SWITCH_LOG_DEBUG3,"Received a RR with %d report blocks, " \
								  "length in words = %d, " \
								  "SSRC = 0x%X, ",
								  msg->header.count,
								  ntohs((uint16_t)msg->header.length),
								  ntohl(rr->ssrc));

			}
			
			if (rtp_session->rtcp_probe) {
				switch_channel_t *channel = switch_core_session_get_channel(rtp_session->session);
				if (channel && switch_channel_test_flag(channel, CF_ENABLE_RTCP_PROBE)) {
#ifdef DEBUG_HOMER
					switch_log_printf(SWITCH_CHANNEL_SESSION_LOG(rtp_session->session), SWITCH_LOG_DEBUG, "[not ours] RTCP probe report block (pt=%u, ssrc=%u, ia_jitter=%u) [type=%s remote_ssrc=%u peer_ssrc=%u local ssrc=%u]\n",
						msg->header.type, ntohl(report->ssrc), ntohl(report->jitter), rtp_type(rtp_session), rtp_session->remote_ssrc, rtp_session->stats.rtcp.peer_ssrc, rtp_session->ssrc);
#endif
					if (ntohl(report->ssrc) != rtp_session->ssrc) {
#ifdef DEBUG_HOMER
						switch_log_printf(SWITCH_CHANNEL_SESSION_LOG(rtp_session->session), SWITCH_LOG_DEBUG, "Skip RTCP probe report for %s with pt=%u and probably sloppy jitter of %u, as ssrc=%u does not match local ssrc=%u\n",
							rtp_type(rtp_session), msg->header.type, ntohl(report->jitter), ntohl(report->ssrc), rtp_session->ssrc);
#endif
					} else if (RTCP_BUG_SSRC == ntohl(report->ssrc)) {
#ifdef DEBUG_HOMER
						switch_log_printf(SWITCH_CHANNEL_SESSION_LOG(rtp_session->session), SWITCH_LOG_DEBUG, "Skip RTCP probe report for %s with pt=%u and probably sloppy jitter of %u, as ssrc=%u matches RTCP bug ssrc=%u\n",
							rtp_type(rtp_session), msg->header.type, ntohl(report->jitter), ntohl(report->ssrc), RTCP_BUG_SSRC);
#endif
					} else {
						if (ntohl(report->jitter) > HIGH_JITTER_LOG_THRESHOLD) {
#ifdef DEBUG_HOMER
							switch_log_printf(SWITCH_CHANNEL_SESSION_LOG(rtp_session->session), SWITCH_LOG_WARNING, "(huge jitter) [not ours] RTCP probe report block (pt=%u, ssrc=%u, ia_jitter=%u) [type=%s remote_ssrc=%u peer_ssrc=%u local ssrc=%u]\n",
								msg->header.type, ntohl(report->ssrc), ntohl(report->jitter), rtp_type(rtp_session), rtp_session->remote_ssrc, rtp_session->stats.rtcp.peer_ssrc, rtp_session->ssrc);
#endif
						}
						rtp_session->rtcp_probe(channel, rtp_session, msg->header.type, FALSE, report, rtcp_sender_info);
					}
				}
			}

			for (i = 0; i < (int)msg->header.count && i < MAX_REPORT_BLOCKS ; i++) {
				uint32_t old_avg = rtp_session->rtcp_frame.reports[i].loss_avg;
				uint8_t percent_fraction = (uint8_t)((uint16_t/* prevent overflow when '* 100' */)(uint8_t)report->fraction * 100 / 255);
				if (!rtp_session->rtcp_frame.reports[i].loss_avg) {
					rtp_session->rtcp_frame.reports[i].loss_avg = percent_fraction;
				} else {
					rtp_session->rtcp_frame.reports[i].loss_avg = (uint32_t)(((float)rtp_session->rtcp_frame.reports[i].loss_avg * .7) +
																			 ((float)percent_fraction * .3));
				}

				rtp_session->rtcp_frame.reports[i].ssrc = ntohl(report->ssrc);
				rtp_session->rtcp_frame.reports[i].fraction = (uint8_t)report->fraction;
#if SWITCH_BYTE_ORDER == __BIG_ENDIAN
				rtp_session->rtcp_frame.reports[i].lost = report->lost; // signed 24bit will extended signess to int32_t automatically
#else
				rtp_session->rtcp_frame.reports[i].lost = ntohl(report->lost)>>8; // signed 24bit casted to uint32_t need >>8 after ntohl()...
				rtp_session->rtcp_frame.reports[i].lost = rtp_session->rtcp_frame.reports[i].lost | ((rtp_session->rtcp_frame.reports[i].lost & 0x00800000) ? 0xff000000 : 0x00000000); // ...and signess compensation
#endif
				rtp_session->rtcp_frame.reports[i].highest_sequence_number_received = ntohl(report->highest_sequence_number_received);
				rtp_session->rtcp_frame.reports[i].jitter = ntohl(report->jitter);
				rtp_session->rtcp_frame.reports[i].lsr = ntohl(report->lsr);
				rtp_session->rtcp_frame.reports[i].dlsr = ntohl(report->dlsr);
				
				if (rtp_session->rtcp_frame.reports[i].lsr && !rtp_session->flags[SWITCH_RTP_FLAG_RTCP_PASSTHRU]) {

					/* Calculating RTT = A - DLSR - LSR */
					rtt_now = ((double)(((int64_t)lsr_now) - rtp_session->rtcp_frame.reports[i].dlsr - rtp_session->rtcp_frame.reports[i].lsr))/65536;

					/* Only account RTT if it didn't overflow. */
					if (lsr_now > rtp_session->rtcp_frame.reports[i].dlsr + rtp_session->rtcp_frame.reports[i].lsr) {
#ifdef DEBUG_RTCP
						switch_time_exp_t now_hr;
						switch_time_exp_gmt(&now_hr,now);
						switch_log_printf(SWITCH_CHANNEL_SESSION_LOG(rtp_session->session), SWITCH_LOG_DEBUG3,
								"Receiving an RTCP packet\n[%04d-%02d-%02d %02d:%02d:%02d.%d] SSRC[0x%x]\n"
								"RTT[%f] = A[%u] - DLSR[%u] - LSR[%u]\n",
								1900 + now_hr.tm_year, now_hr.tm_mday, now_hr.tm_mon, now_hr.tm_hour, now_hr.tm_min, now_hr.tm_sec, now_hr.tm_usec,
								rtp_session->rtcp_frame.reports[i].ssrc, rtt_now,
								lsr_now, rtp_session->rtcp_frame.reports[i].dlsr, rtp_session->rtcp_frame.reports[i].lsr);
#endif 
						rtt_valid = 1;
						if (!rtp_session->rtcp_frame.reports[i].rtt_avg) {
							rtp_session->rtcp_frame.reports[i].rtt_avg = rtt_now;
						} else {
							rtp_session->rtcp_frame.reports[i].rtt_avg = (double)((rtp_session->rtcp_frame.reports[i].rtt_avg * .7) + (rtt_now * .3 ));
						}
					} else {
#ifdef DEBUG_RTCP
						switch_time_exp_t now_hr;
						switch_time_exp_gmt(&now_hr,now);
						switch_log_printf(SWITCH_CHANNEL_SESSION_LOG(rtp_session->session), SWITCH_LOG_WARNING,
								"Receiving RTCP packet\n[%04d-%02d-%02d %02d:%02d:%02d.%d] SSRC[0x%x]\n"
								"Ignoring erroneous RTT[%f] = A[%u] - DLSR[%u] - LSR[%u]\n",
								1900 + now_hr.tm_year, now_hr.tm_mday, now_hr.tm_mon, now_hr.tm_hour, now_hr.tm_min, now_hr.tm_sec, now_hr.tm_usec,
								rtp_session->rtcp_frame.reports[i].ssrc, rtt_now,
								lsr_now, rtp_session->rtcp_frame.reports[i].dlsr, rtp_session->rtcp_frame.reports[i].lsr);
#endif
						rtt_valid = 0;
						rtt_now = 0;
					}


					switch_log_printf(SWITCH_CHANNEL_SESSION_LOG(rtp_session->session), SWITCH_LOG_DEBUG3, "RTT average %f\n",
							rtp_session->rtcp_frame.reports[i].rtt_avg);
				}

				if (rtp_session->flags[SWITCH_RTP_FLAG_ADJ_BITRATE_CAP] && rtp_session->flags[SWITCH_RTP_FLAG_ESTIMATORS] && !rtp_session->flags[SWITCH_RTP_FLAG_VIDEO]) {

					/* SWITCH_RTP_FLAG_ADJ_BITRATE_CAP : Can the codec change its bitrate on the fly per API command ? */
#ifdef DEBUG_ESTIMATORS_
					switch_log_printf(SWITCH_CHANNEL_SESSION_LOG(rtp_session->session), SWITCH_LOG_DEBUG3, "Current packet loss: [%d %%] Current RTT: [%f ms]\n", percent_fraction, rtt_now);
#endif

					if (rtt_valid) {

						switch_kalman_estimate(rtp_session->estimators[EST_RTT], rtt_now, EST_RTT);

						if (switch_kalman_cusum_detect_change(rtp_session->detectors[EST_RTT], rtt_now, rtp_session->estimators[EST_RTT]->val_estimate_last)) {
							/* sudden change in the mean value of RTT */
#ifdef DEBUG_ESTIMATORS_
							switch_log_printf(SWITCH_CHANNEL_SESSION_LOG(rtp_session->session), SWITCH_LOG_DEBUG3,"Sudden change in the mean value of RTT !\n");
#endif
							rtt_increase = 1;
						}
					}

					switch_kalman_estimate(rtp_session->estimators[EST_LOSS], percent_fraction, EST_LOSS);

					if (switch_kalman_cusum_detect_change(rtp_session->detectors[EST_LOSS], percent_fraction, rtp_session->estimators[EST_LOSS]->val_estimate_last)){
						/* sudden change in the mean value of packet loss */
#ifdef DEBUG_ESTIMATORS_
						switch_log_printf(SWITCH_CHANNEL_SESSION_LOG(rtp_session->session), SWITCH_LOG_DEBUG3,"Sudden change in the mean value of packet loss!\n");
#endif
						packet_loss_increase = 1;
					}
#ifdef DEBUG_ESTIMATORS_
					switch_log_printf(SWITCH_CHANNEL_SESSION_LOG(rtp_session->session), SWITCH_LOG_DEBUG3, "ESTIMATORS: Packet loss will be: [%f] RTT will be: [%f ms]\n",
									  rtp_session->estimators[EST_LOSS]->val_estimate_last, rtp_session->estimators[EST_RTT]->val_estimate_last);
#endif

					if (rtp_session->rtcp_frame.reports[i].loss_avg != old_avg) {
						/*getting bad*/
						if (switch_kalman_is_slow_link(rtp_session->estimators[EST_LOSS],
													   rtp_session->estimators[EST_RTT])) {
							/* going to minimum bitrate */
#ifdef DEBUG_ESTIMATORS_
							switch_log_printf(SWITCH_CHANNEL_SESSION_LOG(rtp_session->session), SWITCH_LOG_DEBUG3, "Slow link conditions: Loss average: [%d %%], Previous loss: [%d %%]. \
																	Going to minimum bitrate!",rtp_session->rtcp_frame.reports[i].loss_avg, old_avg);
#endif
							switch_core_media_codec_control(rtp_session->session, SWITCH_MEDIA_TYPE_AUDIO,
															SWITCH_IO_WRITE, SCC_AUDIO_ADJUST_BITRATE, SCCT_STRING, "minimum", SCCT_NONE, NULL, NULL, NULL);
							/* if after going to minimum bitrate we still have packet loss then we increase ptime. TODO */

						} else if (packet_loss_increase && (rtp_session->estimators[EST_LOSS]->val_estimate_last >= 5)) {
							/* sudden change in the mean value of packet loss percentage */
							switch_core_media_codec_control(rtp_session->session, SWITCH_MEDIA_TYPE_AUDIO,
															SWITCH_IO_WRITE, SCC_AUDIO_ADJUST_BITRATE,
															SCCT_STRING, "decrease",
															SCCT_NONE, NULL, NULL, NULL);
#ifdef DEBUG_ESTIMATORS_
							switch_log_printf(SWITCH_CHANNEL_SESSION_LOG(rtp_session->session), SWITCH_LOG_DEBUG3,"Sudden change in the mean value of packet loss percentage !\n");
#endif
							switch_core_media_codec_control(rtp_session->session, SWITCH_MEDIA_TYPE_AUDIO,
															SWITCH_IO_WRITE, SCC_AUDIO_PACKET_LOSS, SCCT_INT,
															(void *)&rtp_session->rtcp_frame.reports[i].loss_avg,
															SCCT_NONE, NULL, NULL, NULL);

						} else if (rtt_valid && !rtt_increase && rtp_session->estimators[EST_LOSS]->val_estimate_last >= rtp_session->rtcp_frame.reports[i].loss_avg ) {
							/* lossy because of congestion (queues full somewhere -> some packets are dropped , but RTT is good ), packet loss with many small gaps */
#ifdef DEBUG_ESTIMATORS_
							switch_log_printf(SWITCH_CHANNEL_SESSION_LOG(rtp_session->session), SWITCH_LOG_DEBUG3, "packet loss, but RTT is not bad\n");
#endif
							switch_core_media_codec_control(rtp_session->session, SWITCH_MEDIA_TYPE_AUDIO,
															SWITCH_IO_WRITE, SCC_AUDIO_PACKET_LOSS, SCCT_INT,
															(void *)&rtp_session->rtcp_frame.reports[i].loss_avg,
															SCCT_NONE, NULL, NULL, NULL);

						} else if ((rtp_session->estimators[EST_LOSS]->val_estimate_last < 1) && packet_loss_increase) {
#ifdef DEBUG_ESTIMATORS_
							switch_log_printf(SWITCH_CHANNEL_SESSION_LOG(rtp_session->session), SWITCH_LOG_DEBUG3, "small packet loss average\n");
#endif
							/*small loss_avg*/
							switch_core_media_codec_control(rtp_session->session, SWITCH_MEDIA_TYPE_AUDIO,
															SWITCH_IO_WRITE, SCC_AUDIO_ADJUST_BITRATE,
															SCCT_STRING, "default",
															SCCT_NONE, NULL, NULL, NULL);

							switch_core_media_codec_control(rtp_session->session, SWITCH_MEDIA_TYPE_AUDIO,
															SWITCH_IO_WRITE, SCC_AUDIO_PACKET_LOSS, SCCT_INT,
															(void *)&rtp_session->rtcp_frame.reports[i].loss_avg,
															SCCT_NONE, NULL, NULL, NULL);

						} else if ((rtp_session->estimators[EST_LOSS]->val_estimate_last < 5) &&
								   (rtp_session->rtcp_frame.reports[i].rtt_avg < rtp_session->estimators[EST_RTT]->val_estimate_last))  {

							/* estimate that packet loss will decrease, we can increase the bitrate */
							switch_core_media_codec_control(rtp_session->session, SWITCH_MEDIA_TYPE_AUDIO,
															SWITCH_IO_WRITE, SCC_AUDIO_ADJUST_BITRATE,
															SCCT_STRING, "increase",
															SCCT_NONE, NULL, NULL, NULL);

							switch_core_media_codec_control(rtp_session->session, SWITCH_MEDIA_TYPE_AUDIO,
															SWITCH_IO_WRITE, SCC_AUDIO_PACKET_LOSS, SCCT_INT,
															(void *)&rtp_session->rtcp_frame.reports[i].loss_avg,
															SCCT_NONE, NULL, NULL, NULL);

						} else {
							/* *do nothing about bitrate, just pass the packet loss to the codec */
#ifdef DEBUG_ESTIMATORS_
							switch_log_printf(SWITCH_CHANNEL_SESSION_LOG(rtp_session->session), SWITCH_LOG_DEBUG3,"do nothing about bitrate, just pass the packet loss to the codec\n");
#endif
							switch_core_media_codec_control(rtp_session->session, SWITCH_MEDIA_TYPE_AUDIO,
															SWITCH_IO_WRITE, SCC_AUDIO_PACKET_LOSS, SCCT_INT,
															(void *)&rtp_session->rtcp_frame.reports[i].loss_avg,
															SCCT_NONE, NULL, NULL, NULL);
						}
					}
				} else {
					if (!rtp_session->flags[SWITCH_RTP_FLAG_VIDEO] && rtp_session->rtcp_frame.reports[i].loss_avg != old_avg) {
						switch_core_media_codec_control(rtp_session->session, SWITCH_MEDIA_TYPE_AUDIO,
														SWITCH_IO_WRITE, SCC_AUDIO_PACKET_LOSS, SCCT_INT,
														(void *)&rtp_session->rtcp_frame.reports[i].loss_avg,
														SCCT_NONE, NULL, NULL, NULL);
					}
				}

				report++;
			}
			rtp_session->rtcp_frame.report_count = (uint16_t)i;
				




			rtp_session->rtcp_fresh_frame = 1;
			rtp_session->stats.rtcp.peer_ssrc = ntohl(packet_ssrc);
		}
	}

	if (msg->header.type > 194 && msg->header.type < 255) {
		status = SWITCH_STATUS_SUCCESS;
	}

	return status;
}


static switch_status_t process_rtcp_packet(switch_rtp_t *rtp_session, switch_size_t *bytes)
{
	switch_size_t len;
	switch_size_t remain = *bytes;
	switch_status_t status = SWITCH_STATUS_FALSE;
	rtcp_msg_t *msg = rtp_session->rtcp_recv_msg_p;

	if (remain < sizeof(switch_rtcp_ext_hdr_t) || remain > sizeof(rtcp_msg_t)) {
		return status;
	}
	if (msg->header.version != 2) {
		if (msg->header.version == 0) {
			if (rtp_session->ice.ice_user) {
				handle_ice(rtp_session, &rtp_session->rtcp_ice, (void *) msg, *bytes);
			}
			return SWITCH_STATUS_SUCCESS;
		} else {
			switch_log_printf(SWITCH_CHANNEL_SESSION_LOG(rtp_session->session),
							  SWITCH_LOG_WARNING, "Received an unsupported RTCP packet version %d\n", msg->header.version);
			return SWITCH_STATUS_FALSE;
		}
	}

	do {
		len = ((switch_size_t)ntohs(msg->header.length) * 4) + 4;

		if (msg->header.version != 2 || !(msg->header.type > 191 && msg->header.type < 210)) {
			switch_log_printf(SWITCH_CHANNEL_SESSION_LOG(rtp_session->session), SWITCH_LOG_WARNING,
							  "INVALID RTCP PACKET TYPE %d VER %d LEN %" SWITCH_SIZE_T_FMT "\n", msg->header.type,
							  msg->header.version, len);
			status = SWITCH_STATUS_BREAK;
			break;
		}

		//switch_log_printf(SWITCH_CHANNEL_SESSION_LOG(rtp_session->session), SWITCH_LOG_CRIT,
		//"WTF BYTES %ld REMAIN %ld PACKET TYPE %d LEN %ld\n", *bytes, remain, msg->header.type, len);

		if (len > remain) {
			switch_log_printf(SWITCH_CHANNEL_SESSION_LOG(rtp_session->session), SWITCH_LOG_WARNING,
							  "RTCP INVALID LENGTH %" SWITCH_SIZE_T_FMT "\n", len);
			len = remain;
		}

		status = process_rtcp_report(rtp_session, msg, len);

		if (remain > len) {
			unsigned char *p = (unsigned char *) msg;
			p += len;
			msg = (rtcp_msg_t *) p;
		}

		remain -= len;

	} while (remain >= 4);

	return status;
}

static switch_status_t read_rtcp_packet(switch_rtp_t *rtp_session, switch_size_t *bytes, switch_frame_flag_t *flags)
{
	switch_status_t status = SWITCH_STATUS_FALSE;

	if (!rtp_session->flags[SWITCH_RTP_FLAG_ENABLE_RTCP]) {
		return SWITCH_STATUS_FALSE;
	}

	switch_assert(bytes);

	*bytes = sizeof(rtcp_msg_t);

	if ((status = switch_socket_recvfrom(rtp_session->rtcp_from_addr, rtp_session->rtcp_sock_input, 0, (void *) rtp_session->rtcp_recv_msg_p, bytes))
		!= SWITCH_STATUS_SUCCESS) {
		*bytes = 0;
	}

	switch_mutex_lock(rtp_session->ice_mutex);
	if (rtp_session->rtcp_dtls) {
		char *b = (char *) rtp_session->rtcp_recv_msg_p;

		if (*b == 0 || *b == 1) {
			if (rtp_session->rtcp_ice.ice_user) {
				handle_ice(rtp_session, &rtp_session->rtcp_ice, (void *) rtp_session->rtcp_recv_msg_p, *bytes);
			}
			*bytes = 0;
		}

		if (*bytes && (*b >= 20) && (*b <= 64)) {
			rtp_session->rtcp_dtls->bytes = *bytes;
			rtp_session->rtcp_dtls->data = (void *) rtp_session->rtcp_recv_msg_p;
		} else {
			rtp_session->rtcp_dtls->bytes = 0;
			rtp_session->rtcp_dtls->data = NULL;
		}

		do_dtls(rtp_session, rtp_session->rtcp_dtls);


		if (rtp_session->rtcp_dtls->bytes) {
			*bytes = 0;
		}
	}
	switch_mutex_unlock(rtp_session->ice_mutex);



#ifdef ENABLE_SRTP
	if (rtp_session->flags[SWITCH_RTP_FLAG_SECURE_RECV] && rtp_session->rtcp_recv_msg_p->header.version == 2) {
		//if (rtp_session->flags[SWITCH_RTP_FLAG_SECURE_RECV] && (!rtp_session->ice.ice_user || rtp_session->rtcp_recv_msg_p->header.version == 2)) {
		int sbytes = (int) *bytes;
		srtp_err_status_t stat = 0;


		if (!rtp_session->flags[SWITCH_RTP_FLAG_SECURE_RECV_MKI]) {
			stat = srtp_unprotect_rtcp(rtp_session->recv_ctx[rtp_session->srtp_idx_rtcp], &rtp_session->rtcp_recv_msg_p->header, &sbytes);
		} else {
			stat = srtp_unprotect_rtcp_mki(rtp_session->recv_ctx[rtp_session->srtp_idx_rtcp], &rtp_session->rtcp_recv_msg_p->header, &sbytes, 1);
		}

		if (stat) {
			//++rtp_session->srtp_errs[rtp_session->srtp_idx_rtp]++;
			switch_log_printf(SWITCH_CHANNEL_SESSION_LOG(rtp_session->session), SWITCH_LOG_ERROR, "RTCP UNPROTECT ERR\n");
		} else {
			//rtp_session->srtp_errs[rtp_session->srtp_idx_rtp] = 0;
		}

		*bytes = sbytes;

	}
#endif


#ifdef ENABLE_ZRTP
	if (zrtp_on && !rtp_session->flags[SWITCH_RTP_FLAG_PROXY_MEDIA] && rtp_session->rtcp_recv_msg_p->header.version == 2) {
		/* ZRTP Recv */
		if (bytes) {
			unsigned int sbytes = (int) *bytes;
			zrtp_status_t stat = 0;

			stat = zrtp_process_srtcp(rtp_session->zrtp_stream, (void *) rtp_session->rtcp_recv_msg_p, &sbytes);

			switch (stat) {
			case zrtp_status_ok:
				*bytes = sbytes;
				break;
			case zrtp_status_drop:
				switch_log_printf(SWITCH_CHANNEL_LOG, SWITCH_LOG_ERROR, "Error: zRTP protection drop with code %d\n", stat);
				*bytes = 0;
				break;
			case zrtp_status_fail:
				switch_log_printf(SWITCH_CHANNEL_LOG, SWITCH_LOG_ERROR, "Error: zRTP protection fail with code %d\n", stat);
				*bytes = 0;
				break;
			default:
				break;
			}
		}
	}
#endif

	/* RTCP Auto ADJ */
	if (*bytes && rtp_session->flags[SWITCH_RTP_FLAG_RTCP_AUTOADJ] &&  switch_sockaddr_get_port(rtp_session->rtcp_from_addr)) {
			if (!switch_cmp_addr(rtp_session->rtcp_from_addr, rtp_session->rtcp_remote_addr)) {
				if (++rtp_session->rtcp_autoadj_tally >= rtp_session->rtcp_autoadj_threshold) {
					const char *err;
					uint32_t old = rtp_session->remote_rtcp_port;
					const char *tx_host;
					const char *old_host;
					char bufa[50], bufb[50];

					tx_host = switch_get_addr(bufa, sizeof(bufa), rtp_session->rtcp_from_addr);
					old_host = switch_get_addr(bufb, sizeof(bufb), rtp_session->rtcp_remote_addr);

					switch_log_printf(SWITCH_CHANNEL_SESSION_LOG(rtp_session->session), SWITCH_LOG_INFO,
									  "Auto Changing %s RTCP port from %s:%u to %s:%u\n", rtp_type(rtp_session), old_host, old, tx_host,
									  switch_sockaddr_get_port(rtp_session->rtcp_from_addr));


					rtp_session->eff_remote_host_str = switch_core_strdup(rtp_session->pool, tx_host);
					rtp_session->remote_rtcp_port = switch_sockaddr_get_port(rtp_session->rtcp_from_addr);
					status = enable_remote_rtcp_socket(rtp_session, &err);
					rtp_session->rtcp_auto_adj_used = 1;

					if ((rtp_session->rtp_bugs & RTP_BUG_ALWAYS_AUTO_ADJUST)) {
						switch_rtp_set_flag(rtp_session, SWITCH_RTP_FLAG_RTCP_AUTOADJ);
					} else {
						switch_rtp_clear_flag(rtp_session, SWITCH_RTP_FLAG_RTCP_AUTOADJ);
					}
				}
			} else {

				if ((rtp_session->rtp_bugs & RTP_BUG_ALWAYS_AUTO_ADJUST)) {
					switch_rtp_set_flag(rtp_session, SWITCH_RTP_FLAG_RTCP_AUTOADJ);
				} else {
					switch_log_printf(SWITCH_CHANNEL_SESSION_LOG(rtp_session->session),
									  SWITCH_LOG_DEBUG, "Correct %s RTCP ip/port confirmed.\n", rtp_type(rtp_session));
					switch_rtp_clear_flag(rtp_session, SWITCH_RTP_FLAG_RTCP_AUTOADJ);
				}
				rtp_session->rtcp_auto_adj_used = 0;

			}
	}

	if (*bytes) {
		return process_rtcp_packet(rtp_session, bytes);
	}

	return status;
}

static void check_timeout(switch_rtp_t *rtp_session)
{

	switch_time_t now = switch_micro_time_now();
	uint32_t elapsed = 0;

	if (now >= rtp_session->last_media) {
		elapsed = (now - rtp_session->last_media) / 1000;
	}

	switch_log_printf(SWITCH_CHANNEL_SESSION_LOG(rtp_session->session), SWITCH_LOG_DEBUG10,
					  "%s MEDIA TIMEOUT %s %d/%d", switch_core_session_get_name(rtp_session->session), rtp_type(rtp_session),
					  elapsed, rtp_session->media_timeout);

	if (elapsed > rtp_session->media_timeout) {

		if (rtp_session->session) {
			switch_channel_t *channel = switch_core_session_get_channel(rtp_session->session);

			if (switch_telnyx_sip_on_media_timeout(channel, rtp_session)) {
				switch_channel_execute_on(channel, "execute_on_media_timeout");
				switch_channel_hangup(channel, SWITCH_CAUSE_MEDIA_TIMEOUT);
			} else {
				switch_log_printf(SWITCH_CHANNEL_SESSION_LOG(rtp_session->session), SWITCH_LOG_WARNING, "%s Reset rtp media timer\n", rtp_session_name(rtp_session));
				switch_rtp_reset_media_timer(rtp_session);
			}
		}
	}
}

static int rtp_common_read(switch_rtp_t *rtp_session, switch_payload_t *payload_type,
						   payload_map_t **pmapP, switch_frame_flag_t *flags, switch_io_flag_t io_flags)
{

	switch_channel_t *channel = NULL;
	switch_size_t bytes = 0;
	switch_size_t rtcp_bytes = 0;
	switch_status_t status = SWITCH_STATUS_SUCCESS, poll_status = SWITCH_STATUS_SUCCESS;
	switch_status_t rtcp_status = SWITCH_STATUS_SUCCESS, rtcp_poll_status = SWITCH_STATUS_SUCCESS;
	int check = 0;
	int ret = -1;
	int sleep_mss = 1000;
	int poll_sec = 5;
	int poll_loop = 0;
	int fdr = 0;
	int rtcp_fdr = 0;
	int hot_socket = 0;
	int read_loops = 0;
	int slept = 0;
	switch_bool_t got_jb = SWITCH_FALSE;

	if (!switch_rtp_ready(rtp_session)) {
		return -1;
	}

	if (rtp_session->session) {
		channel = switch_core_session_get_channel(rtp_session->session);
	}

	if (rtp_session->flags[SWITCH_RTP_FLAG_USE_TIMER]) {
		sleep_mss = rtp_session->timer.interval * 1000;
	}

	READ_INC(rtp_session);



	while (switch_rtp_ready(rtp_session)) {
		int do_cng = 0;
		int read_pretriggered = 0;
		int has_rtcp = 0;
		int got_rtp_poll = 0;

		bytes = 0;

		if (rtp_session->flags[SWITCH_RTP_FLAG_USE_TIMER] &&
			!rtp_session->flags[SWITCH_RTP_FLAG_PROXY_MEDIA] &&
			!rtp_session->flags[SWITCH_RTP_FLAG_VIDEO] &&
			!rtp_session->flags[SWITCH_RTP_FLAG_UDPTL] &&
			rtp_session->read_pollfd) {

			if (rtp_session->jb && !rtp_session->pause_jb && jb_valid(rtp_session)) {
				while (switch_poll(rtp_session->read_pollfd, 1, &fdr, 0) == SWITCH_STATUS_SUCCESS) {
					status = read_rtp_packet(rtp_session, &bytes, flags, pmapP, SWITCH_STATUS_SUCCESS, SWITCH_FALSE);

					if (status == SWITCH_STATUS_GENERR) {
						ret = -1;
						goto end;
					}

					if ((*flags & SFF_RTCP)) {
						*flags &= ~SFF_RTCP;
						has_rtcp = 1;
						read_pretriggered = 0;
						goto rtcp;
					}

					if (status == SWITCH_STATUS_BREAK) {
						read_pretriggered = 1;
						break;
					}
				}

			} else if ((rtp_session->flags[SWITCH_RTP_FLAG_AUTOFLUSH] || rtp_session->flags[SWITCH_RTP_FLAG_STICKY_FLUSH])) {

				if (switch_poll(rtp_session->read_pollfd, 1, &fdr, 0) == SWITCH_STATUS_SUCCESS) {
					status = read_rtp_packet(rtp_session, &bytes, flags, pmapP, SWITCH_STATUS_SUCCESS, SWITCH_FALSE);
					if (status == SWITCH_STATUS_GENERR) {
						ret = -1;
						goto end;
					}
					if ((*flags & SFF_RTCP)) {
						*flags &= ~SFF_RTCP;
						has_rtcp = 1;
						read_pretriggered = 0;
						goto rtcp;
					}

					/* switch_log_printf(SWITCH_CHANNEL_SESSION_LOG(rtp_session->session), SWITCH_LOG_DEBUG, "Initial (%i) %d\n", status, bytes); */
					if (status != SWITCH_STATUS_FALSE) {
						read_pretriggered = 1;
					}

					if (bytes) {
						if (switch_poll(rtp_session->read_pollfd, 1, &fdr, 0) == SWITCH_STATUS_SUCCESS) {
							rtp_session->hot_hits++;//+= rtp_session->samples_per_interval;

							switch_log_printf(SWITCH_CHANNEL_SESSION_LOG(rtp_session->session), SWITCH_LOG_DEBUG10, "%s Hot Hit %d\n",
											  rtp_session_name(rtp_session),
											  rtp_session->hot_hits);
						} else {
							rtp_session->hot_hits = 0;
						}
					}

					if (rtp_session->hot_hits > 1 && !rtp_session->sync_packets) {// >= (rtp_session->samples_per_second * 30)) {
						hot_socket = 1;
					}
				} else {
					rtp_session->hot_hits = 0;
				}
			}

			if (rtp_session->flags[SWITCH_RTP_FLAG_TEXT]) {
				///NOOP
			} else if (hot_socket && (rtp_session->hot_hits % 10) != 0) {
				switch_log_printf(SWITCH_CHANNEL_SESSION_LOG(rtp_session->session), SWITCH_LOG_DEBUG10, "%s timer while HOT\n", rtp_session_name(rtp_session));
				switch_core_timer_next(&rtp_session->timer);
			} else if (hot_socket) {
				switch_log_printf(SWITCH_CHANNEL_SESSION_LOG(rtp_session->session), SWITCH_LOG_DEBUG10, "%s skip timer once\n", rtp_session_name(rtp_session));
				rtp_session->sync_packets++;
				switch_core_timer_sync(&rtp_session->timer);
				reset_jitter_seq(rtp_session);
			} else {

				if (rtp_session->sync_packets) {

					switch_log_printf(SWITCH_CHANNEL_SESSION_LOG(rtp_session->session), SWITCH_LOG_DEBUG10,
									  "%s Auto-Flush catching up %d packets (%d)ms.\n",
									  rtp_session_name(rtp_session),
									  rtp_session->sync_packets, (rtp_session->ms_per_packet * rtp_session->sync_packets) / 1000);
					if (!rtp_session->flags[SWITCH_RTP_FLAG_PAUSE]) {
						switch_log_printf(SWITCH_CHANNEL_SESSION_LOG(rtp_session->session), SWITCH_LOG_DEBUG3, "%s syncing %d %s packet(s)\n",
										 rtp_session_name(rtp_session),
										  rtp_session->sync_packets, rtp_type(rtp_session));

						rtp_session->bad_stream++;
						rtp_session->stats.inbound.flaws += rtp_session->sync_packets;

						if (rtp_session->stats.inbound.error_log) {
							rtp_session->stats.inbound.error_log->flaws += rtp_session->sync_packets;
						}
					}

					switch_core_timer_sync(&rtp_session->timer);
					reset_jitter_seq(rtp_session);
					rtp_session->hot_hits = 0;
				} else {
					if (slept) {
						switch_cond_next();
					} else {
						if (rtp_session->skip_timer) {
							rtp_session->skip_timer = 0;
							switch_cond_next();
						} else {
							switch_core_timer_next(&rtp_session->timer);
						}
						slept++;
					}

				}

				rtp_session->sync_packets = 0;
			}
		}

		rtp_session->stats.read_count++;

	recvfrom:

		if (!read_pretriggered) {
			bytes = 0;
		}
		read_loops++;
		//poll_loop = 0;

		if (!switch_rtp_ready(rtp_session)) {
			break;
		}

		if (!rtp_session->flags[SWITCH_RTP_FLAG_USE_TIMER] && rtp_session->read_pollfd) {
			int pt = poll_sec * 1000000;

			do_2833(rtp_session);

			if (rtp_session->dtmf_data.out_digit_dur > 0 || rtp_session->dtmf_data.in_digit_sanity || rtp_session->sending_dtmf ||
				switch_queue_size(rtp_session->dtmf_data.dtmf_queue) || switch_queue_size(rtp_session->dtmf_data.dtmf_inqueue)) {
				pt = 20000;
			}

			if (rtp_session->flags[SWITCH_RTP_FLAG_VIDEO] && !rtp_session->flags[SWITCH_RTP_FLAG_PROXY_MEDIA]) {
				pt = 100000;
			}

			if (rtp_session->vb && !rtp_session->pause_jb) {
				if (switch_jb_poll(rtp_session->vb)) {
					pt = 1000;
				}
			}

			if ((io_flags & SWITCH_IO_FLAG_NOBLOCK)) {
				pt = 0;
			}

			poll_status = switch_poll(rtp_session->read_pollfd, 1, &fdr, pt);

			if (rtp_session->flags[SWITCH_RTP_FLAG_VIDEO] && poll_status != SWITCH_STATUS_SUCCESS && rtp_session->media_timeout && rtp_session->last_media) {
				check_timeout(rtp_session);
			}

			if (!rtp_session->flags[SWITCH_RTP_FLAG_VIDEO] && rtp_session->dtmf_data.out_digit_dur > 0) {
				return_cng_frame();
			}

			if (rtp_session->flags[SWITCH_RTP_FLAG_VIDEO] && rtp_session->flags[SWITCH_RTP_FLAG_BREAK]) {
				switch_rtp_clear_flag(rtp_session, SWITCH_RTP_FLAG_BREAK);
				bytes = 0;
				reset_jitter_seq(rtp_session);
				return_cng_frame();
			}

		}

		if (rtp_session->flags[SWITCH_RTP_FLAG_VIDEO]) {
			got_jb = (rtp_session->vb && !rtp_session->pause_jb && switch_jb_poll(rtp_session->vb));
		} else {
			got_jb = SWITCH_TRUE;
		}

		if (poll_status == SWITCH_STATUS_SUCCESS || got_jb) {

			got_rtp_poll = 1;

			if (read_pretriggered) {
				read_pretriggered = 0;
			} else {
				
				
				status = read_rtp_packet(rtp_session, &bytes, flags, pmapP, poll_status, got_jb);

				if (status == SWITCH_STATUS_GENERR) {
					ret = -1;
					goto end;
				}

				if (rtp_session->max_missed_packets && read_loops == 1 && !rtp_session->flags[SWITCH_RTP_FLAG_VIDEO] &&
					!rtp_session->flags[SWITCH_RTP_FLAG_UDPTL]) {
					if (bytes && status == SWITCH_STATUS_SUCCESS) {
						rtp_session->missed_count = 0;
					} else {
						if (rtp_session->media_timeout && rtp_session->last_media) {
							check_timeout(rtp_session);
						} else {
							if (++rtp_session->missed_count >= rtp_session->max_missed_packets) {
								ret = -2;
								goto end;
							}
						}
					}
				}

				if (rtp_session->flags[SWITCH_RTP_FLAG_VIDEO]) {
					//switch_log_printf(SWITCH_CHANNEL_SESSION_LOG(rtp_session->session), SWITCH_LOG_CRIT, "Read bytes (%i) %ld\n", status, bytes);

					if (bytes == 0) {
						if (check_rtcp_and_ice(rtp_session) == -1) {
							ret = -1;
							goto end;
						}
						// This is dumb
						//switch_rtp_video_refresh(rtp_session);
						goto  rtcp;
					}
				}

				if ((*flags & SFF_PROXY_PACKET)) {
					ret = (int) bytes;
					goto end;
				}

				if ((*flags & SFF_RTCP)) {
					*flags &= ~SFF_RTCP;
					has_rtcp = 1;
					goto rtcp;
				}


			}
			poll_loop = 0;
		} else {

			if (!switch_rtp_ready(rtp_session)) {
				ret = -1;
				goto end;
			}

			if (!SWITCH_STATUS_IS_BREAK(poll_status) && poll_status != SWITCH_STATUS_TIMEOUT) {
				char tmp[128] = "";
				switch_log_printf(SWITCH_CHANNEL_SESSION_LOG(rtp_session->session), SWITCH_LOG_ERROR, "Poll failed with error: %d [%s]\n",
								  poll_status, switch_strerror_r(poll_status, tmp, sizeof(tmp)));
				ret = -1;
				goto end;
			}

			if (!rtp_session->flags[SWITCH_RTP_FLAG_UDPTL] && !rtp_session->flags[SWITCH_RTP_FLAG_VIDEO]) {
				rtp_session->missed_count += (poll_sec * 1000) / (rtp_session->ms_per_packet ? rtp_session->ms_per_packet / 1000 : 20);
				bytes = 0;

				if (rtp_session->media_timeout && rtp_session->last_media) {
					check_timeout(rtp_session);
				} else if (rtp_session->max_missed_packets) {
					if (rtp_session->missed_count >= rtp_session->max_missed_packets) {
						ret = -2;
						goto end;
					}
				}
			}


			if (check_rtcp_and_ice(rtp_session) == -1) {
				ret = -1;
				goto end;
			}


			if ((!(io_flags & SWITCH_IO_FLAG_NOBLOCK)) &&
				(rtp_session->dtmf_data.out_digit_dur == 0) && !rtp_session->flags[SWITCH_RTP_FLAG_ENABLE_RTCP]) {
				return_cng_frame();
			}
		}

	rtcp:

		if (rtp_session->flags[SWITCH_RTP_FLAG_ENABLE_RTCP]) {
			rtcp_poll_status = SWITCH_STATUS_FALSE;

			if (rtp_session->flags[SWITCH_RTP_FLAG_RTCP_MUX] && has_rtcp) {
				if (rtp_session->rtcp_recv_msg_p->header.version == 2) { //rtcp muxed
					rtp_session->rtcp_from_addr = rtp_session->from_addr;
					rtcp_status = rtcp_poll_status = SWITCH_STATUS_SUCCESS;
					rtcp_bytes = bytes;
				}

				has_rtcp = 0;

			} else if (rtp_session->rtcp_read_pollfd) {
				rtcp_poll_status = switch_poll(rtp_session->rtcp_read_pollfd, 1, &rtcp_fdr, 0);
			}

			if (rtcp_poll_status == SWITCH_STATUS_SUCCESS) {

				if (!rtp_session->flags[SWITCH_RTP_FLAG_RTCP_MUX]) {
					rtcp_status = read_rtcp_packet(rtp_session, &rtcp_bytes, flags);
				}

				if (rtcp_status == SWITCH_STATUS_SUCCESS) {
					switch_rtp_reset_media_timer(rtp_session);
					
					if (rtp_session->flags[SWITCH_RTP_FLAG_RTCP_PASSTHRU]) {
						switch_channel_t *channel = switch_core_session_get_channel(rtp_session->session);
						const char *uuid = switch_channel_get_partner_uuid(channel);

						if (uuid) {
							switch_core_session_t *other_session;
							switch_rtp_t *other_rtp_session = NULL;

							if ((other_session = switch_core_session_locate(uuid))) {
								switch_channel_t *other_channel = switch_core_session_get_channel(other_session);
								if ((other_rtp_session = switch_channel_get_private(other_channel, "__rtcp_audio_rtp_session")) &&
									other_rtp_session->rtcp_sock_output &&
									switch_rtp_test_flag(other_rtp_session, SWITCH_RTP_FLAG_ENABLE_RTCP)) {
									other_rtp_session->rtcp_send_msg = rtp_session->rtcp_recv_msg;

#ifdef ENABLE_SRTP
									if (switch_rtp_test_flag(other_rtp_session, SWITCH_RTP_FLAG_SECURE_SEND)) {
										int stat = 0;
										int sbytes = (int) rtcp_bytes;
										
										if (!other_rtp_session->flags[SWITCH_RTP_FLAG_SECURE_SEND_MKI]) {
											stat = srtp_protect_rtcp(other_rtp_session->send_ctx[rtp_session->srtp_idx_rtcp], &other_rtp_session->rtcp_send_msg.header, &sbytes);
										} else {
											stat = srtp_protect_rtcp_mki(other_rtp_session->send_ctx[other_rtp_session->srtp_idx_rtcp], &other_rtp_session->rtcp_send_msg.header, &sbytes, 1, SWITCH_CRYPTO_MKI_INDEX);
										}

										if (stat) {
											switch_log_printf(SWITCH_CHANNEL_SESSION_LOG(rtp_session->session), SWITCH_LOG_ERROR, "Error: SRTP RTCP protection failed with code %d\n", stat);
										}
										rtcp_bytes = sbytes;

									}
#endif

#ifdef ENABLE_ZRTP
									/* ZRTP Send */
									if (zrtp_on && !rtp_session->flags[SWITCH_RTP_FLAG_PROXY_MEDIA]) {
										unsigned int sbytes = (unsigned int) bytes;
										zrtp_status_t stat = zrtp_status_fail;

										stat = zrtp_process_rtcp(other_rtp_session->zrtp_stream, (void *) &other_rtp_session->rtcp_send_msg, &sbytes);

										switch (stat) {
										case zrtp_status_ok:
											break;
										case zrtp_status_drop:
											switch_log_printf(SWITCH_CHANNEL_SESSION_LOG(rtp_session->session), SWITCH_LOG_ERROR, "Error: zRTP protection drop with code %d\n", stat);
											ret = (int) bytes;
											goto end;
											break;
										case zrtp_status_fail:
											switch_log_printf(SWITCH_CHANNEL_SESSION_LOG(rtp_session->session), SWITCH_LOG_ERROR, "Error: zRTP protection fail with code %d\n", stat);
											break;
										default:
											break;
										}

										bytes = sbytes;
									}
#endif
									if (switch_socket_sendto(other_rtp_session->rtcp_sock_output, other_rtp_session->rtcp_remote_addr, 0,
															 (const char*)&other_rtp_session->rtcp_send_msg, &rtcp_bytes ) != SWITCH_STATUS_SUCCESS) {
										switch_log_printf(SWITCH_CHANNEL_SESSION_LOG(rtp_session->session), SWITCH_LOG_DEBUG,"RTCP packet not written\n");
									}


								}
								switch_core_session_rwunlock(other_session);
							}
						}

					}

					if (rtp_session->flags[SWITCH_RTP_FLAG_RTCP_MUX]) {
						process_rtcp_packet(rtp_session, &rtcp_bytes);
						ret = 1;

						if (!rtp_session->flags[SWITCH_RTP_FLAG_USE_TIMER] && rtp_session->timer.interval && !rtp_session->flags[SWITCH_RTP_FLAG_VIDEO]) {
							switch_core_timer_sync(&rtp_session->timer);
							reset_jitter_seq(rtp_session);
						}
						goto recvfrom;
					}
				}
			}
		}

		if ((!(io_flags & SWITCH_IO_FLAG_NOBLOCK)) &&
			(rtp_session->dtmf_data.out_digit_dur == 0) && !got_rtp_poll) {
			return_cng_frame();
		}

		if (!bytes && (io_flags & SWITCH_IO_FLAG_NOBLOCK)) {
			rtp_session->missed_count = 0;
			ret = 0;
			goto end;
		}

		check = !bytes;

		if (rtp_session->flags[SWITCH_RTP_FLAG_FLUSH]) {
			bytes = do_flush(rtp_session, SWITCH_FALSE, bytes);
			switch_rtp_clear_flag(rtp_session, SWITCH_RTP_FLAG_FLUSH);
		}

		if ((!bytes && rtp_session->flags[SWITCH_RTP_FLAG_BREAK]) || (bytes && bytes == 4 && *((int *) &rtp_session->recv_msg) == UINT_MAX)) {
			switch_rtp_clear_flag(rtp_session, SWITCH_RTP_FLAG_BREAK);

			if (!rtp_session->flags[SWITCH_RTP_FLAG_NOBLOCK] || !rtp_session->flags[SWITCH_RTP_FLAG_USE_TIMER] ||
				rtp_session->flags[SWITCH_RTP_FLAG_PROXY_MEDIA] || rtp_session->flags[SWITCH_RTP_FLAG_UDPTL] ||
				(bytes && bytes < 5) || (!bytes && poll_loop)) {
				bytes = 0;
				reset_jitter_seq(rtp_session);
				return_cng_frame();
			}
		}

		if (bytes && bytes < 5) {
			continue;
		}

		if (!bytes && poll_loop) {
			goto recvfrom;
		}

		if (bytes && rtp_session->last_rtp_hdr.m && rtp_session->last_rtp_hdr.pt != rtp_session->recv_te &&
			!rtp_session->flags[SWITCH_RTP_FLAG_VIDEO] &&
			!rtp_session->flags[SWITCH_RTP_FLAG_TEXT] &&
			!(rtp_session->rtp_bugs & RTP_BUG_IGNORE_MARK_BIT)) {
			rtp_flush_read_buffer(rtp_session, SWITCH_RTP_FLUSH_ONCE);
		}

		if (rtp_session->last_rtp_hdr.pt == rtp_session->cng_pt || rtp_session->last_rtp_hdr.pt == 13) {
			*flags |= SFF_NOT_AUDIO;
		} else {
			*flags &= ~SFF_NOT_AUDIO; /* If this flag was already set, make sure to remove it when we get real audio */
		}

		/* ignore packets not meant for us unless the auto-adjust window is open (ice mode has its own alternatives to this) */
#ifdef IGNORE_CN_AUTOADJUST
		if (!using_ice(rtp_session) && bytes) {
			if (rtp_session->flags[SWITCH_RTP_FLAG_AUTOADJ]) {
				if (rtp_session->last_rtp_hdr.pt == rtp_session->cng_pt || rtp_session->last_rtp_hdr.pt == 13) {
					goto recvfrom;

				}
			} else if (!(rtp_session->rtp_bugs & RTP_BUG_ACCEPT_ANY_PACKETS) && !switch_cmp_addr(rtp_session->rtp_from_addr, rtp_session->remote_addr)) {
				goto recvfrom;
			}
		}
#else
		if (!using_ice(rtp_session) && bytes) {
			if (!rtp_session->flags[SWITCH_RTP_FLAG_AUTOADJ] && !(rtp_session->rtp_bugs & RTP_BUG_ACCEPT_ANY_PACKETS) && !switch_cmp_addr(rtp_session->rtp_from_addr, rtp_session->remote_addr)) {
				goto recvfrom;
			}
		}
#endif

		if (bytes && rtp_session->flags[SWITCH_RTP_FLAG_AUTOADJ] && switch_sockaddr_get_port(rtp_session->rtp_from_addr)) {
			const char *rtp_auto_adjust_always = NULL;
			if (channel) {
				rtp_auto_adjust_always = switch_channel_get_variable(channel, "rtp_auto_adjust_always");
			}
			if (!switch_cmp_addr(rtp_session->rtp_from_addr, rtp_session->remote_addr)) {
				if (++rtp_session->autoadj_tally >= rtp_session->autoadj_threshold) {
					const char *err;
					uint32_t old = rtp_session->remote_port;
					const char *tx_host;
					const char *old_host;
					char bufa[50], bufb[50];
					char adj_port[6];

					tx_host = switch_get_addr(bufa, sizeof(bufa), rtp_session->rtp_from_addr);
					old_host = switch_get_addr(bufb, sizeof(bufb), rtp_session->remote_addr);

					switch_log_printf(SWITCH_CHANNEL_SESSION_LOG(rtp_session->session), SWITCH_LOG_INFO,
									  "Auto Changing %s port from %s:%u to %s:%u\n", rtp_type(rtp_session), old_host, old, tx_host,
									  switch_sockaddr_get_port(rtp_session->rtp_from_addr));

					if (channel) {
						char varname[80] = "";

						switch_snprintf(varname, sizeof(varname), "remote_%s_ip_reported", rtp_type(rtp_session));
						switch_channel_set_variable(channel, varname, switch_channel_get_variable(channel, "remote_media_ip"));

						switch_snprintf(varname, sizeof(varname), "remote_%s_ip", rtp_type(rtp_session));
						switch_channel_set_variable(channel, varname, tx_host);

						switch_snprintf(varname, sizeof(varname), "remote_%s_port_reported", rtp_type(rtp_session));
						switch_snprintf(adj_port, sizeof(adj_port), "%u", switch_sockaddr_get_port(rtp_session->rtp_from_addr));
						switch_channel_set_variable(channel, varname, switch_channel_get_variable(channel, "remote_media_port"));

						switch_snprintf(varname, sizeof(varname), "remote_%s_port", rtp_type(rtp_session));
						switch_channel_set_variable(channel, varname, adj_port);

						switch_snprintf(varname, sizeof(varname), "rtp_auto_adjust_%s", rtp_type(rtp_session));
						switch_channel_set_variable(channel, varname, "true");
					}
					rtp_session->auto_adj_used = 1;
					switch_rtp_set_remote_address(rtp_session, tx_host, switch_sockaddr_get_port(rtp_session->rtp_from_addr), 0, SWITCH_FALSE, &err);
					if ((!zstr(rtp_auto_adjust_always) && switch_true(rtp_auto_adjust_always)) || (rtp_session->rtp_bugs & RTP_BUG_ALWAYS_AUTO_ADJUST)) {
						switch_rtp_set_flag(rtp_session, SWITCH_RTP_FLAG_AUTOADJ);
						switch_rtp_set_flag(rtp_session, SWITCH_RTP_FLAG_RTCP_AUTOADJ);
					} else {
						switch_rtp_clear_flag(rtp_session, SWITCH_RTP_FLAG_AUTOADJ);
					}
					if (rtp_session->ice.ice_user) {
						rtp_session->ice.addr = rtp_session->remote_addr;
					}
				}
			} else {
				if ((!zstr(rtp_auto_adjust_always) && switch_true(rtp_auto_adjust_always)) || (rtp_session->rtp_bugs & RTP_BUG_ALWAYS_AUTO_ADJUST)) {
					switch_rtp_set_flag(rtp_session, SWITCH_RTP_FLAG_AUTOADJ);
					switch_rtp_set_flag(rtp_session, SWITCH_RTP_FLAG_RTCP_AUTOADJ);
				} else {
					switch_log_printf(SWITCH_CHANNEL_SESSION_LOG(rtp_session->session), SWITCH_LOG_DEBUG, "Correct %s ip/port confirmed.\n", rtp_type(rtp_session));
					switch_rtp_clear_flag(rtp_session, SWITCH_RTP_FLAG_AUTOADJ);
				}
				rtp_session->auto_adj_used = 0;
			}
		}

		if (bytes && !(rtp_session->rtp_bugs & RTP_BUG_ALWAYS_AUTO_ADJUST) && rtp_session->autoadj_window) {
			if (--rtp_session->autoadj_window == 0) {
				switch_rtp_clear_flag(rtp_session, SWITCH_RTP_FLAG_AUTOADJ);
			}
		}

		if (rtp_session->flags[SWITCH_RTP_FLAG_TEXT]) {
			if (!bytes) {
				if (rtp_session->flags[SWITCH_RTP_FLAG_USE_TIMER]) {
					switch_core_timer_next(&rtp_session->timer);
				}
				return_cng_frame();
			} else {
				*payload_type = rtp_session->last_rtp_hdr.pt;
				ret = (int) bytes;
				goto end;
			}
		}

		if (bytes && (rtp_session->flags[SWITCH_RTP_FLAG_PROXY_MEDIA] || rtp_session->flags[SWITCH_RTP_FLAG_UDPTL])) {
			/* Fast PASS! */
			*flags |= SFF_PROXY_PACKET;

			if (rtp_session->flags[SWITCH_RTP_FLAG_UDPTL]) {
#if 0
				if (rtp_session->has_rtp && check_recv_payload(rtp_session)) {
					switch_log_printf(SWITCH_CHANNEL_SESSION_LOG(rtp_session->session), SWITCH_LOG_WARNING,
									  "Ignoring udptl packet of size of %ld bytes that looks strikingly like a RTP packet.\n", (long)bytes);
					bytes = 0;
					goto do_continue;
				}
#endif
				*flags |= SFF_UDPTL_PACKET;
			}

			ret = (int) bytes;
			goto end;
		}

		if (bytes) {
			rtp_session->missed_count = 0;

			if (bytes < rtp_header_len) {
				switch_log_printf(SWITCH_CHANNEL_SESSION_LOG(rtp_session->session), SWITCH_LOG_WARNING, "Ignoring invalid RTP packet size of %ld bytes.\n", (long)bytes);
				bytes = 0;
				goto do_continue;
			}

			if (rtp_session->last_rtp_hdr.pt && (rtp_session->last_rtp_hdr.pt == rtp_session->cng_pt || rtp_session->last_rtp_hdr.pt == 13)) {
				return_cng_frame();
			}
		}

		if (check || bytes) {
			do_2833(rtp_session);
		}

		if (bytes && rtp_session->recv_msg.header.version != 2) {
			uint8_t *data = (uint8_t *) RTP_BODY(rtp_session);

			//if (rtp_session->recv_msg.header.version == 0) {
			//	if (rtp_session->ice.ice_user) {
			//		handle_ice(rtp_session, &rtp_session->ice, (void *) &rtp_session->recv_msg, bytes);
			//		goto recvfrom;
			//	}
			//}

			if (rtp_session->invalid_handler) {
				rtp_session->invalid_handler(rtp_session, rtp_session->sock_input, (void *) &rtp_session->recv_msg, bytes, rtp_session->rtp_from_addr);
			}

			memset(data, 0, 2);
			data[0] = 65;

			rtp_session->last_rtp_hdr.pt = rtp_session->cng_pt != INVALID_PT ? rtp_session->cng_pt : SWITCH_RTP_CNG_PAYLOAD;
			*flags |= SFF_CNG;
			*payload_type = (switch_payload_t) rtp_session->last_rtp_hdr.pt;
			ret = 2 + rtp_header_len;
			goto end;
		} else if (bytes) {
			rtp_session->stats.inbound.period_packet_count++;
		}


		/* Handle incoming RFC2833 packets */
		switch (handle_rfc2833(rtp_session, bytes, &do_cng)) {
		case RESULT_GOTO_END:
			goto end;
		case RESULT_GOTO_RECVFROM:
			goto recvfrom;
		case RESULT_GOTO_TIMERCHECK:
			goto timer_check;
		case RESULT_CONTINUE:
			status = SWITCH_STATUS_SUCCESS;
			goto result_continue;
		}

	result_continue:
	timer_check:

		if (!rtp_session->media_timeout && rtp_session->flags[SWITCH_RTP_FLAG_MUTE]) {
			do_cng++;
		}

		if (do_cng) {
			uint8_t *data = (uint8_t *) RTP_BODY(rtp_session);

			do_2833(rtp_session);

			if (rtp_session->last_cng_ts == rtp_session->last_read_ts + rtp_session->samples_per_interval) {
				rtp_session->last_cng_ts = 0;
			} else {
				rtp_session->last_cng_ts = rtp_session->last_read_ts + rtp_session->samples_per_interval;
			}

			memset(data, 0, 2);
			data[0] = 65;
			rtp_session->last_rtp_hdr.pt = rtp_session->cng_pt != INVALID_PT ? rtp_session->cng_pt : SWITCH_RTP_CNG_PAYLOAD;
			*flags |= SFF_CNG;
			*payload_type = (switch_payload_t) rtp_session->last_rtp_hdr.pt;
			ret = 2 + rtp_header_len;
			rtp_session->stats.inbound.skip_packet_count++;
			goto end;
		}


		if (check || (bytes && !rtp_session->flags[SWITCH_RTP_FLAG_USE_TIMER])) {
			if (!bytes && rtp_session->flags[SWITCH_RTP_FLAG_USE_TIMER]) {	/* We're late! We're Late! */
				if (!rtp_session->flags[SWITCH_RTP_FLAG_NOBLOCK] && status == SWITCH_STATUS_BREAK) {
					switch_cond_next();
					continue;
				}



				if (!rtp_session->flags[SWITCH_RTP_FLAG_PAUSE] && !rtp_session->flags[SWITCH_RTP_FLAG_DTMF_ON] && !rtp_session->dtmf_data.in_digit_ts
					&& rtp_session->cng_count > (rtp_session->one_second * 2) && rtp_session->jitter_lead > JITTER_LEAD_FRAMES) {

					switch_log_printf(SWITCH_CHANNEL_SESSION_LOG(rtp_session->session), SWITCH_LOG_DEBUG1, "%s %s timeout\n",
									  rtp_session_name(rtp_session), rtp_type(rtp_session));

					if (rtp_session->media_timeout && rtp_session->last_media) {
						check_timeout(rtp_session);
					}

					if (rtp_session->stats.inbound.error_log) {
						rtp_session->stats.inbound.error_log->flaws++;
					}
					rtp_session->stats.inbound.flaws++;
					do_mos(rtp_session);
				}

				rtp_session->cng_count++;
				return_cng_frame();
			}
		}

		rtp_session->cng_count = 0;

		if (status == SWITCH_STATUS_BREAK || bytes == 0) {
			if (!(io_flags & SWITCH_IO_FLAG_SINGLE_READ) && rtp_session->flags[SWITCH_RTP_FLAG_DATAWAIT]) {
				goto do_continue;
			}
			return_cng_frame();
		}

		if (rtp_session->flags[SWITCH_RTP_FLAG_GOOGLEHACK] && rtp_session->last_rtp_hdr.pt == 102) {
			rtp_session->last_rtp_hdr.pt = 97;
		}

		break;

	do_continue:

		if (!bytes && !rtp_session->flags[SWITCH_RTP_FLAG_USE_TIMER] && !switch_rtp_test_flag(rtp_session, SWITCH_RTP_FLAG_VIDEO)) {

			if (sleep_mss) {
				switch_yield(sleep_mss);
			}
		}

	}

	if (switch_rtp_ready(rtp_session)) {
		*payload_type = (switch_payload_t) rtp_session->last_rtp_hdr.pt;

		if (*payload_type == SWITCH_RTP_CNG_PAYLOAD) {
			*flags |= SFF_CNG;
		}

		ret = (int) bytes;
	} else {
		ret = -1;
	}

 end:

	READ_DEC(rtp_session);

	return ret;
}


SWITCH_DECLARE(switch_byte_t) switch_rtp_check_auto_adj(switch_rtp_t *rtp_session)
{
	return rtp_session->auto_adj_used;
}

SWITCH_DECLARE(switch_size_t) switch_rtp_has_dtmf(switch_rtp_t *rtp_session)
{
	switch_size_t has = 0;

	if (switch_rtp_ready(rtp_session)) {
		switch_mutex_lock(rtp_session->dtmf_data.dtmf_mutex);
		has = switch_queue_size(rtp_session->dtmf_data.dtmf_inqueue);
		switch_mutex_unlock(rtp_session->dtmf_data.dtmf_mutex);
	}

	return has;
}

SWITCH_DECLARE(switch_size_t) switch_rtp_dequeue_dtmf(switch_rtp_t *rtp_session, switch_dtmf_t *dtmf)
{
	switch_size_t bytes = 0;
	switch_dtmf_t *_dtmf = NULL;
	void *pop;

	if (!switch_rtp_ready(rtp_session)) {
		return bytes;
	}

	switch_mutex_lock(rtp_session->dtmf_data.dtmf_mutex);
	if (switch_queue_trypop(rtp_session->dtmf_data.dtmf_inqueue, &pop) == SWITCH_STATUS_SUCCESS) {

		_dtmf = (switch_dtmf_t *)pop;
		*dtmf = *_dtmf;
		/* Only log DTMF buffer if sensitive_dtmf channel variable not set to true */
		if (!(switch_channel_var_true(switch_core_session_get_channel(rtp_session->session), SWITCH_SENSITIVE_DTMF_VARIABLE))) {			
			switch_log_printf(SWITCH_CHANNEL_SESSION_LOG(rtp_session->session), SWITCH_LOG_DEBUG,"RTP RECV DTMF %c:%d\n", dtmf->digit, dtmf->duration);
		}
		bytes++;
		free(pop);
	}
	switch_mutex_unlock(rtp_session->dtmf_data.dtmf_mutex);

	return bytes;
}

SWITCH_DECLARE(switch_status_t) switch_rtp_queue_rfc2833(switch_rtp_t *rtp_session, const switch_dtmf_t *dtmf)
{

	switch_dtmf_t *rdigit;

	if (!switch_rtp_ready(rtp_session)) {
		return SWITCH_STATUS_FALSE;
	}

	if ((rdigit = malloc(sizeof(*rdigit))) != 0) {
		*rdigit = *dtmf;
		if (rdigit->duration < switch_core_min_dtmf_duration(0)) {
			rdigit->duration = switch_core_min_dtmf_duration(0);
		}

		if ((switch_queue_trypush(rtp_session->dtmf_data.dtmf_queue, rdigit)) != SWITCH_STATUS_SUCCESS) {
			free(rdigit);
			return SWITCH_STATUS_FALSE;
		}
	} else {
		abort();
	}

	return SWITCH_STATUS_SUCCESS;
}

SWITCH_DECLARE(switch_status_t) switch_rtp_queue_rfc2833_in(switch_rtp_t *rtp_session, const switch_dtmf_t *dtmf)
{
	switch_dtmf_t *rdigit;

	if (!switch_rtp_ready(rtp_session)) {
		return SWITCH_STATUS_FALSE;
	}

	if ((rdigit = malloc(sizeof(*rdigit))) != 0) {
		*rdigit = *dtmf;
		if (rdigit->duration < switch_core_min_dtmf_duration(0)) {
			rdigit->duration = switch_core_min_dtmf_duration(0);
		}

		if ((switch_queue_trypush(rtp_session->dtmf_data.dtmf_inqueue, rdigit)) != SWITCH_STATUS_SUCCESS) {
			free(rdigit);
			return SWITCH_STATUS_FALSE;
		}
	} else {
		abort();
	}

	return SWITCH_STATUS_SUCCESS;
}

SWITCH_DECLARE(switch_status_t) switch_rtp_read(switch_rtp_t *rtp_session, void *data, uint32_t *datalen,
												switch_payload_t *payload_type, switch_frame_flag_t *flags, switch_io_flag_t io_flags)
{
	int bytes = 0;

	if (!switch_rtp_ready(rtp_session)) {
		return SWITCH_STATUS_FALSE;
	}

	bytes = rtp_common_read(rtp_session, payload_type, NULL, flags, io_flags);

	if (bytes < 0) {
		*datalen = 0;
		return bytes == -2 ? SWITCH_STATUS_TIMEOUT : SWITCH_STATUS_GENERR;
	} else if (bytes == 0) {
		*datalen = 0;
		return SWITCH_STATUS_BREAK;
	} else {
		if (bytes > rtp_header_len) {
			bytes -= rtp_header_len;
		}
	}

	*datalen = bytes;

	memcpy(data, RTP_BODY(rtp_session), bytes);

	return SWITCH_STATUS_SUCCESS;
}

SWITCH_DECLARE(switch_status_t) switch_rtcp_zerocopy_read_frame(switch_rtp_t *rtp_session, switch_rtcp_frame_t *frame)
{

	if (!rtp_session->flags[SWITCH_RTP_FLAG_ENABLE_RTCP]) {
		return SWITCH_STATUS_FALSE;
	}

	/* A fresh frame has been found! */
	if (rtp_session->rtcp_fresh_frame) {
		/* turn the flag off! */
		rtp_session->rtcp_fresh_frame = 0;

		*frame = rtp_session->rtcp_frame;

		return SWITCH_STATUS_SUCCESS;
	}

	return SWITCH_STATUS_TIMEOUT;
}

SWITCH_DECLARE(switch_status_t) switch_rtp_zerocopy_read_frame(switch_rtp_t *rtp_session, switch_frame_t *frame, switch_io_flag_t io_flags)
{
	int bytes = 0;

	if (!switch_rtp_ready(rtp_session)) {
		return SWITCH_STATUS_FALSE;
	}

	bytes = rtp_common_read(rtp_session, &frame->payload, &frame->pmap, &frame->flags, io_flags);

	frame->data = RTP_BODY(rtp_session);

	if (!rtp_session->flags[SWITCH_RTP_FLAG_UDPTL] && (bytes < rtp_header_len || switch_test_flag(frame, SFF_CNG))) {
		frame->packet = NULL;
		frame->timestamp = 0;
		frame->seq = 0;
		frame->ssrc = 0;
		frame->m = 0;
	} else {

		frame->packet = &rtp_session->recv_msg;
		frame->packetlen = bytes;
		frame->source = __FILE__;

		switch_set_flag(frame, SFF_RAW_RTP);
		switch_set_flag(frame, SFF_EXTERNAL);
		if (frame->payload == rtp_session->recv_te) {
			switch_set_flag(frame, SFF_RFC2833);
		}
		frame->timestamp = ntohl(rtp_session->last_rtp_hdr.ts);
		frame->seq = (uint16_t) ntohs((uint16_t) rtp_session->last_rtp_hdr.seq);
		frame->ssrc = ntohl(rtp_session->last_rtp_hdr.ssrc);
		frame->m = rtp_session->last_rtp_hdr.m ? SWITCH_TRUE : SWITCH_FALSE;
	}

#ifdef ENABLE_ZRTP
	if (zrtp_on && rtp_session->flags[SWITCH_ZRTP_FLAG_SECURE_MITM_RECV]) {
		zrtp_session_info_t zrtp_session_info;

		if (rtp_session->zrtp_session && (zrtp_status_ok == zrtp_session_get(rtp_session->zrtp_session, &zrtp_session_info))) {
			if (zrtp_session_info.sas_is_ready) {

				switch_channel_t *channel = switch_core_session_get_channel(rtp_session->session);

				const char *uuid = switch_channel_get_partner_uuid(channel);
				if (uuid) {
					switch_core_session_t *other_session;

					if ((other_session = switch_core_session_locate(uuid))) {
						switch_channel_t *other_channel = switch_core_session_get_channel(other_session);
						switch_rtp_t *other_rtp_session = switch_channel_get_private(other_channel, "__zrtp_audio_rtp_session");

						if (other_rtp_session) {
							if (switch_channel_direction(channel) == SWITCH_CALL_DIRECTION_INBOUND) {
								switch_mutex_lock(other_rtp_session->read_mutex);
								if (zrtp_status_ok == zrtp_session_get(other_rtp_session->zrtp_session, &zrtp_session_info)) {
									if (rtp_session->zrtp_mitm_tries > ZRTP_MITM_TRIES) {
										switch_rtp_clear_flag(other_rtp_session, SWITCH_ZRTP_FLAG_SECURE_MITM_RECV);
										switch_rtp_clear_flag(other_rtp_session, SWITCH_ZRTP_FLAG_SECURE_MITM_SEND);
										rtp_session->flags[SWITCH_ZRTP_FLAG_SECURE_MITM_RECV] = 0;
										rtp_session->flags[SWITCH_ZRTP_FLAG_SECURE_MITM_SEND] = 0;
									} else if (zrtp_status_ok == zrtp_resolve_mitm_call(other_rtp_session->zrtp_stream, rtp_session->zrtp_stream)) {
										rtp_session->flags[SWITCH_ZRTP_FLAG_SECURE_MITM_RECV] = 0;
										rtp_session->flags[SWITCH_ZRTP_FLAG_SECURE_MITM_SEND] = 0;
										switch_rtp_clear_flag(other_rtp_session, SWITCH_ZRTP_FLAG_SECURE_MITM_RECV);
										switch_rtp_clear_flag(other_rtp_session, SWITCH_ZRTP_FLAG_SECURE_MITM_SEND);
										rtp_session->zrtp_mitm_tries++;
									}
								}
								switch_mutex_unlock(other_rtp_session->read_mutex);
							}
						}

						switch_core_session_rwunlock(other_session);
					}
				}
			}
		} else {
			rtp_session->flags[SWITCH_ZRTP_FLAG_SECURE_MITM_RECV] = 0;
			rtp_session->flags[SWITCH_ZRTP_FLAG_SECURE_MITM_SEND] = 0;
		}
	}
#endif

	if (bytes < 0) {
		frame->datalen = 0;
		return bytes == -2 ? SWITCH_STATUS_TIMEOUT : SWITCH_STATUS_GENERR;
	} else if (!rtp_session->flags[SWITCH_RTP_FLAG_UDPTL]) {
		if (bytes < rtp_header_len) {
			frame->datalen = 0;
			return SWITCH_STATUS_BREAK;
		} else {
			bytes -= rtp_header_len;
		}
	}

	frame->datalen = bytes;
	return SWITCH_STATUS_SUCCESS;
}

SWITCH_DECLARE(switch_status_t) switch_rtp_zerocopy_read(switch_rtp_t *rtp_session,
														 void **data, uint32_t *datalen, switch_payload_t *payload_type, switch_frame_flag_t *flags,
														 switch_io_flag_t io_flags)
{
	int bytes = 0;

	if (!switch_rtp_ready(rtp_session)) {
		return SWITCH_STATUS_FALSE;
	}

	bytes = rtp_common_read(rtp_session, payload_type, NULL, flags, io_flags);
	*data = RTP_BODY(rtp_session);

	if (bytes < 0) {
		*datalen = 0;
		return SWITCH_STATUS_GENERR;
	} else {
		if (bytes > rtp_header_len) {
			bytes -= rtp_header_len;
		}
	}

	*datalen = bytes;
	return SWITCH_STATUS_SUCCESS;
}

static int rtp_write_ready(switch_rtp_t *rtp_session, uint32_t bytes, int line)
{
	if (!rtp_session) return 0;

	if (rtp_session->ice.ice_user && !(rtp_session->ice.rready || rtp_session->ice.ready)) {
		switch_log_printf(SWITCH_CHANNEL_SESSION_LOG(rtp_session->session), SWITCH_LOG_DEBUG3, "Skip sending %s packet %ld bytes (ice not ready @ line %d!)\n",
						  rtp_type(rtp_session), (long)bytes, line);
		return 0;
	}

	if (rtp_session->dtls && rtp_session->dtls->state != DS_READY) {
		switch_log_printf(SWITCH_CHANNEL_SESSION_LOG(rtp_session->session), SWITCH_LOG_DEBUG3, "Skip sending %s packet %ld bytes (dtls not ready @ line %d!)\n",
						  rtp_type(rtp_session), (long)bytes, line);
		return 0;
	}

	return 1;
}


static int rtp_common_write(switch_rtp_t *rtp_session,
							rtp_msg_t *send_msg, void *data, uint32_t datalen, switch_payload_t payload, uint32_t timestamp, switch_frame_flag_t *flags)
{
	switch_size_t bytes;
	uint8_t send = 1;
	uint32_t this_ts = 0;
	int ret;
	switch_time_t now;
	uint8_t m = 0;

	if (!switch_rtp_ready(rtp_session)) {
		return -1;
	}

	if (!rtp_write_ready(rtp_session, datalen, __LINE__)) {
		return 0;
	}

	WRITE_INC(rtp_session);
	
	if (rtp_session->flags[SWITCH_RTP_FLAG_USE_TIMER]) {
		//switch_core_timer_sync(&rtp_session->write_timer);
	}

	if (send_msg) {
		bytes = datalen;

		m = (uint8_t) send_msg->header.m;
		rtp_session->ts = ntohl(send_msg->header.ts);

		if (flags && *flags & SFF_RFC2833) {
			if (rtp_session->te == INVALID_PT) {
				ret = 0;
				goto end;
			}
			send_msg->header.pt = rtp_session->te;
		}
		data = send_msg->body;
		if (datalen > rtp_header_len) {
			datalen -= rtp_header_len;
		}
	} else {
		if (*flags & SFF_RFC2833) {
			if (rtp_session->te == INVALID_PT) {
				ret = 0;
				goto end;
			}
			payload = rtp_session->te;
		}

		send_msg = &rtp_session->send_msg;
		send_msg->header.pt = payload;

		m = get_next_write_ts(rtp_session, timestamp);

		rtp_session->send_msg.header.ts = htonl(rtp_session->ts);

		memcpy(send_msg->body, data, datalen);
		bytes = datalen + rtp_header_len;
	}

	if (!switch_rtp_test_flag(rtp_session, SWITCH_RTP_FLAG_VIDEO)) {
		
		if ((rtp_session->rtp_bugs & RTP_BUG_NEVER_SEND_MARKER)) {
			m = 0;
		} else {
			int delta = rtp_session->ts - rtp_session->last_write_ts;

			if (!rtp_session->flags[SWITCH_RTP_FLAG_UDPTL] &&
				((!rtp_session->flags[SWITCH_RTP_FLAG_RESET] && (abs(delta) > rtp_session->samples_per_interval * 10))
				|| rtp_session->ts == rtp_session->samples_per_interval)) {
				m++;
			}

			if (rtp_session->flags[SWITCH_RTP_FLAG_USE_TIMER]) {
				//switch_core_timer_sync(&rtp_session->write_timer);
			}

			if (rtp_session->flags[SWITCH_RTP_FLAG_USE_TIMER] &&
				(rtp_session->write_timer.samplecount - rtp_session->last_write_samplecount) > rtp_session->samples_per_interval * 10) {
				m++;
			}

			if (!rtp_session->flags[SWITCH_RTP_FLAG_USE_TIMER] &&
				((unsigned) ((switch_micro_time_now() - rtp_session->last_write_timestamp))) > (rtp_session->ms_per_packet * 10)) {
				m++;
			}

			if (rtp_session->cn && payload != rtp_session->cng_pt) {
				rtp_session->cn = 0;
				m++;
			}

			if (rtp_session->need_mark && !rtp_session->sending_dtmf) {
				m++;
				rtp_session->need_mark = 0;
			}
		}

		if (m) {
			rtp_session->flags[SWITCH_RTP_FLAG_RESET] = 1;
			rtp_session->ts = 0;
		}

		/* If the marker was set, and the timestamp seems to have started over - set a new SSRC, to indicate this is a new stream */
		if (m && !switch_rtp_test_flag(rtp_session, SWITCH_RTP_FLAG_SECURE_SEND) && (rtp_session->rtp_bugs & RTP_BUG_CHANGE_SSRC_ON_MARKER) &&
			(rtp_session->flags[SWITCH_RTP_FLAG_RESET] || (rtp_session->ts <= rtp_session->last_write_ts && rtp_session->last_write_ts > 0))) {
			switch_rtp_set_ssrc(rtp_session, (uint32_t) ((intptr_t) rtp_session + (uint32_t) switch_epoch_time_now(NULL)));
		}

		if (!switch_rtp_test_flag(rtp_session, SWITCH_RTP_FLAG_VIDEO) && !switch_rtp_test_flag(rtp_session, SWITCH_RTP_FLAG_UDPTL)) {
			send_msg->header.m = (m && !(rtp_session->rtp_bugs & RTP_BUG_NEVER_SEND_MARKER)) ? 1 : 0;
		}
	}

	if (switch_rtp_test_flag(rtp_session, SWITCH_RTP_FLAG_VIDEO)) {
		int external = (*flags & SFF_EXTERNAL);
		/* Normalize the timestamps to our own base by generating a made up starting point then adding the measured deltas to that base
		   so if the timestamps and ssrc of the source change, it will not break the other end's jitter bufffer / decoder etc *cough* CHROME *cough*
		 */

		if (!rtp_session->ts_norm.ts) {
			rtp_session->ts_norm.ts = (uint32_t) rand() % 1000000 + 1;
		}

		if (!rtp_session->ts_norm.last_ssrc || send_msg->header.ssrc != rtp_session->ts_norm.last_ssrc || rtp_session->ts_norm.last_external != external) {
			switch_core_session_t *other_session;
			
			switch_core_session_request_video_refresh(rtp_session->session);
			switch_core_media_gen_key_frame(rtp_session->session);

			if (switch_core_session_get_partner(rtp_session->session, &other_session) == SWITCH_STATUS_SUCCESS) {
				switch_core_session_request_video_refresh(other_session);
				switch_core_media_gen_key_frame(other_session);
				switch_core_session_rwunlock(other_session);
			}

			if (rtp_session->ts_norm.last_ssrc) {
				rtp_session->ts_norm.delta_ttl = 0;
				rtp_session->ts_norm.ts++;
			}

			rtp_session->ts_norm.last_ssrc = send_msg->header.ssrc;
			rtp_session->ts_norm.last_frame = ntohl(send_msg->header.ts);
		}

		rtp_session->ts_norm.last_external = external;

		if (ntohl(send_msg->header.ts) != rtp_session->ts_norm.last_frame) {
			int32_t delta = ntohl(send_msg->header.ts) - rtp_session->ts_norm.last_frame;

			if (delta < 0 || delta > 90000) {
				switch_core_media_gen_key_frame(rtp_session->session);
				switch_log_printf(SWITCH_CHANNEL_SESSION_LOG(rtp_session->session), SWITCH_LOG_DEBUG1, 
								  "Timestamp shift detected last: %d this: %d delta: %d stick with prev delta: %d\n", 
								  rtp_session->ts_norm.last_frame, ntohl(send_msg->header.ts), delta, rtp_session->ts_norm.delta);
			} else {
				rtp_session->ts_norm.delta = delta;
			}

			rtp_session->ts_norm.ts += rtp_session->ts_norm.delta;

		}
		
		rtp_session->ts_norm.last_frame = ntohl(send_msg->header.ts);
		send_msg->header.ts = htonl(rtp_session->ts_norm.ts);
		this_ts = rtp_session->ts_norm.ts;
	}

	send_msg->header.ssrc = htonl(rtp_session->ssrc);

	if (rtp_session->flags[SWITCH_RTP_FLAG_GOOGLEHACK] && rtp_session->send_msg.header.pt == 97) {
		rtp_session->last_rtp_hdr.pt = 102;
	}

	if (rtp_session->flags[SWITCH_RTP_FLAG_VAD] &&
		rtp_session->last_rtp_hdr.pt == rtp_session->vad_data.read_codec->implementation->ianacode) {

		int16_t decoded[SWITCH_RECOMMENDED_BUFFER_SIZE / sizeof(int16_t)] = { 0 };
		uint32_t rate = 0;
		uint32_t codec_flags = 0;
		uint32_t len = sizeof(decoded);
		time_t now = switch_epoch_time_now(NULL);
		send = 0;

		if (rtp_session->vad_data.scan_freq && rtp_session->vad_data.next_scan <= now) {
			rtp_session->vad_data.bg_count = rtp_session->vad_data.bg_level = 0;
			rtp_session->vad_data.next_scan = now + rtp_session->vad_data.scan_freq;
		}

		if (switch_core_codec_decode(&rtp_session->vad_data.vad_codec,
									 rtp_session->vad_data.read_codec,
									 data,
									 datalen,
									 rtp_session->vad_data.read_codec->implementation->actual_samples_per_second,
									 decoded, &len, &rate, &codec_flags) == SWITCH_STATUS_SUCCESS) {

			uint32_t energy = 0;
			uint32_t x, y = 0, z = len / sizeof(int16_t);
			uint32_t score = 0;
			int divisor = 0;
			if (z) {

				if (!(divisor = rtp_session->vad_data.read_codec->implementation->actual_samples_per_second / 8000)) {
					divisor = 1;
				}

				for (x = 0; x < z; x++) {
					energy += abs(decoded[y]);
					y += rtp_session->vad_data.read_codec->implementation->number_of_channels;
				}

				if (++rtp_session->vad_data.start_count < rtp_session->vad_data.start) {
					send = 1;
				} else {
					score = (energy / (z / divisor));
					if (score && (rtp_session->vad_data.bg_count < rtp_session->vad_data.bg_len)) {
						rtp_session->vad_data.bg_level += score;
						if (++rtp_session->vad_data.bg_count == rtp_session->vad_data.bg_len) {
							rtp_session->vad_data.bg_level /= rtp_session->vad_data.bg_len;
						}
						send = 1;
					} else {
						if (score > rtp_session->vad_data.bg_level && !switch_test_flag(&rtp_session->vad_data, SWITCH_VAD_FLAG_TALKING)) {
							uint32_t diff = score - rtp_session->vad_data.bg_level;

							if (rtp_session->vad_data.hangover_hits) {
								rtp_session->vad_data.hangover_hits--;
							}

							if (diff >= rtp_session->vad_data.diff_level || ++rtp_session->vad_data.hangunder_hits >= rtp_session->vad_data.hangunder) {

								switch_set_flag(&rtp_session->vad_data, SWITCH_VAD_FLAG_TALKING);

								rtp_session->vad_data.start_talking = switch_micro_time_now();

								if (!(rtp_session->rtp_bugs & RTP_BUG_NEVER_SEND_MARKER)) {
									send_msg->header.m = 1;
								}
								rtp_session->vad_data.hangover_hits = rtp_session->vad_data.hangunder_hits = rtp_session->vad_data.cng_count = 0;
								if (switch_test_flag(&rtp_session->vad_data, SWITCH_VAD_FLAG_EVENTS_TALK)) {

									if ((rtp_session->vad_data.fire_events & VAD_FIRE_TALK)) {
										switch_event_t *event;
										if (switch_event_create(&event, SWITCH_EVENT_TALK) == SWITCH_STATUS_SUCCESS) {
											switch_channel_event_set_data(switch_core_session_get_channel(rtp_session->vad_data.session), event);
											switch_event_fire(&event);
										}
									}
								}
							}
						} else {
							if (rtp_session->vad_data.hangunder_hits) {
								rtp_session->vad_data.hangunder_hits--;
							}
							if (switch_test_flag(&rtp_session->vad_data, SWITCH_VAD_FLAG_TALKING)) {
								if (++rtp_session->vad_data.hangover_hits >= rtp_session->vad_data.hangover) {
									rtp_session->vad_data.stop_talking = switch_micro_time_now();
									rtp_session->vad_data.total_talk_time += (rtp_session->vad_data.stop_talking - rtp_session->vad_data.start_talking);

									switch_clear_flag(&rtp_session->vad_data, SWITCH_VAD_FLAG_TALKING);

									rtp_session->vad_data.hangover_hits = rtp_session->vad_data.hangunder_hits = rtp_session->vad_data.cng_count = 0;
									if (switch_test_flag(&rtp_session->vad_data, SWITCH_VAD_FLAG_EVENTS_NOTALK)) {

										if ((rtp_session->vad_data.fire_events & VAD_FIRE_NOT_TALK)) {
											switch_event_t *event;
											if (switch_event_create(&event, SWITCH_EVENT_NOTALK) == SWITCH_STATUS_SUCCESS) {
												switch_channel_event_set_data(switch_core_session_get_channel(rtp_session->vad_data.session), event);
												switch_event_fire(&event);
											}
										}
									}
								}
							}
						}
					}
				}

				if (switch_test_flag(&rtp_session->vad_data, SWITCH_VAD_FLAG_TALKING)) {
					send = 1;
				}
			}
		} else {
			ret = -1;
			goto end;
		}
	}

	if (!switch_rtp_test_flag(rtp_session, SWITCH_RTP_FLAG_VIDEO)) {
		uint32_t ts_delta;
		this_ts = ntohl(send_msg->header.ts);
		ts_delta = abs((int32_t)(this_ts - rtp_session->last_write_ts));

		if (ts_delta > rtp_session->samples_per_second * 2) {
			rtp_session->flags[SWITCH_RTP_FLAG_RESET] = 1;
		}
#ifdef DEBUG_TS_ROLLOVER
		switch_log_printf(SWITCH_CHANNEL_LOG, SWITCH_LOG_ERROR, "WRITE TS LAST:%u THIS:%u DELTA:%u\n", rtp_session->last_write_ts, this_ts, ts_delta);
#endif
		if ((!(flags && *flags & SFF_RFC2833) && ts_delta == 0) || !switch_rtp_ready(rtp_session) || rtp_session->sending_dtmf) {
			send = 0;
		}
	}

	if (rtp_session->flags[SWITCH_RTP_FLAG_PAUSE]) {
		send = 0;
	}

	if (send) {
		int delta = 1;

		if (rtp_session->flags[SWITCH_RTP_FLAG_VIDEO] && (*flags & SFF_EXTERNAL) && 
			rtp_session->stats.outbound.packet_count && rtp_session->flags[SWITCH_RTP_FLAG_PASSTHRU]) {
			int32_t x = rtp_session->last_write_seq;
			int32_t y = ntohs(send_msg->header.seq);

			if (!rtp_session->video_delta_mode) {
				rtp_session->video_delta_mode = 1;
			} else {
				if (x > UINT16_MAX / 2 && y < UINT16_MAX / 2) {
					x -= (int32_t)UINT16_MAX+1;
				}
			
				delta = y-x;
			}
			
			rtp_session->last_write_seq = y;
		}

		if (!rtp_session->flags[SWITCH_RTP_FLAG_PASSTHRU]) {
			rtp_session->video_delta_mode = 0;
		}

		rtp_session->seq += delta;

		send_msg->header.seq = htons(rtp_session->seq);
		
		if (rtp_session->flags[SWITCH_RTP_FLAG_BYTESWAP] && send_msg->header.pt == rtp_session->payload) {
			switch_swap_linear((int16_t *)send_msg->body, (int) datalen);
		}

		if (rtp_session->fork_write && rtp_session->fork_write_addr) {
			if (switch_socket_sendto(rtp_session->sock_output, rtp_session->fork_write_addr, 0, (void *) send_msg, &bytes) != SWITCH_STATUS_SUCCESS) {
#ifdef DEBUG_RTP_FORK_MEDIA
				switch_log_printf(SWITCH_CHANNEL_SESSION_LOG(rtp_session->session), SWITCH_LOG_ERROR, "WRITE Fork Failed! %d\n", (int) bytes);
#endif
			}
		}

#ifdef ENABLE_SRTP
		switch_mutex_lock(rtp_session->ice_mutex);
		if (rtp_session->flags[SWITCH_RTP_FLAG_SECURE_SEND]) {
			int sbytes = (int) bytes;
			srtp_err_status_t stat;


			if (rtp_session->flags[SWITCH_RTP_FLAG_SECURE_SEND_RESET] || !rtp_session->send_ctx[rtp_session->srtp_idx_rtp]) {

				switch_rtp_clear_flag(rtp_session, SWITCH_RTP_FLAG_SECURE_SEND_RESET);
				srtp_dealloc(rtp_session->send_ctx[rtp_session->srtp_idx_rtp]);
				rtp_session->send_ctx[rtp_session->srtp_idx_rtp] = NULL;
				if ((stat = srtp_create(&rtp_session->send_ctx[rtp_session->srtp_idx_rtp],
										&rtp_session->send_policy[rtp_session->srtp_idx_rtp])) || !rtp_session->send_ctx[rtp_session->srtp_idx_rtp]) {
					switch_log_printf(SWITCH_CHANNEL_SESSION_LOG(rtp_session->session), SWITCH_LOG_ERROR,
									  "Error! RE-Activating %s Secure RTP SEND\n", rtp_type(rtp_session));
					rtp_session->flags[SWITCH_RTP_FLAG_SECURE_SEND] = 0;
					ret = -1;
					switch_mutex_unlock(rtp_session->ice_mutex);
					goto end;
				} else {
					switch_log_printf(SWITCH_CHANNEL_SESSION_LOG(rtp_session->session), SWITCH_LOG_INFO,
									  "RE-Activating %s Secure RTP SEND\n", rtp_type(rtp_session));
				}
			}

			if (!rtp_session->flags[SWITCH_RTP_FLAG_SECURE_SEND_MKI]) {
				stat = srtp_protect(rtp_session->send_ctx[rtp_session->srtp_idx_rtp], &send_msg->header, &sbytes);
			} else {
				stat = srtp_protect_mki(rtp_session->send_ctx[rtp_session->srtp_idx_rtp], &send_msg->header, &sbytes, 1, SWITCH_CRYPTO_MKI_INDEX);
			}

			if (stat) {
				switch_log_printf(SWITCH_CHANNEL_SESSION_LOG(rtp_session->session), SWITCH_LOG_ERROR,
								  "Error: %s SRTP protection failed with code %d\n", rtp_type(rtp_session), stat);
			}

			bytes = sbytes;
		}
		switch_mutex_unlock(rtp_session->ice_mutex);
#endif
#ifdef ENABLE_ZRTP
		/* ZRTP Send */
		if (zrtp_on && !rtp_session->flags[SWITCH_RTP_FLAG_PROXY_MEDIA]) {
			unsigned int sbytes = (int) bytes;
			zrtp_status_t stat = zrtp_status_fail;


			stat = zrtp_process_rtp(rtp_session->zrtp_stream, (void *) send_msg, &sbytes);

			switch (stat) {
			case zrtp_status_ok:
				break;
			case zrtp_status_drop:
				/* switch_log_printf(SWITCH_CHANNEL_SESSION_LOG(rtp_session->session), SWITCH_LOG_DEBUG, "Error: zRTP protection drop with code %d\n", stat); */
				ret = (int) bytes;
				goto end;
				break;
			case zrtp_status_fail:
				switch_log_printf(SWITCH_CHANNEL_SESSION_LOG(rtp_session->session), SWITCH_LOG_ERROR, "Error: zRTP protection fail with code %d\n", stat);
				break;
			default:
				break;
			}

			bytes = sbytes;
		}
#endif

		now = switch_micro_time_now();
#ifdef RTP_DEBUG_WRITE_DELTA
		{
			int delta = (int) (now - rtp_session->send_time) / 1000;
			switch_log_printf(SWITCH_CHANNEL_LOG, SWITCH_LOG_ERROR, "WRITE %d delta %d\n", (int) bytes, delta);
		}
#endif
		rtp_session->send_time = now;

		if (rtp_session->flags[SWITCH_RTP_FLAG_DEBUG_RTP_WRITE]) {
			const char *tx_host;
			const char *old_host;
			const char *my_host;

			char bufa[50], bufb[50], bufc[50];


			tx_host = switch_get_addr(bufa, sizeof(bufa), rtp_session->rtp_from_addr);
			old_host = switch_get_addr(bufb, sizeof(bufb), rtp_session->remote_addr);
			my_host = switch_get_addr(bufc, sizeof(bufc), rtp_session->local_addr);

			switch_log_printf(SWITCH_CHANNEL_SESSION_LOG_CLEAN(rtp_session->session), SWITCH_LOG_CONSOLE,
							  "W %s b=%4ld %s:%u %s:%u %s:%u pt=%d ts=%u seq=%u m=%d\n",
							  rtp_session->session ? switch_channel_get_name(switch_core_session_get_channel(rtp_session->session)) : "NoName",
							  (long) bytes,
							  my_host, switch_sockaddr_get_port(rtp_session->local_addr),
							  old_host, rtp_session->remote_port,
							  tx_host, switch_sockaddr_get_port(rtp_session->rtp_from_addr),
							  send_msg->header.pt, ntohl(send_msg->header.ts), ntohs(send_msg->header.seq), send_msg->header.m);

		}

		if (rtp_session->flags[SWITCH_RTP_FLAG_NACK]) {
			switch_channel_t *channel = switch_core_session_get_channel(rtp_session->session);

			if (!rtp_session->vbw) {
				int nack_size = 100;
				const char *var;
				
				if ((var = switch_channel_get_variable(channel, "rtp_nack_buffer_size"))) {
					int tmp = atoi(var);
					
					if (tmp > 0 && tmp < 500) {
						nack_size = tmp;
					}
				}

				switch_jb_create(&rtp_session->vbw, SJB_VIDEO, nack_size, nack_size, rtp_session->pool);

				if (rtp_session->vbw) {
					switch_jb_set_flag(rtp_session->vbw, SJB_QUEUE_ONLY);
					//switch_jb_debug_level(rtp_session->vbw, 10);
				}
			}
			switch_jb_put_packet(rtp_session->vbw, (switch_rtp_packet_t *)send_msg, bytes);
		}

#ifdef RTP_WRITE_PLOSS
		{
			int r = (rand() % 10000) + 1;

			if (r <= 200) {
				switch_log_printf(SWITCH_CHANNEL_SESSION_LOG(rtp_session->session), SWITCH_LOG_ALERT,
								  "Simulate dropping packet ......... ts: %u seq: %u\n", ntohl(send_msg->header.ts), ntohs(send_msg->header.seq));
			} else {
				if (switch_socket_sendto(rtp_session->sock_output, rtp_session->remote_addr, 0, (void *) send_msg, &bytes) != SWITCH_STATUS_SUCCESS) {
					rtp_session->seq--;
					ret = -1;
					goto end;
				}
			}
		}
#else
		//if (rtp_session->flags[SWITCH_RTP_FLAG_VIDEO]) {
		//
		//	rtp_session->flags[SWITCH_RTP_FLAG_DEBUG_RTP_READ]++;
		//
		//	//switch_log_printf(SWITCH_CHANNEL_LOG, SWITCH_LOG_WARNING, "SEND %u\n", ntohs(send_msg->header.seq));
		//}
		if (switch_socket_sendto(rtp_session->sock_output, rtp_session->remote_addr, 0, (void *) send_msg, &bytes) != SWITCH_STATUS_SUCCESS) {
			rtp_session->seq -= delta;

			ret = -1;
			goto end;
		}
#endif
		rtp_session->last_write_ts = this_ts;
		rtp_session->flags[SWITCH_RTP_FLAG_RESET] = 0;

		if (rtp_session->queue_delay) {
			rtp_session->delay_samples = rtp_session->queue_delay;
			rtp_session->queue_delay = 0;
		}

		rtp_session->stats.outbound.raw_bytes += bytes;
		rtp_session->stats.outbound.packet_count++;

		if (rtp_session->flags[SWITCH_RTP_FLAG_ENABLE_RTCP]) {
			rtp_session->stats.rtcp.sent_pkt_count++;
		}

		if (send_msg->header.pt == rtp_session->cng_pt) {
			rtp_session->stats.outbound.cng_packet_count++;
		} else {
			rtp_session->stats.outbound.media_packet_count++;
			rtp_session->stats.outbound.media_bytes += bytes;
		}

		if (rtp_session->flags[SWITCH_RTP_FLAG_USE_TIMER]) {
			//switch_core_timer_sync(&rtp_session->write_timer);
			rtp_session->last_write_samplecount = rtp_session->write_timer.samplecount;
		}

		rtp_session->last_write_timestamp = switch_micro_time_now();
	}

	ret = (int) bytes;

 end:

	WRITE_DEC(rtp_session);

	return ret;
}

SWITCH_DECLARE(switch_status_t) switch_rtp_disable_vad(switch_rtp_t *rtp_session)
{

	if (!rtp_session) {
		return SWITCH_STATUS_FALSE;
	}

	if (!rtp_session->flags[SWITCH_RTP_FLAG_VAD]) {
		return SWITCH_STATUS_GENERR;
	}
	switch_core_codec_destroy(&rtp_session->vad_data.vad_codec);
	switch_rtp_clear_flag(rtp_session, SWITCH_RTP_FLAG_VAD);
	return SWITCH_STATUS_SUCCESS;
}

SWITCH_DECLARE(switch_status_t) switch_rtp_enable_vad(switch_rtp_t *rtp_session, switch_core_session_t *session, switch_codec_t *codec,
													  switch_vad_flag_t flags)
{
	if (!switch_rtp_ready(rtp_session)) {
		return SWITCH_STATUS_FALSE;
	}

	if (rtp_session->flags[SWITCH_RTP_FLAG_VAD]) {
		return SWITCH_STATUS_GENERR;
	}

	memset(&rtp_session->vad_data, 0, sizeof(rtp_session->vad_data));

	if (switch_true(switch_channel_get_variable(switch_core_session_get_channel(rtp_session->session), "fire_talk_events"))) {
		rtp_session->vad_data.fire_events |= VAD_FIRE_TALK;
	}

	if (switch_true(switch_channel_get_variable(switch_core_session_get_channel(rtp_session->session), "fire_not_talk_events"))) {
		rtp_session->vad_data.fire_events |= VAD_FIRE_NOT_TALK;
	}


	if (switch_core_codec_init(&rtp_session->vad_data.vad_codec,
							   codec->implementation->iananame,
							   codec->implementation->modname,
							   NULL,
							   codec->implementation->samples_per_second,
							   codec->implementation->microseconds_per_packet / 1000,
							   codec->implementation->number_of_channels,
							   SWITCH_CODEC_FLAG_ENCODE | SWITCH_CODEC_FLAG_DECODE, NULL, rtp_session->pool) != SWITCH_STATUS_SUCCESS) {
		switch_log_printf(SWITCH_CHANNEL_SESSION_LOG(rtp_session->session), SWITCH_LOG_ERROR, "Can't load codec?\n");
		return SWITCH_STATUS_FALSE;
	}
	switch_log_printf(SWITCH_CHANNEL_SESSION_LOG(rtp_session->session), SWITCH_LOG_DEBUG, "Activate VAD codec %s %dms\n", codec->implementation->iananame,
					  codec->implementation->microseconds_per_packet / 1000);
	rtp_session->vad_data.diff_level = 400;
	rtp_session->vad_data.hangunder = 15;
	rtp_session->vad_data.hangover = 40;
	rtp_session->vad_data.bg_len = 5;
	rtp_session->vad_data.bg_count = 5;
	rtp_session->vad_data.bg_level = 300;
	rtp_session->vad_data.read_codec = codec;
	rtp_session->vad_data.session = session;
	rtp_session->vad_data.flags = flags;
	rtp_session->vad_data.cng_freq = 50;
	rtp_session->vad_data.ts = 1;
	rtp_session->vad_data.start = 0;
	rtp_session->vad_data.next_scan = switch_epoch_time_now(NULL);
	rtp_session->vad_data.scan_freq = 0;
	if (switch_test_flag(&rtp_session->vad_data, SWITCH_VAD_FLAG_TALKING)) {
		rtp_session->vad_data.start_talking = switch_micro_time_now();
	}
	switch_rtp_set_flag(rtp_session, SWITCH_RTP_FLAG_VAD);
	switch_set_flag(&rtp_session->vad_data, SWITCH_VAD_FLAG_CNG);
	return SWITCH_STATUS_SUCCESS;
}

SWITCH_DECLARE(int) switch_rtp_write_frame(switch_rtp_t *rtp_session, switch_frame_t *frame)
{
	uint8_t fwd = 0;
	void *data = NULL;
	uint32_t len, ts = 0;
	switch_payload_t payload = 0;
	rtp_msg_t *send_msg = NULL;
	srtp_hdr_t local_header;
	int r = 0;
	switch_status_t status;

	if (!switch_rtp_ready(rtp_session) || !rtp_session->remote_addr) {
		return -1;
	}

	if (!rtp_write_ready(rtp_session, frame->datalen, __LINE__)) {
		return 0;
	}

	//if (rtp_session->flags[SWITCH_RTP_FLAG_VIDEO]) {
	//	rtp_session->flags[SWITCH_RTP_FLAG_DEBUG_RTP_READ]++;
	//	rtp_session->flags[SWITCH_RTP_FLAG_DEBUG_RTP_WRITE]++;
	//}


	if (switch_test_flag(frame, SFF_PROXY_PACKET) || switch_test_flag(frame, SFF_UDPTL_PACKET) ||
		rtp_session->flags[SWITCH_RTP_FLAG_PROXY_MEDIA] || rtp_session->flags[SWITCH_RTP_FLAG_UDPTL]) {

		//if (rtp_session->flags[SWITCH_RTP_FLAG_PROXY_MEDIA] || rtp_session->flags[SWITCH_RTP_FLAG_UDPTL]) {
		switch_size_t bytes;
		//char bufa[50];

		/* Fast PASS! */
		if (!switch_test_flag(frame, SFF_PROXY_PACKET) && !switch_test_flag(frame, SFF_UDPTL_PACKET)) {
			return 0;
		}
		bytes = frame->packetlen;
		//tx_host = switch_get_addr(bufa, sizeof(bufa), rtp_session->remote_addr);

		send_msg = frame->packet;

		if (!rtp_session->flags[SWITCH_RTP_FLAG_UDPTL] && !switch_test_flag(frame, SFF_UDPTL_PACKET)) {

			if (rtp_session->flags[SWITCH_RTP_FLAG_VIDEO] && rtp_session->payload > 0) {
				send_msg->header.pt = rtp_session->payload;
			}

			send_msg->header.ssrc = htonl(rtp_session->ssrc);
			send_msg->header.seq = htons(++rtp_session->seq);
		}

		if (rtp_session->flags[SWITCH_RTP_FLAG_DEBUG_RTP_WRITE]) {
			const char *tx_host;
			const char *old_host;
			const char *my_host;

			char bufa[50], bufb[50], bufc[50];


			tx_host = switch_get_addr(bufa, sizeof(bufa), rtp_session->rtp_from_addr);
			old_host = switch_get_addr(bufb, sizeof(bufb), rtp_session->remote_addr);
			my_host = switch_get_addr(bufc, sizeof(bufc), rtp_session->local_addr);

			switch_log_printf(SWITCH_CHANNEL_SESSION_LOG_CLEAN(rtp_session->session), SWITCH_LOG_CONSOLE,
							  "W %s b=%4ld %s:%u %s:%u %s:%u pt=%d ts=%u seq=%u m=%d\n",
							  rtp_session->session ? switch_channel_get_name(switch_core_session_get_channel(rtp_session->session)) : "NoName",
							  (long) bytes,
							  my_host, switch_sockaddr_get_port(rtp_session->local_addr),
							  old_host, rtp_session->remote_port,
							  tx_host, switch_sockaddr_get_port(rtp_session->rtp_from_addr),
							  send_msg->header.pt, ntohl(send_msg->header.ts), ntohs(send_msg->header.seq), send_msg->header.m);

		}

		if ((status = switch_socket_sendto(rtp_session->sock_output, rtp_session->remote_addr, 0, frame->packet, &bytes)) != SWITCH_STATUS_SUCCESS) {
			if (rtp_session->flags[SWITCH_RTP_FLAG_DEBUG_RTP_WRITE]) {
				switch_log_printf(SWITCH_CHANNEL_SESSION_LOG_CLEAN(rtp_session->session), SWITCH_LOG_ERROR, "bytes: %" SWITCH_SIZE_T_FMT ", status: %d", bytes, status);
			}

			return -1 * status;
		}


		rtp_session->stats.outbound.raw_bytes += bytes;
		rtp_session->stats.outbound.media_bytes += bytes;
		rtp_session->stats.outbound.media_packet_count++;
		rtp_session->stats.outbound.packet_count++;
		return (int) bytes;
	}
#ifdef ENABLE_ZRTP
	if (zrtp_on && rtp_session->flags[SWITCH_ZRTP_FLAG_SECURE_MITM_SEND]) {
		zrtp_session_info_t zrtp_session_info;

		if (zrtp_status_ok == zrtp_session_get(rtp_session->zrtp_session, &zrtp_session_info)) {
			if (zrtp_session_info.sas_is_ready) {

				switch_channel_t *channel = switch_core_session_get_channel(rtp_session->session);

				const char *uuid = switch_channel_get_partner_uuid(channel);
				if (uuid) {
					switch_core_session_t *other_session;

					if ((other_session = switch_core_session_locate(uuid))) {
						switch_channel_t *other_channel = switch_core_session_get_channel(other_session);
						switch_rtp_t *other_rtp_session = switch_channel_get_private(other_channel, "__zrtp_audio_rtp_session");


						if (other_rtp_session) {
							if (zrtp_status_ok == zrtp_session_get(other_rtp_session->zrtp_session, &zrtp_session_info)) {
								if (rtp_session->zrtp_mitm_tries > ZRTP_MITM_TRIES) {
									rtp_session->flags[SWITCH_ZRTP_FLAG_SECURE_MITM_RECV] = 0;
									rtp_session->flags[SWITCH_ZRTP_FLAG_SECURE_MITM_SEND] = 0;
									switch_rtp_clear_flag(other_rtp_session, SWITCH_ZRTP_FLAG_SECURE_MITM_RECV);
									switch_rtp_clear_flag(other_rtp_session, SWITCH_ZRTP_FLAG_SECURE_MITM_SEND);
								} else if (zrtp_status_ok == zrtp_resolve_mitm_call(other_rtp_session->zrtp_stream, rtp_session->zrtp_stream)) {
									rtp_session->flags[SWITCH_ZRTP_FLAG_SECURE_MITM_RECV] = 0;
									rtp_session->flags[SWITCH_ZRTP_FLAG_SECURE_MITM_SEND] = 0;
									switch_rtp_clear_flag(other_rtp_session, SWITCH_ZRTP_FLAG_SECURE_MITM_RECV);
									switch_rtp_clear_flag(other_rtp_session, SWITCH_ZRTP_FLAG_SECURE_MITM_SEND);
									rtp_session->zrtp_mitm_tries++;
								}
								rtp_session->zrtp_mitm_tries++;
							}
						}

						switch_core_session_rwunlock(other_session);
					}
				}
			}
		}
	}
#endif

	fwd = (rtp_session->flags[SWITCH_RTP_FLAG_RAW_WRITE] &&
		   (switch_test_flag(frame, SFF_RAW_RTP) || switch_test_flag(frame, SFF_RAW_RTP_PARSE_FRAME))) ? 1 : 0;

	if (!fwd && !rtp_session->sending_dtmf && !rtp_session->queue_delay && !rtp_session->flags[SWITCH_RTP_FLAG_VIDEO] &&
		rtp_session->flags[SWITCH_RTP_FLAG_RAW_WRITE] && (rtp_session->rtp_bugs & RTP_BUG_GEN_ONE_GEN_ALL)) {

		switch_log_printf(SWITCH_CHANNEL_SESSION_LOG(rtp_session->session), SWITCH_LOG_WARNING, "Generating RTP locally but timestamp passthru is configured, disabling....\n");
		rtp_session->flags[SWITCH_RTP_FLAG_RAW_WRITE] = 0;
		rtp_session->flags[SWITCH_RTP_FLAG_RESET] = 1;
	}

	switch_assert(frame != NULL);

	if (switch_test_flag(frame, SFF_CNG)) {
		if (rtp_session->cng_pt != INVALID_PT) {
			payload = rtp_session->cng_pt;
		} else {
			return (int) frame->packetlen;
		}
	} else {
		payload = rtp_session->payload;
#if 0
		if (rtp_session->pmaps && *rtp_session->pmaps) {
			payload_map_t *pmap;
			for (pmap = *rtp_session->pmaps; pmap; pmap = pmap->next) {
				if (pmap->current) {
					payload = pmap->pt;
				}
			}
		}
#endif
	}


	if (switch_test_flag(frame, SFF_RTP_HEADER) || rtp_session->flags[SWITCH_RTP_FLAG_TEXT]) {
		switch_size_t wrote;

		wrote = switch_rtp_write_manual(rtp_session, frame->data, frame->datalen,
										frame->m, frame->payload, (uint32_t) (frame->timestamp), &frame->flags);

		rtp_session->stats.outbound.raw_bytes += wrote;
		rtp_session->stats.outbound.media_bytes += wrote;
		rtp_session->stats.outbound.media_packet_count++;
		rtp_session->stats.outbound.packet_count++;

		return wrote;
	}

	if (frame->pmap && rtp_session->pmaps && *rtp_session->pmaps) {
		payload_map_t *pmap;

		switch_mutex_lock(rtp_session->flag_mutex);
		for (pmap = *rtp_session->pmaps; pmap; pmap = pmap->next) {
			if (pmap->negotiated && pmap->hash == frame->pmap->hash) {
				payload = pmap->recv_pt;
				break;
			}
		}
		switch_mutex_unlock(rtp_session->flag_mutex);
	}

	if (fwd) {
		send_msg = frame->packet;
		local_header = send_msg->header;
		len = frame->packetlen;
		ts = 0;

		send_msg->header.pt = payload;

		if (switch_test_flag(frame, SFF_RAW_RTP_PARSE_FRAME)) {
			send_msg->header.version = 2;
			send_msg->header.m = frame->m;

			send_msg->header.ts = htonl(frame->timestamp);
			if (frame->ssrc) {
				send_msg->header.ssrc = htonl(frame->ssrc);
			} else {
				send_msg->header.ssrc = htonl(rtp_session->ssrc);
			}
		}

	} else {
		data = frame->data;
		len = frame->datalen;
		ts = rtp_session->flags[SWITCH_RTP_FLAG_RAW_WRITE] ? (uint32_t) frame->timestamp : 0;
	}

	/*
	  if (rtp_session->flags[SWITCH_RTP_FLAG_VIDEO]) {
	  send_msg->header.pt = rtp_session->payload;
	  }
	*/

	r = rtp_common_write(rtp_session, send_msg, data, len, payload, ts, &frame->flags);

	if (send_msg) {
		send_msg->header = local_header;
	}

	return r;

}

SWITCH_DECLARE(switch_rtp_stats_t *) switch_rtp_get_stats(switch_rtp_t *rtp_session, switch_memory_pool_t *pool)
{
	switch_rtp_stats_t *s;

	if (!rtp_session) {
		return NULL;
	}

	switch_mutex_lock(rtp_session->flag_mutex);
	if (pool) {
		s = switch_core_alloc(pool, sizeof(*s));
		*s = rtp_session->stats;
	} else {
		s = &rtp_session->stats;
	}

	if (rtp_session->jb) {
		switch_jb_get_frames(rtp_session->jb, NULL, NULL, NULL, (uint32_t *)&s->inbound.largest_jb_size);
	}

	do_mos(rtp_session);

	switch_mutex_unlock(rtp_session->flag_mutex);

	return s;
}

SWITCH_DECLARE(int) switch_rtp_write_manual(switch_rtp_t *rtp_session,
											void *data, uint32_t datalen, uint8_t m, switch_payload_t payload, uint32_t ts, switch_frame_flag_t *flags)
{
	switch_size_t bytes;
	int ret = -1;

	if (!switch_rtp_ready(rtp_session) || !rtp_session->remote_addr || datalen > SWITCH_RTP_MAX_BUF_LEN) {
		return -1;
	}

	if (!rtp_write_ready(rtp_session, datalen, __LINE__)) {
		return 0;
	}

	if (payload == INVALID_PT) {
		return 0;
	}

	WRITE_INC(rtp_session);

	rtp_session->write_msg = rtp_session->send_msg;
	rtp_session->write_msg.header.seq = htons(++rtp_session->seq);
	rtp_session->write_msg.header.ts = htonl(ts);
	rtp_session->write_msg.header.pt = payload;
	rtp_session->write_msg.header.m = m;
	memcpy(rtp_session->write_msg.body, data, datalen);

	bytes = rtp_header_len + datalen;

	if (switch_rtp_write_raw(rtp_session, (void *) &rtp_session->write_msg, &bytes, SWITCH_TRUE) != SWITCH_STATUS_SUCCESS) {
		rtp_session->seq--;
		ret = -1;
		goto end;
	}

	if (((*flags) & SFF_RTP_HEADER)) {
		rtp_session->last_write_ts = ts;
		rtp_session->flags[SWITCH_RTP_FLAG_RESET] = 0;
	}

	ret = (int) bytes;

 end:

	WRITE_DEC(rtp_session);

	return ret;
}



SWITCH_DECLARE(switch_status_t) switch_rtp_write_raw(switch_rtp_t *rtp_session, void *data, switch_size_t *bytes, switch_bool_t process_encryption)
{
	switch_status_t status = SWITCH_STATUS_FALSE;

	switch_assert(bytes);

	if (!switch_rtp_ready(rtp_session) || !rtp_session->remote_addr || *bytes > SWITCH_RTP_MAX_BUF_LEN) {
		return status;
	}

	if (!rtp_write_ready(rtp_session, *bytes, __LINE__)) {
		return SWITCH_STATUS_NOT_INITALIZED;
	}

	WRITE_INC(rtp_session);

	if (process_encryption) {
#ifdef ENABLE_SRTP
		if (rtp_session->flags[SWITCH_RTP_FLAG_SECURE_SEND]) {

			int sbytes = (int) *bytes;
			srtp_err_status_t stat;

			if (rtp_session->flags[SWITCH_RTP_FLAG_SECURE_SEND_RESET]) {
				switch_rtp_clear_flag(rtp_session, SWITCH_RTP_FLAG_SECURE_SEND_RESET);
				srtp_dealloc(rtp_session->send_ctx[rtp_session->srtp_idx_rtp]);
				rtp_session->send_ctx[rtp_session->srtp_idx_rtp] = NULL;
				if ((stat = srtp_create(&rtp_session->send_ctx[rtp_session->srtp_idx_rtp],
										&rtp_session->send_policy[rtp_session->srtp_idx_rtp])) || !rtp_session->send_ctx[rtp_session->srtp_idx_rtp]) {
					switch_log_printf(SWITCH_CHANNEL_SESSION_LOG(rtp_session->session), SWITCH_LOG_ERROR, "Error! RE-Activating Secure RTP SEND\n");
					rtp_session->flags[SWITCH_RTP_FLAG_SECURE_SEND] = 0;
					status = SWITCH_STATUS_FALSE;
					goto end;
				} else {
					switch_log_printf(SWITCH_CHANNEL_SESSION_LOG(rtp_session->session), SWITCH_LOG_INFO, "RE-Activating Secure RTP SEND\n");
				}
			}

			if (!rtp_session->flags[SWITCH_RTP_FLAG_SECURE_SEND_MKI]) {
				stat = srtp_protect(rtp_session->send_ctx[rtp_session->srtp_idx_rtp], &rtp_session->write_msg.header, &sbytes);
			} else {
				stat = srtp_protect_mki(rtp_session->send_ctx[rtp_session->srtp_idx_rtp], &rtp_session->write_msg.header, &sbytes, 1, SWITCH_CRYPTO_MKI_INDEX);
			}

			if (stat) {
				switch_log_printf(SWITCH_CHANNEL_SESSION_LOG(rtp_session->session), SWITCH_LOG_ERROR, "Error: SRTP protection failed with code %d\n", stat);
			}
			*bytes = sbytes;
		}
#endif
#ifdef ENABLE_ZRTP
		/* ZRTP Send */
		if (zrtp_on && !rtp_session->flags[SWITCH_RTP_FLAG_PROXY_MEDIA]) {
			unsigned int sbytes = (int) *bytes;
			zrtp_status_t stat = zrtp_status_fail;

			stat = zrtp_process_rtp(rtp_session->zrtp_stream, (void *) &rtp_session->write_msg, &sbytes);

			switch (stat) {
			case zrtp_status_ok:
				break;
			case zrtp_status_drop:
				switch_log_printf(SWITCH_CHANNEL_LOG, SWITCH_LOG_ERROR, "Error: zRTP protection drop with code %d\n", stat);
				status = SWITCH_STATUS_SUCCESS;
				goto end;
				break;
			case zrtp_status_fail:
				switch_log_printf(SWITCH_CHANNEL_LOG, SWITCH_LOG_ERROR, "Error: zRTP protection fail with code %d\n", stat);
				break;
			default:
				break;
			}

			*bytes = sbytes;
		}
#endif
	}

	status = switch_socket_sendto(rtp_session->sock_output, rtp_session->remote_addr, 0, data, bytes);
#if defined(ENABLE_SRTP) || defined(ENABLE_ZRTP)
 end:
#endif

	WRITE_DEC(rtp_session);

	return status;
}

SWITCH_DECLARE(uint32_t) switch_rtp_get_ssrc(switch_rtp_t *rtp_session)
{
	return rtp_session->ssrc;
}

SWITCH_DECLARE(void) switch_rtp_set_private(switch_rtp_t *rtp_session, void *private_data)
{
	rtp_session->private_data = private_data;
}

SWITCH_DECLARE(void *) switch_rtp_get_private(switch_rtp_t *rtp_session)
{
	return rtp_session->private_data;
}

SWITCH_DECLARE(switch_core_session_t*) switch_rtp_get_core_session(switch_rtp_t *rtp_session)
{
	return rtp_session->session;
}

/* For Emacs:
 * Local Variables:
 * mode:c
 * indent-tabs-mode:t
 * tab-width:4
 * c-basic-offset:4
 * End:
 * For VIM:
 * vim:set softtabstop=4 shiftwidth=4 tabstop=4 noet:
 */<|MERGE_RESOLUTION|>--- conflicted
+++ resolved
@@ -5607,10 +5607,7 @@
 	int upsamp = ms * (rtp_session->samples_per_second / 1000);
 	rtp_session->queue_delay =  ms * (rtp_session->samples_per_second / 1000);
 	rtp_session->next_dtmf_send_time = switch_micro_time_now() + (ms * 1000);
-<<<<<<< HEAD
-=======
 	rtp_session->sending_dtmf = 0;
->>>>>>> 7d7e53c8
 	if (rtp_session->flags[SWITCH_RTP_FLAG_USE_TIMER]) {
 		rtp_session->last_write_ts += upsamp;
 	}
