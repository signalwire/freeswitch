/*
 * FreeSWITCH Modular Media Switching Software Library / Soft-Switch Application
 * Copyright (C) 2005-2014, Anthony Minessale II <anthm@freeswitch.org>
 *
 * Version: MPL 1.1
 *
 * The contents of this file are subject to the Mozilla Public License Version
 * 1.1 (the "License"); you may not use this file except in compliance with
 * the License. You may obtain a copy of the License at
 * http://www.mozilla.org/MPL/
 *
 * Software distributed under the License is distributed on an "AS IS" basis,
 * WITHOUT WARRANTY OF ANY KIND, either express or implied. See the License
 * for the specific language governing rights and limitations under the
 * License.
 *
 * The Original Code is FreeSWITCH Modular Media Switching Software Library / Soft-Switch Application
 *
 * The Initial Developer of the Original Code is
 * Anthony Minessale II <anthm@freeswitch.org>
 * Portions created by the Initial Developer are Copyright (C)
 * the Initial Developer. All Rights Reserved.
 *
 * Contributor(s):
 *
 * Anthony Minessale II <anthm@freeswitch.org>
 * Marcel Barbulescu <marcelbarbulescu@gmail.com>
 * Seven Du <dujinfang@gmail.com>
 *
 * switch_rtp.c -- RTP
 *
 */
#include <switch.h>
#ifndef _MSC_VER
#include <switch_private.h>
#endif
#include <switch_stun.h>
#include <apr_network_io.h>
#undef PACKAGE_NAME
#undef PACKAGE_STRING
#undef PACKAGE_TARNAME
#undef PACKAGE_VERSION
#undef PACKAGE_BUGREPORT
#undef VERSION
#undef PACKAGE
#undef inline
#include <srtp.h>
#include <srtp_priv.h>
#include <switch_ssl.h>
#include <switch_jitterbuffer.h>

//#define DEBUG_TS_ROLLOVER
#ifdef DEBUG_TS_ROLLOVER
#define TS_ROLLOVER_START 4294951295
#endif

//#define DEBUG_2833
//#define RTP_DEBUG_WRITE_DELTA
//#define DEBUG_MISSED_SEQ
//#define DEBUG_EXTRA
//#define DEBUG_RTCP
#define DEBUG_ESTIMATORS_


#define JITTER_LEAD_FRAMES 10
#define READ_INC(rtp_session) switch_mutex_lock(rtp_session->read_mutex); rtp_session->reading++
#define READ_DEC(rtp_session)  switch_mutex_unlock(rtp_session->read_mutex); rtp_session->reading--
#define WRITE_INC(rtp_session)  switch_mutex_lock(rtp_session->write_mutex); rtp_session->writing++
#define WRITE_DEC(rtp_session) switch_mutex_unlock(rtp_session->write_mutex); rtp_session->writing--

#define RTP_STUN_FREQ 1000000
#define rtp_header_len 12
#define RTP_START_PORT 16384
#define RTP_END_PORT 32768
#define MASTER_KEY_LEN   30
#define RTP_MAGIC_NUMBER 42
#define WARN_SRTP_ERRS 10
#define MAX_SRTP_ERRS 100
#define NTP_TIME_OFFSET 2208988800UL
#define ZRTP_MAGIC_COOKIE 0x5a525450
static const switch_payload_t INVALID_PT = 255;

#define DTMF_SANITY (rtp_session->one_second * 30)

#define rtp_session_name(_rtp_session) _rtp_session->session ? switch_core_session_get_name(_rtp_session->session) : "-"

#define STUN_USERNAME_MAX_SIZE 513 /* From RFC5389:  "It MUST contain a UTF-8 [RFC3629] encoded sequence of less than 513 bytes" */
#define SDP_UFRAG_MAX_SIZE 256 	/* From draft-ietf-mmusic-ice-sip-sdp-24: "the ice-ufrag attribute MUST NOT be longer than 32
								 * characters when sending, but an implementation MUST accept up to 256
								 * characters when receiving." */

static switch_port_t START_PORT = RTP_START_PORT;
static switch_port_t END_PORT = RTP_END_PORT;
static switch_mutex_t *port_lock = NULL;
static switch_size_t do_flush(switch_rtp_t *rtp_session, int force, switch_size_t bytes_in);

typedef srtp_hdr_t rtp_hdr_t;

#ifdef ENABLE_ZRTP
#include "zrtp.h"
static zrtp_global_t *zrtp_global;
#ifndef WIN32
static zrtp_zid_t zid = { "FreeSWITCH01" };
#else
static zrtp_zid_t zid = { "FreeSWITCH0" };
#endif
static int zrtp_on = 0;
#define ZRTP_MITM_TRIES 100
#endif

#ifdef _MSC_VER
#pragma pack(4)
#endif

#ifdef _MSC_VER
#pragma pack()
#define ENABLE_SRTP
#endif

static switch_hash_t *alloc_hash = NULL;

typedef struct {
	srtp_hdr_t header;
	char body[SWITCH_RTP_MAX_BUF_LEN+4+sizeof(char *)];
	switch_rtp_hdr_ext_t *ext;
	char *ebody;
} rtp_msg_t;

#define RTP_BODY(_s) (char *) (_s->recv_msg.ebody ? _s->recv_msg.ebody : _s->recv_msg.body)

typedef struct {
	uint32_t ssrc;
	uint8_t seq;
	uint8_t r1;
	uint8_t r2;
	uint8_t r3;
} rtcp_fir_t;

#ifdef _MSC_VER
#pragma pack(push, r1, 1)
#endif

typedef struct switch_rtcp_sdes_unit_s {
	unsigned char type;
	unsigned char length;
	char value[];
} switch_rtcp_sdes_unit_t;

typedef struct {
	uint32_t ssrc;
	uint8_t parts[4];
} rtcp_tmmbx_t;

#if SWITCH_BYTE_ORDER == __BIG_ENDIAN

typedef struct {
	unsigned version:2;
	unsigned p:1;
	unsigned fmt:5;
	unsigned pt:8;
	unsigned length:16;
	uint32_t send_ssrc;
	uint32_t recv_ssrc;
} switch_rtcp_ext_hdr_t;

#else /*  BIG_ENDIAN */

typedef struct {
	unsigned fmt:5;
	unsigned p:1;
	unsigned version:2;
	unsigned pt:8;
	unsigned length:16;
	uint32_t send_ssrc;
	uint32_t recv_ssrc;
} switch_rtcp_ext_hdr_t;

#endif

#ifdef _MSC_VER
#pragma pack(pop, r1)
#endif

#define KALMAN_SYSTEM_MODELS 3 /*loss, jitter, rtt*/
#define EST_LOSS 0
#define EST_JITTER 1
#define EST_RTT 2

typedef struct {
	switch_rtcp_ext_hdr_t header;
	char body[SWITCH_RTCP_MAX_BUF_LEN];
} rtcp_ext_msg_t;

typedef struct {
	switch_rtcp_hdr_t header;
	char body[SWITCH_RTCP_MAX_BUF_LEN];
} rtcp_msg_t;


typedef enum {
	VAD_FIRE_TALK = (1 << 0),
	VAD_FIRE_NOT_TALK = (1 << 1)
} vad_talk_mask_t;

struct switch_rtp_vad_data {
	switch_core_session_t *session;
	switch_codec_t vad_codec;
	switch_codec_t *read_codec;
	uint32_t bg_level;
	uint32_t bg_count;
	uint32_t bg_len;
	uint32_t diff_level;
	uint8_t hangunder;
	uint8_t hangunder_hits;
	uint8_t hangover;
	uint8_t hangover_hits;
	uint8_t cng_freq;
	uint8_t cng_count;
	switch_vad_flag_t flags;
	uint32_t ts;
	uint8_t start;
	uint8_t start_count;
	uint8_t scan_freq;
	time_t next_scan;
	switch_time_t start_talking;
	switch_time_t stop_talking;
	switch_time_t total_talk_time;
	int fire_events;
};

struct switch_rtp_rfc2833_data {
	switch_queue_t *dtmf_queue;
	char out_digit;
	unsigned char out_digit_packet[4];
	unsigned int out_digit_sofar;
	unsigned int out_digit_sub_sofar;
	unsigned int out_digit_dur;
	uint16_t in_digit_seq;
	uint32_t in_digit_ts;
	uint32_t last_in_digit_ts;
	uint32_t in_digit_sanity;
	uint32_t in_interleaved;
	uint32_t timestamp_dtmf;
	uint16_t last_duration;
	uint32_t flip;
	char first_digit;
	char last_digit;
	switch_queue_t *dtmf_inqueue;
	switch_mutex_t *dtmf_mutex;
	uint8_t in_digit_queued;
};

typedef struct {
	char *ice_user;
	char *user_ice;
	char *luser_ice;
	char *pass;
	char *rpass;
	switch_sockaddr_t *addr;
	uint32_t funny_stun;
	switch_time_t next_run;
	switch_core_media_ice_type_t type;
	ice_t *ice_params;
	ice_proto_t proto;
	uint8_t sending;
	uint8_t ready;
	uint8_t rready;
	int missed_count;
	char last_sent_id[13];
	switch_time_t last_ok;
} switch_rtp_ice_t;

struct switch_rtp;

static void switch_rtp_dtls_init();
static void switch_rtp_dtls_destroy();

#define MAX_DTLS_MTU 4096

typedef struct switch_dtls_s {
	/* DTLS */
	SSL_CTX *ssl_ctx;
	SSL *ssl;
	BIO *read_bio;
	BIO *write_bio;
	BIO *filter_bio;
	dtls_fingerprint_t *local_fp;
	dtls_fingerprint_t *remote_fp;
	dtls_state_t state;
	dtls_state_t last_state;
	uint8_t new_state;
	dtls_type_t type;
	switch_size_t bytes;
	void *data;
	switch_socket_t *sock_output;
	switch_sockaddr_t *remote_addr;
	char *rsa;
	char *pvt;
	char *ca;
	char *pem;
	struct switch_rtp *rtp_session;
	int mtu;
} switch_dtls_t;

typedef int (*dtls_state_handler_t)(switch_rtp_t *, switch_dtls_t *);


static int dtls_state_handshake(switch_rtp_t *rtp_session, switch_dtls_t *dtls);
static int dtls_state_ready(switch_rtp_t *rtp_session, switch_dtls_t *dtls);
static int dtls_state_setup(switch_rtp_t *rtp_session, switch_dtls_t *dtls);
static int dtls_state_fail(switch_rtp_t *rtp_session, switch_dtls_t *dtls);

dtls_state_handler_t dtls_states[DS_INVALID] = {NULL, dtls_state_handshake, dtls_state_setup, dtls_state_ready, dtls_state_fail};

typedef struct ts_normalize_s {
	uint32_t last_ssrc;
	uint32_t last_frame;
	uint32_t ts;
	uint32_t delta;
	uint32_t delta_ttl;
	int last_external;
} ts_normalize_t;

struct switch_rtp {
	/*
	 * Two sockets are needed because we might be transcoding protocol families
	 * (e.g. receive over IPv4 and send over IPv6). In case the protocol
	 * families are equal, sock_input == sock_output and only one socket is
	 * used.
	 */
	switch_socket_t *sock_input, *sock_output, *rtcp_sock_input, *rtcp_sock_output;
	switch_pollfd_t *read_pollfd, *rtcp_read_pollfd;
	switch_pollfd_t *jb_pollfd;

	switch_sockaddr_t *local_addr, *rtcp_local_addr;
	rtp_msg_t send_msg;
	rtcp_msg_t rtcp_send_msg;
	switch_rtcp_frame_t rtcp_frame;

	uint8_t send_rr;
	uint8_t fir_seq;
	uint16_t fir_count;
	uint16_t pli_count;
	uint32_t cur_tmmbr;
	uint32_t tmmbr;
	uint32_t tmmbn;

	ts_normalize_t ts_norm;
	switch_sockaddr_t *remote_addr, *rtcp_remote_addr;
	rtp_msg_t recv_msg;
	rtcp_msg_t rtcp_recv_msg;
	rtcp_msg_t *rtcp_recv_msg_p;

	uint32_t autoadj_window;
	uint32_t autoadj_threshold;
	uint32_t autoadj_tally;

	uint32_t rtcp_autoadj_window;
	uint32_t rtcp_autoadj_threshold;
	uint32_t rtcp_autoadj_tally;

	srtp_ctx_t *send_ctx[2];
	srtp_ctx_t *recv_ctx[2];

	srtp_policy_t send_policy[2];
	srtp_policy_t recv_policy[2];

	uint32_t srtp_errs[2];
	uint32_t srctp_errs[2];


	int srtp_idx_rtp;
	int srtp_idx_rtcp;

	switch_dtls_t *dtls;
	switch_dtls_t *rtcp_dtls;

	rtp_hdr_t last_rtp_hdr;

	uint16_t seq;
	uint32_t ssrc;
	uint32_t remote_ssrc;
	uint32_t last_jb_read_ssrc;
	int8_t sending_dtmf;
	uint8_t need_mark;
	switch_payload_t payload;
	switch_rtp_invalid_handler_t invalid_handler;
	void *private_data;
	uint32_t ts;
	//uint32_t last_clock_ts;
	uint32_t last_write_ts;
	uint32_t last_read_ts;
	uint32_t last_cng_ts;
	uint32_t last_write_samplecount;
	uint32_t delay_samples;
	uint32_t next_write_samplecount;
	uint32_t max_next_write_samplecount;
	uint32_t queue_delay;
	switch_time_t last_write_timestamp;
	uint32_t flags[SWITCH_RTP_FLAG_INVALID];
	switch_memory_pool_t *pool;
	switch_sockaddr_t *from_addr, *rtp_from_addr, *rtcp_from_addr, *bundle_internal_addr, *bundle_external_addr;
	char *rx_host;
	switch_port_t rx_port;
	switch_rtp_ice_t ice;
	switch_rtp_ice_t rtcp_ice;
	char *timer_name;
	char *local_host_str;
	char *remote_host_str;
	char *eff_remote_host_str;
	switch_time_t first_stun;
	switch_time_t last_stun;
	uint32_t wrong_addrs;
	uint32_t samples_per_interval;
	uint32_t samples_per_second;
	uint32_t conf_samples_per_interval;
	switch_time_t rtcp_last_sent;
	uint32_t rsamples_per_interval;
	uint32_t ms_per_packet;
	uint32_t one_second;
	uint32_t consecutive_flaws;
	uint32_t jitter_lead;
	double old_mean;
	switch_time_t next_stat_check_time;
	switch_port_t local_port;
	switch_port_t remote_port;
	switch_port_t eff_remote_port;
	switch_port_t remote_rtcp_port;

	struct switch_rtp_vad_data vad_data;
	struct switch_rtp_rfc2833_data dtmf_data;
	switch_payload_t te;
	switch_payload_t recv_te;
	switch_payload_t cng_pt;
	switch_mutex_t *flag_mutex;
	switch_mutex_t *read_mutex;
	switch_mutex_t *write_mutex;
	switch_mutex_t *ice_mutex;
	switch_timer_t timer;
	switch_timer_t write_timer;
	uint8_t ready;
	uint8_t cn;
	switch_jb_t *jb;
	switch_jb_t *vb;
	switch_jb_t *vbw;
	uint32_t max_missed_packets;
	uint32_t missed_count;
	switch_time_t last_media;
	uint32_t media_timeout;
	rtp_msg_t write_msg;
	switch_rtp_crypto_key_t *crypto_keys[SWITCH_RTP_CRYPTO_MAX];
	int reading;
	int writing;
	char *stun_ip;
	switch_port_t stun_port;
	int from_auto;
	uint32_t cng_count;
	switch_rtp_bug_flag_t rtp_bugs;
	switch_rtp_stats_t stats;
	switch_rtcp_video_stats_t rtcp_vstats;
	uint32_t clean_stream;
	uint32_t bad_stream;
	uint32_t recovering_stream;

	uint32_t hot_hits;
	uint32_t sync_packets;
	int rtcp_interval;
	int rtcp_sent_packets;
	switch_bool_t rtcp_fresh_frame;

	switch_time_t send_time;
	switch_byte_t auto_adj_used;
	switch_byte_t rtcp_auto_adj_used;
	uint8_t pause_jb;
	uint16_t last_seq;
	uint16_t last_write_seq;
	uint8_t video_delta_mode;
	switch_time_t last_read_time;
	switch_size_t last_flush_packet_count;
	uint32_t interdigit_delay;
	switch_core_session_t *session;
	payload_map_t **pmaps;
	payload_map_t *pmap_tail;
	kalman_estimator_t *estimators[KALMAN_SYSTEM_MODELS];
	cusum_kalman_detector_t *detectors[KALMAN_SYSTEM_MODELS];
	int ice_adj;
	uint8_t has_rtp;
	uint8_t has_rtcp;
	uint8_t has_ice;
	uint8_t punts;
	uint8_t clean;
	uint32_t last_max_vb_frames;
	int skip_timer;
	uint32_t prev_nacks_inflight;
#ifdef ENABLE_ZRTP
	zrtp_session_t *zrtp_session;
	zrtp_profile_t *zrtp_profile;
	zrtp_stream_t *zrtp_stream;
	int zrtp_mitm_tries;
	int zinit;
#endif

};

struct switch_rtcp_report_block {
	uint32_t ssrc; /* The SSRC identifier of the source to which the information in this reception report block pertains. */
	unsigned int fraction :8; /* The fraction of RTP data packets from source SSRC_n lost since the previous SR or RR packet was sent */
	int lost :24; /* The total number of RTP data packets from source SSRC_n that have been lost since the beginning of reception */
	uint32_t highest_sequence_number_received;
	uint32_t jitter; /* An estimate of the statistical variance of the RTP data packet interarrival time, measured in timestamp units and expressed as an unsigned integer. */
	uint32_t lsr; /* The middle 32 bits out of 64 in the NTP timestamp */
	uint32_t dlsr; /* The delay, expressed in units of 1/65536 seconds, between receiving the last SR packet from source SSRC_n and sending this reception report block */
};

struct switch_rtcp_sr_head {
	uint32_t ssrc;
	uint32_t ntp_msw;
	uint32_t ntp_lsw;
	uint32_t ts;
	uint32_t pc;
	uint32_t oc;
};

struct switch_rtcp_sender_info {
	uint32_t ntp_msw;
	uint32_t ntp_lsw;
	uint32_t ts;
	uint32_t pc;
	uint32_t oc;
};

struct switch_rtcp_sender_report {
	uint32_t ssrc;
	struct switch_rtcp_sender_info sender_info;
	struct switch_rtcp_report_block report_block;
};

struct switch_rtcp_receiver_report {
	uint32_t ssrc;
	struct switch_rtcp_report_block report_block;
};

typedef enum {
	RESULT_CONTINUE,
	RESULT_GOTO_END,
	RESULT_GOTO_RECVFROM,
	RESULT_GOTO_TIMERCHECK
} handle_rfc2833_result_t;

static void do_2833(switch_rtp_t *rtp_session);


#define rtp_type(rtp_session) rtp_session->flags[SWITCH_RTP_FLAG_TEXT] ?  "text" : (rtp_session->flags[SWITCH_RTP_FLAG_VIDEO] ? "video" : "audio")


static void switch_rtp_change_ice_dest(switch_rtp_t *rtp_session, switch_rtp_ice_t *ice, const char *host, switch_port_t port)
{
	int is_rtcp = ice == &rtp_session->rtcp_ice;
	const char *err = "";

	ice->ice_params->cands[ice->ice_params->chosen[ice->proto]][ice->proto].con_addr = switch_core_strdup(rtp_session->pool, host);
	ice->ice_params->cands[ice->ice_params->chosen[ice->proto]][ice->proto].con_port = port;
	ice->missed_count = 0;

	if (is_rtcp) {
		ice->addr = rtp_session->rtcp_remote_addr;
	} else {
		switch_rtp_set_remote_address(rtp_session, host, port, 0, SWITCH_FALSE, &err);

		if (rtp_session->flags[SWITCH_RTP_FLAG_RTCP_MUX]) {
			ice->addr = rtp_session->remote_addr;
		}
	}

}



static handle_rfc2833_result_t handle_rfc2833(switch_rtp_t *rtp_session, switch_size_t bytes, int *do_cng)
{

	if (rtp_session->flags[SWITCH_RTP_FLAG_DTMF_ON]) {
		rtp_session->flags[SWITCH_RTP_FLAG_DTMF_ON]++;

		if (rtp_session->flags[SWITCH_RTP_FLAG_DTMF_ON] > DTMF_SANITY) {
			rtp_session->flags[SWITCH_RTP_FLAG_DTMF_ON] = 0;
		} else {
			rtp_session->stats.inbound.last_processed_seq = 0;
		}
	}


#ifdef DEBUG_2833
	if (rtp_session->dtmf_data.in_digit_sanity && !(rtp_session->dtmf_data.in_digit_sanity % 100)) {
		switch_log_printf(SWITCH_CHANNEL_LOG, SWITCH_LOG_ERROR, "sanity %d %ld\n", rtp_session->dtmf_data.in_digit_sanity, bytes);
	}
#endif

	if (rtp_session->dtmf_data.in_digit_sanity && !--rtp_session->dtmf_data.in_digit_sanity) {

		rtp_session->dtmf_data.last_digit = 0;
		rtp_session->dtmf_data.in_digit_ts = 0;
		rtp_session->dtmf_data.in_digit_queued = 0;
		switch_log_printf(SWITCH_CHANNEL_SESSION_LOG(rtp_session->session), SWITCH_LOG_ERROR, "Failed DTMF sanity check.\n");
	}

	if (!bytes) return RESULT_CONTINUE;


	/* RFC2833 ... like all RFC RE: VoIP, guaranteed to drive you to insanity!
	   We know the real rules here, but if we enforce them, it's an interop nightmare so,
	   we put up with as much as we can so we don't have to deal with being punished for
	   doing it right. Nice guys finish last!
	*/

	if (bytes > rtp_header_len && !rtp_session->flags[SWITCH_RTP_FLAG_PROXY_MEDIA] &&
		rtp_session->last_rtp_hdr.pt == rtp_session->recv_te) {
		switch_size_t len = bytes - rtp_header_len;
		unsigned char *packet = (unsigned char *) RTP_BODY(rtp_session);
		int end;
		uint16_t duration;
		char key;
		uint16_t in_digit_seq;
		uint32_t ts;

		rtp_session->stats.inbound.last_processed_seq = 0;

		if (!(packet[0] || packet[1] || packet[2] || packet[3]) && len >= 8) {
			packet += 4;
			switch_log_printf(SWITCH_CHANNEL_SESSION_LOG(rtp_session->session), SWITCH_LOG_WARNING, "DTMF payload offset by 4 bytes.\n");
		}

		if (!(packet[0] || packet[1] || packet[2] || packet[3]) && rtp_session->dtmf_data.in_digit_ts) {
			switch_core_session_t *session = switch_core_memory_pool_get_data(rtp_session->pool, "__session");
			switch_log_printf(SWITCH_CHANNEL_SESSION_LOG(session), SWITCH_LOG_ERROR, "Failed DTMF payload check.\n");
			rtp_session->dtmf_data.last_digit = 0;
			rtp_session->dtmf_data.in_digit_ts = 0;
			rtp_session->dtmf_data.in_digit_sanity = 0;
			rtp_session->dtmf_data.in_digit_queued = 0;
		}

		end = packet[1] & 0x80 ? 1 : 0;
		duration = (packet[2] << 8) + packet[3];
		key = switch_rfc2833_to_char(packet[0]);
		in_digit_seq = ntohs((uint16_t) rtp_session->last_rtp_hdr.seq);
		ts = htonl(rtp_session->last_rtp_hdr.ts);

		if (rtp_session->flags[SWITCH_RTP_FLAG_PASS_RFC2833]) {

			if (end) {
				rtp_session->flags[SWITCH_RTP_FLAG_DTMF_ON] = DTMF_SANITY - 3;
			} else if (!rtp_session->flags[SWITCH_RTP_FLAG_DTMF_ON]) {
				rtp_session->flags[SWITCH_RTP_FLAG_DTMF_ON] = 1;
			}

			return RESULT_CONTINUE;
		}

		if (in_digit_seq < rtp_session->dtmf_data.in_digit_seq) {
			if (rtp_session->dtmf_data.in_digit_seq - in_digit_seq > 100) {
				rtp_session->dtmf_data.in_digit_seq = 0;
			}
		}
#ifdef DEBUG_2833
		if (!(packet[0] || packet[1] || packet[2] || packet[3]) && len >= 8) {
			len -= 4;
		}
		switch_log_printf(SWITCH_CHANNEL_LOG, SWITCH_LOG_ERROR, "packet[%d]: %02x %02x %02x %02x\n", (int) len, (unsigned char) packet[0], (unsigned char) packet[1], (unsigned char) packet[2], (unsigned char) packet[3]);
#endif

		if (in_digit_seq > rtp_session->dtmf_data.in_digit_seq) {

			rtp_session->dtmf_data.in_digit_seq = in_digit_seq;
#ifdef DEBUG_2833

			switch_log_printf(SWITCH_CHANNEL_LOG, SWITCH_LOG_ERROR, "read: %c %u %u %u %u %d %d %s\n",
							  key, in_digit_seq, rtp_session->dtmf_data.in_digit_seq,
				   ts, duration, rtp_session->last_rtp_hdr.m, end, end && !rtp_session->dtmf_data.in_digit_ts ? "ignored" : "");
#endif


			if (rtp_session->dtmf_data.in_digit_ts && rtp_session->dtmf_data.in_digit_ts != ts) {
				switch_log_printf(SWITCH_CHANNEL_LOG, SWITCH_LOG_DEBUG, "TS changed from last packet, resetting....\n");
				rtp_session->dtmf_data.last_digit = 0;
				rtp_session->dtmf_data.in_digit_ts = 0;
				rtp_session->dtmf_data.in_digit_sanity = 0;
				rtp_session->dtmf_data.in_digit_queued = 0;
			}


			if (!rtp_session->dtmf_data.in_digit_queued && rtp_session->dtmf_data.in_digit_ts) {
				if ((rtp_session->rtp_bugs & RTP_BUG_IGNORE_DTMF_DURATION)) {
					switch_dtmf_t dtmf = { key, switch_core_min_dtmf_duration(0), 0, SWITCH_DTMF_RTP };
#ifdef DEBUG_2833
					switch_log_printf(SWITCH_CHANNEL_LOG, SWITCH_LOG_ERROR, "Early Queuing digit %c:%d\n", dtmf.digit, dtmf.duration / 8);
#endif
					switch_rtp_queue_rfc2833_in(rtp_session, &dtmf);
					rtp_session->dtmf_data.in_digit_queued = 1;
				}

				if (rtp_session->jb && (rtp_session->rtp_bugs & RTP_BUG_FLUSH_JB_ON_DTMF)) {
					switch_jb_reset(rtp_session->jb);
				}

			}

			/* only set sanity if we do NOT ignore the packet */
			if (rtp_session->dtmf_data.in_digit_ts) {
				rtp_session->dtmf_data.in_digit_sanity = 2000;
			}

			if (rtp_session->dtmf_data.last_duration > duration &&
				rtp_session->dtmf_data.last_duration > 0xFC17 && ts == rtp_session->dtmf_data.in_digit_ts) {
				rtp_session->dtmf_data.flip++;
			}

			if (end) {
				if (!rtp_session->dtmf_data.in_digit_ts && rtp_session->dtmf_data.last_in_digit_ts != ts) {
#ifdef DEBUG_2833
					switch_log_printf(SWITCH_CHANNEL_LOG, SWITCH_LOG_ERROR, "start with end packet %d\n", ts);
#endif
					rtp_session->dtmf_data.last_in_digit_ts = ts;
					rtp_session->dtmf_data.in_digit_ts = ts;
					rtp_session->dtmf_data.first_digit = key;
					rtp_session->dtmf_data.in_digit_sanity = 2000;
				}
				if (rtp_session->dtmf_data.in_digit_ts) {
					switch_dtmf_t dtmf = { key, duration, 0, SWITCH_DTMF_RTP };

					if (ts > rtp_session->dtmf_data.in_digit_ts) {
						dtmf.duration += (ts - rtp_session->dtmf_data.in_digit_ts);
					}
					if (rtp_session->dtmf_data.flip) {
						dtmf.duration += rtp_session->dtmf_data.flip * 0xFFFF;
						rtp_session->dtmf_data.flip = 0;
#ifdef DEBUG_2833
						switch_log_printf(SWITCH_CHANNEL_LOG, SWITCH_LOG_ERROR, "you're welcome!\n");
#endif
					}
#ifdef DEBUG_2833
					switch_log_printf(SWITCH_CHANNEL_LOG, SWITCH_LOG_ERROR, "done digit=%c ts=%u start_ts=%u dur=%u ddur=%u\n",
						   dtmf.digit, ts, rtp_session->dtmf_data.in_digit_ts, duration, dtmf.duration);
#endif

					if (!(rtp_session->rtp_bugs & RTP_BUG_IGNORE_DTMF_DURATION) && !rtp_session->dtmf_data.in_digit_queued) {
#ifdef DEBUG_2833
						switch_log_printf(SWITCH_CHANNEL_LOG, SWITCH_LOG_ERROR, "Queuing digit %c:%d\n", dtmf.digit, dtmf.duration / 8);
#endif
						switch_rtp_queue_rfc2833_in(rtp_session, &dtmf);
					}

					rtp_session->dtmf_data.last_digit = rtp_session->dtmf_data.first_digit;

					rtp_session->dtmf_data.in_digit_ts = 0;
					rtp_session->dtmf_data.in_digit_sanity = 0;
					rtp_session->dtmf_data.in_digit_queued = 0;
					*do_cng = 1;
				} else {
					if (!switch_rtp_ready(rtp_session)) {
						return RESULT_GOTO_END;
					}
					switch_cond_next();
					return RESULT_GOTO_RECVFROM;
				}

			} else if (!rtp_session->dtmf_data.in_digit_ts) {
#ifdef DEBUG_2833
				switch_log_printf(SWITCH_CHANNEL_LOG, SWITCH_LOG_ERROR, "start %d [%c]\n", ts, key);
#endif
				rtp_session->dtmf_data.in_digit_ts = ts;
				rtp_session->dtmf_data.last_in_digit_ts = ts;
				rtp_session->dtmf_data.first_digit = key;
				rtp_session->dtmf_data.in_digit_sanity = 2000;
			}

			rtp_session->dtmf_data.last_duration = duration;
		} else {
#ifdef DEBUG_2833
			switch_log_printf(SWITCH_CHANNEL_LOG, SWITCH_LOG_ERROR, "drop: %c %u %u %u %u %d %d\n",
				   key, in_digit_seq, rtp_session->dtmf_data.in_digit_seq, ts, duration, rtp_session->last_rtp_hdr.m, end);
#endif
			switch_cond_next();
			return RESULT_GOTO_RECVFROM;
		}
	}

	if (rtp_session->dtmf_data.in_digit_ts) {
		if (!switch_rtp_ready(rtp_session)) {
			return RESULT_GOTO_END;
		}

		if (!rtp_session->dtmf_data.in_interleaved && rtp_session->last_rtp_hdr.pt != rtp_session->recv_te) {
			/* Drat, they are sending audio still as well as DTMF ok fine..... *sigh* */
			rtp_session->dtmf_data.in_interleaved = 1;
		}

		if (rtp_session->dtmf_data.in_interleaved || (rtp_session->rtp_bugs & RTP_BUG_IGNORE_DTMF_DURATION)) {
			if (rtp_session->last_rtp_hdr.pt == rtp_session->recv_te) {
				return RESULT_GOTO_RECVFROM;
			}
		} else {
			*do_cng = 1;
			return RESULT_GOTO_TIMERCHECK;
		}
	}

	return RESULT_CONTINUE;
}

static int rtp_write_ready(switch_rtp_t *rtp_session, uint32_t bytes, int line);
static int global_init = 0;
static int rtp_common_write(switch_rtp_t *rtp_session,
							rtp_msg_t *send_msg, void *data, uint32_t datalen, switch_payload_t payload, uint32_t timestamp, switch_frame_flag_t *flags);


static switch_status_t ice_out(switch_rtp_t *rtp_session, switch_rtp_ice_t *ice)
{
	uint8_t buf[256] = { 0 };
	switch_stun_packet_t *packet;
	unsigned int elapsed;
	switch_size_t bytes;
	switch_status_t status = SWITCH_STATUS_SUCCESS;
	//switch_sockaddr_t *remote_addr = rtp_session->remote_addr;
	switch_socket_t *sock_output = rtp_session->sock_output;
	switch_time_t now = switch_micro_time_now();

	if (ice->type & ICE_LITE) {
		// no connectivity checks for ICE-Lite
		return SWITCH_STATUS_BREAK;
	}

	if (ice->next_run && ice->next_run > now) {
		return SWITCH_STATUS_BREAK;
	}

	ice->next_run = now + RTP_STUN_FREQ;

	if (ice == &rtp_session->rtcp_ice && rtp_session->rtcp_sock_output) {
		sock_output = rtp_session->rtcp_sock_output;
	}

	if (!sock_output) {
		return SWITCH_STATUS_FALSE;
	}

	switch_assert(rtp_session != NULL);
	switch_assert(ice->ice_user != NULL);

	READ_INC(rtp_session);

	if (rtp_session->last_stun) {
		elapsed = (unsigned int) ((switch_micro_time_now() - rtp_session->last_stun) / 1000);

		if (elapsed > 30000) {
			switch_log_printf(SWITCH_CHANNEL_SESSION_LOG(rtp_session->session), SWITCH_LOG_WARNING, "No %s stun for a long time!\n", rtp_type(rtp_session));
			rtp_session->last_stun = switch_micro_time_now();
			//status = SWITCH_STATUS_GENERR;
			//goto end;
		}
	}

	packet = switch_stun_packet_build_header(SWITCH_STUN_BINDING_REQUEST, NULL, buf);
	switch_stun_packet_attribute_add_username(packet, ice->ice_user, (uint16_t)strlen(ice->ice_user));

	memcpy(ice->last_sent_id, packet->header.id, 12);

	//if (ice->pass && ice->type == ICE_GOOGLE_JINGLE) {
	//	switch_stun_packet_attribute_add_password(packet, ice->pass, (uint16_t)strlen(ice->pass));
	//}

	if ((ice->type & ICE_VANILLA)) {
		char sw[128] = "";

		switch_stun_packet_attribute_add_priority(packet, ice->ice_params->cands[ice->ice_params->chosen[ice->proto]][ice->proto].priority);

		switch_snprintf(sw, sizeof(sw), "FreeSWITCH (%s)", switch_version_revision_human());
		switch_stun_packet_attribute_add_software(packet, sw, (uint16_t)strlen(sw));

		if ((ice->type & ICE_CONTROLLED)) {
			switch_stun_packet_attribute_add_controlled(packet);
		} else {
			switch_stun_packet_attribute_add_controlling(packet);
			switch_stun_packet_attribute_add_use_candidate(packet);
		}

		switch_stun_packet_attribute_add_integrity(packet, ice->rpass);
		switch_stun_packet_attribute_add_fingerprint(packet);
	}


	bytes = switch_stun_packet_length(packet);

#ifdef DEBUG_EXTRA
	switch_log_printf(SWITCH_CHANNEL_SESSION_LOG(rtp_session->session), SWITCH_LOG_CRIT, "%s send %s stun\n", rtp_session_name(rtp_session), rtp_type(rtp_session));
#endif
	switch_socket_sendto(sock_output, ice->addr, 0, (void *) packet, &bytes);

	ice->sending = 3;

	// end:
	READ_DEC(rtp_session);

	return status;
}

int icecmp(const char *them, switch_rtp_ice_t *ice)
{
	if (strchr(them, ':')) {
		return strcmp(them, ice->user_ice);
	}

	return strcmp(them, ice->luser_ice);
}

static void handle_ice(switch_rtp_t *rtp_session, switch_rtp_ice_t *ice, void *data, switch_size_t len)
{
	switch_stun_packet_t *packet;
	switch_stun_packet_attribute_t *attr;
	void *end_buf;
	char username[STUN_USERNAME_MAX_SIZE] = { 0 };
	unsigned char buf[1500] = { 0 };
	switch_size_t cpylen = len;
	int xlen = 0;
	int ok = 1;
	uint32_t *pri = NULL;
	int is_rtcp = ice == &rtp_session->rtcp_ice;
	uint32_t elapsed;
	switch_time_t ref_point;

	//if (rtp_session->flags[SWITCH_RTP_FLAG_VIDEO]) {
	//	switch_log_printf(SWITCH_CHANNEL_SESSION_LOG(rtp_session->session), SWITCH_LOG_WARNING, "WTF OK %s CALL\n", rtp_type(rtp_session));
	//}

	if (!switch_rtp_ready(rtp_session) || zstr(ice->user_ice) || zstr(ice->ice_user)) {
		return;
	}

	READ_INC(rtp_session);
	WRITE_INC(rtp_session);

	switch_mutex_lock(rtp_session->ice_mutex);

	if (!switch_rtp_ready(rtp_session)) {
		goto end;
	}

	if (cpylen > sizeof(buf)) {
		cpylen = sizeof(buf);
	}


	memcpy(buf, data, cpylen);
	packet = switch_stun_packet_parse(buf, (uint32_t)cpylen);
	if (!packet) {
		switch_log_printf(SWITCH_CHANNEL_SESSION_LOG(rtp_session->session), SWITCH_LOG_ERROR, "Invalid STUN/ICE packet received %ld bytes\n", (long)cpylen);
		goto end;

	}

	rtp_session->last_stun = switch_micro_time_now();

	if (!rtp_session->first_stun) {
		rtp_session->first_stun = rtp_session->last_stun;
	}

	if (ice->last_ok) {
		ref_point = ice->last_ok;
	} else {
		ref_point = rtp_session->first_stun;
	}

	elapsed = (unsigned int) ((switch_micro_time_now() - ref_point) / 1000);


	end_buf = buf + ((sizeof(buf) > packet->header.length) ? packet->header.length : sizeof(buf));

	switch_stun_packet_first_attribute(packet, attr);
	switch_log_printf(SWITCH_CHANNEL_SESSION_LOG(rtp_session->session), SWITCH_LOG_DEBUG8, "%s STUN PACKET TYPE: %s\n",
					  rtp_type(rtp_session), switch_stun_value_to_name(SWITCH_STUN_TYPE_PACKET_TYPE, packet->header.type));
	do {
		switch_log_printf(SWITCH_CHANNEL_SESSION_LOG(rtp_session->session), SWITCH_LOG_DEBUG8, "|---: %s STUN ATTR %d %x %s\n", rtp_type(rtp_session), attr->type, attr->type,
						  switch_stun_value_to_name(SWITCH_STUN_TYPE_ATTRIBUTE, attr->type));

		switch (attr->type) {
		case SWITCH_STUN_ATTR_USE_CAND:
			{
				ice->rready = 1;
			}
			break;
		case SWITCH_STUN_ATTR_ERROR_CODE:
			{
				switch_stun_error_code_t *err = (switch_stun_error_code_t *) attr->value;
				uint32_t code = (err->code * 100) + err->number;

				switch_log_printf(SWITCH_CHANNEL_SESSION_LOG(rtp_session->session), SWITCH_LOG_WARNING, "%s got %s stun binding response %u\n",
								  rtp_session_name(rtp_session),
								  rtp_type(rtp_session),
								  code
								  );

				if ((ice->type & ICE_VANILLA) && code == 487) {
					if ((ice->type & ICE_CONTROLLED)) {
						switch_log_printf(SWITCH_CHANNEL_SESSION_LOG(rtp_session->session), SWITCH_LOG_WARNING, "%s STUN Changing role to CONTROLLING\n", rtp_type(rtp_session));
						ice->type &= ~ICE_CONTROLLED;
					} else {
						switch_log_printf(SWITCH_CHANNEL_SESSION_LOG(rtp_session->session), SWITCH_LOG_WARNING, "%s STUN Changing role to CONTROLLED\n", rtp_type(rtp_session));
						ice->type |= ICE_CONTROLLED;
					}
					packet->header.type = SWITCH_STUN_BINDING_RESPONSE;
				}

			}
			break;
		case SWITCH_STUN_ATTR_MAPPED_ADDRESS:
			{
				char ip[50];
				uint16_t port;
				switch_stun_packet_attribute_get_mapped_address(attr, ip, sizeof(ip), &port);
				switch_log_printf(SWITCH_CHANNEL_SESSION_LOG(rtp_session->session), SWITCH_LOG_DEBUG8, "|------: %s:%d\n", ip, port);
			}
			break;
		case SWITCH_STUN_ATTR_XOR_MAPPED_ADDRESS:
			{
				char ip[50];
				uint16_t port;
				switch_stun_packet_attribute_get_xor_mapped_address(attr, &packet->header, ip, sizeof(ip), &port);
				switch_log_printf(SWITCH_CHANNEL_SESSION_LOG(rtp_session->session), SWITCH_LOG_DEBUG8, "|------: %s:%d\n", ip, port);
			}
			break;
		case SWITCH_STUN_ATTR_USERNAME:
			{
				switch_stun_packet_attribute_get_username(attr, username, sizeof(username));
				switch_log_printf(SWITCH_CHANNEL_SESSION_LOG(rtp_session->session), SWITCH_LOG_DEBUG8, "|------: %s\n", username);
			}
			break;

		case SWITCH_STUN_ATTR_PRIORITY:
			{
				uint32_t priority = 0;
				pri = (uint32_t *) attr->value;
				priority = ntohl(*pri);
				switch_log_printf(SWITCH_CHANNEL_SESSION_LOG(rtp_session->session), SWITCH_LOG_DEBUG8, "|------: %u\n", priority);
				ok = priority == ice->ice_params->cands[ice->ice_params->chosen[ice->proto]][ice->proto].priority;
			}
			break;
		}

		if (!switch_stun_packet_next_attribute(attr, end_buf)) {
			break;
		}

		xlen += 4 + switch_stun_attribute_padded_length(attr);
	} while (xlen <= packet->header.length);

	if ((ice->type & ICE_GOOGLE_JINGLE) && ok) {
		ok = !strcmp(ice->user_ice, username);
	}

	if (packet->header.type != SWITCH_STUN_BINDING_REQUEST && packet->header.type != SWITCH_STUN_BINDING_RESPONSE) {
		goto end;
	}

	if ((ice->type & ICE_VANILLA)) {
		if (!ok) ok = !memcmp(packet->header.id, ice->last_sent_id, 12);

		if (packet->header.type == SWITCH_STUN_BINDING_RESPONSE) {
			ok = 1;
			if (!ice->rready) {
				if (rtp_session->flags[SWITCH_RTP_FLAG_RTCP_MUX]) {
					rtp_session->ice.rready = 1;
					rtp_session->rtcp_ice.rready = 1;
				} else {
					ice->rready = 1;
				}

				if (rtp_session->flags[SWITCH_RTP_FLAG_VIDEO]) {
					switch_core_session_video_reinit(rtp_session->session);
				}
			}
		}

		if (!ok && ice == &rtp_session->ice && rtp_session->rtcp_ice.ice_params && pri &&
			*pri == rtp_session->rtcp_ice.ice_params->cands[rtp_session->rtcp_ice.ice_params->chosen[1]][1].priority) {
			ice = &rtp_session->rtcp_ice;
			ok = 1;
		}

		if (!zstr(username)) {
			if (!icecmp(username, ice)) {
				ok = 1;
			} else if(!zstr(rtp_session->rtcp_ice.user_ice) && !icecmp(username, &rtp_session->rtcp_ice)) {
				ice = &rtp_session->rtcp_ice;
				ok = 1;
			}
		}

		if (ok) {
			ice->missed_count = 0;
		} else {
			switch_rtp_ice_t *icep[2] = { &rtp_session->ice, &rtp_session->rtcp_ice };
			switch_port_t port = 0;
			char *host = NULL;

			if (elapsed > 20000 && pri) {
				int i, j;
				uint32_t old;
				//const char *tx_host;
				const char *old_host, *err = NULL;
				//char bufa[50];
				char bufb[50];
				char adj_port[6];
				switch_channel_t *channel = NULL;


				ice->missed_count++;
				//switch_log_printf(SWITCH_CHANNEL_SESSION_LOG(rtp_session->session), SWITCH_LOG_WARNING, "missed %d\n", ice->missed_count);


				if (rtp_session->session) {
					channel = switch_core_session_get_channel(rtp_session->session);
				}

				//ice->ice_params->cands[ice->ice_params->chosen][ice->proto].priority;
				for (j = 0; j < 2; j++) {
					if (!icep[j] || !icep[j]->ice_params) {
						continue;
					}
					for (i = 0; i < icep[j]->ice_params->cand_idx[icep[j]->proto]; i++) {
						if (icep[j]->ice_params &&  icep[j]->ice_params->cands[i][icep[j]->proto].priority == *pri) {
							if (j == IPR_RTP) {
								icep[j]->ice_params->chosen[j] = i;
								switch_log_printf(SWITCH_CHANNEL_SESSION_LOG(rtp_session->session), SWITCH_LOG_INFO, "Change candidate index to %d\n", i);
							}

							ice = icep[j];
							ok = 1;

							if (j != IPR_RTP) {
								break;
							}

							old = rtp_session->remote_port;

							//tx_host = switch_get_addr(bufa, sizeof(bufa), rtp_session->from_addr);
							old_host = switch_get_addr(bufb, sizeof(bufb), rtp_session->remote_addr);

							host = ice->ice_params->cands[ice->ice_params->chosen[ice->proto]][ice->proto].con_addr;
							port = ice->ice_params->cands[ice->ice_params->chosen[ice->proto]][ice->proto].con_port;

							if (!host || !port) {
								switch_log_printf(SWITCH_CHANNEL_SESSION_LOG(rtp_session->session), SWITCH_LOG_ERROR, "Error setting remote host!\n");
								switch_mutex_unlock(rtp_session->ice_mutex);
								return;
							}

							switch_log_printf(SWITCH_CHANNEL_SESSION_LOG(rtp_session->session), SWITCH_LOG_INFO,
											  "%s ICE Auto Changing port from %s:%u to %s:%u\n", rtp_type(rtp_session), old_host, old, host, port);


							if (channel) {
								switch_channel_set_variable(channel, "remote_media_ip_reported", switch_channel_get_variable(channel, "remote_media_ip"));
								switch_channel_set_variable(channel, "remote_media_ip", host);
								switch_channel_set_variable(channel, "rtp_auto_adjust_ip", host);
								switch_snprintf(adj_port, sizeof(adj_port), "%u", port);
								switch_channel_set_variable(channel, "remote_media_port_reported", switch_channel_get_variable(channel, "remote_media_port"));
								switch_channel_set_variable(channel, "remote_media_port", adj_port);
								switch_channel_set_variable(channel, "rtp_auto_adjust_port", adj_port);
								switch_channel_set_variable(channel, "rtp_auto_candidate_adjust", "true");
							}
							rtp_session->auto_adj_used = 1;


							switch_rtp_set_remote_address(rtp_session, host, port, 0, SWITCH_FALSE, &err);
							if (switch_sockaddr_info_get(&ice->addr, host, SWITCH_UNSPEC, port, 0, rtp_session->pool) != SWITCH_STATUS_SUCCESS ||
								!ice->addr) {
								switch_log_printf(SWITCH_CHANNEL_SESSION_LOG(rtp_session->session), SWITCH_LOG_ERROR, "Error setting remote host!\n");
								switch_mutex_unlock(rtp_session->ice_mutex);
								return;
							}

							if ((rtp_session->rtp_bugs & RTP_BUG_ALWAYS_AUTO_ADJUST)) {
								switch_rtp_set_flag(rtp_session, SWITCH_RTP_FLAG_AUTOADJ);
							} else {
								switch_rtp_clear_flag(rtp_session, SWITCH_RTP_FLAG_AUTOADJ);
							}

						}
					}
				}
			}
		}
	}

	if (ice->missed_count > 5 && !(ice->type & ICE_GOOGLE_JINGLE)) {
		switch_log_printf(SWITCH_CHANNEL_SESSION_LOG(rtp_session->session), SWITCH_LOG_WARNING, "missed too many: %d, looking for new ICE dest.\n",
						  ice->missed_count);
		ice->rready = 0;
		ok = 1;
	}


	//if (rtp_session->flags[SWITCH_RTP_FLAG_VIDEO] || 1) {
	//	switch_log_printf(SWITCH_CHANNEL_SESSION_LOG(rtp_session->session), SWITCH_LOG_WARNING, "WTF OK %s %d\n", rtp_type(rtp_session), ok);
	//}

	if (ok) {
		const char *host = NULL, *host2 = NULL;
		switch_port_t port = 0, port2 = 0;
		char buf[80] = "";
		char buf2[80] = "";

		if (packet->header.type == SWITCH_STUN_BINDING_REQUEST) {
			uint8_t stunbuf[512];
			switch_stun_packet_t *rpacket;
			const char *remote_ip;
			switch_size_t bytes;
			char ipbuf[50];
			switch_sockaddr_t *from_addr = rtp_session->from_addr;
			switch_socket_t *sock_output = rtp_session->sock_output;
			uint8_t do_adj = 0;
			switch_time_t now = switch_micro_time_now();
			int cmp = 0;
			int cur_idx = -1;//, is_relay = 0;
			int i;
			
			if (is_rtcp) {
				from_addr = rtp_session->rtcp_from_addr;
				sock_output = rtp_session->rtcp_sock_output;
			}

			if (!ice->ready) {
				ice->ready = 1;
			}

			memset(stunbuf, 0, sizeof(stunbuf));
			rpacket = switch_stun_packet_build_header(SWITCH_STUN_BINDING_RESPONSE, packet->header.id, stunbuf);

			if ((ice->type & ICE_GOOGLE_JINGLE)) {
				switch_stun_packet_attribute_add_username(rpacket, username, (uint16_t)strlen(username));
			}

			remote_ip = switch_get_addr(ipbuf, sizeof(ipbuf), from_addr);

			switch_stun_packet_attribute_add_xor_binded_address(rpacket, (char *) remote_ip, switch_sockaddr_get_port(from_addr), from_addr->family);

			if ((ice->type & ICE_VANILLA)) {
				switch_stun_packet_attribute_add_integrity(rpacket, ice->pass);
				switch_stun_packet_attribute_add_fingerprint(rpacket);
			}

			bytes = switch_stun_packet_length(rpacket);

			host = switch_get_addr(buf, sizeof(buf), from_addr);
			port = switch_sockaddr_get_port(from_addr);
			host2 = switch_get_addr(buf2, sizeof(buf2), ice->addr);
			port2 = switch_sockaddr_get_port(ice->addr);
			cmp = switch_cmp_addr(from_addr, ice->addr);

			switch_log_printf(SWITCH_CHANNEL_SESSION_LOG(rtp_session->session), SWITCH_LOG_DEBUG4,
							  "STUN from %s:%d %s\n", host, port, cmp ? "EXPECTED" : "IGNORED");

			if (cmp) {
				ice->last_ok = now;
				rtp_session->wrong_addrs = 0;
			} else {
				if (((rtp_session->dtls && rtp_session->dtls->state != DS_READY) || !ice->ready || !ice->rready) &&
					rtp_session->wrong_addrs > 2 && rtp_session->ice_adj == 0) {
					do_adj++;
					rtp_session->ice_adj = 1;
					rtp_session->wrong_addrs = 0;
				} else if (rtp_session->wrong_addrs > 10 || elapsed >= 10000) {
					do_adj++;
				}

				if (!do_adj) {
					rtp_session->wrong_addrs++;
				}

				for (i = 0; i < ice->ice_params->cand_idx[ice->proto]; i++) {
					if (!strcmp(ice->ice_params->cands[i][ice->proto].con_addr, host)) {
						cur_idx = i;
						//if (!strcasecmp(ice->ice_params->cands[i][ice->proto].cand_type, "relay")) {
						//	is_relay = 1;
						//}
					}
				}
				
				
				if (ice->ice_params && ice->ice_params->cands[ice->ice_params->chosen[ice->proto]][ice->proto].cand_type &&
					!strcasecmp(ice->ice_params->cands[ice->ice_params->chosen[ice->proto]][ice->proto].cand_type, "relay")) {
					do_adj++;
				}
			}
			
			if ((ice->type & ICE_VANILLA) && ice->ice_params && do_adj) {
				ice->missed_count = 0;
				ice->rready = 1;

				if (cur_idx > -1) {
					ice->ice_params->chosen[ice->proto] = cur_idx;
				}
				
				switch_log_printf(SWITCH_CHANNEL_SESSION_LOG(rtp_session->session), SWITCH_LOG_NOTICE,
								  "Auto Changing %s stun/%s/dtls port from %s:%u to %s:%u idx:%d\n", rtp_type(rtp_session), is_rtcp ? "rtcp" : "rtp",
								  host2, port2,
								  host, port, cur_idx);

				switch_rtp_change_ice_dest(rtp_session, ice, host, port);
				ice->last_ok = now;
				rtp_session->wrong_addrs = 0;
			}
			//if (cmp) {
			switch_socket_sendto(sock_output, from_addr, 0, (void *) rpacket, &bytes);
			//}
		}
	} else if (packet->header.type == SWITCH_STUN_BINDING_ERROR_RESPONSE) {

		if (rtp_session->session) {
			switch_core_session_message_t msg = { 0 };
			msg.from = __FILE__;
			msg.numeric_arg = packet->header.type;
			msg.pointer_arg = packet;
			msg.message_id = SWITCH_MESSAGE_INDICATE_STUN_ERROR;
			switch_core_session_receive_message(rtp_session->session, &msg);
			switch_log_printf(SWITCH_CHANNEL_SESSION_LOG(rtp_session->session), SWITCH_LOG_DEBUG,
							  "STUN/ICE binding error received on %s channel\n", rtp_type(rtp_session));
		}

	}




 end:
	switch_mutex_unlock(rtp_session->ice_mutex);
	WRITE_DEC(rtp_session);
	READ_DEC(rtp_session);
}

#ifdef ENABLE_ZRTP
SWITCH_STANDARD_SCHED_FUNC(zrtp_cache_save_callback)
{
	zrtp_status_t status = zrtp_status_ok;

	status = zrtp_def_cache_store(zrtp_global);
	switch_log_printf(SWITCH_CHANNEL_LOG, SWITCH_LOG_DEBUG, "Saving ZRTP cache: %s\n", zrtp_status_ok == status ? "OK" : "FAIL");
	task->runtime = switch_epoch_time_now(NULL) + 900;
}

static int zrtp_send_rtp_callback(const zrtp_stream_t *stream, char *rtp_packet, unsigned int rtp_packet_length)
{
	switch_rtp_t *rtp_session = zrtp_stream_get_userdata(stream);
	switch_size_t len = rtp_packet_length;
	zrtp_status_t status = zrtp_status_ok;

	if (!rtp_session->sock_output) {
		return status;
	}

	switch_socket_sendto(rtp_session->sock_output, rtp_session->remote_addr, 0, rtp_packet, &len);
	return status;
}

static void zrtp_event_callback(zrtp_stream_t *stream, unsigned event)
{
	switch_rtp_t *rtp_session = zrtp_stream_get_userdata(stream);
	zrtp_session_info_t zrtp_session_info;

	switch_channel_t *channel = switch_core_session_get_channel(rtp_session->session);
	switch_event_t *fsevent = NULL;
	const char *type;

	type = rtp_type(rtp_session);

	switch (event) {
	case ZRTP_EVENT_IS_SECURE:
		{
			rtp_session->flags[SWITCH_ZRTP_FLAG_SECURE_SEND] = 1;
			rtp_session->flags[SWITCH_ZRTP_FLAG_SECURE_RECV] = 1;
			if (!rtp_session->flags[SWITCH_RTP_FLAG_VIDEO]) {
				rtp_session->flags[SWITCH_ZRTP_FLAG_SECURE_MITM_SEND] = 1;
				rtp_session->flags[SWITCH_ZRTP_FLAG_SECURE_MITM_RECV] = 1;
			}
			if (zrtp_status_ok == zrtp_session_get(stream->session, &zrtp_session_info)) {
				if (zrtp_session_info.sas_is_ready) {

					switch_channel_set_variable_name_printf(channel, "true", "zrtp_secure_media_confirmed_%s", type);
					switch_channel_set_variable_name_printf(channel, stream->session->sas1.buffer, "zrtp_sas1_string_%s", type);
					switch_channel_set_variable_name_printf(channel, stream->session->sas2.buffer, "zrtp_sas2_string", type);
					zrtp_verified_set(zrtp_global, &stream->session->zid, &stream->session->peer_zid, (uint8_t)1);
				}
			}

			if (!rtp_session->flags[SWITCH_RTP_FLAG_VIDEO]) {


				if (rtp_session->session) {
					switch_channel_t *channel = switch_core_session_get_channel(rtp_session->session);
					switch_rtp_t *video_rtp_session = switch_channel_get_private(channel, "__zrtp_video_rtp_session");

					if (!video_rtp_session) {
						video_rtp_session = switch_channel_get_private_partner(channel, "__zrtp_video_rtp_session");
					}

					if (video_rtp_session) {
						if (zrtp_status_ok != zrtp_stream_attach(stream->session, &video_rtp_session->zrtp_stream)) {
							abort();
						}
						zrtp_stream_set_userdata(video_rtp_session->zrtp_stream, video_rtp_session);
						if (switch_true(switch_channel_get_variable(channel, "zrtp_enrollment"))) {
							zrtp_stream_registration_start(video_rtp_session->zrtp_stream, video_rtp_session->ssrc);
						} else {
							zrtp_stream_start(video_rtp_session->zrtp_stream, video_rtp_session->ssrc);
						}
					}
				}
			}

			if (switch_event_create(&fsevent, SWITCH_EVENT_CALL_SECURE) == SWITCH_STATUS_SUCCESS) {
				switch_event_add_header(fsevent, SWITCH_STACK_BOTTOM, "secure_media_type", "%s", type);
				switch_event_add_header(fsevent, SWITCH_STACK_BOTTOM, "secure_type", "zrtp:%s:%s", stream->session->sas1.buffer,
										stream->session->sas2.buffer);
				switch_event_add_header_string(fsevent, SWITCH_STACK_BOTTOM, "caller-unique-id", switch_channel_get_uuid(channel));
				switch_event_fire(&fsevent);
			}
		}
		break;
#if 0
	case ZRTP_EVENT_NO_ZRTP_QUICK:
		{
			if (stream != NULL) {
				zrtp_stream_stop(stream);
			}
		}
		break;
#endif
	case ZRTP_EVENT_IS_CLIENT_ENROLLMENT:
		{
			switch_log_printf(SWITCH_CHANNEL_SESSION_LOG(rtp_session->session), SWITCH_LOG_DEBUG, "Enrolled complete!\n");
			switch_channel_set_variable_name_printf(channel, "true", "zrtp_enroll_complete_%s", type);
		}
		break;

	case ZRTP_EVENT_USER_ALREADY_ENROLLED:
		{
			switch_log_printf(SWITCH_CHANNEL_SESSION_LOG(rtp_session->session), SWITCH_LOG_DEBUG, "User already enrolled!\n");
			switch_channel_set_variable_name_printf(channel, "true", "zrtp_already_enrolled_%s", type);
		}
		break;

	case ZRTP_EVENT_NEW_USER_ENROLLED:
		{
			switch_log_printf(SWITCH_CHANNEL_SESSION_LOG(rtp_session->session), SWITCH_LOG_DEBUG, "New user enrolled!\n");
			switch_channel_set_variable_name_printf(channel, "true", "zrtp_new_user_enrolled_%s", type);
		}
		break;

	case ZRTP_EVENT_USER_UNENROLLED:
		{
			switch_log_printf(SWITCH_CHANNEL_SESSION_LOG(rtp_session->session), SWITCH_LOG_DEBUG, "User unenrolled!\n");
			switch_channel_set_variable_name_printf(channel, "true", "zrtp_user_unenrolled_%s", type);
		}
		break;

	case ZRTP_EVENT_IS_PENDINGCLEAR:
		{
			switch_channel_set_variable_name_printf(channel, "false", "zrtp_secure_media_confirmed_%s", type);
			rtp_session->flags[SWITCH_ZRTP_FLAG_SECURE_SEND] = 0;
			rtp_session->flags[SWITCH_ZRTP_FLAG_SECURE_RECV] = 0;
			rtp_session->flags[SWITCH_ZRTP_FLAG_SECURE_MITM_SEND] = 0;
			rtp_session->flags[SWITCH_ZRTP_FLAG_SECURE_MITM_RECV] = 0;
			rtp_session->zrtp_mitm_tries = 0;
		}
		break;

	case ZRTP_EVENT_NO_ZRTP:
		{
			switch_channel_set_variable_name_printf(channel, "false", "zrtp_secure_media_confirmed_%s", type);
		}
		break;

	default:
		break;
	}
}

static void zrtp_logger(int level, const char *data, int len, int offset)
{
	switch_log_printf(SWITCH_CHANNEL_LOG, SWITCH_LOG_DEBUG, "%s", data);
}
#endif

SWITCH_DECLARE(void) switch_rtp_init(switch_memory_pool_t *pool)
{
#ifdef ENABLE_ZRTP
	const char *zid_string = switch_core_get_variable_pdup("switch_serial", pool);
	const char *zrtp_enabled = switch_core_get_variable_pdup("zrtp_enabled", pool);
	zrtp_config_t zrtp_config;
	char zrtp_cache_path[256] = "";
	zrtp_on = zrtp_enabled ? switch_true(zrtp_enabled) : 0;
#endif
	if (global_init) {
		return;
	}
	switch_core_hash_init(&alloc_hash);
#ifdef ENABLE_ZRTP
	if (zrtp_on) {
		uint32_t cache_len;
		zrtp_config_defaults(&zrtp_config);
		strcpy(zrtp_config.client_id, "FreeSWITCH");
		zrtp_config.is_mitm = 1;
		zrtp_config.lic_mode = ZRTP_LICENSE_MODE_ACTIVE;
		switch_snprintf(zrtp_cache_path, sizeof(zrtp_cache_path), "%s%szrtp.dat", SWITCH_GLOBAL_dirs.db_dir, SWITCH_PATH_SEPARATOR);
		cache_len=(uint32_t)strlen(zrtp_cache_path);
		ZSTR_SET_EMPTY(zrtp_config.def_cache_path);
		zrtp_config.def_cache_path.length = cache_len > zrtp_config.def_cache_path.max_length ? zrtp_config.def_cache_path.max_length : (uint16_t)cache_len;
		strncpy(zrtp_config.def_cache_path.buffer, zrtp_cache_path, zrtp_config.def_cache_path.max_length);
		zrtp_config.cb.event_cb.on_zrtp_protocol_event = (void (*)(zrtp_stream_t*,zrtp_protocol_event_t))zrtp_event_callback;
		zrtp_config.cb.misc_cb.on_send_packet = zrtp_send_rtp_callback;
		zrtp_config.cb.event_cb.on_zrtp_security_event = (void (*)(zrtp_stream_t*,zrtp_security_event_t))zrtp_event_callback;
		zrtp_log_set_log_engine((zrtp_log_engine *) zrtp_logger);
		zrtp_log_set_level(4);
		if (zrtp_status_ok == zrtp_init(&zrtp_config, &zrtp_global)) {
			memcpy(zid, zid_string, 12);
			switch_scheduler_add_task(switch_epoch_time_now(NULL) + 900, zrtp_cache_save_callback, "zrtp_cache_save", "core", 0, NULL,
									  SSHF_NONE | SSHF_NO_DEL);
		} else {
			switch_core_set_variable("zrtp_enabled", NULL);
			zrtp_on = 0;
			switch_log_printf(SWITCH_CHANNEL_LOG, SWITCH_LOG_CRIT, "ZRTP init failed!\n");
		}
	}
#endif
#ifdef ENABLE_SRTP
	srtp_init();
#endif
	switch_mutex_init(&port_lock, SWITCH_MUTEX_NESTED, pool);
	switch_rtp_dtls_init();
	global_init = 1;
}

static uint8_t get_next_write_ts(switch_rtp_t *rtp_session, uint32_t timestamp)
{
	uint8_t m = 0, changed = 0;

	if (!(rtp_session->rtp_bugs & RTP_BUG_SEND_LINEAR_TIMESTAMPS)) {
		if (timestamp) {
			rtp_session->ts = (uint32_t) timestamp;
			changed++;
		} else if (switch_rtp_test_flag(rtp_session, SWITCH_RTP_FLAG_USE_TIMER)) {
			switch_core_timer_next(&rtp_session->write_timer);
			rtp_session->ts = rtp_session->write_timer.samplecount;
			changed++;
		}
	}

	if (!changed) {
		rtp_session->ts = rtp_session->last_write_ts + rtp_session->samples_per_interval;
	} else {
		/* Send marker bit if timestamp is lower/same as before (resetted/new timer) */
		if (abs((int32_t)(rtp_session->ts - rtp_session->last_write_ts)) > rtp_session->samples_per_interval 
			&& !(rtp_session->rtp_bugs & RTP_BUG_NEVER_SEND_MARKER)) {
			m++;
		}
	}

	return m;
}

static void do_mos(switch_rtp_t *rtp_session) {
	int R;
	
	if ((switch_size_t)rtp_session->stats.inbound.recved < rtp_session->stats.inbound.flaws) {
		rtp_session->stats.inbound.flaws = 0;
	}

	if (rtp_session->stats.inbound.recved > 0 &&
		rtp_session->stats.inbound.flaws && (rtp_session->stats.inbound.last_flaw != rtp_session->stats.inbound.flaws)) {
		
		if (rtp_session->consecutive_flaws++) {
			int penalty = rtp_session->consecutive_flaws;

			switch_log_printf(SWITCH_CHANNEL_SESSION_LOG(rtp_session->session), SWITCH_LOG_DEBUG1, "%s %s %d consecutive flaws, adding %d flaw penalty\n",
							  rtp_session_name(rtp_session), rtp_type(rtp_session),
							  rtp_session->consecutive_flaws, penalty);
			rtp_session->bad_stream++;
			rtp_session->stats.inbound.flaws += penalty;
			rtp_session->stats.inbound.last_flaw = rtp_session->stats.inbound.flaws;
			
			if (rtp_session->stats.inbound.error_log) {
				rtp_session->stats.inbound.error_log->flaws += penalty;
				rtp_session->stats.inbound.error_log->consecutive_flaws++;
			}
		}
	} else {
		rtp_session->consecutive_flaws = 0;
	}

	R = (int)((double)((double)(rtp_session->stats.inbound.recved - rtp_session->stats.inbound.flaws) / (double)rtp_session->stats.inbound.recved) * 100.0);

	if (R < 0 || R > 100) R = 100;

	rtp_session->stats.inbound.R = R;
	rtp_session->stats.inbound.mos = 1 + (0.035) * R + (.000007) * R * (R-60) * (100-R);
		
	switch_log_printf(SWITCH_CHANNEL_SESSION_LOG(rtp_session->session), SWITCH_LOG_DEBUG3, "%s %s stat %0.2f %ld/%d flaws: %ld mos: %0.2f v: %0.2f %0.2f/%0.2f\n",
					  rtp_session_name(rtp_session),
					  rtp_type(rtp_session),
					  rtp_session->stats.inbound.R,
					  (long int)(rtp_session->stats.inbound.recved - rtp_session->stats.inbound.flaws), rtp_session->stats.inbound.recved,
					  (long int)rtp_session->stats.inbound.flaws,
					  rtp_session->stats.inbound.mos,
					  rtp_session->stats.inbound.variance,
					  rtp_session->stats.inbound.min_variance,
					  rtp_session->stats.inbound.max_variance
					  );
	
}

void burstr_calculate ( int loss[], int received, double *burstr, double *lossr )
{
	int lost = 0;
	int bursts = 0;
	int i;

	for ( i = 0; i < LOST_BURST_ANALYZE; i++ ) {
		lost += i * loss[i];
		bursts += loss[i];
	}
	if (received > 0 && bursts > 0) {
		*burstr = (double)((double)lost / (double)bursts) / (double)(1.0 / ( 1.0 - (double)lost / (double)received ));
		if (*burstr < 0) {
			*burstr = - *burstr;
		}
	} else {
		*burstr = 0;
	}
	if (received > 0) {
		*lossr = (double)((double)lost / (double)received);
	} else {
		*lossr = 0;
	}
}

static void reset_jitter_seq(switch_rtp_t *rtp_session)
{
	rtp_session->stats.inbound.last_proc_time = 0;
	rtp_session->stats.inbound.last_processed_seq = 0;
	rtp_session->jitter_lead = 0;
	rtp_session->consecutive_flaws = 0;
	rtp_session->stats.inbound.last_flaw = 0;
}

static void check_jitter(switch_rtp_t *rtp_session)
{
	switch_time_t current_time;
	int64_t diff_time = 0, cur_diff = 0;
	int seq;

	current_time = switch_micro_time_now() / 1000;

	if (rtp_session->flags[SWITCH_RTP_FLAG_PAUSE] || rtp_session->flags[SWITCH_RTP_FLAG_DTMF_ON] || rtp_session->dtmf_data.in_digit_ts) {
		reset_jitter_seq(rtp_session);
		return;
	}

	if (++rtp_session->jitter_lead < JITTER_LEAD_FRAMES || !rtp_session->stats.inbound.last_proc_time) {
		rtp_session->stats.inbound.last_proc_time = current_time;
		return;
	}

	diff_time = (current_time - rtp_session->stats.inbound.last_proc_time);
	seq = (int)(uint16_t) ntohs((uint16_t) rtp_session->last_rtp_hdr.seq);

	/* Burst and Packet Loss */
	rtp_session->stats.inbound.recved++;

	if (rtp_session->stats.inbound.last_processed_seq > 0 && seq > (int)(rtp_session->stats.inbound.last_processed_seq + 1)) {
		int lost = (seq - rtp_session->stats.inbound.last_processed_seq - 1);

		switch_log_printf(SWITCH_CHANNEL_SESSION_LOG(rtp_session->session), SWITCH_LOG_DEBUG1, "%s Got: %s seq %d but expected: %d lost: %d\n",
						  rtp_session_name(rtp_session),
						  rtp_type(rtp_session),
						  seq,
						  (rtp_session->stats.inbound.last_processed_seq + 1), lost);
		rtp_session->stats.inbound.last_loss++;

		if (rtp_session->flags[SWITCH_RTP_FLAG_VIDEO]) {
			switch_core_session_request_video_refresh(rtp_session->session);
		}

		if (rtp_session->stats.inbound.last_loss > 0 && rtp_session->stats.inbound.last_loss < LOST_BURST_CAPTURE) {
			rtp_session->stats.inbound.loss[rtp_session->stats.inbound.last_loss] += lost;
		}

		rtp_session->bad_stream++;
		rtp_session->stats.inbound.flaws += lost;

		if (rtp_session->stats.inbound.error_log) {
			rtp_session->stats.inbound.error_log->flaws += lost;
		}

	} else {
		rtp_session->stats.inbound.last_loss = 0;
	}

	rtp_session->stats.inbound.last_processed_seq = seq;

	/* Burst and Packet Loss */

	if (current_time > rtp_session->next_stat_check_time) {
		rtp_session->next_stat_check_time = current_time + 5000;
		burstr_calculate(rtp_session->stats.inbound.loss, rtp_session->stats.inbound.recved,
						 &(rtp_session->stats.inbound.burstrate), &(rtp_session->stats.inbound.lossrate));
		do_mos(rtp_session);
	} else {
		do_mos(rtp_session);
	}

	if (rtp_session->stats.inbound.last_loss || rtp_session->bad_stream) {
		if (rtp_session->session && (!rtp_session->stats.inbound.error_log || rtp_session->stats.inbound.error_log->stop)) {
			struct error_period *error = switch_core_session_alloc(rtp_session->session, sizeof(*error));
			error->start = switch_micro_time_now();
			error->next = rtp_session->stats.inbound.error_log;
			rtp_session->stats.inbound.error_log = error;
		}

		if (!rtp_session->stats.inbound.last_loss) {
			if (++rtp_session->recovering_stream > (rtp_session->one_second * 3)) {
				if (rtp_session->session && rtp_session->stats.inbound.error_log) {
					rtp_session->stats.inbound.error_log->stop = switch_micro_time_now();
				}

				rtp_session->bad_stream = 0;
			}
		} else {
			rtp_session->recovering_stream = 0;
			rtp_session->bad_stream++;
		}
	} else {
		rtp_session->recovering_stream = 0;
		rtp_session->clean_stream++;
	}


	if ( diff_time < 0 ) {
		diff_time = -diff_time;
	}

	rtp_session->stats.inbound.jitter_n++;
	rtp_session->stats.inbound.jitter_add += diff_time;

	if (rtp_session->stats.inbound.mean_interval) {
		cur_diff = (int64_t)(diff_time - rtp_session->stats.inbound.mean_interval);
	} else {
		cur_diff = 0;
	}

	rtp_session->stats.inbound.jitter_addsq += (cur_diff * cur_diff);
	rtp_session->stats.inbound.last_proc_time = current_time;

	if (rtp_session->stats.inbound.jitter_n > 0) {
		double ipdv;

		rtp_session->stats.inbound.mean_interval = (double)rtp_session->stats.inbound.jitter_add / (double)rtp_session->stats.inbound.jitter_n;

		if (!rtp_session->old_mean) {
			rtp_session->old_mean = rtp_session->stats.inbound.mean_interval;
		}

		rtp_session->stats.inbound.variance = (double)rtp_session->stats.inbound.jitter_addsq / (double)rtp_session->stats.inbound.jitter_n;

		//printf("CHECK %d +%ld +%ld %f %f\n", rtp_session->write_timer.samplecount, diff_time, (diff_time * diff_time), rtp_session->stats.inbound.mean_interval, rtp_session->stats.inbound.variance);

		ipdv = rtp_session->old_mean - rtp_session->stats.inbound.mean_interval;

		if ( ipdv > IPDV_THRESHOLD ) { /* It shows Increasing Delays */
			switch_log_printf(SWITCH_CHANNEL_LOG, SWITCH_LOG_DEBUG3, "Calculated Instantaneous Packet Delay Variation: %s packet %lf\n",
							  rtp_type(rtp_session), ipdv);
		}

		if ( rtp_session->stats.inbound.variance < rtp_session->stats.inbound.min_variance || rtp_session->stats.inbound.min_variance == 0 ) {
			rtp_session->stats.inbound.min_variance = rtp_session->stats.inbound.variance;
		}

		if ( rtp_session->stats.inbound.variance > rtp_session->stats.inbound.max_variance ) {
			rtp_session->stats.inbound.max_variance = rtp_session->stats.inbound.variance;
		}

		rtp_session->old_mean = rtp_session->stats.inbound.mean_interval;
	}
}

static void rtcp_generate_sender_info(switch_rtp_t *rtp_session, struct switch_rtcp_sender_info *sr){
	switch_core_session_t *session = switch_core_memory_pool_get_data(rtp_session->pool, "__session");
	switch_time_t now;
	uint32_t sec, ntp_sec, ntp_usec;
	switch_time_exp_t now_hr;
	now = switch_micro_time_now();
	sec = (uint32_t)(now/1000000);        /* convert to seconds     */
	ntp_sec = sec+NTP_TIME_OFFSET;  /* convert to NTP seconds */
	sr->ntp_msw = htonl(ntp_sec);   /* store result in "most significant word" */
	ntp_usec = (uint32_t)(now - (sec*1000000)); /* remove seconds to keep only the microseconds */
	sr->ntp_lsw = htonl((u_long)(ntp_usec*(double)(((uint64_t)1)<<32)*1.0e-6)); /* convert microseconds to fraction of 32bits and store result in "least significatn word" */

	sr->ts = htonl(rtp_session->last_write_ts);
	sr->pc = htonl(rtp_session->stats.outbound.packet_count);
	sr->oc = htonl(rtp_session->stats.outbound.raw_bytes - rtp_session->stats.outbound.packet_count * sizeof(srtp_hdr_t));

	switch_time_exp_gmt(&now_hr,now);
	switch_log_printf(SWITCH_CHANNEL_SESSION_LOG(session), SWITCH_LOG_DEBUG10,"Sending an RTCP packet[%04d-%02d-%02d %02d:%02d:%02d.%d] lsr[%u] msw[%u] lsw[%u] stats_ssrc[%u]\n",
			1900 + now_hr.tm_year,  now_hr.tm_mday, now_hr.tm_mon, now_hr.tm_hour, now_hr.tm_min, now_hr.tm_sec, now_hr.tm_usec,
			(ntohl(sr->ntp_lsw)&0xffff0000)>>16 | (ntohl(sr->ntp_msw)&0x0000ffff)<<16,
			ntohl(sr->ntp_msw),ntohl(sr->ntp_lsw), rtp_session->stats.rtcp.ssrc
			);
}

static inline uint32_t calc_local_lsr_now() 
{
	switch_time_t now;
	uint32_t ntp_sec, ntp_usec, lsr_now, sec;
	now = switch_micro_time_now();
	sec = (uint32_t)(now/1000000);        /* convert to seconds     */
	ntp_sec = sec+NTP_TIME_OFFSET;  /* convert to NTP seconds */
	ntp_usec = (uint32_t)(now - ((switch_time_t) sec*1000000)); /* remove seconds to keep only the microseconds */

	lsr_now = (uint32_t)(ntp_usec*0.065536) | (ntp_sec&0x0000ffff)<<16; /* 0.065536 is used for convertion from useconds to fraction of 65536 (x65536/1000000) */

	return lsr_now;
}

//#define DEBUG_RTCP
/* extra param is for duplicates (received NACKed packets) */ 
static void rtcp_generate_report_block(switch_rtp_t *rtp_session, struct switch_rtcp_report_block *rtcp_report_block, 
		int16_t extra_expected)
{
#ifdef DEBUG_RTCP
	switch_core_session_t *session = switch_core_memory_pool_get_data(rtp_session->pool, "__session");
#endif
	switch_rtcp_numbers_t * stats=&rtp_session->stats.rtcp;
	uint32_t expected_pkt, dlsr = 0;
	int32_t pkt_lost;

	/* Packet loss */
	if (stats->rtcp_rtp_count == 0) {
		expected_pkt = stats->high_ext_seq_recv - stats->base_seq + 1;
	} else {
		expected_pkt = stats->high_ext_seq_recv - stats->last_rpt_ext_seq + extra_expected;
	}

	pkt_lost = expected_pkt - stats->period_pkt_count;
	if (pkt_lost < 0) pkt_lost = 0;

	stats->cum_lost=stats->cum_lost+pkt_lost;
	if (expected_pkt > 0 && pkt_lost > 0) {
		rtcp_report_block->fraction = (pkt_lost == expected_pkt ? 255 : (uint8_t) (pkt_lost * 256 / expected_pkt));             /* if X packets were expected and X was lost, we want 0xff to be reported, not 0 */
	} else {
		rtcp_report_block->fraction = 0;
	}
#if SWITCH_BYTE_ORDER == __BIG_ENDIAN
	rtcp_report_block->lost = stats->cum_lost;
#else
	/* Reversing byte order for 24bits */
	rtcp_report_block->lost = htonl(stats->cum_lost) >> 8;
#endif

#ifdef DEBUG_RTCP
			if (rtp_session->flags[SWITCH_RTP_FLAG_VIDEO])
				switch_log_printf(SWITCH_CHANNEL_SESSION_LOG(session), SWITCH_LOG_CRIT, "rtcp_generate_sr: stats_ssrc[%u]\nreceived[%d]\nexpected[%d]\ncum[%d]\nlost[%d|%d/256]pkt\nlast_seq[%d]\ncyc[%d]\nlast_rpt_seq[%d]\ncyc[%d]\nssrc[%d]\n",
						rtp_session->remote_ssrc, stats->period_pkt_count, expected_pkt,
						stats->cum_lost, pkt_lost, rtcp_report_block->fraction, stats->high_ext_seq_recv&0x0000ffff,
						stats->cycle, stats->last_rpt_ext_seq&0x0000ffff, stats->last_rpt_cycle, rtp_session->stats.rtcp.peer_ssrc
						);
#endif
	rtcp_report_block->highest_sequence_number_received = htonl(stats->high_ext_seq_recv);

	/* Jitter */
	rtcp_report_block->jitter = htonl((uint32_t)stats->inter_jitter);

	/* Delay since Last Sender Report (DLSR) : 32bits, 1/65536 seconds */
	if (stats->last_recv_lsr_local) {
		uint32_t lsr_now = calc_local_lsr_now();
		/* check lsr_now: what we just read from clock may be in the past (race cond), don't send huge dlsr due to uint wrap around */
		if (lsr_now > stats->last_recv_lsr_local) {
			dlsr = lsr_now - stats->last_recv_lsr_local;
		}
	}
	rtcp_report_block->lsr = stats->last_recv_lsr_peer;
	rtcp_report_block->dlsr = htonl(dlsr);
	rtcp_report_block->ssrc = htonl(rtp_session->stats.rtcp.peer_ssrc);
	stats->rtcp_rtp_count++;
}

static void rtcp_stats_init(switch_rtp_t *rtp_session)
{
	switch_rtcp_numbers_t * stats = &rtp_session->stats.rtcp;
	srtp_hdr_t * hdr = &rtp_session->last_rtp_hdr;
	switch_core_session_t *session = switch_core_memory_pool_get_data(rtp_session->pool, "__session");
	stats->ssrc = ntohl(hdr->ssrc);
	stats->last_rpt_ts = rtp_session->write_timer.samplecount;
	stats->init = 1;
	stats->last_rpt_ext_seq = 0;
	stats->last_rpt_cycle = 0;
	stats->last_pkt_tsdiff = 0;
	stats->inter_jitter = 0;
	stats->cycle = 0;
	stats->high_ext_seq_recv = ntohs((uint16_t)hdr->seq);
	stats->base_seq = ntohs((uint16_t)hdr->seq);
	stats->bad_seq = (1<<16) + 1; /* Make sure we wont missmatch 2 consecutive packets, so seq == bad_seq is false */
	stats->cum_lost = 0;
	stats->period_pkt_count = 0;
	stats->sent_pkt_count = 0;
	stats->pkt_count = 0;
	stats->rtcp_rtp_count = 0;

	if (!rtp_session->flags[SWITCH_RTP_FLAG_ENABLE_RTCP]) {
		switch_log_printf(SWITCH_CHANNEL_SESSION_LOG(session), SWITCH_LOG_DEBUG, "rtcp_stats_init: %s rtcp disabled\n", rtp_type(rtp_session));
	} else if (!rtp_session->rtcp_sock_output) {
		switch_log_printf(SWITCH_CHANNEL_SESSION_LOG(session), SWITCH_LOG_WARNING, "rtcp_stats_init: %s no rtcp socket\n", rtp_type(rtp_session));
	} else if (rtp_session->flags[SWITCH_RTP_FLAG_RTCP_PASSTHRU]) {
		switch_log_printf(SWITCH_CHANNEL_SESSION_LOG(session), SWITCH_LOG_DEBUG, "rtcp_stats_init: %s rtcp passthru\n", rtp_type(rtp_session));
	} else {
		switch_log_printf(SWITCH_CHANNEL_SESSION_LOG(session), SWITCH_LOG_DEBUG, "rtcp_stats_init: %s ssrc[%u] base_seq[%u]\n", rtp_type(rtp_session), stats->ssrc, stats->base_seq);
	}

	if (rtp_session->flags[SWITCH_RTP_FLAG_ENABLE_RTCP] && (switch_core_media_codec_get_cap(rtp_session->session,
															SWITCH_MEDIA_TYPE_AUDIO, SWITCH_CODEC_FLAG_HAS_ADJ_BITRATE))) {
			kalman_estimator_t *estimators[KALMAN_SYSTEM_MODELS];
			cusum_kalman_detector_t *detectors[KALMAN_SYSTEM_MODELS];

			rtp_session->flags[SWITCH_RTP_FLAG_ADJ_BITRATE_CAP] = 1;
			rtp_session->flags[SWITCH_RTP_FLAG_ESTIMATORS] = 1;

			rtp_session->estimators[EST_LOSS] = switch_core_alloc(rtp_session->pool, sizeof(*estimators[0]));
			switch_kalman_init(rtp_session->estimators[EST_LOSS],0.1,0.1);
			rtp_session->estimators[EST_RTT] = switch_core_alloc(rtp_session->pool, sizeof(*estimators[0]));
			switch_kalman_init(rtp_session->estimators[EST_RTT],0.03,1);
			rtp_session->detectors[EST_RTT] = switch_core_alloc(rtp_session->pool, sizeof(*detectors[0]));
			switch_kalman_cusum_init(rtp_session->detectors[EST_RTT],0.005,0.5);
			rtp_session->detectors[EST_LOSS] = switch_core_alloc(rtp_session->pool, sizeof(*detectors[0]));
			switch_kalman_cusum_init(rtp_session->detectors[EST_LOSS],0.005,0.5);
	}
}

static int rtcp_stats(switch_rtp_t *rtp_session)
{
	switch_core_session_t *session = switch_core_memory_pool_get_data(rtp_session->pool, "__session");
	srtp_hdr_t * hdr = &rtp_session->last_rtp_hdr;
	switch_rtcp_numbers_t * stats = &rtp_session->stats.rtcp;
	uint32_t packet_spacing_diff = 0, pkt_tsdiff, pkt_extended_seq;
	uint16_t pkt_seq, seq_diff, max_seq;
	const int MAX_DROPOUT = 3000;
	const int MAX_MISORDER = 100;
	const int RTP_SEQ_MOD = (1<<16);

	if(!rtp_session->rtcp_sock_output || !rtp_session->flags[SWITCH_RTP_FLAG_ENABLE_RTCP] || rtp_session->flags[SWITCH_RTP_FLAG_RTCP_PASSTHRU] || !rtp_session->rtcp_interval)
		return 0; /* do not process RTCP in current state */

	pkt_seq = (uint16_t) ntohs((uint16_t) rtp_session->last_rtp_hdr.seq);

	/* Detect sequence number cycle change */
	max_seq = stats->high_ext_seq_recv&0x0000ffff;
	seq_diff = pkt_seq - max_seq;

	if (seq_diff < MAX_DROPOUT) {  /* in order, with permissible gap */
		if (pkt_seq < max_seq) {
			stats->cycle++;
			switch_log_printf(SWITCH_CHANNEL_SESSION_LOG(session), SWITCH_LOG_DEBUG, "rtcp_stats:[cycle change] pkt_seq[%d] cycle[%d] max_seq[%d] stats_ssrc[%u] local_ts[%u]\n",
					pkt_seq, stats->cycle, max_seq, stats->ssrc, rtp_session->timer.samplecount);
		}
		pkt_extended_seq = stats->cycle << 16 | pkt_seq; /* getting the extended packet extended sequence ID */
		if (pkt_extended_seq > stats->high_ext_seq_recv) {
			stats->high_ext_seq_recv = pkt_extended_seq;
		}
	}
	else if (seq_diff <= (RTP_SEQ_MOD - MAX_MISORDER)) {   /* the sequence number made a very large jump */
		if (pkt_seq == stats->bad_seq) {
			rtcp_stats_init(rtp_session);
		} else {
			stats->bad_seq = (pkt_seq + 1) & (RTP_SEQ_MOD-1);
		}
		return 0; /* no stats, packet is out of sync and will be accounted as lost */
	} else {
		/* duplicate or reordered packet */
	}

	/* Verify that we are on the same stream source (we do not support multiple sources) */
	if (ntohl(hdr->ssrc) != stats->ssrc || !stats->init) {
		rtcp_stats_init(rtp_session);
	}

	stats->period_pkt_count++;
	stats->pkt_count++;
#ifdef DEBUG_RTCP
	switch_log_printf(SWITCH_CHANNEL_SESSION_LOG(session), SWITCH_LOG_DEBUG10, "rtcp_stats: period_pkt_count[%d]last_seq[%d]cycle[%d]stats_ssrc[%u]local_ts[%u]\n",
			stats->period_pkt_count, pkt_seq, stats->cycle, stats->ssrc, rtp_session->write_timer.samplecount);
#endif
	/* Interarrival jitter calculation */
	pkt_tsdiff = abs((int32_t)(rtp_session->timer.samplecount - ntohl(hdr->ts)));  /* relative transit times for this packet */
	if (stats->pkt_count < 2) { /* Can not compute Jitter with only one packet */
		stats->last_pkt_tsdiff = pkt_tsdiff;
	} else {
		/* Jitter : difference of relative transit times for the two packets */
		packet_spacing_diff = abs((int32_t)(pkt_tsdiff - stats->last_pkt_tsdiff));
		stats->last_pkt_tsdiff = pkt_tsdiff;
		/* Interarrival jitter estimation, "J(i) = J(i-1) + ( |D(i-1,i)| - J(i-1) )/16" */
		stats->inter_jitter = (stats->inter_jitter + (((double)packet_spacing_diff - stats->inter_jitter) /16.));
	}

#ifdef DEBUG_RTCP
	switch_log_printf(SWITCH_CHANNEL_SESSION_LOG(session), SWITCH_LOG_DEBUG10, "rtcp_stats: pkt_ts[%d]local_ts[%d]diff[%d]pkt_spacing[%d]inter_jitter[%f]seq[%d]stats_ssrc[%d]",
			ntohl(hdr->ts), rtp_session->timer.samplecount, pkt_tsdiff, packet_spacing_diff, stats->inter_jitter, ntohs(hdr->seq), stats->ssrc);
#endif
	return 1;
}

static void calc_bw_exp(uint32_t bps, uint8_t bits, rtcp_tmmbx_t *tmmbx)
{
	uint32_t mantissa_max, i = 0;
	uint8_t exp = 0;
	uint32_t mantissa = 0;
	uint16_t overhead = 60;

	switch_assert(bits<=32);

	mantissa_max = (1 << bits) - 1;

	for (i = 0; i < 32; ++i) {
		if (bps <= (mantissa_max << i)) {
			exp = i;
			break;
		}
	}

	mantissa = (bps >> exp);

	tmmbx->parts[0] = (uint8_t) ((exp << 2) + ((mantissa >> 15) & 0x03));
	tmmbx->parts[1] = (uint8_t) (mantissa >> 7);
	tmmbx->parts[2] = (uint8_t) ((mantissa >> 1) + ((overhead >> 8) & 0x01));
	tmmbx->parts[3] = (uint8_t) (overhead);
}

static int using_ice(switch_rtp_t *rtp_session)
{
	if (rtp_session->ice.ice_user || rtp_session->rtcp_ice.ice_user) {
		return 1;
	}

	return 0;
}

#define MAX_NACK 10
static int check_rtcp_and_ice(switch_rtp_t *rtp_session)
{
	int ret = 0;
	int rtcp_ok = 0, rtcp_cyclic = 0, rtcp_fb = 0, force_send_rr = 0;
	switch_time_t now = switch_micro_time_now();
	int rate = 0, nack_ttl = 0, nack_dup = 0; 
	uint32_t cur_nack[MAX_NACK] = { 0 };
	uint16_t seq = 0;

	if (!rtp_session->flags[SWITCH_RTP_FLAG_UDPTL] &&
		rtp_session->flags[SWITCH_RTP_FLAG_AUTO_CNG] &&
		rtp_session->send_msg.header.ts &&
		rtp_session->cng_pt != INVALID_PT &&
		(rtp_session->write_timer.samplecount - rtp_session->last_write_samplecount >= rtp_session->samples_per_interval * 60)) {
		uint8_t data[10] = { 0 };
		switch_frame_flag_t frame_flags = SFF_NONE;
		data[0] = 65;
		rtp_session->cn++;

		get_next_write_ts(rtp_session, 0);
		rtp_session->send_msg.header.ts = htonl(rtp_session->ts);

		switch_rtp_write_manual(rtp_session, (void *) data, 2, 0, rtp_session->cng_pt, ntohl(rtp_session->send_msg.header.ts), &frame_flags);

		if (switch_rtp_test_flag(rtp_session, SWITCH_RTP_FLAG_USE_TIMER)) {
			rtp_session->last_write_samplecount = rtp_session->write_timer.samplecount;
		}
	}

	rate = rtp_session->rtcp_interval;

	if (rtp_session->flags[SWITCH_RTP_FLAG_NACK] && rtp_session->vb) {
		int n;
		for (n = 0; n < MAX_NACK; n++) {
			uint32_t nack = switch_jb_pop_nack(rtp_session->vb);

			if (!nack) break;

			seq = ntohs(nack & 0xFFFF);

			switch_log_printf(SWITCH_CHANNEL_SESSION_LOG(rtp_session->session), SWITCH_LOG_DEBUG1, "%s Got NACK [%u][0x%x] for seq %u\n",
					switch_core_session_get_name(rtp_session->session), nack, nack, seq);

			cur_nack[nack_ttl++] = nack;
		}
		if (nack_ttl) {
			rtcp_ok = 1;
			rtcp_fb = 1;
		}
	}



	if (rtp_session->rtcp_sent_packets < 4) {
		rate = 4000;
	} else  {
		if (rtp_session->pli_count || rtp_session->fir_count || rtp_session->tmmbr || rtp_session->tmmbn) {
			//switch_log_printf(SWITCH_CHANNEL_SESSION_LOG(rtp_session->session), SWITCH_LOG_ERROR, "MARK BW/FIR ETC %d %d\n", rtp_session->pli_count, rtp_session->fir_count);
			rtcp_ok = 1;
			rtcp_fb = 1;
		}
	}

	if (rtp_session->send_rr) {
		rtp_session->send_rr = 0;
		rtcp_ok = 1;
		force_send_rr = 1;
	}

	//switch_log_printf(SWITCH_CHANNEL_SESSION_LOG(rtp_session->session), SWITCH_LOG_ERROR, "TIME CHECK %d > %d\n", (int)((now - rtp_session->rtcp_last_sent) / 1000), rate);

	if (!rtcp_ok && (!rtp_session->rtcp_last_sent || (int)((now - rtp_session->rtcp_last_sent) / 1000) > rate)) {
		//switch_log_printf(SWITCH_CHANNEL_SESSION_LOG(rtp_session->session), SWITCH_LOG_ERROR, "TIME UP\n");
		rtcp_cyclic = 1;
		rtcp_ok = 1;
	}

	if (rtcp_ok && using_ice(rtp_session)) {
		if (rtp_session->flags[SWITCH_RTP_FLAG_RTCP_MUX]) {
			if (!rtp_session->ice.rready) {
				rtcp_ok = 0;
			}
		} else {
			if (!rtp_session->rtcp_ice.rready) {
				rtcp_ok = 0;
			}
		}
	}

	//switch_log_printf(SWITCH_CHANNEL_SESSION_LOG(rtp_session->session), SWITCH_LOG_ERROR, "WTF %d %d %d %d\n", rate, rtp_session->rtcp_sent_packets, rtcp_ok, nack_ttl);

	if (rtp_session->rtcp_sock_output && rtp_session->flags[SWITCH_RTP_FLAG_ENABLE_RTCP] && !rtp_session->flags[SWITCH_RTP_FLAG_RTCP_PASSTHRU] && rtcp_ok) {
		switch_rtcp_numbers_t * stats = &rtp_session->stats.rtcp;
		struct switch_rtcp_receiver_report *rr;
		struct switch_rtcp_sender_report *sr;
		struct switch_rtcp_report_block *rtcp_report_block = NULL;
		switch_size_t rtcp_bytes = sizeof(struct switch_rtcp_hdr_s)+sizeof(uint32_t); /* add size of the packet header and the ssrc */
		switch_rtcp_hdr_t *sdes;
		uint8_t *p;
		switch_size_t sdes_bytes = sizeof(struct switch_rtcp_hdr_s);
		uint32_t *ssrc;
		switch_rtcp_sdes_unit_t *unit;
		switch_bool_t is_only_receiver = FALSE;

		if (!rtcp_fb) {
			rtp_session->rtcp_last_sent = now;
			rtp_session->rtcp_sent_packets++;
		}

		if (rtp_session->flags[SWITCH_RTP_FLAG_VIDEO] && 
				rtp_session->vb && rtcp_cyclic) {
				nack_dup = rtp_session->prev_nacks_inflight;
				rtp_session->prev_nacks_inflight = 0;
		}

		rtp_session->rtcp_send_msg.header.version = 2;
		rtp_session->rtcp_send_msg.header.p = 0;

		if ((switch_core_session_media_flow(rtp_session->session, SWITCH_MEDIA_TYPE_AUDIO) == SWITCH_MEDIA_FLOW_RECVONLY) ||
				switch_core_session_media_flow(rtp_session->session, SWITCH_MEDIA_TYPE_VIDEO) == SWITCH_MEDIA_FLOW_RECVONLY) {
			is_only_receiver = TRUE;
		}
		if (!rtp_session->stats.rtcp.sent_pkt_count || is_only_receiver || force_send_rr) {
			rtp_session->rtcp_send_msg.header.type = _RTCP_PT_RR; /* Receiver report */
			rr=(struct switch_rtcp_receiver_report*) rtp_session->rtcp_send_msg.body;
			rr->ssrc = htonl(rtp_session->ssrc);
			rtcp_report_block = &rr->report_block;
			rtcp_bytes += sizeof(struct switch_rtcp_report_block);
			rtcp_generate_report_block(rtp_session, rtcp_report_block, nack_dup);
			rtp_session->rtcp_send_msg.header.count = 1; /* reception report block count */
			switch_log_printf(SWITCH_CHANNEL_SESSION_LOG(rtp_session->session), SWITCH_LOG_DEBUG1, "Sending RTCP RR (ssrc=%u)\n", rtp_session->ssrc);
		} else {
			struct switch_rtcp_sender_info *rtcp_sender_info;
			rtp_session->rtcp_send_msg.header.type = _RTCP_PT_SR; /* Sender report */
			sr = (struct switch_rtcp_sender_report*) rtp_session->rtcp_send_msg.body;
			sr->ssrc = htonl(rtp_session->ssrc);
			rtcp_sender_info = &sr->sender_info;
			rtcp_generate_sender_info(rtp_session, rtcp_sender_info);
			rtcp_bytes += sizeof(struct switch_rtcp_sender_info);
			if (!rtcp_cyclic && rtcp_fb) {
				 /* rtcp-fb only, don't send receive report block */
				rtp_session->rtcp_send_msg.header.count = 0;
			} else {
				rtcp_report_block = &sr->report_block;
				rtcp_bytes += sizeof(struct switch_rtcp_report_block);
				rtcp_generate_report_block(rtp_session, rtcp_report_block, nack_dup);
				rtp_session->rtcp_send_msg.header.count = 1; /* reception report block count */
				stats->sent_pkt_count = 0;
			}
			switch_log_printf(SWITCH_CHANNEL_SESSION_LOG(rtp_session->session), SWITCH_LOG_DEBUG1, "Sending RTCP SR (ssrc=%u)\n", rtp_session->ssrc);
		}

		rtp_session->rtcp_send_msg.header.length = htons((uint16_t)(rtcp_bytes / 4) - 1);

		if (rtp_session->flags[SWITCH_RTP_FLAG_VIDEO]) {
			if (rtp_session->pli_count) {
				switch_rtcp_ext_hdr_t *ext_hdr;

				p = (uint8_t *) (&rtp_session->rtcp_send_msg) + rtcp_bytes;
				ext_hdr = (switch_rtcp_ext_hdr_t *) p;

				ext_hdr->version = 2;
				ext_hdr->p = 0;
				ext_hdr->fmt = _RTCP_PSFB_PLI;
				ext_hdr->pt = _RTCP_PT_PSFB;

				ext_hdr->send_ssrc = htonl(rtp_session->ssrc);
				ext_hdr->recv_ssrc = htonl(rtp_session->remote_ssrc);
				rtp_session->rtcp_vstats.video_in.pli_count++;
				switch_log_printf(SWITCH_CHANNEL_SESSION_LOG(rtp_session->session), SWITCH_LOG_DEBUG1, "Sending RTCP PLI %u %u [%u]\n",
								  rtp_session->ssrc, rtp_session->remote_ssrc, rtp_session->rtcp_vstats.video_in.pli_count);

				ext_hdr->length = htons((uint8_t)(sizeof(switch_rtcp_ext_hdr_t) / 4) - 1);
				rtcp_bytes += sizeof(switch_rtcp_ext_hdr_t);
				rtp_session->pli_count = 0;
			}

			if (rtp_session->flags[SWITCH_RTP_FLAG_NACK] && nack_ttl > 0) {
				int n = 0;

				rtp_session->rtcp_vstats.video_in.nack_count++;
				for (n = 0; n < nack_ttl; n++) {
					switch_rtcp_ext_hdr_t *ext_hdr;
					uint32_t *nack;
					p = (uint8_t *) (&rtp_session->rtcp_send_msg) + rtcp_bytes;
					ext_hdr = (switch_rtcp_ext_hdr_t *) p;

					ext_hdr->version = 2;
					ext_hdr->p = 0;
					ext_hdr->fmt = _RTCP_RTPFB_NACK;
					ext_hdr->pt = _RTCP_PT_RTPFB;
					ext_hdr->send_ssrc = htonl(rtp_session->ssrc);
					ext_hdr->recv_ssrc = htonl(rtp_session->remote_ssrc);
					ext_hdr->length = htons(3);
					p += sizeof(switch_rtcp_ext_hdr_t);
					nack = (uint32_t *) p;
					*nack = cur_nack[n];

					switch_log_printf(SWITCH_CHANNEL_SESSION_LOG(rtp_session->session), SWITCH_LOG_DEBUG2, "Sending RTCP NACK %u [%d]\n",
									  ntohs(*nack & 0xFFFF), rtp_session->rtcp_vstats.video_in.nack_count);

					rtcp_bytes += sizeof(switch_rtcp_ext_hdr_t) + sizeof(cur_nack[n]);
					cur_nack[n] = 0;
				}
				rtp_session->prev_nacks_inflight = n;
			}

			if (rtp_session->fir_count) {
				switch_rtcp_ext_hdr_t *ext_hdr;
				rtcp_fir_t *fir;

				if (switch_rtp_test_flag(rtp_session, SWITCH_RTP_FLAG_OLD_FIR)) {
					p = (uint8_t *) (&rtp_session->rtcp_send_msg) + rtcp_bytes;
					ext_hdr = (switch_rtcp_ext_hdr_t *) p;

					ext_hdr->version = 2;
					ext_hdr->pt = _RTCP_PT_FIR;
					rtcp_bytes += sizeof(switch_rtcp_ext_hdr_t);
				}


				p = (uint8_t *) (&rtp_session->rtcp_send_msg) + rtcp_bytes;
				ext_hdr = (switch_rtcp_ext_hdr_t *) p;

				p += sizeof(switch_rtcp_ext_hdr_t);
				fir = (rtcp_fir_t *) p;

				ext_hdr->version = 2;
				ext_hdr->p = 0;
				ext_hdr->fmt = _RTCP_PSFB_FIR;
				ext_hdr->pt = _RTCP_PT_PSFB;

				ext_hdr->send_ssrc = htonl(rtp_session->ssrc);
				ext_hdr->recv_ssrc = htonl(rtp_session->remote_ssrc);

				fir->ssrc = htonl(rtp_session->remote_ssrc);
				fir->seq = rtp_session->fir_seq;
				fir->r1 = fir->r2 = fir->r3 = 0;

				rtp_session->rtcp_vstats.video_in.fir_count++;
				switch_log_printf(SWITCH_CHANNEL_SESSION_LOG(rtp_session->session), SWITCH_LOG_DEBUG2, "Sending RTCP FIR SEQ %d [%u]\n", rtp_session->fir_seq, rtp_session->rtcp_vstats.video_in.fir_count);

				rtp_session->fir_seq++;

				ext_hdr->length = htons((uint8_t)((sizeof(switch_rtcp_ext_hdr_t) + sizeof(rtcp_fir_t)) / 4) - 1);
				rtcp_bytes += sizeof(switch_rtcp_ext_hdr_t) + sizeof(rtcp_fir_t);
				rtp_session->fir_count = 0;
			}

			//if (!rtp_session->tmmbr && rtp_session->cur_tmmbr) {
			//	rtp_session->tmmbr = rtp_session->cur_tmmbr;
			//}

			while (rtp_session->tmmbr || rtp_session->tmmbn) {
				switch_rtcp_ext_hdr_t *ext_hdr;
				rtcp_tmmbx_t *tmmbx;
				uint32_t bps = 0;
				p = (uint8_t *) (&rtp_session->rtcp_send_msg) + rtcp_bytes;
				ext_hdr = (switch_rtcp_ext_hdr_t *) p;

				p += sizeof(switch_rtcp_ext_hdr_t);
				tmmbx = (rtcp_tmmbx_t *) p;

				ext_hdr->version = 2;
				ext_hdr->p = 0;
				ext_hdr->pt = _RTCP_PT_RTPFB;
				ext_hdr->send_ssrc = htonl(rtp_session->ssrc);
				ext_hdr->recv_ssrc = 0;

				if (rtp_session->tmmbr) {
					switch_log_printf(SWITCH_CHANNEL_SESSION_LOG(rtp_session->session), SWITCH_LOG_DEBUG2, "Sending RTCP TMMBR %u\n", rtp_session->tmmbr);
					ext_hdr->fmt = _RTCP_RTPFB_TMMBR;
					bps = rtp_session->tmmbr;
					rtp_session->tmmbr = 0;
				} else {
					switch_log_printf(SWITCH_CHANNEL_SESSION_LOG(rtp_session->session), SWITCH_LOG_DEBUG2, "Sending RTCP TMMBN %u\n", rtp_session->tmmbr);
					ext_hdr->fmt = _RTCP_RTPFB_TMMBN;
					bps = rtp_session->tmmbn;
					rtp_session->tmmbn = 0;
				}

				tmmbx->ssrc = htonl(rtp_session->remote_ssrc);
				calc_bw_exp(bps, 17, tmmbx);

				ext_hdr->length = htons((uint8_t)((sizeof(switch_rtcp_ext_hdr_t) + sizeof(rtcp_tmmbx_t)) / 4) - 1);
				rtcp_bytes += sizeof(switch_rtcp_ext_hdr_t) + sizeof(rtcp_tmmbx_t);
			}

		}

		//SDES + CNAME
		p = (uint8_t *) (&rtp_session->rtcp_send_msg) + rtcp_bytes;
		sdes = (switch_rtcp_hdr_t *) p;
		sdes->version = 2;
		sdes->type = _RTCP_PT_SDES;
		sdes->count = 1;
		sdes->p = 0;
		p = (uint8_t *) (sdes) + sdes_bytes;
		ssrc = (uint32_t *) p;
		*ssrc = htonl(rtp_session->ssrc);
		sdes_bytes += sizeof(uint32_t);


		p = (uint8_t *) (sdes) + sdes_bytes;
		unit = (switch_rtcp_sdes_unit_t *) p;
		unit->type = _RTCP_SDES_CNAME;
		snprintf((char *)unit->value, 80, "%x", rtp_session->ssrc);
		unit->length = strlen((char *)unit->value);
		sdes_bytes += sizeof(switch_rtcp_sdes_unit_t) + unit->length;


		p += sizeof(switch_rtcp_sdes_unit_t) + unit->length;
		unit = (switch_rtcp_sdes_unit_t *) p;
		unit->type = _RTCP_SDES_NOTE;
		snprintf((char *)unit->value, 80, "FreeSWITCH.org -- Come to ClueCon.com");
		unit->length = strlen((char *)unit->value);
		sdes_bytes += sizeof(switch_rtcp_sdes_unit_t) + unit->length;

		sdes_bytes ++;//END

		sdes_bytes += 4 - (sdes_bytes % 4);

		sdes->length = htons((uint16_t)(sdes_bytes / 4) - 1);
		rtcp_bytes += sdes_bytes;

		/* Prepare next report */
		if (rtp_session->rtcp_send_msg.header.count) {
			stats->last_rpt_cycle = stats->cycle;
			stats->last_rpt_ext_seq = stats->high_ext_seq_recv;
			stats->last_rpt_ts = rtp_session->write_timer.samplecount;
			stats->period_pkt_count = 0;
		}



#ifdef ENABLE_SRTP
		if (rtp_session->flags[SWITCH_RTP_FLAG_SECURE_SEND]) {
			int stat = 0;
			int sbytes = (int) rtcp_bytes;

			if (!rtp_session->flags[SWITCH_RTP_FLAG_SECURE_SEND_MKI]) {
				stat = srtp_protect_rtcp(rtp_session->send_ctx[rtp_session->srtp_idx_rtcp], &rtp_session->rtcp_send_msg.header, &sbytes);
			} else {
				stat = srtp_protect_rtcp_mki(rtp_session->send_ctx[rtp_session->srtp_idx_rtcp], &rtp_session->rtcp_send_msg.header, &sbytes, 1, SWITCH_CRYPTO_MKI_INDEX);
			}

			if (stat) {
				switch_log_printf(SWITCH_CHANNEL_SESSION_LOG(rtp_session->session), SWITCH_LOG_ERROR, "Error: SRTP RTCP protection failed with code %d\n", stat);
				goto end;
			} else {
				rtcp_bytes = sbytes;
			}

		}
#endif

#ifdef ENABLE_ZRTP
		/* ZRTP Send */
		if (zrtp_on && !rtp_session->flags[SWITCH_RTP_FLAG_PROXY_MEDIA]) {
			unsigned int sbytes = (int) rtcp_bytes;
			zrtp_status_t stat = zrtp_status_fail;

			stat = zrtp_process_rtcp(rtp_session->zrtp_stream, (void *) &rtp_session->rtcp_send_msg, &sbytes);

			switch (stat) {
			case zrtp_status_ok:
				break;
			case zrtp_status_drop:
				switch_log_printf(SWITCH_CHANNEL_LOG, SWITCH_LOG_ERROR, "Error: zRTP protection drop with code %d\n", stat);
				ret = (int)rtcp_bytes;
				goto end;
				break;
			case zrtp_status_fail:
				switch_log_printf(SWITCH_CHANNEL_LOG, SWITCH_LOG_ERROR, "Error: zRTP protection fail with code %d\n", stat);
				break;
			default:
				break;
			}

			rtcp_bytes = sbytes;
		}
#endif
		//#define DEBUG_EXTRA
#ifdef DEBUG_EXTRA
		{
			const char *old_host;
			char bufb[50];
			old_host = switch_get_addr(bufb, sizeof(bufb), rtp_session->rtcp_remote_addr);
			switch_log_printf(SWITCH_CHANNEL_SESSION_LOG(rtp_session->session), SWITCH_LOG_CRIT, "%s SEND %s RTCP %s:%d %ld\n",
							  rtp_session_name(rtp_session),
							  rtp_type(rtp_session),
							  old_host,
							  switch_sockaddr_get_port(rtp_session->rtcp_remote_addr),
							  rtcp_bytes);
		}
#endif
		if (switch_socket_sendto(rtp_session->rtcp_sock_output, rtp_session->rtcp_remote_addr, 0, (void *)&rtp_session->rtcp_send_msg, &rtcp_bytes ) != SWITCH_STATUS_SUCCESS) {
			switch_log_printf(SWITCH_CHANNEL_SESSION_LOG(rtp_session->session), SWITCH_LOG_DEBUG,"RTCP packet not written\n");
		} else {
			rtp_session->stats.inbound.period_packet_count = 0;
		}
	}

	if (rtp_session->ice.ice_user) {
		if (ice_out(rtp_session, &rtp_session->ice) == SWITCH_STATUS_GENERR) {
			ret = -1;
			goto end;
		}
	}

	if (!rtp_session->flags[SWITCH_RTP_FLAG_RTCP_MUX]) {
		if (rtp_session->rtcp_ice.ice_user) {
			if (ice_out(rtp_session, &rtp_session->rtcp_ice) == SWITCH_STATUS_GENERR) {
				ret = -1;
				goto end;
			}
		}
	}

 end:

	return ret;
}

SWITCH_DECLARE(void) switch_rtp_ping(switch_rtp_t *rtp_session)
{
	check_rtcp_and_ice(rtp_session);
}

SWITCH_DECLARE(void) switch_rtp_get_random(void *buf, uint32_t len)
{
#ifdef HAVE_OPENSSL
	RAND_bytes(buf, len);
#else
	switch_stun_random_string(buf, len, NULL);
#endif
}


SWITCH_DECLARE(void) switch_rtp_shutdown(void)
{
	switch_core_port_allocator_t *alloc = NULL;
	switch_hash_index_t *hi;
	const void *var;
	void *val;

	if (!global_init) {
		return;
	}

	switch_mutex_lock(port_lock);

	for (hi = switch_core_hash_first(alloc_hash); hi; hi = switch_core_hash_next(&hi)) {
		switch_core_hash_this(hi, &var, NULL, &val);
		if ((alloc = (switch_core_port_allocator_t *) val)) {
			switch_log_printf(SWITCH_CHANNEL_LOG, SWITCH_LOG_DEBUG, "Destroy port allocator for %s\n", (char *) var);
			switch_core_port_allocator_destroy(&alloc);
		}
	}

	switch_core_hash_destroy(&alloc_hash);
	switch_mutex_unlock(port_lock);

#ifdef ENABLE_ZRTP
	if (zrtp_on) {
		zrtp_status_t status = zrtp_status_ok;

		status = zrtp_def_cache_store(zrtp_global);
		switch_log_printf(SWITCH_CHANNEL_LOG, SWITCH_LOG_DEBUG, "Saving ZRTP cache: %s\n", zrtp_status_ok == status ? "OK" : "FAIL");
		zrtp_down(zrtp_global);
	}
#endif
#ifdef ENABLE_SRTP
	srtp_crypto_kernel_shutdown();
#endif
	switch_rtp_dtls_destroy();
}

SWITCH_DECLARE(switch_port_t) switch_rtp_set_start_port(switch_port_t port)
{
	if (port) {
		if (port_lock) {
			switch_mutex_lock(port_lock);
		}
		START_PORT = port;
		if (port_lock) {
			switch_mutex_unlock(port_lock);
		}
	}
	return START_PORT;
}

SWITCH_DECLARE(switch_port_t) switch_rtp_set_end_port(switch_port_t port)
{
	if (port) {
		if (port_lock) {
			switch_mutex_lock(port_lock);
		}
		END_PORT = port;
		if (port_lock) {
			switch_mutex_unlock(port_lock);
		}
	}
	return END_PORT;
}

SWITCH_DECLARE(void) switch_rtp_release_port(const char *ip, switch_port_t port)
{
	switch_core_port_allocator_t *alloc = NULL;

	if (!ip || !port) {
		return;
	}

	switch_mutex_lock(port_lock);
	if ((alloc = switch_core_hash_find(alloc_hash, ip))) {
		switch_core_port_allocator_free_port(alloc, port);
	}
	switch_mutex_unlock(port_lock);

}

SWITCH_DECLARE(switch_port_t) switch_rtp_request_port(const char *ip)
{
	switch_port_t port = 0;
	switch_core_port_allocator_t *alloc = NULL;

	switch_mutex_lock(port_lock);
	alloc = switch_core_hash_find(alloc_hash, ip);
	if (!alloc) {
		if (switch_core_port_allocator_new(ip, START_PORT, END_PORT, SPF_EVEN, &alloc) != SWITCH_STATUS_SUCCESS) {
			abort();
		}

		switch_core_hash_insert(alloc_hash, ip, alloc);
	}

	if (switch_core_port_allocator_request_port(alloc, &port) != SWITCH_STATUS_SUCCESS) {
		port = 0;
	}

	switch_mutex_unlock(port_lock);
	return port;
}

SWITCH_DECLARE(switch_status_t) switch_rtp_set_payload_map(switch_rtp_t *rtp_session, payload_map_t **pmap)
{

	if (rtp_session) {
		switch_mutex_lock(rtp_session->flag_mutex);
		rtp_session->pmaps = pmap;
		switch_mutex_unlock(rtp_session->flag_mutex);
		return SWITCH_STATUS_SUCCESS;
	}

	return SWITCH_STATUS_FALSE;
}

SWITCH_DECLARE(void) switch_rtp_intentional_bugs(switch_rtp_t *rtp_session, switch_rtp_bug_flag_t bugs)
{
	rtp_session->rtp_bugs = bugs;

	if ((rtp_session->rtp_bugs & RTP_BUG_START_SEQ_AT_ZERO)) {
		rtp_session->seq = 0;
	}

}


static switch_status_t enable_remote_rtcp_socket(switch_rtp_t *rtp_session, const char **err) {

	switch_status_t status = SWITCH_STATUS_SUCCESS;

	if (rtp_session->flags[SWITCH_RTP_FLAG_ENABLE_RTCP]) {

		if (switch_sockaddr_info_get(&rtp_session->rtcp_remote_addr, rtp_session->eff_remote_host_str, SWITCH_UNSPEC,
									 rtp_session->remote_rtcp_port, 0, rtp_session->pool) != SWITCH_STATUS_SUCCESS || !rtp_session->rtcp_remote_addr) {
			*err = "RTCP Remote Address Error!";
			return SWITCH_STATUS_FALSE;
		} else {
			const char *host;
			char bufa[50];

			host = switch_get_addr(bufa, sizeof(bufa), rtp_session->rtcp_remote_addr);

			switch_log_printf(SWITCH_CHANNEL_SESSION_LOG(rtp_session->session), SWITCH_LOG_DEBUG,
							  "Setting RTCP remote addr to %s:%d %d\n", host, rtp_session->remote_rtcp_port, rtp_session->rtcp_remote_addr->family);
		}

		if (rtp_session->rtcp_sock_input && switch_sockaddr_get_family(rtp_session->rtcp_remote_addr) ==
			switch_sockaddr_get_family(rtp_session->rtcp_local_addr)) {
			rtp_session->rtcp_sock_output = rtp_session->rtcp_sock_input;
		} else {

			if (rtp_session->rtcp_sock_output && rtp_session->rtcp_sock_output != rtp_session->rtcp_sock_input) {
				switch_socket_close(rtp_session->rtcp_sock_output);
			}

			if ((status = switch_socket_create(&rtp_session->rtcp_sock_output,
											   switch_sockaddr_get_family(rtp_session->rtcp_remote_addr),
											   SOCK_DGRAM, 0, rtp_session->pool)) != SWITCH_STATUS_SUCCESS) {
				*err = "RTCP Socket Error!";
			}
		}

	} else {
		*err = "RTCP NOT ACTIVE!";
	}

	return status;

}

static switch_status_t enable_local_rtcp_socket(switch_rtp_t *rtp_session, const char **err) {

	const char *host = rtp_session->local_host_str;
	switch_port_t port = rtp_session->local_port;
	switch_socket_t *rtcp_new_sock = NULL, *rtcp_old_sock = NULL;
	switch_status_t status = SWITCH_STATUS_SUCCESS;
	char bufa[50];

	if (rtp_session->flags[SWITCH_RTP_FLAG_ENABLE_RTCP]) {
		if (switch_sockaddr_info_get(&rtp_session->rtcp_local_addr, host, SWITCH_UNSPEC, port+1, 0, rtp_session->pool) != SWITCH_STATUS_SUCCESS) {
			*err = "RTCP Local Address Error!";
			goto done;
		}

		if (switch_socket_create(&rtcp_new_sock, switch_sockaddr_get_family(rtp_session->rtcp_local_addr), SOCK_DGRAM, 0, rtp_session->pool) != SWITCH_STATUS_SUCCESS) {
			*err = "RTCP Socket Error!";
			goto done;
		}

		if (switch_socket_opt_set(rtcp_new_sock, SWITCH_SO_REUSEADDR, 1) != SWITCH_STATUS_SUCCESS) {
			*err = "RTCP Socket Error!";
			goto done;
		}

		if (switch_socket_bind(rtcp_new_sock, rtp_session->rtcp_local_addr) != SWITCH_STATUS_SUCCESS) {
			*err = "RTCP Bind Error!";
			goto done;
		}

		if (switch_sockaddr_info_get(&rtp_session->rtcp_from_addr, switch_get_addr(bufa, sizeof(bufa), rtp_session->from_addr),
											 SWITCH_UNSPEC, switch_sockaddr_get_port(rtp_session->from_addr) + 1, 0, rtp_session->pool) != SWITCH_STATUS_SUCCESS) {
			*err = "RTCP From Address Error!";
			goto done;
		}

		rtcp_old_sock = rtp_session->rtcp_sock_input;
		rtp_session->rtcp_sock_input = rtcp_new_sock;
		rtcp_new_sock = NULL;

		switch_socket_create_pollset(&rtp_session->rtcp_read_pollfd, rtp_session->rtcp_sock_input, SWITCH_POLLIN | SWITCH_POLLERR, rtp_session->pool);

 done:

		if (*err) {

			switch_log_printf(SWITCH_CHANNEL_SESSION_LOG(rtp_session->session), SWITCH_LOG_ERROR, "Error allocating rtcp [%s]\n", *err);
			status = SWITCH_STATUS_FALSE;
		}

		if (rtcp_new_sock) {
			switch_socket_close(rtcp_new_sock);
		}

		if (rtcp_old_sock) {
			switch_socket_close(rtcp_old_sock);
		}
	} else {
		status = SWITCH_STATUS_FALSE;
	}

	return status;
}

SWITCH_DECLARE(switch_status_t) switch_rtp_set_local_address(switch_rtp_t *rtp_session, const char *host, switch_port_t port, const char **err)
{
	switch_socket_t *new_sock = NULL, *old_sock = NULL;
	switch_status_t status = SWITCH_STATUS_FALSE;
	int j = 0;
#ifndef WIN32
	char o[5] = "TEST", i[5] = "";
	switch_size_t len, ilen = 0;
	int x;
#endif

	if (rtp_session->ready != 1) {
		if (!switch_rtp_ready(rtp_session)) {
			return SWITCH_STATUS_FALSE;
		}

		READ_INC(rtp_session);
		WRITE_INC(rtp_session);

		if (!switch_rtp_ready(rtp_session)) {
			goto done;
		}
	}


	*err = NULL;

	if (zstr(host) || !port) {
		*err = "Address Error";
		goto done;
	}


	rtp_session->local_host_str = switch_core_strdup(rtp_session->pool, host);
	rtp_session->local_port = port;


	if (switch_sockaddr_info_get(&rtp_session->local_addr, host, SWITCH_UNSPEC, port, 0, rtp_session->pool) != SWITCH_STATUS_SUCCESS) {
		*err = "Local Address Error!";
		goto done;
	}


	if (rtp_session->sock_input) {
		switch_rtp_kill_socket(rtp_session);
	}

	if (switch_socket_create(&new_sock, switch_sockaddr_get_family(rtp_session->local_addr), SOCK_DGRAM, 0, rtp_session->pool) != SWITCH_STATUS_SUCCESS) {
		*err = "Socket Error!";
		goto done;
	}

	if (switch_socket_opt_set(new_sock, SWITCH_SO_REUSEADDR, 1) != SWITCH_STATUS_SUCCESS) {
		*err = "Socket Error!";
		goto done;
	}

	//if (rtp_session->flags[SWITCH_RTP_FLAG_VIDEO]) {
	//	switch_socket_opt_set(new_sock, SWITCH_SO_RCVBUF, 1572864);
	//	switch_socket_opt_set(new_sock, SWITCH_SO_SNDBUF, 1572864);
	//}

	if (switch_socket_bind(new_sock, rtp_session->local_addr) != SWITCH_STATUS_SUCCESS) {
		char *em = switch_core_sprintf(rtp_session->pool, "Bind Error! %s:%d", host, port);
		*err = em;
		goto done;
	}


	if ((j = atoi(host)) && j > 223 && j < 240) { /* mcast */
		if (switch_mcast_interface(new_sock, rtp_session->local_addr) != SWITCH_STATUS_SUCCESS) {
			*err = "Multicast Socket interface Error";
			goto done;
		}

		if (switch_mcast_join(new_sock, rtp_session->local_addr, NULL, NULL) != SWITCH_STATUS_SUCCESS) {
			*err = "Multicast Error";
			goto done;
		}

		if (rtp_session->session) {
			switch_channel_t *channel = switch_core_session_get_channel(rtp_session->session);
			const char *var;

			if ((var = switch_channel_get_variable(channel, "multicast_ttl"))) {
				int ttl = atoi(var);

				if (ttl > 0 && ttl < 256) {
					if (switch_mcast_hops(new_sock, (uint8_t) ttl) != SWITCH_STATUS_SUCCESS) {
						*err = "Mutlicast TTL set failed";
						goto done;
					}

				}
			}

		}

	}



#ifndef WIN32
	len = sizeof(i);
	switch_socket_opt_set(new_sock, SWITCH_SO_NONBLOCK, TRUE);

	switch_socket_sendto(new_sock, rtp_session->local_addr, 0, (void *) o, &len);

	x = 0;
	while (!ilen) {
		switch_status_t status;
		ilen = len;
		status = switch_socket_recvfrom(rtp_session->from_addr, new_sock, 0, (void *) i, &ilen);

		if (status != SWITCH_STATUS_SUCCESS && status != SWITCH_STATUS_BREAK) {
			break;
		}

		if (++x > 1000) {
			break;
		}
		switch_cond_next();
	}
	switch_socket_opt_set(new_sock, SWITCH_SO_NONBLOCK, FALSE);

#endif

	old_sock = rtp_session->sock_input;
	rtp_session->sock_input = new_sock;
	new_sock = NULL;

	if (rtp_session->flags[SWITCH_RTP_FLAG_USE_TIMER] || rtp_session->flags[SWITCH_RTP_FLAG_NOBLOCK] || rtp_session->flags[SWITCH_RTP_FLAG_VIDEO]) {
		switch_socket_opt_set(rtp_session->sock_input, SWITCH_SO_NONBLOCK, TRUE);
		switch_rtp_set_flag(rtp_session, SWITCH_RTP_FLAG_NOBLOCK);
	}

	switch_socket_create_pollset(&rtp_session->read_pollfd, rtp_session->sock_input, SWITCH_POLLIN | SWITCH_POLLERR, rtp_session->pool);

	if (rtp_session->flags[SWITCH_RTP_FLAG_ENABLE_RTCP]) {
		if ((status = enable_local_rtcp_socket(rtp_session, err)) == SWITCH_STATUS_SUCCESS) {
			*err = "Success";
		}
	} else {
		status = SWITCH_STATUS_SUCCESS;
		*err = "Success";
	}

	switch_rtp_set_flag(rtp_session, SWITCH_RTP_FLAG_IO);

 done:

	if (new_sock) {
		switch_socket_close(new_sock);
	}

	if (old_sock) {
		switch_socket_close(old_sock);
	}


	if (rtp_session->ready != 1) {
		WRITE_DEC(rtp_session);
		READ_DEC(rtp_session);
	}

	return status;
}

SWITCH_DECLARE(void) switch_rtp_set_media_timeout(switch_rtp_t *rtp_session, uint32_t ms)
{
	if (!switch_rtp_ready(rtp_session) || rtp_session->flags[SWITCH_RTP_FLAG_UDPTL]) {
		return;
	}

	switch_log_printf(SWITCH_CHANNEL_SESSION_LOG(rtp_session->session), SWITCH_LOG_DEBUG1,
					  "%s MEDIA TIMEOUT %s set to %u", switch_core_session_get_name(rtp_session->session), rtp_type(rtp_session), ms);
	rtp_session->media_timeout = ms;
	switch_rtp_reset_media_timer(rtp_session);
}

SWITCH_DECLARE(void) switch_rtp_set_max_missed_packets(switch_rtp_t *rtp_session, uint32_t max)
{
	if (!switch_rtp_ready(rtp_session) || rtp_session->flags[SWITCH_RTP_FLAG_UDPTL]) {
		return;
	}

	if (rtp_session->missed_count >= max) {

		switch_log_printf(SWITCH_CHANNEL_SESSION_LOG(rtp_session->session), SWITCH_LOG_WARNING,
						  "new max missed packets(%d->%d) greater than current missed packets(%d). RTP will timeout.\n",
						  rtp_session->missed_count, max, rtp_session->missed_count);
	}

	rtp_session->max_missed_packets = max;
}

SWITCH_DECLARE(void) switch_rtp_reset_jb(switch_rtp_t *rtp_session)
{
	if (switch_rtp_ready(rtp_session)) {
		if (rtp_session->jb) {
			switch_jb_reset(rtp_session->jb);
		}
	}
}

SWITCH_DECLARE(void) switch_rtp_reset_vb(switch_rtp_t *rtp_session)
{

	if (rtp_session->vb) {
		switch_jb_reset(rtp_session->vb);
	}

	if (rtp_session->vbw) {
		switch_jb_reset(rtp_session->vbw);
	}
}

SWITCH_DECLARE(void) switch_rtp_reset(switch_rtp_t *rtp_session)
{
	if (!rtp_session) {
		return;
	}

	rtp_session->seq = (uint16_t) rand();
	rtp_session->ts = 0;
	memset(&rtp_session->ts_norm, 0, sizeof(rtp_session->ts_norm));

	rtp_session->last_stun = rtp_session->first_stun = 0;
	rtp_session->wrong_addrs = 0;
	rtp_session->rtcp_sent_packets = 0;
	rtp_session->rtcp_last_sent = 0;
	rtp_session->ice_adj = 0;

	//switch_rtp_del_dtls(rtp_session, DTLS_TYPE_RTP|DTLS_TYPE_RTCP);
	switch_rtp_set_flag(rtp_session, SWITCH_RTP_FLAG_PAUSE);
	switch_rtp_set_flag(rtp_session, SWITCH_RTP_FLAG_MUTE);
	rtcp_stats_init(rtp_session);

	if (rtp_session->ice.ready) {
		switch_rtp_reset_vb(rtp_session);
		rtp_session->ice.ready = rtp_session->ice.rready = 0;
	}

}

SWITCH_DECLARE(void) switch_rtp_reset_media_timer(switch_rtp_t *rtp_session)
{
	rtp_session->missed_count = 0;
	rtp_session->last_media = switch_micro_time_now();
}

SWITCH_DECLARE(char *) switch_rtp_get_remote_host(switch_rtp_t *rtp_session)
{
	return zstr(rtp_session->remote_host_str) ? "0.0.0.0" : rtp_session->remote_host_str;
}

SWITCH_DECLARE(switch_port_t) switch_rtp_get_remote_port(switch_rtp_t *rtp_session)
{
	return rtp_session->remote_port;
}

static void ping_socket(switch_rtp_t *rtp_session)
{
	uint32_t o = UINT_MAX;
	switch_size_t len = sizeof(o);
	switch_socket_sendto(rtp_session->sock_input, rtp_session->local_addr, 0, (void *) &o, &len);

	if (rtp_session->flags[SWITCH_RTP_FLAG_ENABLE_RTCP] && rtp_session->rtcp_sock_input && rtp_session->rtcp_sock_input != rtp_session->sock_input) {
		switch_socket_sendto(rtp_session->rtcp_sock_input, rtp_session->rtcp_local_addr, 0, (void *) &o, &len);
	}
}

SWITCH_DECLARE(switch_status_t) switch_rtp_udptl_mode(switch_rtp_t *rtp_session)
{
	switch_socket_t *sock;

	if (!switch_rtp_ready(rtp_session)) {
		return SWITCH_STATUS_FALSE;
	}

	if (switch_rtp_test_flag(rtp_session, SWITCH_RTP_FLAG_PROXY_MEDIA)) {
		ping_socket(rtp_session);
	}

	READ_INC(rtp_session);
	WRITE_INC(rtp_session);

	if (rtp_session->flags[SWITCH_RTP_FLAG_USE_TIMER] || rtp_session->timer.timer_interface) {
		switch_core_timer_destroy(&rtp_session->timer);
		memset(&rtp_session->timer, 0, sizeof(rtp_session->timer));
		switch_rtp_clear_flag(rtp_session, SWITCH_RTP_FLAG_USE_TIMER);
	}

	rtp_session->missed_count = 0;
	rtp_session->max_missed_packets = 0;

	rtp_session->flags[SWITCH_RTP_FLAG_ENABLE_RTCP] = 0;

	if (rtp_session->flags[SWITCH_RTP_FLAG_RTCP_MUX]) {
		rtp_session->rtcp_sock_input = NULL;
		rtp_session->rtcp_sock_output = NULL;
	} else {
		if (rtp_session->rtcp_sock_input && rtp_session->rtcp_sock_input != rtp_session->sock_input) {
			ping_socket(rtp_session);
			switch_socket_shutdown(rtp_session->rtcp_sock_input, SWITCH_SHUTDOWN_READWRITE);
		}

		if (rtp_session->rtcp_sock_output && rtp_session->rtcp_sock_output != rtp_session->rtcp_sock_input &&
			rtp_session->rtcp_sock_output != rtp_session->sock_input) {
			switch_socket_shutdown(rtp_session->rtcp_sock_output, SWITCH_SHUTDOWN_READWRITE);
		}

		if ((sock = rtp_session->rtcp_sock_input)) {
			rtp_session->rtcp_sock_input = NULL;
			switch_socket_close(sock);

			if (rtp_session->rtcp_sock_output && rtp_session->rtcp_sock_output != sock) {
				sock = rtp_session->rtcp_sock_output;
				rtp_session->rtcp_sock_output = NULL;
				switch_socket_close(sock);
			}
		}
	}

	switch_rtp_set_flag(rtp_session, SWITCH_RTP_FLAG_UDPTL);
	switch_rtp_set_flag(rtp_session, SWITCH_RTP_FLAG_PROXY_MEDIA);
	switch_socket_opt_set(rtp_session->sock_input, SWITCH_SO_NONBLOCK, FALSE);
	switch_rtp_clear_flag(rtp_session, SWITCH_RTP_FLAG_NOBLOCK);

	WRITE_DEC(rtp_session);
	READ_DEC(rtp_session);

	switch_rtp_clear_flag(rtp_session, SWITCH_RTP_FLAG_STICKY_FLUSH);
	switch_rtp_clear_flag(rtp_session, SWITCH_RTP_FLAG_FLUSH);

	switch_rtp_break(rtp_session);

	return SWITCH_STATUS_SUCCESS;

}


SWITCH_DECLARE(switch_status_t) switch_rtp_set_remote_address(switch_rtp_t *rtp_session, const char *host, switch_port_t port, switch_port_t remote_rtcp_port,
															  switch_bool_t change_adv_addr, const char **err)
{
	switch_sockaddr_t *remote_addr;
	switch_status_t status = SWITCH_STATUS_SUCCESS;
	*err = "Success";

	if (switch_sockaddr_info_get(&remote_addr, host, SWITCH_UNSPEC, port, 0, rtp_session->pool) != SWITCH_STATUS_SUCCESS || !remote_addr) {
		*err = "Remote Address Error!";
		return SWITCH_STATUS_FALSE;
	}


	switch_mutex_lock(rtp_session->write_mutex);

	rtp_session->remote_addr = remote_addr;

	if (change_adv_addr) {
		rtp_session->remote_host_str = switch_core_strdup(rtp_session->pool, host);
		rtp_session->remote_port = port;
	}

	rtp_session->eff_remote_host_str = switch_core_strdup(rtp_session->pool, host);
	rtp_session->eff_remote_port = port;

	if (rtp_session->sock_input && switch_sockaddr_get_family(rtp_session->remote_addr) == switch_sockaddr_get_family(rtp_session->local_addr)) {
		rtp_session->sock_output = rtp_session->sock_input;
	} else {
		if (rtp_session->sock_output && rtp_session->sock_output != rtp_session->sock_input) {
			switch_socket_close(rtp_session->sock_output);
		}
		if ((status = switch_socket_create(&rtp_session->sock_output,
										   switch_sockaddr_get_family(rtp_session->remote_addr),
										   SOCK_DGRAM, 0, rtp_session->pool)) != SWITCH_STATUS_SUCCESS) {

			*err = "Socket Error!";
		}
	}

	if (rtp_session->dtls) {
		rtp_session->dtls->sock_output = rtp_session->sock_output;

		if (rtp_session->flags[SWITCH_RTP_FLAG_RTCP_MUX]) {
			switch_sockaddr_info_get(&rtp_session->dtls->remote_addr, host, SWITCH_UNSPEC, port, 0, rtp_session->pool);
		}
	}


	if (rtp_session->flags[SWITCH_RTP_FLAG_ENABLE_RTCP]) {
		if (rtp_session->flags[SWITCH_RTP_FLAG_RTCP_MUX]) {
			rtp_session->rtcp_remote_addr = rtp_session->remote_addr;
			rtp_session->rtcp_sock_output = rtp_session->sock_output;
		}/* else {
			if (remote_rtcp_port) {
				rtp_session->remote_rtcp_port = remote_rtcp_port;
			} else {
				rtp_session->remote_rtcp_port = rtp_session->eff_remote_port + 1;
			}
			status = enable_remote_rtcp_socket(rtp_session, err);

			if (rtp_session->rtcp_dtls) {
				//switch_sockaddr_info_get(&rtp_session->rtcp_dtls->remote_addr, host, SWITCH_UNSPEC, port, 0, rtp_session->pool);
				rtp_session->rtcp_dtls->remote_addr = rtp_session->rtcp_remote_addr;
				rtp_session->rtcp_dtls->sock_output = rtp_session->rtcp_sock_output;
			}
			}*/
	}

	switch_mutex_unlock(rtp_session->write_mutex);

	return status;
}


static const char *dtls_state_names_t[] = {"OFF", "HANDSHAKE", "SETUP", "READY", "FAIL", "INVALID"};
static const char *dtls_state_names(dtls_state_t s)
{
	if (s > DS_INVALID) {
		s = DS_INVALID;
	}

	return dtls_state_names_t[s];
}

#define dtls_set_state(_dtls, _state) switch_log_printf(SWITCH_CHANNEL_SESSION_LOG(rtp_session->session), SWITCH_LOG_INFO, "Changing %s DTLS state from %s to %s\n", rtp_type(rtp_session), dtls_state_names(_dtls->state), dtls_state_names(_state)); _dtls->new_state = 1; _dtls->last_state = _dtls->state; _dtls->state = _state

#define cr_keylen 16
#define cr_saltlen 14
#define cr_kslen 30

static int dtls_state_setup(switch_rtp_t *rtp_session, switch_dtls_t *dtls)
{
	X509 *cert;
	switch_secure_settings_t	ssec;	/* Used just to wrap over params in a call to switch_rtp_add_crypto_key. */
	int r = 0;

	uint8_t raw_key_data[cr_kslen * 2];
	unsigned char local_key_buf[cr_kslen];
	unsigned char remote_key_buf[cr_kslen];

	memset(&ssec, 0, sizeof(ssec));
	memset(&raw_key_data, 0, cr_kslen * 2 * sizeof(uint8_t));
	memset(&local_key_buf, 0, cr_kslen * sizeof(unsigned char));
	memset(&remote_key_buf, 0, cr_kslen * sizeof(unsigned char));

	if ((dtls->type & DTLS_TYPE_SERVER)) {
		r = 1;
	} else if ((cert = SSL_get_peer_certificate(dtls->ssl))) {
		switch_core_cert_extract_fingerprint(cert, dtls->remote_fp);
		r = switch_core_cert_verify(dtls->remote_fp);
		X509_free(cert);
	}

	if (!r) {
		switch_log_printf(SWITCH_CHANNEL_SESSION_LOG(rtp_session->session), SWITCH_LOG_ERROR, "%s Fingerprint Verification Failed!\n", rtp_type(rtp_session));
		dtls_set_state(dtls, DS_FAIL);
		return -1;
	} else {
		unsigned char *local_key, *remote_key, *local_salt, *remote_salt;

		switch_log_printf(SWITCH_CHANNEL_SESSION_LOG(rtp_session->session), SWITCH_LOG_INFO, "%s Fingerprint Verified.\n", rtp_type(rtp_session));

#ifdef HAVE_OPENSSL_DTLS_SRTP
		if (!SSL_export_keying_material(dtls->ssl, raw_key_data, sizeof(raw_key_data), "EXTRACTOR-dtls_srtp", 19, NULL, 0, 0)) {
			switch_log_printf(SWITCH_CHANNEL_SESSION_LOG(rtp_session->session), SWITCH_LOG_ERROR, "%s Key material export failure\n", rtp_type(rtp_session));
			dtls_set_state(dtls, DS_FAIL);
			return -1;
		}
#else
		return -1;
#endif

		if ((dtls->type & DTLS_TYPE_CLIENT)) {
			local_key = raw_key_data;
			remote_key = local_key + cr_keylen;
			local_salt = remote_key + cr_keylen;
			remote_salt = local_salt + cr_saltlen;

		} else {
			remote_key = raw_key_data;
			local_key = remote_key + cr_keylen;
			remote_salt = local_key + cr_keylen;
			local_salt = remote_salt + cr_saltlen;
		}

		memcpy(ssec.local_raw_key, local_key, cr_keylen);
		memcpy(ssec.local_raw_key + cr_keylen, local_salt, cr_saltlen);

		memcpy(ssec.remote_raw_key, remote_key, cr_keylen);
		memcpy(ssec.remote_raw_key + cr_keylen, remote_salt, cr_saltlen);

		ssec.crypto_type = AES_CM_128_HMAC_SHA1_80;

		if (dtls == rtp_session->rtcp_dtls && rtp_session->rtcp_dtls != rtp_session->dtls) {
			switch_rtp_add_crypto_key(rtp_session, SWITCH_RTP_CRYPTO_SEND_RTCP, 0, &ssec);
			switch_rtp_add_crypto_key(rtp_session, SWITCH_RTP_CRYPTO_RECV_RTCP, 0, &ssec);
		} else {
			switch_rtp_add_crypto_key(rtp_session, SWITCH_RTP_CRYPTO_SEND, 0, &ssec);
			switch_rtp_add_crypto_key(rtp_session, SWITCH_RTP_CRYPTO_RECV, 0, &ssec);
		}
	}

	dtls_set_state(dtls, DS_READY);

	return 0;
}

static int dtls_state_ready(switch_rtp_t *rtp_session, switch_dtls_t *dtls)
{

	if (dtls->new_state) {
		if (rtp_session->flags[SWITCH_RTP_FLAG_VIDEO]) {
			switch_core_session_t *other_session;

			if (rtp_session->session && switch_core_session_get_partner(rtp_session->session, &other_session) == SWITCH_STATUS_SUCCESS) {
				switch_core_session_request_video_refresh(other_session);
				switch_core_session_rwunlock(other_session);
			}
		}
		dtls->new_state = 0;
	}
	return 0;
}

static int dtls_state_fail(switch_rtp_t *rtp_session, switch_dtls_t *dtls)
{
	if (rtp_session->session) {
		switch_channel_t *channel = switch_core_session_get_channel(rtp_session->session);
		switch_channel_hangup(channel, SWITCH_CAUSE_DESTINATION_OUT_OF_ORDER);
	}

	return -1;
}


static int dtls_state_handshake(switch_rtp_t *rtp_session, switch_dtls_t *dtls)
{
	int ret;

	if ((ret = SSL_do_handshake(dtls->ssl)) != 1){
		switch((ret = SSL_get_error(dtls->ssl, ret))){
		case SSL_ERROR_WANT_READ:
		case SSL_ERROR_WANT_WRITE:
		case SSL_ERROR_NONE:
			break;
		default:
			switch_log_printf(SWITCH_CHANNEL_SESSION_LOG(rtp_session->session), SWITCH_LOG_WARNING, "%s Handshake failure %d. This may happen when you use legacy DTLS v1.0 (legacyDTLS channel var is set) but endpoint requires DTLS v1.2.\n", rtp_type(rtp_session), ret);
			dtls_set_state(dtls, DS_FAIL);
			return -1;
		}
	}

	if (SSL_is_init_finished(dtls->ssl)) {
		dtls_set_state(dtls, DS_SETUP);
	}

	return 0;
}

static void free_dtls(switch_dtls_t **dtlsp)
{
	switch_dtls_t *dtls;

	if (!dtlsp) {
		return;
	}

	dtls = *dtlsp;
	*dtlsp = NULL;

	if (dtls->ssl) {
		SSL_free(dtls->ssl);
	}

	if (dtls->ssl_ctx) {
		SSL_CTX_free(dtls->ssl_ctx);
	}
}

static int do_dtls(switch_rtp_t *rtp_session, switch_dtls_t *dtls)
{
	int r = 0, ret = 0, len;
	switch_size_t bytes;
	unsigned char buf[MAX_DTLS_MTU] = "";
	int ready = rtp_session->ice.ice_user ? (rtp_session->ice.rready && rtp_session->ice.ready) : 1;
	int pending;

	if (!dtls->bytes && !ready) {
		return 0;
	}

	if (dtls->bytes > 0 && dtls->data) {
		ret = BIO_write(dtls->read_bio, dtls->data, (int)dtls->bytes);
		if (ret <= 0) {
			ret = SSL_get_error(dtls->ssl, ret);
			switch_log_printf(SWITCH_CHANNEL_SESSION_LOG(rtp_session->session), SWITCH_LOG_ERROR, "%s DTLS packet decode err: SSL err %d\n", rtp_type(rtp_session), ret);
		} else if (ret != (int)dtls->bytes) {
			switch_log_printf(SWITCH_CHANNEL_SESSION_LOG(rtp_session->session), SWITCH_LOG_ERROR, "%s DTLS packet decode err: read %d bytes instead of %d\n", rtp_type(rtp_session), ret, (int)dtls->bytes);
		}
	}

	if (dtls_states[dtls->state]) {
		r = dtls_states[dtls->state](rtp_session, dtls);
	}

	while ((pending = BIO_ctrl_pending(dtls->filter_bio)) > 0) {
		switch_assert(pending <= sizeof(buf));

		len = BIO_read(dtls->write_bio, buf, pending);
		if (len > 0) {
			bytes = len;
			ret = switch_socket_sendto(dtls->sock_output, dtls->remote_addr, 0, (void *)buf, &bytes);

			if (ret != SWITCH_STATUS_SUCCESS) {
				switch_log_printf(SWITCH_CHANNEL_SESSION_LOG(rtp_session->session), SWITCH_LOG_ERROR, "%s DTLS packet not written to socket: %d\n", rtp_type(rtp_session), ret);
			} else if (bytes != len) {
				switch_log_printf(SWITCH_CHANNEL_SESSION_LOG(rtp_session->session), SWITCH_LOG_ERROR, "%s DTLS packet write err: written %d bytes instead of %d\n", rtp_type(rtp_session), (int)bytes, len);
			}
		} else {
			ret = SSL_get_error(dtls->ssl, len);
			switch_log_printf(SWITCH_CHANNEL_SESSION_LOG(rtp_session->session), SWITCH_LOG_ERROR, "%s DTLS packet encode err: SSL err %d\n", rtp_type(rtp_session), ret);
		}
	}

	return r;
}

#if VERIFY
static int cb_verify_peer(int preverify_ok, X509_STORE_CTX *ctx)
{
	SSL *ssl = NULL;
	switch_dtls_t *dtls;
	X509 *cert;
	int r = 0;

	ssl = X509_STORE_CTX_get_app_data(ctx);
	dtls = (switch_dtls_t *) SSL_get_app_data(ssl);

	if (!(ssl && dtls)) {
		return 0;
	}

	if ((cert = SSL_get_peer_certificate(dtls->ssl))) {
		switch_core_cert_extract_fingerprint(cert, dtls->remote_fp);

		r = switch_core_cert_verify(dtls->remote_fp);

		X509_free(cert);
	} else {
		switch_log_printf(SWITCH_CHANNEL_SESSION_LOG(dtls->rtp_session->session), SWITCH_LOG_ERROR, "%s CERT ERR!\n", rtp_type(dtls->rtp_session));
	}

	return r;
}
#endif


////////////

#if OPENSSL_VERSION_NUMBER < 0x10100000L
static BIO_METHOD dtls_bio_filter_methods;
#else
static BIO_METHOD *dtls_bio_filter_methods;
#endif

BIO_METHOD *BIO_dtls_filter(void) {
#if OPENSSL_VERSION_NUMBER < 0x10100000L	
	return(&dtls_bio_filter_methods);
#else
	return(dtls_bio_filter_methods);
#endif
}

typedef struct packet_list_s {
	//void *packet;
	int size;
	struct packet_list_s *next;
} packet_list_t;
 
/* Helper struct to keep the filter state */
typedef struct dtls_bio_filter {
	packet_list_t *packets;
	packet_list_t *unused;
	packet_list_t *tail;
	switch_mutex_t *mutex;
	switch_memory_pool_t *pool;
	long mtu;
} dtls_bio_filter;
 
 
static int dtls_bio_filter_new(BIO *bio) {
	/* Create a filter state struct */
	dtls_bio_filter *filter;
	switch_memory_pool_t *pool;

	switch_core_new_memory_pool(&pool);
	filter = switch_core_alloc(pool, sizeof(*filter));
	filter->pool = pool;

	filter->packets = NULL;
	switch_mutex_init(&filter->mutex, SWITCH_MUTEX_NESTED, filter->pool);
 
	/* Set the BIO as initialized */
#if OPENSSL_VERSION_NUMBER < 0x10100000L
	bio->init = 1;
	bio->ptr = filter;
	bio->flags = 0;
#else
	BIO_set_init(bio, 1);
	BIO_set_data(bio, filter);
	BIO_clear_flags(bio, ~0);
#endif
	
	return 1;
}
 
static int dtls_bio_filter_free(BIO *bio) {
	dtls_bio_filter *filter;

	if (bio == NULL) {
		return 0;
	}
 
	/* Get rid of the filter state */
#if OPENSSL_VERSION_NUMBER < 0x10100000L
	filter = (dtls_bio_filter *)bio->ptr;
#else
	filter = (dtls_bio_filter *)BIO_get_data(bio);
#endif

	if (filter != NULL) {
		switch_memory_pool_t *pool = filter->pool;
		switch_core_destroy_memory_pool(&pool);
		pool = NULL;
		filter = NULL;
	}

#if OPENSSL_VERSION_NUMBER < 0x10100000L
	bio->ptr = NULL;
	bio->init = 0;
	bio->flags = 0;
#else
	BIO_set_init(bio, 0);
	BIO_set_data(bio, NULL);
	BIO_clear_flags(bio, ~0);
#endif
	return 1;
}
 
static int dtls_bio_filter_write(BIO *bio, const char *in, int inl) {
	long ret;
	dtls_bio_filter *filter;
	
	switch_log_printf(SWITCH_CHANNEL_LOG, SWITCH_LOG_DEBUG1, "dtls_bio_filter_write: %p, %d\n", (void *)in, inl);
	/* Forward data to the write BIO */
#if OPENSSL_VERSION_NUMBER < 0x10100000L
	ret = BIO_write(bio->next_bio, in, inl);
#else
	ret = BIO_write(BIO_next(bio), in, inl);
#endif
	
	switch_log_printf(SWITCH_CHANNEL_LOG, SWITCH_LOG_DEBUG1, "  -- %ld\n", ret);
 
	/* Keep track of the packet, as we'll advertize them one by one after a pending check */
#if OPENSSL_VERSION_NUMBER < 0x10100000L
	filter = (dtls_bio_filter *)bio->ptr;
#else
	filter = (dtls_bio_filter *)BIO_get_data(bio);
#endif

	if (filter != NULL) {
		packet_list_t *node;

		switch_mutex_lock(filter->mutex);
		if (filter->unused) {
			node = filter->unused;
			node->next = NULL;
			filter->unused = filter->unused->next;
		} else {
			node = switch_core_alloc(filter->pool, sizeof(*node));
		}

		node->size = ret;

		if (filter->tail) {
			filter->tail->next = node;
		} else {
			filter->packets = node;
		}

		filter->tail = node;

		switch_mutex_unlock(filter->mutex);
		//switch_log_printf(SWITCH_CHANNEL_LOG, SWITCH_LOG_ERROR, "New list length: %d\n", g_list_length(filter->packets));
	}
	return ret;
}
 
static long dtls_bio_filter_ctrl(BIO *bio, int cmd, long num, void *ptr) {
#if OPENSSL_VERSION_NUMBER < 0x10100000L
	dtls_bio_filter *filter = (dtls_bio_filter *)bio->ptr;
#else
	dtls_bio_filter *filter = (dtls_bio_filter *)BIO_get_data(bio);
#endif

	switch(cmd) {
	case BIO_CTRL_DGRAM_GET_FALLBACK_MTU:
		return 1200;
	case BIO_CTRL_DGRAM_SET_MTU:
		filter->mtu = num;
		switch_log_printf(SWITCH_CHANNEL_LOG, SWITCH_LOG_DEBUG1, "Setting MTU: %ld\n", filter->mtu);
		return num;
	case BIO_CTRL_FLUSH:
		return 1;
	case BIO_CTRL_DGRAM_QUERY_MTU:
		switch_log_printf(SWITCH_CHANNEL_LOG, SWITCH_LOG_DEBUG1, "Advertizing MTU: %ld\n", filter->mtu);
		return filter->mtu;
	case BIO_CTRL_WPENDING:
		return 0L;
	case BIO_CTRL_PENDING: {
		int pending = 0;
		packet_list_t *top;

		if (filter == NULL) {
			return 0;
		}

		switch_mutex_lock(filter->mutex);
		if ((top = filter->packets)) {
			filter->packets = filter->packets->next;
			
			if (top == filter->tail || !filter->packets) {
				filter->tail = NULL;
			}
			
			pending = top->size;
			top->next = filter->unused;
			filter->unused = top;
		}
		switch_mutex_unlock(filter->mutex);

		return pending;
	}
	default:
		//switch_log_printf(SWITCH_CHANNEL_LOG, SWITCH_LOG_ERROR, "dtls_bio_filter_ctrl: %d\n", cmd);
		break;
	}
	return 0;
}

#if OPENSSL_VERSION_NUMBER < 0x10100000L
static BIO_METHOD dtls_bio_filter_methods = {
	BIO_TYPE_FILTER,
	"DTLS filter",
	dtls_bio_filter_write,
	NULL,
	NULL,
	NULL,
	dtls_bio_filter_ctrl,
	dtls_bio_filter_new,
	dtls_bio_filter_free,
	NULL
};
#else
static BIO_METHOD *dtls_bio_filter_methods = NULL;
#endif

static void switch_rtp_dtls_init() {
#if OPENSSL_VERSION_NUMBER >= 0x10100000L
	dtls_bio_filter_methods = BIO_meth_new(BIO_TYPE_FILTER | BIO_get_new_index(), "DTLS filter");
	BIO_meth_set_write(dtls_bio_filter_methods, dtls_bio_filter_write);
	BIO_meth_set_ctrl(dtls_bio_filter_methods, dtls_bio_filter_ctrl);
	BIO_meth_set_create(dtls_bio_filter_methods, dtls_bio_filter_new);
	BIO_meth_set_destroy(dtls_bio_filter_methods, dtls_bio_filter_free);
#endif
}

static void switch_rtp_dtls_destroy() {
#if OPENSSL_VERSION_NUMBER >= 0x10100000L
	if (dtls_bio_filter_methods) {
		BIO_meth_free(dtls_bio_filter_methods);
		dtls_bio_filter_methods = NULL;
	}
#endif
}

///////////



SWITCH_DECLARE(int) switch_rtp_has_dtls(void) {
#ifdef HAVE_OPENSSL_DTLS_SRTP
	return 1;
#else
	return 0;
#endif
}

SWITCH_DECLARE(dtls_state_t) switch_rtp_dtls_state(switch_rtp_t *rtp_session, dtls_type_t type)
{
	dtls_state_t s = DS_OFF;

	switch_mutex_lock(rtp_session->ice_mutex);

	if (!rtp_session || (!rtp_session->dtls && !rtp_session->rtcp_dtls)) {
		s = DS_OFF;
		goto done;
	}

	if ((type == DTLS_TYPE_RTP) && rtp_session->dtls) {
		s = rtp_session->dtls->state;
		goto done;
	}

	if ((type == DTLS_TYPE_RTCP) && rtp_session->rtcp_dtls) {
		s = rtp_session->rtcp_dtls->state;
	}

 done:

	switch_mutex_unlock(rtp_session->ice_mutex);

	return s;
}

SWITCH_DECLARE(switch_status_t) switch_rtp_del_dtls(switch_rtp_t *rtp_session, dtls_type_t type)
{
	switch_status_t status = SWITCH_STATUS_SUCCESS;

	switch_mutex_lock(rtp_session->ice_mutex);

	if (!rtp_session || (!rtp_session->dtls && !rtp_session->rtcp_dtls)) {
		switch_goto_status(SWITCH_STATUS_FALSE, done);
	}

	if ((type & DTLS_TYPE_RTP)) {
		if (rtp_session->dtls && rtp_session->dtls == rtp_session->rtcp_dtls) {
			rtp_session->rtcp_dtls = NULL;
		}

		if (rtp_session->dtls) {
			free_dtls(&rtp_session->dtls);
		}

		if (rtp_session->jb) {
			switch_jb_reset(rtp_session->jb);
		}

		if (rtp_session->vb) {
			switch_jb_reset(rtp_session->vb);
		}

		if (rtp_session->vbw) {
			switch_jb_reset(rtp_session->vbw);
		}

	}

	if ((type & DTLS_TYPE_RTCP) && rtp_session->rtcp_dtls) {
		free_dtls(&rtp_session->rtcp_dtls);
	}


#ifdef ENABLE_SRTP
	if (rtp_session->flags[SWITCH_RTP_FLAG_SECURE_SEND]) {
		int x;

		rtp_session->flags[SWITCH_RTP_FLAG_SECURE_SEND] = 0;

		for(x = 0; x < 2; x++) {
			if (rtp_session->send_ctx[x]) {
				srtp_dealloc(rtp_session->send_ctx[x]);
				rtp_session->send_ctx[x] = NULL;
			}
		}
	}

	if (rtp_session->flags[SWITCH_RTP_FLAG_SECURE_RECV]) {
		int x;

		rtp_session->flags[SWITCH_RTP_FLAG_SECURE_RECV] = 0;

		for (x = 0; x < 2; x++) {
			if (rtp_session->recv_ctx[x]) {
				srtp_dealloc(rtp_session->recv_ctx[x]);
				rtp_session->recv_ctx[x] = NULL;
			}
		}
	}
#endif

 done:

	switch_mutex_unlock(rtp_session->ice_mutex);

	return status;
}

SWITCH_DECLARE(switch_status_t) switch_rtp_add_dtls(switch_rtp_t *rtp_session, dtls_fingerprint_t *local_fp, dtls_fingerprint_t *remote_fp, dtls_type_t type, uint8_t want_DTLSv1_2)
{
	switch_dtls_t *dtls;
	const char *var;
	int ret;
	const char *kind = "";
	unsigned long ssl_method_error = 0;
	unsigned long ssl_ctx_error = 0;
	const SSL_METHOD *ssl_method;
	SSL_CTX *ssl_ctx;
	BIO *bio;
	DH *dh;
	switch_status_t status = SWITCH_STATUS_SUCCESS;
#ifndef OPENSSL_NO_EC
#if OPENSSL_VERSION_NUMBER < 0x10002000L
	EC_KEY* ecdh;
#endif
#endif

#ifndef HAVE_OPENSSL_DTLS_SRTP
	return SWITCH_STATUS_FALSE;
#endif

	if (!switch_rtp_ready(rtp_session)) {
		return SWITCH_STATUS_FALSE;
	}

	switch_mutex_lock(rtp_session->ice_mutex);

	if (!((type & DTLS_TYPE_RTP) || (type & DTLS_TYPE_RTCP)) || !((type & DTLS_TYPE_CLIENT) || (type & DTLS_TYPE_SERVER))) {
		switch_log_printf(SWITCH_CHANNEL_SESSION_LOG(rtp_session->session), SWITCH_LOG_CRIT, "INVALID TYPE!\n");
	}

	switch_rtp_del_dtls(rtp_session, type);

	if ((type & DTLS_TYPE_RTP) && (type & DTLS_TYPE_RTCP)) {
		kind = "RTP/RTCP";
	} else if ((type & DTLS_TYPE_RTP)) {
		kind = "RTP";
	} else {
		kind = "RTCP";
	}

	switch_log_printf(SWITCH_CHANNEL_SESSION_LOG(rtp_session->session), SWITCH_LOG_INFO,
					  "Activate %s %s DTLS %s\n", kind, rtp_type(rtp_session), (type & DTLS_TYPE_SERVER) ? "server" : "client");

	if (((type & DTLS_TYPE_RTP) && rtp_session->dtls) || ((type & DTLS_TYPE_RTCP) && rtp_session->rtcp_dtls)) {
		switch_log_printf(SWITCH_CHANNEL_SESSION_LOG(rtp_session->session), SWITCH_LOG_WARNING, "DTLS ALREADY INIT\n");
		switch_goto_status(SWITCH_STATUS_FALSE, done);
	}

	dtls = switch_core_alloc(rtp_session->pool, sizeof(*dtls));

	dtls->pem = switch_core_sprintf(rtp_session->pool, "%s%s%s.pem", SWITCH_GLOBAL_dirs.certs_dir, SWITCH_PATH_SEPARATOR, DTLS_SRTP_FNAME);

	if (switch_file_exists(dtls->pem, rtp_session->pool) == SWITCH_STATUS_SUCCESS) {
		dtls->pvt = dtls->rsa = dtls->pem;
	} else {
		dtls->pvt = switch_core_sprintf(rtp_session->pool, "%s%s%s.key", SWITCH_GLOBAL_dirs.certs_dir, SWITCH_PATH_SEPARATOR, DTLS_SRTP_FNAME);
		dtls->rsa = switch_core_sprintf(rtp_session->pool, "%s%s%s.crt", SWITCH_GLOBAL_dirs.certs_dir, SWITCH_PATH_SEPARATOR, DTLS_SRTP_FNAME);
	}

	dtls->ca = switch_core_sprintf(rtp_session->pool, "%s%sca-bundle.crt", SWITCH_GLOBAL_dirs.certs_dir, SWITCH_PATH_SEPARATOR);

#if OPENSSL_VERSION_NUMBER >= 0x10100000
	ssl_method = (type & DTLS_TYPE_SERVER) ? DTLS_server_method() : DTLS_client_method();
#else
    #ifdef HAVE_OPENSSL_DTLSv1_2_method
<<<<<<< HEAD
			dtls->ssl_ctx = SSL_CTX_new((type & DTLS_TYPE_SERVER) ? DTLS_server_method() : DTLS_client_method());
	        //dtls->ssl_ctx = SSL_CTX_new((type & DTLS_TYPE_SERVER) ? (want_DTLSv1_2 ? DTLSv1_2_server_method() : DTLSv1_server_method()) : (want_DTLSv1_2 ? DTLSv1_2_client_method() : DTLSv1_client_method()));
    #else
			dtls->ssl_ctx = SSL_CTX_new((type & DTLS_TYPE_SERVER) ? DTLS_server_method() : DTLS_client_method());
            //dtls->ssl_ctx = SSL_CTX_new((type & DTLS_TYPE_SERVER) ? DTLSv1_server_method() : DTLSv1_client_method());
=======
		ssl_method = (type & DTLS_TYPE_SERVER) ? (want_DTLSv1_2 ? DTLSv1_2_server_method() : DTLSv1_server_method()) : (want_DTLSv1_2 ? DTLSv1_2_client_method() : DTLSv1_client_method());
	#else
		ssl_method = (type & DTLS_TYPE_SERVER) ? DTLSv1_server_method() : DTLSv1_client_method();
>>>>>>> 1ff9d0a6
    #endif // HAVE_OPENSSL_DTLSv1_2_method
#endif

	if (!ssl_method) {
		ssl_method_error = ERR_peek_error();
		switch_log_printf(SWITCH_CHANNEL_SESSION_LOG(rtp_session->session), SWITCH_LOG_ERROR, "%s ssl_method is NULL [%lu]\n", rtp_type(rtp_session), ssl_method_error);
	}

	dtls->ssl_ctx = ssl_ctx = SSL_CTX_new(ssl_method);

	if (!ssl_ctx) {
		ssl_ctx_error = ERR_peek_error();
		switch_log_printf(SWITCH_CHANNEL_SESSION_LOG(rtp_session->session), SWITCH_LOG_ERROR, "%s SSL_CTX_new failed [%lu]\n", rtp_type(rtp_session), ssl_ctx_error);
		switch_channel_hangup(switch_core_session_get_channel(rtp_session->session), SWITCH_CAUSE_NORMAL_TEMPORARY_FAILURE);
		switch_goto_status(SWITCH_STATUS_FALSE, done);
	}

	switch_assert(dtls->ssl_ctx);

	bio = BIO_new_file(dtls->pem, "r");
	dh = PEM_read_bio_DHparams(bio, NULL, NULL, NULL);
	BIO_free(bio);
	if (dh) {
		SSL_CTX_set_tmp_dh(dtls->ssl_ctx, dh);
		DH_free(dh);
	}

	SSL_CTX_set_mode(dtls->ssl_ctx, SSL_MODE_AUTO_RETRY);

	//SSL_CTX_set_verify(dtls->ssl_ctx, SSL_VERIFY_PEER | SSL_VERIFY_FAIL_IF_NO_PEER_CERT, NULL);
	SSL_CTX_set_verify(dtls->ssl_ctx, SSL_VERIFY_NONE, NULL);

	//SSL_CTX_set_cipher_list(dtls->ssl_ctx, "ECDH:!RC4:!SSLv3:RSA_WITH_AES_128_CBC_SHA");
	//SSL_CTX_set_cipher_list(dtls->ssl_ctx, "ECDHE-RSA-AES256-GCM-SHA384");
	SSL_CTX_set_cipher_list(dtls->ssl_ctx, "ALL:!ADH:!LOW:!EXP:!MD5:@STRENGTH");
	//SSL_CTX_set_cipher_list(dtls->ssl_ctx, "SUITEB128");
	SSL_CTX_set_read_ahead(dtls->ssl_ctx, 1);
#ifdef HAVE_OPENSSL_DTLS_SRTP
	//SSL_CTX_set_tlsext_use_srtp(dtls->ssl_ctx, "SRTP_AES128_CM_SHA1_80:SRTP_AES128_CM_SHA1_32");
	SSL_CTX_set_tlsext_use_srtp(dtls->ssl_ctx, "SRTP_AES128_CM_SHA1_80");
#endif

	dtls->type = type;
	dtls->read_bio = BIO_new(BIO_s_mem());
	switch_assert(dtls->read_bio);

	dtls->write_bio = BIO_new(BIO_s_mem());
	switch_assert(dtls->write_bio);

	BIO_set_mem_eof_return(dtls->read_bio, -1);
	BIO_set_mem_eof_return(dtls->write_bio, -1);

	if ((ret=SSL_CTX_use_certificate_file(dtls->ssl_ctx, dtls->rsa, SSL_FILETYPE_PEM)) != 1) {
		switch_log_printf(SWITCH_CHANNEL_SESSION_LOG(rtp_session->session), SWITCH_LOG_ERROR, "%s DTLS cert err [%d]\n", rtp_type(rtp_session), SSL_get_error(dtls->ssl, ret));
		switch_goto_status(SWITCH_STATUS_FALSE, done);
	}

	if ((ret=SSL_CTX_use_PrivateKey_file(dtls->ssl_ctx, dtls->pvt, SSL_FILETYPE_PEM)) != 1) {
		switch_log_printf(SWITCH_CHANNEL_SESSION_LOG(rtp_session->session), SWITCH_LOG_ERROR, "%s DTLS key err [%d]\n", rtp_type(rtp_session), SSL_get_error(dtls->ssl, ret));
		switch_goto_status(SWITCH_STATUS_FALSE, done);
	}

	if (SSL_CTX_check_private_key(dtls->ssl_ctx) == 0) {
		switch_log_printf(SWITCH_CHANNEL_SESSION_LOG(rtp_session->session), SWITCH_LOG_ERROR, "%s DTLS check key failed\n", rtp_type(rtp_session));
		switch_goto_status(SWITCH_STATUS_FALSE, done);
	}

	if (!zstr(dtls->ca) && switch_file_exists(dtls->ca, rtp_session->pool) == SWITCH_STATUS_SUCCESS
		&& (ret = SSL_CTX_load_verify_locations(dtls->ssl_ctx, dtls->ca, NULL)) != 1) {
		switch_log_printf(SWITCH_CHANNEL_SESSION_LOG(rtp_session->session), SWITCH_LOG_ERROR, "%s DTLS check chain cert failed [%d]\n",
						  rtp_type(rtp_session) ,
						  SSL_get_error(dtls->ssl, ret));
		switch_goto_status(SWITCH_STATUS_FALSE, done);
	}

	dtls->ssl = SSL_new(dtls->ssl_ctx);

#if OPENSSL_VERSION_NUMBER < 0x10100000L
	dtls->filter_bio = BIO_new(BIO_dtls_filter());
#else
	switch_assert(dtls_bio_filter_methods);
	dtls->filter_bio = BIO_new(dtls_bio_filter_methods);
#endif

	switch_assert(dtls->filter_bio);

	BIO_push(dtls->filter_bio, dtls->write_bio);

	SSL_set_bio(dtls->ssl, dtls->read_bio, dtls->filter_bio);

	SSL_set_mode(dtls->ssl, SSL_MODE_AUTO_RETRY);
	SSL_set_read_ahead(dtls->ssl, 1);


	//SSL_set_verify(dtls->ssl, (SSL_VERIFY_PEER | SSL_VERIFY_FAIL_IF_NO_PEER_CERT), cb_verify_peer);

#ifndef OPENSSL_NO_EC
#if OPENSSL_VERSION_NUMBER < 0x10002000L
	ecdh = EC_KEY_new_by_curve_name(NID_X9_62_prime256v1);
	if (!ecdh) {
		switch_goto_status(SWITCH_STATUS_FALSE, done);
	}
	SSL_set_options(dtls->ssl, SSL_OP_SINGLE_ECDH_USE);
	SSL_set_tmp_ecdh(dtls->ssl, ecdh);
	EC_KEY_free(ecdh);
#elif OPENSSL_VERSION_NUMBER < 0x10100000L
	SSL_set_ecdh_auto(dtls->ssl, 1);
	SSL_set_options(dtls->ssl, SSL_OP_SINGLE_ECDH_USE);
#endif
#endif

	SSL_set_verify(dtls->ssl, SSL_VERIFY_NONE, NULL);
	SSL_set_app_data(dtls->ssl, dtls);

	dtls->local_fp = local_fp;
	dtls->remote_fp = remote_fp;
	dtls->rtp_session = rtp_session;
	dtls->mtu = 1200;

	if (rtp_session->session) {
		switch_channel_t *channel = switch_core_session_get_channel(rtp_session->session);
		if ((var = switch_channel_get_variable(channel, "rtp_dtls_mtu"))) {
			int mtu = atoi(var);

			if (mtu > 0 && mtu < MAX_DTLS_MTU) {
				dtls->mtu = mtu;
			}

		}
	}
	
	BIO_ctrl(dtls->filter_bio, BIO_CTRL_DGRAM_SET_MTU, dtls->mtu, NULL);
	
	switch_core_cert_expand_fingerprint(remote_fp, remote_fp->str);

	if ((type & DTLS_TYPE_RTP)) {
		rtp_session->dtls = dtls;
		dtls->sock_output = rtp_session->sock_output;
		dtls->remote_addr = rtp_session->remote_addr;
	}

	if ((type & DTLS_TYPE_RTCP)) {
		rtp_session->rtcp_dtls = dtls;
		if (!(type & DTLS_TYPE_RTP)) {
			dtls->sock_output = rtp_session->rtcp_sock_output;
			dtls->remote_addr = rtp_session->rtcp_remote_addr;
		}
	}

	if ((type & DTLS_TYPE_SERVER)) {
		SSL_set_accept_state(dtls->ssl);
	} else {
		SSL_set_connect_state(dtls->ssl);
	}

	dtls_set_state(dtls, DS_HANDSHAKE);

	rtp_session->flags[SWITCH_RTP_FLAG_VIDEO_BREAK] = 1;
	switch_rtp_break(rtp_session);

 done:

	switch_mutex_unlock(rtp_session->ice_mutex);

	return status;

}

SWITCH_DECLARE(switch_status_t) switch_rtp_add_crypto_key(switch_rtp_t *rtp_session, switch_rtp_crypto_direction_t direction, uint32_t index, switch_secure_settings_t *ssec)
{
#ifndef ENABLE_SRTP
	switch_log_printf(SWITCH_CHANNEL_SESSION_LOG(rtp_session->session), SWITCH_LOG_CRIT, "SRTP NOT SUPPORTED IN THIS BUILD!\n");
	return SWITCH_STATUS_FALSE;
#else

	switch_rtp_crypto_key_t *crypto_key;
	srtp_policy_t *policy;
	srtp_err_status_t stat;
	switch_status_t status = SWITCH_STATUS_SUCCESS;

	switch_channel_t *channel = switch_core_session_get_channel(rtp_session->session);
	switch_event_t *fsevent = NULL;
	int idx = 0;
	const char *var;
	unsigned char b64_key[512] = "";
	
	unsigned char	*keysalt = NULL;
	switch_size_t	keysalt_len = 0;
	
	switch_crypto_key_material_t	*key_material = NULL;
	unsigned long					*key_material_n = NULL;
	srtp_master_key_t		**mkis = NULL;
	srtp_master_key_t		*mki = NULL;
	int mki_idx = 0;

	keysalt_len = switch_core_media_crypto_keysalt_len(ssec->crypto_type);

	if (direction >= SWITCH_RTP_CRYPTO_MAX || keysalt_len > SWITCH_RTP_MAX_CRYPTO_LEN) {
		return SWITCH_STATUS_FALSE;
	}

	if (direction == SWITCH_RTP_CRYPTO_RECV_RTCP) {
		direction = SWITCH_RTP_CRYPTO_RECV;
		rtp_session->srtp_idx_rtcp = idx = 1;
	} else if (direction == SWITCH_RTP_CRYPTO_SEND_RTCP) {
		direction = SWITCH_RTP_CRYPTO_SEND;
		rtp_session->srtp_idx_rtcp = idx = 1;
	}

	if (direction == SWITCH_RTP_CRYPTO_RECV) {
		policy = &rtp_session->recv_policy[idx];
		keysalt = ssec->remote_raw_key;
		key_material = ssec->remote_key_material_next;
		key_material_n = &ssec->remote_key_material_n;
	} else {
		policy = &rtp_session->send_policy[idx];
		keysalt = ssec->local_raw_key;
		key_material = ssec->local_key_material_next;
		key_material_n = &ssec->local_key_material_n;
	}

	switch_b64_encode(keysalt, keysalt_len, b64_key, sizeof(b64_key));

	if (switch_true(switch_core_get_variable("rtp_retain_crypto_keys"))) {
		switch(direction) {
			case SWITCH_RTP_CRYPTO_SEND:
				switch_channel_set_variable(channel, "srtp_local_crypto_key", (const char *)b64_key);
				break;
			case SWITCH_RTP_CRYPTO_RECV:
				switch_channel_set_variable(channel, "srtp_remote_crypto_key", (const char *)b64_key);
				break;
			case SWITCH_RTP_CRYPTO_SEND_RTCP:
				switch_channel_set_variable(channel, "srtcp_local_crypto_key", (const char *)b64_key);
				break;
			case SWITCH_RTP_CRYPTO_RECV_RTCP:
				switch_channel_set_variable(channel, "srtcp_remote_crypto_key", (const char *)b64_key);
				break;
			default:
				break;
		}

		if (rtp_session->flags[SWITCH_RTP_FLAG_VIDEO]) {
			switch(direction) {
			case SWITCH_RTP_CRYPTO_SEND:
				switch_channel_set_variable(channel, "srtp_local_video_crypto_key", (const char *)b64_key);
				break;
			case SWITCH_RTP_CRYPTO_RECV:
				switch_channel_set_variable(channel, "srtp_remote_video_crypto_key", (const char *)b64_key);
				break;
			case SWITCH_RTP_CRYPTO_SEND_RTCP:
				switch_channel_set_variable(channel, "srtcp_local_video_crypto_key", (const char *)b64_key);
				break;
			case SWITCH_RTP_CRYPTO_RECV_RTCP:
				switch_channel_set_variable(channel, "srtcp_remote_video_crypto_key", (const char *)b64_key);
				break;
			default:
				break;
			}

		} else {
			switch(direction) {
			case SWITCH_RTP_CRYPTO_SEND:
				switch_channel_set_variable(channel, "srtp_local_audio_crypto_key", (const char *)b64_key);
				break;
			case SWITCH_RTP_CRYPTO_RECV:
				switch_channel_set_variable(channel, "srtp_remote_audio_crypto_key", (const char *)b64_key);
				break;
			case SWITCH_RTP_CRYPTO_SEND_RTCP:
				switch_channel_set_variable(channel, "srtcp_local_audio_crypto_key", (const char *)b64_key);
				break;
			case SWITCH_RTP_CRYPTO_RECV_RTCP:
				switch_channel_set_variable(channel, "srtcp_remote_audio_crypto_key", (const char *)b64_key);
				break;
			default:
				break;
			}
		}
	}

	crypto_key = switch_core_alloc(rtp_session->pool, sizeof(*crypto_key));

	crypto_key->type = ssec->crypto_type;
	crypto_key->index = index;
	memcpy(crypto_key->keysalt, keysalt, keysalt_len);
	crypto_key->next = rtp_session->crypto_keys[direction];
	rtp_session->crypto_keys[direction] = crypto_key;

	memset(policy, 0, sizeof(*policy));

	/* many devices can't handle gaps in SRTP streams */
	if (!((var = switch_channel_get_variable(channel, "srtp_allow_idle_gaps"))
		  && switch_true(var))
		&& (!(var = switch_channel_get_variable(channel, "send_silence_when_idle"))
			|| !(atoi(var)))) {
		switch_channel_set_variable(channel, "send_silence_when_idle", "-1");
	}

	switch (crypto_key->type) {
	case AES_CM_128_HMAC_SHA1_80:
		srtp_crypto_policy_set_aes_cm_128_hmac_sha1_80(&policy->rtp);
		srtp_crypto_policy_set_aes_cm_128_hmac_sha1_80(&policy->rtcp);

		if (switch_channel_direction(channel) == SWITCH_CALL_DIRECTION_OUTBOUND) {
			switch_channel_set_variable(channel, "rtp_has_crypto", "AES_CM_128_HMAC_SHA1_80");
		}
		break;
	case AES_CM_128_HMAC_SHA1_32:
		srtp_crypto_policy_set_aes_cm_128_hmac_sha1_32(&policy->rtp);
		srtp_crypto_policy_set_aes_cm_128_hmac_sha1_32(&policy->rtcp);


		if (switch_channel_direction(channel) == SWITCH_CALL_DIRECTION_OUTBOUND) {
			switch_channel_set_variable(channel, "rtp_has_crypto", "AES_CM_128_HMAC_SHA1_32");
		}
		break;

	case AEAD_AES_256_GCM_8:
		srtp_crypto_policy_set_aes_gcm_256_8_auth(&policy->rtp);
		srtp_crypto_policy_set_aes_gcm_256_8_auth(&policy->rtcp);

		if (switch_channel_direction(channel) == SWITCH_CALL_DIRECTION_OUTBOUND) {
			switch_channel_set_variable(channel, "rtp_has_crypto", "AEAD_AES_256_GCM_8");
		}
		break;

	case AEAD_AES_256_GCM:
		srtp_crypto_policy_set_aes_gcm_256_16_auth(&policy->rtp);
		srtp_crypto_policy_set_aes_gcm_256_16_auth(&policy->rtcp);

		if (switch_channel_direction(channel) == SWITCH_CALL_DIRECTION_OUTBOUND) {
			switch_channel_set_variable(channel, "rtp_has_crypto", "AEAD_AES_256_GCM");
		}
		break;

	case AEAD_AES_128_GCM_8:
		srtp_crypto_policy_set_aes_gcm_128_8_auth(&policy->rtp);
		srtp_crypto_policy_set_aes_gcm_128_8_auth(&policy->rtcp);

		if (switch_channel_direction(channel) == SWITCH_CALL_DIRECTION_OUTBOUND) {
			switch_channel_set_variable(channel, "rtp_has_crypto", "AEAD_AES_128_GCM_8");
		}
		break;

	case AEAD_AES_128_GCM:
		srtp_crypto_policy_set_aes_gcm_128_16_auth(&policy->rtp);
		srtp_crypto_policy_set_aes_gcm_128_16_auth(&policy->rtcp);

		if (switch_channel_direction(channel) == SWITCH_CALL_DIRECTION_OUTBOUND) {
			switch_channel_set_variable(channel, "rtp_has_crypto", "AEAD_AES_128_GCM");
		}
		break;

	case AES_CM_256_HMAC_SHA1_80:
		srtp_crypto_policy_set_aes_cm_256_hmac_sha1_80(&policy->rtp);
		srtp_crypto_policy_set_aes_cm_256_hmac_sha1_80(&policy->rtcp);
		if (switch_channel_direction(channel) == SWITCH_CALL_DIRECTION_OUTBOUND) {
			switch_channel_set_variable(channel, "rtp_has_crypto", "AES_CM_256_HMAC_SHA1_80");
		}
		break;
	case AES_CM_256_HMAC_SHA1_32:
		srtp_crypto_policy_set_aes_cm_256_hmac_sha1_32(&policy->rtp);
		srtp_crypto_policy_set_aes_cm_256_hmac_sha1_32(&policy->rtcp);
		if (switch_channel_direction(channel) == SWITCH_CALL_DIRECTION_OUTBOUND) {
			switch_channel_set_variable(channel, "rtp_has_crypto", "AES_CM_256_HMAC_SHA1_32");
		}
		break;
	case AES_CM_128_NULL_AUTH:
		srtp_crypto_policy_set_aes_cm_128_null_auth(&policy->rtp);
		srtp_crypto_policy_set_aes_cm_128_null_auth(&policy->rtcp);

		if (switch_channel_direction(channel) == SWITCH_CALL_DIRECTION_OUTBOUND) {
			switch_channel_set_variable(channel, "rtp_has_crypto", "AES_CM_128_NULL_AUTH");
		}
		break;
	default:
		break;
	}

	/* Setup the policy with MKI if they are used. Number of key materials must be positive to use MKI. */
	if (key_material && (*key_material_n > 0)) {

		if (direction == SWITCH_RTP_CRYPTO_RECV) {
			rtp_session->flags[SWITCH_RTP_FLAG_SECURE_RECV_MKI] = 1;	/* tell the rest of the environment MKI is used */
		} else {
			rtp_session->flags[SWITCH_RTP_FLAG_SECURE_SEND_MKI] = 1;	/* tell the rest of the environment MKI is used */
		}

		/* key must be NULL for libsrtp to work correctly with MKI. */
		policy->key = NULL;

		/* Allocate array for MKIs. */
		mkis = switch_core_alloc(rtp_session->pool, *key_material_n * sizeof(srtp_master_key_t*));
		if (!mkis) {
			return SWITCH_STATUS_FALSE;
		}

		/* Build array of MKIs. */
		mki_idx = 0;

		while (key_material && (mki_idx < *key_material_n)) {

			if (key_material->mki_size < 1) {
				switch_log_printf(SWITCH_CHANNEL_SESSION_LOG(rtp_session->session), SWITCH_LOG_ERROR, "MKI bad key size at MKI %d\n", mki_idx);
				return SWITCH_STATUS_FALSE;
			}

			mki = switch_core_alloc(rtp_session->pool, sizeof(srtp_master_key_t));
			if (!mki) {
				return SWITCH_STATUS_FALSE;
			}

			/* Setup MKI. */
			mki->mki_id = switch_core_alloc(rtp_session->pool, sizeof(key_material->mki_size));
			if (!mki->mki_id) {
				return SWITCH_STATUS_FALSE;
			}

			mki->key = switch_core_alloc(rtp_session->pool, keysalt_len);
			if (!mki->key) {
				return SWITCH_STATUS_FALSE;
			}

			memcpy(mki->mki_id, &key_material->mki_id, key_material->mki_size);
			mki->mki_size = key_material->mki_size;
			memcpy(mki->key, key_material->raw_key, keysalt_len);

			mkis[mki_idx] = mki;

			key_material = key_material->next;
			++mki_idx;
		}

		/* And pass the array of MKIs to libsrtp. */
		policy->keys = mkis;
		policy->num_master_keys = mki_idx;

	} else {
		policy->key = (uint8_t *) crypto_key->keysalt;
	}

	policy->next = NULL;

	policy->window_size = 1024;
	policy->allow_repeat_tx = 1;

	//policy->rtp.sec_serv = sec_serv_conf_and_auth;
	//policy->rtcp.sec_serv = sec_serv_conf_and_auth;

	switch (direction) {
	case SWITCH_RTP_CRYPTO_RECV:
		policy->ssrc.type = ssrc_any_inbound;

		if (rtp_session->flags[SWITCH_RTP_FLAG_SECURE_RECV] && idx == 0 && rtp_session->recv_ctx[idx]) {
			rtp_session->flags[SWITCH_RTP_FLAG_SECURE_RECV_RESET] = 1;
		} else {
			if ((stat = srtp_create(&rtp_session->recv_ctx[idx], policy)) || !rtp_session->recv_ctx[idx]) {
				status = SWITCH_STATUS_FALSE;
			}

			if (status == SWITCH_STATUS_SUCCESS) {
				switch_log_printf(SWITCH_CHANNEL_SESSION_LOG(rtp_session->session), SWITCH_LOG_INFO, "Activating %s Secure %s RECV%s\n",
								  rtp_type(rtp_session), idx ? "RTCP" : "RTP", rtp_session->flags[SWITCH_RTP_FLAG_SECURE_RECV_MKI] ? " (with MKI)" : "");
				rtp_session->flags[SWITCH_RTP_FLAG_SECURE_RECV] = 1;
			} else {
				switch_log_printf(SWITCH_CHANNEL_SESSION_LOG(rtp_session->session), SWITCH_LOG_ERROR, "Error allocating srtp [%d]\n", stat);
				return status;
			}
		}
		break;
	case SWITCH_RTP_CRYPTO_SEND:
		policy->ssrc.type = ssrc_any_outbound;
		//policy->ssrc.type = ssrc_specific;
		//policy->ssrc.value = rtp_session->ssrc;

		if (rtp_session->flags[SWITCH_RTP_FLAG_SECURE_SEND] && idx == 0 && rtp_session->send_ctx[idx]) {
			rtp_session->flags[SWITCH_RTP_FLAG_SECURE_SEND_RESET] = 1;
		} else {
			if ((stat = srtp_create(&rtp_session->send_ctx[idx], policy)) || !rtp_session->send_ctx[idx]) {
				status = SWITCH_STATUS_FALSE;
			}

			if (status == SWITCH_STATUS_SUCCESS) {
				switch_log_printf(SWITCH_CHANNEL_SESSION_LOG(rtp_session->session), SWITCH_LOG_INFO, "Activating %s Secure %s SEND%s\n",
								  rtp_type(rtp_session), idx ? "RTCP" : "RTP", rtp_session->flags[SWITCH_RTP_FLAG_SECURE_SEND_MKI] ? " (with MKI)" : "");
				rtp_session->flags[SWITCH_RTP_FLAG_SECURE_SEND] = 1;
			} else {
				switch_log_printf(SWITCH_CHANNEL_SESSION_LOG(rtp_session->session), SWITCH_LOG_ERROR, "Error allocating SRTP [%d]\n", stat);
				return status;
			}
		}

		break;
	default:
		abort();
		break;
	}

	if (switch_event_create(&fsevent, SWITCH_EVENT_CALL_SECURE) == SWITCH_STATUS_SUCCESS) {
		if (rtp_session->dtls) {
			switch_event_add_header(fsevent, SWITCH_STACK_BOTTOM, "secure_type", "srtp:dtls:AES_CM_128_HMAC_SHA1_80");
			switch_channel_set_variable(channel, "rtp_has_crypto", "srtp:dtls:AES_CM_128_HMAC_SHA1_80");
		} else {
			switch_event_add_header(fsevent, SWITCH_STACK_BOTTOM, "secure_type", "srtp:sdes:%s", switch_channel_get_variable(channel, "rtp_has_crypto"));
		}
		switch_event_add_header_string(fsevent, SWITCH_STACK_BOTTOM, "caller-unique-id", switch_channel_get_uuid(channel));
		switch_event_fire(&fsevent);
	}


	return SWITCH_STATUS_SUCCESS;
#endif
}

SWITCH_DECLARE(switch_status_t) switch_rtp_set_interval(switch_rtp_t *rtp_session, uint32_t ms_per_packet, uint32_t samples_per_interval)
{
	rtp_session->ms_per_packet = ms_per_packet;
	rtp_session->samples_per_interval = rtp_session->conf_samples_per_interval = samples_per_interval;
	rtp_session->missed_count = 0;
	rtp_session->samples_per_second =
		(uint32_t) ((double) (1000.0f / (double) (rtp_session->ms_per_packet / 1000)) * (double) rtp_session->samples_per_interval);

	rtp_session->one_second = (rtp_session->samples_per_second / rtp_session->samples_per_interval);

	return SWITCH_STATUS_SUCCESS;
}

SWITCH_DECLARE(switch_status_t) switch_rtp_change_interval(switch_rtp_t *rtp_session, uint32_t ms_per_packet, uint32_t samples_per_interval)
{
	switch_status_t status = SWITCH_STATUS_SUCCESS;
	int change_timer = 0;

	if (rtp_session->ms_per_packet != ms_per_packet || rtp_session->samples_per_interval != samples_per_interval) {
		change_timer = 1;
	}

	switch_rtp_set_interval(rtp_session, ms_per_packet, samples_per_interval);

	if (change_timer && rtp_session->timer_name) {
		READ_INC(rtp_session);
		WRITE_INC(rtp_session);

		if (rtp_session->timer.timer_interface) {
			switch_core_timer_destroy(&rtp_session->timer);
		}

		if (rtp_session->write_timer.timer_interface) {
			switch_core_timer_destroy(&rtp_session->write_timer);
		}

		if ((status = switch_core_timer_init(&rtp_session->timer,
											 rtp_session->timer_name, ms_per_packet / 1000,
											 samples_per_interval, rtp_session->pool)) == SWITCH_STATUS_SUCCESS) {

			switch_log_printf(SWITCH_CHANNEL_SESSION_LOG(rtp_session->session), SWITCH_LOG_DEBUG,
							  "RE-Starting timer [%s] %d bytes per %dms\n", rtp_session->timer_name, samples_per_interval, ms_per_packet / 1000);
			switch_core_timer_init(&rtp_session->write_timer, rtp_session->timer_name, (ms_per_packet / 1000), samples_per_interval, rtp_session->pool);
		} else {

			memset(&rtp_session->timer, 0, sizeof(rtp_session->timer));
			switch_log_printf(SWITCH_CHANNEL_SESSION_LOG(rtp_session->session), SWITCH_LOG_ERROR,
							  "Problem RE-Starting timer [%s] %d bytes per %dms\n", rtp_session->timer_name, samples_per_interval, ms_per_packet / 1000);
		}

		WRITE_DEC(rtp_session);
		READ_DEC(rtp_session);
	}

	return status;
}

SWITCH_DECLARE(switch_status_t) switch_rtp_set_ssrc(switch_rtp_t *rtp_session, uint32_t ssrc)
{
	rtp_session->ssrc = ssrc;
	rtp_session->send_msg.header.ssrc = htonl(rtp_session->ssrc);

	return SWITCH_STATUS_SUCCESS;
}

SWITCH_DECLARE(switch_status_t) switch_rtp_set_remote_ssrc(switch_rtp_t *rtp_session, uint32_t ssrc)
{
	rtp_session->remote_ssrc = ssrc;
	rtp_session->flags[SWITCH_RTP_FLAG_DETECT_SSRC] = 0;
	return SWITCH_STATUS_SUCCESS;
}

SWITCH_DECLARE(switch_status_t) switch_rtp_create(switch_rtp_t **new_rtp_session,
												  switch_payload_t payload,
												  uint32_t samples_per_interval,
												  uint32_t ms_per_packet,
												  switch_rtp_flag_t flags[SWITCH_RTP_FLAG_INVALID], char *timer_name, const char **err, switch_memory_pool_t *pool)
{
	switch_rtp_t *rtp_session = NULL;
	switch_core_session_t *session = switch_core_memory_pool_get_data(pool, "__session");
	switch_channel_t *channel = NULL;

	if (session) channel = switch_core_session_get_channel(session);

	*new_rtp_session = NULL;

	if (samples_per_interval > SWITCH_RTP_MAX_BUF_LEN) {
		*err = "Packet Size Too Large!";
		return SWITCH_STATUS_FALSE;
	}

	if (!(rtp_session = switch_core_alloc(pool, sizeof(*rtp_session)))) {
		*err = "Memory Error!";
		return SWITCH_STATUS_MEMERR;
	}

	rtp_session->pool = pool;
	rtp_session->te = INVALID_PT;
	rtp_session->recv_te = INVALID_PT;
	rtp_session->cng_pt = INVALID_PT;
	rtp_session->session = session;

	switch_mutex_init(&rtp_session->flag_mutex, SWITCH_MUTEX_NESTED, pool);
	switch_mutex_init(&rtp_session->read_mutex, SWITCH_MUTEX_NESTED, pool);
	switch_mutex_init(&rtp_session->write_mutex, SWITCH_MUTEX_NESTED, pool);
	switch_mutex_init(&rtp_session->ice_mutex, SWITCH_MUTEX_NESTED, pool);
	switch_mutex_init(&rtp_session->dtmf_data.dtmf_mutex, SWITCH_MUTEX_NESTED, pool);
	switch_queue_create(&rtp_session->dtmf_data.dtmf_queue, 100, rtp_session->pool);
	switch_queue_create(&rtp_session->dtmf_data.dtmf_inqueue, 100, rtp_session->pool);

	switch_rtp_set_flags(rtp_session, flags);

	/* for from address on recvfrom calls */
	switch_sockaddr_create(&rtp_session->from_addr, pool);
	switch_sockaddr_create(&rtp_session->rtp_from_addr, pool);

	if (rtp_session->flags[SWITCH_RTP_FLAG_ENABLE_RTCP]) {
		switch_sockaddr_create(&rtp_session->rtcp_from_addr, pool);
	}
	rtp_session->seq = (uint16_t) rand();
	rtp_session->ssrc = (uint32_t) ((intptr_t) rtp_session + (uint32_t) switch_epoch_time_now(NULL));
#ifdef DEBUG_TS_ROLLOVER
	rtp_session->last_write_ts = TS_ROLLOVER_START;
#endif
	rtp_session->stats.inbound.R = 100.0;
	rtp_session->stats.inbound.mos = 4.5;
	rtp_session->send_msg.header.ssrc = htonl(rtp_session->ssrc);
	rtp_session->send_msg.header.ts = 0;
	rtp_session->send_msg.header.m = 0;
	rtp_session->send_msg.header.pt = (switch_payload_t) htonl(payload);
	rtp_session->send_msg.header.version = 2;
	rtp_session->send_msg.header.p = 0;
	rtp_session->send_msg.header.x = 0;
	rtp_session->send_msg.header.cc = 0;

	rtp_session->recv_msg.header.ssrc = 0;
	rtp_session->recv_msg.header.ts = 0;
	rtp_session->recv_msg.header.seq = 0;
	rtp_session->recv_msg.header.m = 0;
	rtp_session->recv_msg.header.pt = (switch_payload_t) htonl(payload);
	rtp_session->recv_msg.header.version = 2;
	rtp_session->recv_msg.header.p = 0;
	rtp_session->recv_msg.header.x = 0;
	rtp_session->recv_msg.header.cc = 0;

	rtp_session->payload = payload;
	rtp_session->rtcp_last_sent = switch_micro_time_now();

	switch_rtp_set_interval(rtp_session, ms_per_packet, samples_per_interval);
	rtp_session->conf_samples_per_interval = samples_per_interval;

	if (rtp_session->flags[SWITCH_RTP_FLAG_USE_TIMER] && zstr(timer_name)) {
		timer_name = "soft";
	}

	if (!zstr(timer_name) && !strcasecmp(timer_name, "none")) {
		timer_name = NULL;
	}

	if (!zstr(timer_name)) {
		rtp_session->timer_name = switch_core_strdup(pool, timer_name);
		switch_rtp_set_flag(rtp_session, SWITCH_RTP_FLAG_USE_TIMER);
		switch_rtp_set_flag(rtp_session, SWITCH_RTP_FLAG_NOBLOCK);

		if (switch_core_timer_init(&rtp_session->timer, timer_name, ms_per_packet / 1000, samples_per_interval, pool) == SWITCH_STATUS_SUCCESS) {
			switch_log_printf(SWITCH_CHANNEL_SESSION_LOG(rtp_session->session), SWITCH_LOG_DEBUG,
							  "Starting timer [%s] %d bytes per %dms\n", timer_name, samples_per_interval, ms_per_packet / 1000);
			switch_core_timer_init(&rtp_session->write_timer, timer_name, (ms_per_packet / 1000), samples_per_interval, pool);
#ifdef DEBUG_TS_ROLLOVER
			rtp_session->timer.tick = TS_ROLLOVER_START / samples_per_interval;
#endif
		} else {
			memset(&rtp_session->timer, 0, sizeof(rtp_session->timer));
			switch_log_printf(SWITCH_CHANNEL_SESSION_LOG(rtp_session->session), SWITCH_LOG_ERROR,
							  "Error Starting timer [%s] %d bytes per %dms, async RTP disabled\n", timer_name, samples_per_interval, ms_per_packet / 1000);
			switch_rtp_clear_flag(rtp_session, SWITCH_RTP_FLAG_USE_TIMER);
		}
	} else {
		if (rtp_session->flags[SWITCH_RTP_FLAG_VIDEO]) {
			if (switch_core_timer_init(&rtp_session->timer, "soft", 1, 90, pool) == SWITCH_STATUS_SUCCESS) {
				switch_log_printf(SWITCH_CHANNEL_SESSION_LOG(rtp_session->session), SWITCH_LOG_DEBUG, "Starting video timer.\n");
			}

			//switch_jb_create(&rtp_session->vb, 3, 10, rtp_session->pool);
			//switch_jb_debug_level(rtp_session->vb, 10);

		} else {
			switch_log_printf(SWITCH_CHANNEL_SESSION_LOG(rtp_session->session), SWITCH_LOG_DEBUG, "Not using a timer\n");
		}

		switch_rtp_clear_flag(rtp_session, SWITCH_RTP_FLAG_USE_TIMER);
		switch_rtp_clear_flag(rtp_session, SWITCH_RTP_FLAG_NOBLOCK);
	}


	if (channel) {
		switch_channel_set_private(channel, "__rtcp_audio_rtp_session", rtp_session);
	}

#ifdef ENABLE_ZRTP
	if (zrtp_on && session && channel && !rtp_session->flags[SWITCH_RTP_FLAG_PROXY_MEDIA]) {
		switch_rtp_t *master_rtp_session = NULL;

		int initiator = 0;
		const char *zrtp_enabled = switch_channel_get_variable(channel, "zrtp_secure_media");
		int srtp_enabled = switch_channel_test_flag(channel, CF_SECURE);

		if (srtp_enabled && switch_true(zrtp_enabled)) {
			switch_log_printf(SWITCH_CHANNEL_SESSION_LOG(rtp_session->session), SWITCH_LOG_WARNING,
							  "You can not have ZRTP and SRTP enabled simultaneously, ZRTP will be disabled for this call!\n");
			switch_channel_set_variable(channel, "zrtp_secure_media", NULL);
			zrtp_enabled = NULL;
		}


		if (switch_true(zrtp_enabled)) {
			if (rtp_session->flags[SWITCH_RTP_FLAG_VIDEO]) {
				switch_channel_set_private(channel, "__zrtp_video_rtp_session", rtp_session);
				master_rtp_session = switch_channel_get_private(channel, "__zrtp_audio_rtp_session");
			} else {
				switch_channel_set_private(channel, "__zrtp_audio_rtp_session", rtp_session);
				master_rtp_session = rtp_session;
			}


			if (switch_channel_direction(channel) == SWITCH_CALL_DIRECTION_OUTBOUND) {
				initiator = 1;
			}

			if (rtp_session == master_rtp_session) {
				rtp_session->zrtp_profile = switch_core_alloc(rtp_session->pool, sizeof(*rtp_session->zrtp_profile));
				zrtp_profile_defaults(rtp_session->zrtp_profile, zrtp_global);

				rtp_session->zrtp_profile->allowclear = 0;
				rtp_session->zrtp_profile->disclose_bit = 0;
				rtp_session->zrtp_profile->cache_ttl = (uint32_t) -1;

				if (zrtp_status_ok != zrtp_session_init(zrtp_global, rtp_session->zrtp_profile, zid, initiator, &rtp_session->zrtp_session)) {
					switch_log_printf(SWITCH_CHANNEL_SESSION_LOG(rtp_session->session), SWITCH_LOG_ERROR, "Error! zRTP INIT Failed\n");
					zrtp_session_down(rtp_session->zrtp_session);
					rtp_session->zrtp_session = NULL;
					goto end;
				}

				zrtp_session_set_userdata(rtp_session->zrtp_session, session);


				if (zrtp_status_ok != zrtp_stream_attach(master_rtp_session->zrtp_session, &rtp_session->zrtp_stream)) {
					abort();
				}

				zrtp_stream_set_userdata(rtp_session->zrtp_stream, rtp_session);

				if (switch_true(switch_channel_get_variable(channel, "zrtp_enrollment"))) {
					zrtp_stream_registration_start(rtp_session->zrtp_stream, rtp_session->ssrc);
				} else {
					zrtp_stream_start(rtp_session->zrtp_stream, rtp_session->ssrc);
				}
			}

		}
	}

 end:

#endif

	/* Jitter */
	rtp_session->stats.inbound.last_proc_time = switch_micro_time_now() / 1000;
	rtp_session->stats.inbound.jitter_n = 0;
	rtp_session->stats.inbound.jitter_add = 0;
	rtp_session->stats.inbound.jitter_addsq = 0;
	rtp_session->stats.inbound.min_variance = 0;
	rtp_session->stats.inbound.max_variance = 0;

	/* Burst and Packet Loss */
	rtp_session->stats.inbound.lossrate = 0;
	rtp_session->stats.inbound.burstrate = 0;
	memset(rtp_session->stats.inbound.loss, 0, sizeof(rtp_session->stats.inbound.loss));
	rtp_session->stats.inbound.last_loss = 0;
	rtp_session->stats.inbound.last_processed_seq = -1;

	rtp_session->ready = 1;
	*new_rtp_session = rtp_session;

	return SWITCH_STATUS_SUCCESS;
}

SWITCH_DECLARE(switch_rtp_t *) switch_rtp_new(const char *rx_host,
											  switch_port_t rx_port,
											  const char *tx_host,
											  switch_port_t tx_port,
											  switch_payload_t payload,
											  uint32_t samples_per_interval,
											  uint32_t ms_per_packet,
											  switch_rtp_flag_t flags[SWITCH_RTP_FLAG_INVALID], char *timer_name, const char **err, switch_memory_pool_t *pool,
                                              switch_port_t bundle_internal_port,
                                              switch_port_t bundle_external_port)
{
	switch_rtp_t *rtp_session = NULL;

	if (zstr(rx_host)) {
		*err = "Missing local host";
		goto end;
	}

	if (!rx_port) {
		*err = "Missing local port";
		goto end;
	}

	if (zstr(tx_host)) {
		*err = "Missing remote host";
		goto end;
	}

	if (!tx_port) {
		*err = "Missing remote port";
		goto end;
	}

	if (switch_rtp_create(&rtp_session, payload, samples_per_interval, ms_per_packet, flags, timer_name, err, pool) != SWITCH_STATUS_SUCCESS) {
		goto end;
	}

	switch_mutex_lock(rtp_session->flag_mutex);

	if (switch_rtp_set_local_address(rtp_session, rx_host, rx_port, err) != SWITCH_STATUS_SUCCESS) {
		switch_mutex_unlock(rtp_session->flag_mutex);
		rtp_session = NULL;
		goto end;
	}

	if (switch_rtp_set_remote_address(rtp_session, tx_host, tx_port, 0, SWITCH_TRUE, err) != SWITCH_STATUS_SUCCESS) {
		switch_mutex_unlock(rtp_session->flag_mutex);
		rtp_session = NULL;
		goto end;
	}

 end:

	if (rtp_session) {
		switch_mutex_unlock(rtp_session->flag_mutex);
		rtp_session->ready = 2;
		rtp_session->rx_host = switch_core_strdup(rtp_session->pool, rx_host);
		rtp_session->rx_port = rx_port;
		switch_rtp_set_flag(rtp_session, SWITCH_RTP_FLAG_FLUSH);
		switch_rtp_set_flag(rtp_session, SWITCH_RTP_FLAG_DETECT_SSRC);
	} else {
		switch_rtp_release_port(rx_host, rx_port);
	}

	return rtp_session;
}

SWITCH_DECLARE(void) switch_rtp_set_telephony_event(switch_rtp_t *rtp_session, switch_payload_t te)
{
	if (te > 95) {
		rtp_session->te = te;
	}
}


SWITCH_DECLARE(void) switch_rtp_set_telephony_recv_event(switch_rtp_t *rtp_session, switch_payload_t te)
{
	if (te > 95) {
		rtp_session->recv_te = te;
	}
}


SWITCH_DECLARE(void) switch_rtp_set_cng_pt(switch_rtp_t *rtp_session, switch_payload_t pt)
{
	rtp_session->cng_pt = pt;
	rtp_session->flags[SWITCH_RTP_FLAG_AUTO_CNG] = 1;
}

SWITCH_DECLARE(switch_timer_t *) switch_rtp_get_media_timer(switch_rtp_t *rtp_session)
{

	if (rtp_session && rtp_session->timer.timer_interface) {
		if (rtp_session->flags[SWITCH_RTP_FLAG_VIDEO]) {
			switch_core_timer_sync(&rtp_session->timer);
		}
		return &rtp_session->timer;
	}

	return NULL;
}


SWITCH_DECLARE(switch_jb_t *) switch_rtp_get_jitter_buffer(switch_rtp_t *rtp_session)
{
	if (!switch_rtp_ready(rtp_session)) {
		return NULL;
	}

	return rtp_session->jb ? rtp_session->jb : rtp_session->vb;
}

SWITCH_DECLARE(switch_status_t) switch_rtp_pause_jitter_buffer(switch_rtp_t *rtp_session, switch_bool_t pause)
{
	int new_val;

	if (rtp_session->pause_jb && !pause) {
		if (rtp_session->jb) {
			switch_jb_reset(rtp_session->jb);
		}

		if (rtp_session->vb) {
			switch_jb_reset(rtp_session->vb);
		}
	}

	new_val = pause ? 1 : -1;

	if (rtp_session->pause_jb + new_val > -1) {
		rtp_session->pause_jb += new_val;
	}

	switch_log_printf(SWITCH_CHANNEL_SESSION_LOG(rtp_session->session), SWITCH_LOG_DEBUG1,
					  "Jitterbuffer %s is %s\n", rtp_type(rtp_session), rtp_session->pause_jb ? "paused" : "enabled");
	
	return SWITCH_STATUS_SUCCESS;
}

SWITCH_DECLARE(switch_status_t) switch_rtp_deactivate_jitter_buffer(switch_rtp_t *rtp_session)
{

	if (!switch_rtp_ready(rtp_session)) {
		return SWITCH_STATUS_FALSE;
	}

	rtp_session->flags[SWITCH_RTP_FLAG_KILL_JB]++;

	return SWITCH_STATUS_SUCCESS;
}

SWITCH_DECLARE(switch_status_t) switch_rtp_get_video_buffer_size(switch_rtp_t *rtp_session, uint32_t *min_frame_len, uint32_t *max_frame_len, uint32_t *cur_frame_len, uint32_t *highest_frame_len)
{

	if (rtp_session->vb) {
		return switch_jb_get_frames(rtp_session->vb, min_frame_len, max_frame_len, cur_frame_len, highest_frame_len);
	}

	return SWITCH_STATUS_FALSE;
}

SWITCH_DECLARE(switch_status_t) switch_rtp_set_video_buffer_size(switch_rtp_t *rtp_session, uint32_t frames, uint32_t max_frames)
{
	if (!switch_rtp_ready(rtp_session)) {
		return SWITCH_STATUS_FALSE;
	}

	if (!max_frames) {
		max_frames = rtp_session->last_max_vb_frames;
	}

	if (!max_frames || frames >= max_frames) {
		max_frames = frames * 10;
	}

	rtp_session->last_max_vb_frames = max_frames;

	if (!rtp_session->vb) {
		switch_jb_create(&rtp_session->vb, rtp_session->flags[SWITCH_RTP_FLAG_TEXT] ? SJB_TEXT : SJB_VIDEO, frames, max_frames, rtp_session->pool);
		switch_jb_set_session(rtp_session->vb, rtp_session->session);
	} else {
		switch_jb_set_frames(rtp_session->vb, frames, max_frames);
	}

	//switch_rtp_flush(rtp_session);
	switch_core_session_request_video_refresh(rtp_session->session);

	switch_log_printf(SWITCH_CHANNEL_SESSION_LOG(rtp_session->session), SWITCH_LOG_DEBUG1, "Setting video buffer %u Frames.\n", frames);

	return SWITCH_STATUS_SUCCESS;
}

SWITCH_DECLARE(switch_status_t) switch_rtp_debug_jitter_buffer(switch_rtp_t *rtp_session, const char *name)
{
	int x = 0;

	if (!switch_rtp_ready(rtp_session)) {
		return SWITCH_STATUS_FALSE;
	}

	if (name) x = atoi(name);
	if (x < 0) x = 0;

	if (rtp_session->jb) {
		switch_jb_debug_level(rtp_session->jb, x);
	} else if (rtp_session->vb) {
		switch_jb_debug_level(rtp_session->vb, x);
	}

	return SWITCH_STATUS_SUCCESS;
}

SWITCH_DECLARE(switch_status_t) switch_rtp_activate_jitter_buffer(switch_rtp_t *rtp_session,
																  uint32_t queue_frames,
																  uint32_t max_queue_frames,
																  uint32_t samples_per_packet,
																  uint32_t samples_per_second)
{
	switch_status_t status = SWITCH_STATUS_FALSE;

	if (!switch_rtp_ready(rtp_session)) {
		return SWITCH_STATUS_FALSE;
	}

	if (queue_frames < 1) {
		queue_frames = 3;
	}

	if (max_queue_frames < queue_frames) {
		max_queue_frames = queue_frames * 3;
	}



	if (rtp_session->jb) {
		status = switch_jb_set_frames(rtp_session->jb, queue_frames, max_queue_frames);
	} else {
		READ_INC(rtp_session);
		status = switch_jb_create(&rtp_session->jb, SJB_AUDIO, queue_frames, max_queue_frames, rtp_session->pool);
		switch_jb_set_session(rtp_session->jb, rtp_session->session);
		if (switch_true(switch_channel_get_variable_dup(switch_core_session_get_channel(rtp_session->session), "jb_use_timestamps", SWITCH_FALSE, -1))) {
			switch_jb_ts_mode(rtp_session->jb, samples_per_packet, samples_per_second);
		}
		//switch_jb_debug_level(rtp_session->jb, 10);
		READ_DEC(rtp_session);
	}



	return status;
}

SWITCH_DECLARE(switch_status_t) switch_rtp_activate_rtcp(switch_rtp_t *rtp_session, int send_rate, switch_port_t remote_port, switch_bool_t mux)
{
	const char *err = NULL;

	if (!rtp_session->ms_per_packet) {
		return SWITCH_STATUS_FALSE;
	}

	rtp_session->flags[SWITCH_RTP_FLAG_ENABLE_RTCP] = 1;

	if (!(rtp_session->remote_rtcp_port = remote_port)) {
		rtp_session->remote_rtcp_port = rtp_session->remote_port + 1;
	}

	if (mux) {
		rtp_session->flags[SWITCH_RTP_FLAG_RTCP_MUX]++;
	}


	if (send_rate == -1) {

		rtp_session->flags[SWITCH_RTP_FLAG_RTCP_PASSTHRU] = 1;
		switch_log_printf(SWITCH_CHANNEL_SESSION_LOG(rtp_session->session), SWITCH_LOG_DEBUG, "RTCP passthru enabled. Remote Port: %d\n", rtp_session->remote_rtcp_port);
	} else {
		switch_log_printf(SWITCH_CHANNEL_SESSION_LOG(rtp_session->session), SWITCH_LOG_DEBUG, "RTCP send rate is: %d and packet rate is: %d Remote Port: %d\n", 						  send_rate, rtp_session->ms_per_packet, rtp_session->remote_rtcp_port);

		rtp_session->rtcp_interval = send_rate;
	}

	if (rtp_session->flags[SWITCH_RTP_FLAG_RTCP_MUX]) {

		if (switch_sockaddr_info_get(&rtp_session->rtcp_remote_addr, rtp_session->eff_remote_host_str, SWITCH_UNSPEC,
									 rtp_session->remote_rtcp_port, 0, rtp_session->pool) != SWITCH_STATUS_SUCCESS || !rtp_session->rtcp_remote_addr) {
			switch_log_printf(SWITCH_CHANNEL_SESSION_LOG(rtp_session->session), SWITCH_LOG_ERROR, "RTCP MUX Remote Address Error!");
			return SWITCH_STATUS_FALSE;
		}

		rtp_session->rtcp_local_addr = rtp_session->local_addr;
		rtp_session->rtcp_from_addr = rtp_session->from_addr;
		rtp_session->rtcp_sock_input = rtp_session->sock_input;
		rtp_session->rtcp_sock_output = rtp_session->sock_output;

		rtp_session->rtcp_recv_msg_p = (rtcp_msg_t *) &rtp_session->recv_msg;

		return SWITCH_STATUS_SUCCESS;

		//return enable_remote_rtcp_socket(rtp_session, &err);
	} else {
		rtp_session->rtcp_recv_msg_p = (rtcp_msg_t *) &rtp_session->rtcp_recv_msg;
	}

	return enable_local_rtcp_socket(rtp_session, &err) || enable_remote_rtcp_socket(rtp_session, &err);

}

SWITCH_DECLARE(switch_status_t) switch_rtp_activate_ice(switch_rtp_t *rtp_session, char *login, char *rlogin,
														const char *password, const char *rpassword, ice_proto_t proto,
														switch_core_media_ice_type_t type, ice_t *ice_params)
{
	char ice_user[STUN_USERNAME_MAX_SIZE];
	char user_ice[STUN_USERNAME_MAX_SIZE];
	char luser_ice[SDP_UFRAG_MAX_SIZE];
	switch_rtp_ice_t *ice;
	char *host = NULL;
	switch_port_t port = 0;
	char bufc[50];


	switch_mutex_lock(rtp_session->ice_mutex);

	if (proto == IPR_RTP) {
		ice = &rtp_session->ice;
		rtp_session->flags[SWITCH_RTP_FLAG_PAUSE] = 0;
		rtp_session->flags[SWITCH_RTP_FLAG_MUTE] = 0;
	} else {
		ice = &rtp_session->rtcp_ice;
	}

	ice->proto = proto;

	if ((type & ICE_VANILLA)) {
		switch_snprintf(ice_user, sizeof(ice_user), "%s:%s", login, rlogin);
		switch_snprintf(user_ice, sizeof(user_ice), "%s:%s", rlogin, login);
		switch_snprintf(luser_ice, sizeof(user_ice), "%s%s", rlogin, login);
		ice->ready = ice->rready = 0;
	} else {
		switch_snprintf(ice_user, sizeof(ice_user), "%s%s", login, rlogin);
		switch_snprintf(user_ice, sizeof(user_ice), "%s%s", rlogin, login);
		ice->ready = ice->rready = 1;
	}

	ice->ice_user = switch_core_strdup(rtp_session->pool, ice_user);
	ice->user_ice = switch_core_strdup(rtp_session->pool, user_ice);
	ice->luser_ice = switch_core_strdup(rtp_session->pool, luser_ice);
	ice->type = type;
	ice->ice_params = ice_params;
	ice->pass = "";
	ice->rpass = "";
	ice->next_run = switch_micro_time_now();

	if (password) {
		ice->pass = switch_core_strdup(rtp_session->pool, password);
	}

	if (rpassword) {
		ice->rpass = switch_core_strdup(rtp_session->pool, rpassword);
	}

	if ((ice->type & ICE_VANILLA) && ice->ice_params) {
		host = ice->ice_params->cands[ice->ice_params->chosen[ice->proto]][ice->proto].con_addr;
		port = ice->ice_params->cands[ice->ice_params->chosen[ice->proto]][ice->proto].con_port;

		if (!host || !port || switch_sockaddr_info_get(&ice->addr, host, SWITCH_UNSPEC, port, 0, rtp_session->pool) != SWITCH_STATUS_SUCCESS || !ice->addr) {
			switch_mutex_unlock(rtp_session->ice_mutex);
			switch_log_printf(SWITCH_CHANNEL_SESSION_LOG(rtp_session->session), SWITCH_LOG_ERROR, "Error setting remote host!\n");
			return SWITCH_STATUS_FALSE;
		}
	} else {
		if (proto == IPR_RTP) {
			ice->addr = rtp_session->remote_addr;
		} else {
			ice->addr = rtp_session->rtcp_remote_addr;
		}

		host = (char *)switch_get_addr(bufc, sizeof(bufc), ice->addr);
		port = switch_sockaddr_get_port(ice->addr);
	}

	switch_log_printf(SWITCH_CHANNEL_SESSION_LOG(rtp_session->session), SWITCH_LOG_NOTICE, "Activating %s %s ICE: %s %s:%d\n",
					  proto == IPR_RTP ? "RTP" : "RTCP", rtp_type(rtp_session), ice_user, host, port);


	rtp_session->rtp_bugs |= RTP_BUG_ACCEPT_ANY_PACKETS;


	if (rtp_session->flags[SWITCH_RTP_FLAG_VIDEO]) {
		rtp_session->flags[SWITCH_RTP_FLAG_VIDEO_BREAK] = 1;
		switch_rtp_break(rtp_session);
	}

	switch_mutex_unlock(rtp_session->ice_mutex);

	return SWITCH_STATUS_SUCCESS;
}


SWITCH_DECLARE(void) switch_rtp_flush(switch_rtp_t *rtp_session)
{
	if (!switch_rtp_ready(rtp_session)) {
		return;
	}

	switch_rtp_set_flag(rtp_session, SWITCH_RTP_FLAG_FLUSH);
}

SWITCH_DECLARE(switch_status_t) switch_rtp_req_bitrate(switch_rtp_t *rtp_session, uint32_t bps)
{
	if (!rtp_write_ready(rtp_session, 0, __LINE__) || rtp_session->tmmbr) {
		return SWITCH_STATUS_FALSE;
	}

	rtp_session->tmmbr = bps;

	return SWITCH_STATUS_SUCCESS;
}

SWITCH_DECLARE(switch_status_t) switch_rtp_ack_bitrate(switch_rtp_t *rtp_session, uint32_t bps)
{
	if (!rtp_write_ready(rtp_session, 0, __LINE__) || rtp_session->tmmbn) {
		return SWITCH_STATUS_FALSE;
	}

	rtp_session->tmmbn = bps;

	return SWITCH_STATUS_SUCCESS;
}

SWITCH_DECLARE(void) switch_rtp_video_refresh(switch_rtp_t *rtp_session)
{

	if (!rtp_write_ready(rtp_session, 0, __LINE__)) {
		return;
	}

	if (rtp_session->flags[SWITCH_RTP_FLAG_VIDEO] && (rtp_session->ice.ice_user || rtp_session->flags[SWITCH_RTP_FLAG_FIR] || rtp_session->flags[SWITCH_RTP_FLAG_OLD_FIR])) {
		rtp_session->fir_count = 1;
	}
}

SWITCH_DECLARE(void) switch_rtp_video_loss(switch_rtp_t *rtp_session)
{

	if (!rtp_write_ready(rtp_session, 0, __LINE__)) {
		return;
	}

	if (rtp_session->flags[SWITCH_RTP_FLAG_VIDEO] && (rtp_session->ice.ice_user || rtp_session->flags[SWITCH_RTP_FLAG_PLI])) {
		rtp_session->pli_count = 1;
	}
}

SWITCH_DECLARE(void) switch_rtp_break(switch_rtp_t *rtp_session)
{
	if (!switch_rtp_ready(rtp_session)) {
		return;
	}

	if (rtp_session->flags[SWITCH_RTP_FLAG_VIDEO]) {
		int ret = 1;

		if (rtp_session->flags[SWITCH_RTP_FLAG_VIDEO_BREAK]) {
			rtp_session->flags[SWITCH_RTP_FLAG_VIDEO_BREAK] = 0;
			ret = 0;
		} else if (rtp_session->session) {
			switch_channel_t *channel = switch_core_session_get_channel(rtp_session->session);
			if (switch_channel_test_flag(channel, CF_VIDEO_BREAK)) {
				switch_channel_clear_flag(channel, CF_VIDEO_BREAK);
				ret = 0;
			}
		}

		if (ret) return;

		switch_rtp_video_refresh(rtp_session);
	}

	switch_mutex_lock(rtp_session->flag_mutex);
	rtp_session->flags[SWITCH_RTP_FLAG_BREAK] = 1;

	if (rtp_session->flags[SWITCH_RTP_FLAG_NOBLOCK]) {
		switch_mutex_unlock(rtp_session->flag_mutex);
		return;
	}

	if (rtp_session->sock_input) {
		ping_socket(rtp_session);
	}

	switch_mutex_unlock(rtp_session->flag_mutex);
}

SWITCH_DECLARE(void) switch_rtp_kill_socket(switch_rtp_t *rtp_session)
{
	switch_assert(rtp_session != NULL);
	switch_mutex_lock(rtp_session->flag_mutex);
	if (rtp_session->flags[SWITCH_RTP_FLAG_IO]) {
		rtp_session->flags[SWITCH_RTP_FLAG_IO] = 0;
		if (rtp_session->sock_input) {
			ping_socket(rtp_session);
			switch_socket_shutdown(rtp_session->sock_input, SWITCH_SHUTDOWN_READWRITE);
		}
		if (rtp_session->sock_output && rtp_session->sock_output != rtp_session->sock_input) {
			switch_socket_shutdown(rtp_session->sock_output, SWITCH_SHUTDOWN_READWRITE);
		}

		if (rtp_session->flags[SWITCH_RTP_FLAG_ENABLE_RTCP]) {
			if (rtp_session->rtcp_sock_input && rtp_session->rtcp_sock_input != rtp_session->sock_input) {
				ping_socket(rtp_session);
				switch_socket_shutdown(rtp_session->rtcp_sock_input, SWITCH_SHUTDOWN_READWRITE);
			}
			if (rtp_session->rtcp_sock_output && rtp_session->rtcp_sock_output != rtp_session->sock_output && rtp_session->rtcp_sock_output != rtp_session->rtcp_sock_input) {
				switch_socket_shutdown(rtp_session->rtcp_sock_output, SWITCH_SHUTDOWN_READWRITE);
			}
		}
	}
	switch_mutex_unlock(rtp_session->flag_mutex);
}

SWITCH_DECLARE(uint8_t) switch_rtp_ready(switch_rtp_t *rtp_session)
{
	uint8_t ret;

	if (!rtp_session || !rtp_session->flag_mutex || rtp_session->flags[SWITCH_RTP_FLAG_SHUTDOWN]) {
		return 0;
	}

	switch_mutex_lock(rtp_session->flag_mutex);
	ret = (rtp_session->flags[SWITCH_RTP_FLAG_IO] && rtp_session->sock_input && rtp_session->sock_output && rtp_session->remote_addr
		   && rtp_session->ready == 2) ? 1 : 0;
	switch_mutex_unlock(rtp_session->flag_mutex);

	return ret;
}

SWITCH_DECLARE(switch_status_t) switch_rtp_sync_stats(switch_rtp_t *rtp_session)
{
	if (!rtp_session) {
		return SWITCH_STATUS_FALSE;
	}

	if (rtp_session->flags[SWITCH_RTP_FLAG_VAD]) {
		switch_channel_t *channel = switch_core_session_get_channel(rtp_session->vad_data.session);

		switch_channel_set_variable_printf(channel, "vad_total_talk_time_ms", "%u", (uint32_t)rtp_session->vad_data.total_talk_time / 1000);
		switch_channel_set_variable_printf(channel, "vad_total_talk_time_sec", "%u", (uint32_t)rtp_session->vad_data.total_talk_time / 1000000);
	}

	do_mos(rtp_session);

	if (rtp_session->stats.inbound.error_log && !rtp_session->stats.inbound.error_log->stop) {
		rtp_session->stats.inbound.error_log->stop = switch_micro_time_now();
	}

	return SWITCH_STATUS_SUCCESS;
}


SWITCH_DECLARE(void) switch_rtp_destroy(switch_rtp_t **rtp_session)
{
	void *pop;
	switch_socket_t *sock;
#ifdef ENABLE_SRTP
	int x;
#endif

	if (!rtp_session || !*rtp_session || !(*rtp_session)->ready) {
		return;
	}

	if ((*rtp_session)->vb) {
		/* retrieve counter for ALL received NACKed packets */
		uint32_t nack_jb_ok = switch_jb_get_nack_success((*rtp_session)->vb);
		switch_log_printf(SWITCH_CHANNEL_SESSION_LOG((*rtp_session)->session), SWITCH_LOG_DEBUG, 
				"NACK: Added to JB: [%u]\n", nack_jb_ok);
	}

	(*rtp_session)->flags[SWITCH_RTP_FLAG_SHUTDOWN] = 1;

	READ_INC((*rtp_session));
	WRITE_INC((*rtp_session));

	(*rtp_session)->ready = 0;

	WRITE_DEC((*rtp_session));
	READ_DEC((*rtp_session));

	if ((*rtp_session)->flags[SWITCH_RTP_FLAG_VAD]) {
		switch_rtp_disable_vad(*rtp_session);
	}

	switch_mutex_lock((*rtp_session)->flag_mutex);

	switch_rtp_kill_socket(*rtp_session);

	while (switch_queue_trypop((*rtp_session)->dtmf_data.dtmf_inqueue, &pop) == SWITCH_STATUS_SUCCESS) {
		switch_safe_free(pop);
	}

	while (switch_queue_trypop((*rtp_session)->dtmf_data.dtmf_queue, &pop) == SWITCH_STATUS_SUCCESS) {
		switch_safe_free(pop);
	}

	if ((*rtp_session)->jb) {
		switch_jb_destroy(&(*rtp_session)->jb);
	}

	if ((*rtp_session)->vb) {
		switch_jb_destroy(&(*rtp_session)->vb);
	}

	if ((*rtp_session)->vbw) {
		switch_jb_destroy(&(*rtp_session)->vbw);
	}

	if ((*rtp_session)->dtls && (*rtp_session)->dtls == (*rtp_session)->rtcp_dtls) {
		(*rtp_session)->rtcp_dtls = NULL;
	}

	if ((*rtp_session)->dtls) {
		free_dtls(&(*rtp_session)->dtls);
	}

	if ((*rtp_session)->rtcp_dtls) {
		free_dtls(&(*rtp_session)->rtcp_dtls);
	}

	if ((*rtp_session)->rtcp_sock_input == (*rtp_session)->sock_input) {
		(*rtp_session)->rtcp_sock_input = NULL;
	}

	if ((*rtp_session)->rtcp_sock_output == (*rtp_session)->sock_output) {
		(*rtp_session)->rtcp_sock_output = NULL;
	}

	sock = (*rtp_session)->sock_input;
	(*rtp_session)->sock_input = NULL;
	switch_socket_close(sock);

	if ((*rtp_session)->sock_output != sock) {
		sock = (*rtp_session)->sock_output;
		(*rtp_session)->sock_output = NULL;
		switch_socket_close(sock);
	}

	if ((sock = (*rtp_session)->rtcp_sock_input)) {
		(*rtp_session)->rtcp_sock_input = NULL;
		switch_socket_close(sock);
	}

	if ((*rtp_session)->rtcp_sock_output && (*rtp_session)->rtcp_sock_output != sock) {
		sock = (*rtp_session)->rtcp_sock_output;
		(*rtp_session)->rtcp_sock_output = NULL;
		switch_socket_close(sock);
	}

#ifdef ENABLE_SRTP
	if ((*rtp_session)->flags[SWITCH_RTP_FLAG_SECURE_SEND]) {
		for(x = 0; x < 2; x++) {
			if ((*rtp_session)->send_ctx[x]) {
				srtp_dealloc((*rtp_session)->send_ctx[x]);
				(*rtp_session)->send_ctx[x] = NULL;
			}
		}
		(*rtp_session)->flags[SWITCH_RTP_FLAG_SECURE_SEND] = 0;
	}

	if ((*rtp_session)->flags[SWITCH_RTP_FLAG_SECURE_RECV]) {
		for (x = 0; x < 2; x++) {
			if ((*rtp_session)->recv_ctx[x]) {
				srtp_dealloc((*rtp_session)->recv_ctx[x]);
				(*rtp_session)->recv_ctx[x] = NULL;
			}
		}
		(*rtp_session)->flags[SWITCH_RTP_FLAG_SECURE_RECV] = 0;
	}
#endif

#ifdef ENABLE_ZRTP
	/* ZRTP */
	if (zrtp_on && !(*rtp_session)->flags[SWITCH_RTP_FLAG_PROXY_MEDIA]) {

		if ((*rtp_session)->zrtp_stream != NULL) {
			zrtp_stream_stop((*rtp_session)->zrtp_stream);
		}

		if ((*rtp_session)->flags[SWITCH_ZRTP_FLAG_SECURE_SEND]) {
			(*rtp_session)->flags[SWITCH_ZRTP_FLAG_SECURE_SEND] = 0;
		}

		if ((*rtp_session)->flags[SWITCH_ZRTP_FLAG_SECURE_RECV]) {
			(*rtp_session)->flags[SWITCH_ZRTP_FLAG_SECURE_RECV] = 0;
		}

		if ((*rtp_session)->zrtp_session) {
			zrtp_session_down((*rtp_session)->zrtp_session);
			(*rtp_session)->zrtp_session = NULL;
		}
	}
#endif
	if ((*rtp_session)->timer.timer_interface) {
		switch_core_timer_destroy(&(*rtp_session)->timer);
	}

	if ((*rtp_session)->write_timer.timer_interface) {
		switch_core_timer_destroy(&(*rtp_session)->write_timer);
	}

	switch_rtp_release_port((*rtp_session)->rx_host, (*rtp_session)->rx_port);
	switch_mutex_unlock((*rtp_session)->flag_mutex);

	return;
}

SWITCH_DECLARE(void) switch_rtp_set_interdigit_delay(switch_rtp_t *rtp_session, uint32_t delay)
{
	rtp_session->interdigit_delay = delay;
}

SWITCH_DECLARE(switch_socket_t *) switch_rtp_get_rtp_socket(switch_rtp_t *rtp_session)
{
	return rtp_session->sock_input;
}

SWITCH_DECLARE(uint32_t) switch_rtp_get_default_samples_per_interval(switch_rtp_t *rtp_session)
{
	return rtp_session->samples_per_interval;
}

SWITCH_DECLARE(void) switch_rtp_set_default_payload(switch_rtp_t *rtp_session, switch_payload_t payload)
{
	rtp_session->payload = payload;
}

SWITCH_DECLARE(uint32_t) switch_rtp_get_default_payload(switch_rtp_t *rtp_session)
{
	return rtp_session->payload;
}

SWITCH_DECLARE(void) switch_rtp_set_invalid_handler(switch_rtp_t *rtp_session, switch_rtp_invalid_handler_t on_invalid)
{
	rtp_session->invalid_handler = on_invalid;
}

SWITCH_DECLARE(void) switch_rtp_set_flags(switch_rtp_t *rtp_session, switch_rtp_flag_t flags[SWITCH_RTP_FLAG_INVALID])
{
	int i;

	for(i = 0; i < SWITCH_RTP_FLAG_INVALID; i++) {
		if (flags[i]) {
			switch_rtp_set_flag(rtp_session, i);
		}
	}
}

SWITCH_DECLARE(void) switch_rtp_clear_flags(switch_rtp_t *rtp_session, switch_rtp_flag_t flags[SWITCH_RTP_FLAG_INVALID])
{
	int i;

	for(i = 0; i < SWITCH_RTP_FLAG_INVALID; i++) {
		if (flags[i]) {
			switch_rtp_clear_flag(rtp_session, i);
		}
	}
}

SWITCH_DECLARE(void) switch_rtp_set_flag(switch_rtp_t *rtp_session, switch_rtp_flag_t flag)
{
	int old_flag = rtp_session->flags[flag];

	switch_mutex_lock(rtp_session->flag_mutex);
	rtp_session->flags[flag] = 1;
	switch_mutex_unlock(rtp_session->flag_mutex);

	if (flag == SWITCH_RTP_FLAG_PASSTHRU) {
		if (!old_flag) {
			switch_rtp_pause_jitter_buffer(rtp_session, SWITCH_TRUE);
		}
	} else if (flag == SWITCH_RTP_FLAG_DTMF_ON) {
		rtp_session->stats.inbound.last_processed_seq = 0;
	} else if (flag == SWITCH_RTP_FLAG_FLUSH) {
		reset_jitter_seq(rtp_session);
	} else if (flag == SWITCH_RTP_FLAG_AUTOADJ) {
		rtp_session->autoadj_window = 20;
		rtp_session->autoadj_threshold = 10;
		rtp_session->autoadj_tally = 0;

		switch_mutex_lock(rtp_session->flag_mutex);
		rtp_session->flags[SWITCH_RTP_FLAG_RTCP_AUTOADJ] = 1;
		switch_mutex_unlock(rtp_session->flag_mutex);

		rtp_session->rtcp_autoadj_window = 20;
		rtp_session->rtcp_autoadj_threshold = 1;
		rtp_session->rtcp_autoadj_tally = 0;

		if (rtp_session->session) {
			switch_channel_t *channel = switch_core_session_get_channel(rtp_session->session);
			const char *x = switch_channel_get_variable(channel, "rtp_auto_adjust_threshold");
			if (x && *x) {
				int xn = atoi(x);
				if (xn > 0 && xn <= 65535) {
					rtp_session->autoadj_window = xn*2;
					rtp_session->autoadj_threshold = xn;
				}
			}
		}


		rtp_flush_read_buffer(rtp_session, SWITCH_RTP_FLUSH_ONCE);


		if (rtp_session->jb) {
			switch_jb_reset(rtp_session->jb);
		}
	} else if (flag == SWITCH_RTP_FLAG_NOBLOCK && rtp_session->sock_input) {
		switch_socket_opt_set(rtp_session->sock_input, SWITCH_SO_NONBLOCK, TRUE);
	}

}

SWITCH_DECLARE(uint32_t) switch_rtp_test_flag(switch_rtp_t *rtp_session, switch_rtp_flag_t flags)
{
	return (uint32_t) rtp_session->flags[flags];
}

SWITCH_DECLARE(void) switch_rtp_clear_flag(switch_rtp_t *rtp_session, switch_rtp_flag_t flag)
{
	int old_flag = rtp_session->flags[flag];

	switch_mutex_lock(rtp_session->flag_mutex);
	rtp_session->flags[flag] = 0;
	switch_mutex_unlock(rtp_session->flag_mutex);

	if (flag == SWITCH_RTP_FLAG_PASSTHRU) {
		if (old_flag) {
			switch_rtp_pause_jitter_buffer(rtp_session, SWITCH_FALSE);
		}
	} else if (flag == SWITCH_RTP_FLAG_DTMF_ON) {
		rtp_session->stats.inbound.last_processed_seq = 0;
	} else if (flag == SWITCH_RTP_FLAG_PAUSE) {
		reset_jitter_seq(rtp_session);
	} else if (flag == SWITCH_RTP_FLAG_NOBLOCK && rtp_session->sock_input) {
		switch_socket_opt_set(rtp_session->sock_input, SWITCH_SO_NONBLOCK, FALSE);
	}
}

static void set_dtmf_delay(switch_rtp_t *rtp_session, uint32_t ms, uint32_t max_ms)
{
	int upsamp, max_upsamp;


	if (!max_ms) max_ms = ms;

	upsamp = ms * (rtp_session->samples_per_second / 1000);
	max_upsamp = max_ms * (rtp_session->samples_per_second / 1000);
	
	rtp_session->sending_dtmf = 0;
	rtp_session->queue_delay = upsamp;

	if (rtp_session->flags[SWITCH_RTP_FLAG_USE_TIMER]) {
		rtp_session->max_next_write_samplecount = rtp_session->timer.samplecount + max_upsamp;
		rtp_session->next_write_samplecount = rtp_session->timer.samplecount + upsamp;
		rtp_session->last_write_ts += upsamp;
	}

	switch_log_printf(SWITCH_CHANNEL_SESSION_LOG(rtp_session->session), SWITCH_LOG_DEBUG, "Queue digit delay of %dms\n", ms);
}

static void do_2833(switch_rtp_t *rtp_session)
{
	switch_frame_flag_t flags = 0;
	uint32_t samples = rtp_session->samples_per_interval;

	if (rtp_session->dtmf_data.out_digit_dur > 0) {
		int x, loops = 1;

		if (!rtp_session->last_write_ts) {
			if (rtp_session->timer.timer_interface) {
				//switch_core_timer_sync(&rtp_session->write_timer);
				rtp_session->last_write_ts = rtp_session->write_timer.samplecount;
			} else {
				rtp_session->last_write_ts = rtp_session->samples_per_interval;
			}
		}

		rtp_session->dtmf_data.out_digit_sofar += samples;
		rtp_session->dtmf_data.out_digit_sub_sofar += samples;

		if (rtp_session->dtmf_data.out_digit_sub_sofar > 0xFFFF) {
			rtp_session->dtmf_data.out_digit_sub_sofar = samples;
			rtp_session->dtmf_data.timestamp_dtmf += 0xFFFF;
		}

		if (rtp_session->dtmf_data.out_digit_sofar >= rtp_session->dtmf_data.out_digit_dur) {
			rtp_session->dtmf_data.out_digit_packet[1] |= 0x80;
			loops = 3;
		}

		rtp_session->dtmf_data.out_digit_packet[2] = (unsigned char) (rtp_session->dtmf_data.out_digit_sub_sofar >> 8);
		rtp_session->dtmf_data.out_digit_packet[3] = (unsigned char) rtp_session->dtmf_data.out_digit_sub_sofar;

		for (x = 0; x < loops; x++) {
			switch_size_t wrote = switch_rtp_write_manual(rtp_session,
														  rtp_session->dtmf_data.out_digit_packet, 4, 0,
														  rtp_session->te, rtp_session->dtmf_data.timestamp_dtmf, &flags);

			rtp_session->stats.outbound.raw_bytes += wrote;
			rtp_session->stats.outbound.dtmf_packet_count++;

			if (loops == 1) {
				rtp_session->last_write_ts += samples;

				if (rtp_session->rtp_bugs & RTP_BUG_SONUS_SEND_INVALID_TIMESTAMP_2833) {
					rtp_session->dtmf_data.timestamp_dtmf = rtp_session->last_write_ts;
				}
			}

			switch_log_printf(SWITCH_CHANNEL_SESSION_LOG(rtp_session->session), SWITCH_LOG_DEBUG, "Send %s packet for [%c] ts=%u dur=%d/%d/%d seq=%d lw=%u\n",
							  loops == 1 ? "middle" : "end", rtp_session->dtmf_data.out_digit,
							  rtp_session->dtmf_data.timestamp_dtmf,
							  rtp_session->dtmf_data.out_digit_sofar,
							  rtp_session->dtmf_data.out_digit_sub_sofar, rtp_session->dtmf_data.out_digit_dur, rtp_session->seq, rtp_session->last_write_ts);
		}

		if (loops != 1) {
			rtp_session->sending_dtmf = 0;
			rtp_session->need_mark = 1;

			if (rtp_session->flags[SWITCH_RTP_FLAG_USE_TIMER]) {
				//switch_core_timer_sync(&rtp_session->write_timer);
				rtp_session->last_write_samplecount = rtp_session->write_timer.samplecount;
			}

			rtp_session->dtmf_data.out_digit_dur = 0;

			if (rtp_session->interdigit_delay) {
				set_dtmf_delay(rtp_session, rtp_session->interdigit_delay, rtp_session->interdigit_delay * 10);
			}

			return;
		}
	}

	if (!rtp_session->dtmf_data.out_digit_dur && rtp_session->dtmf_data.dtmf_queue && switch_queue_size(rtp_session->dtmf_data.dtmf_queue)) {
		void *pop;

		if (rtp_session->flags[SWITCH_RTP_FLAG_USE_TIMER]) {
			//switch_core_timer_sync(&rtp_session->write_timer);
			if (rtp_session->timer.samplecount < rtp_session->next_write_samplecount) {
				return;
			}

			if (rtp_session->timer.samplecount >= rtp_session->max_next_write_samplecount) {
				rtp_session->queue_delay = 0;
			}

		} else if (rtp_session->queue_delay) {
			if (rtp_session->delay_samples >= rtp_session->samples_per_interval) {
				rtp_session->delay_samples -= rtp_session->samples_per_interval;
			} else {
				rtp_session->delay_samples = 0;
			}

			if (!rtp_session->delay_samples) {
				rtp_session->queue_delay = 0;
			}
		}

		if (rtp_session->queue_delay) {
			return;
		}


		if (!rtp_session->sending_dtmf) {
			rtp_session->sending_dtmf = 1;
		}

		if (switch_queue_trypop(rtp_session->dtmf_data.dtmf_queue, &pop) == SWITCH_STATUS_SUCCESS) {
			switch_dtmf_t *rdigit = pop;
			switch_size_t wrote;

			if (rdigit->digit == 'w') {
				set_dtmf_delay(rtp_session, 500, 0);
				free(rdigit);
				return;
			}

			if (rdigit->digit == 'W') {
				set_dtmf_delay(rtp_session, 1000, 0);
				free(rdigit);
				return;
			}

			memset(rtp_session->dtmf_data.out_digit_packet, 0, 4);
			rtp_session->dtmf_data.out_digit_sofar = samples;
			rtp_session->dtmf_data.out_digit_sub_sofar = samples;
			rtp_session->dtmf_data.out_digit_dur = rdigit->duration;
			rtp_session->dtmf_data.out_digit = rdigit->digit;
			rtp_session->dtmf_data.out_digit_packet[0] = (unsigned char) switch_char_to_rfc2833(rdigit->digit);
			rtp_session->dtmf_data.out_digit_packet[1] = 13;
			rtp_session->dtmf_data.out_digit_packet[2] = (unsigned char) (rtp_session->dtmf_data.out_digit_sub_sofar >> 8);
			rtp_session->dtmf_data.out_digit_packet[3] = (unsigned char) rtp_session->dtmf_data.out_digit_sub_sofar;


			rtp_session->dtmf_data.timestamp_dtmf = rtp_session->last_write_ts + samples;
			rtp_session->last_write_ts = rtp_session->dtmf_data.timestamp_dtmf;
			rtp_session->flags[SWITCH_RTP_FLAG_RESET] = 0;

			wrote = switch_rtp_write_manual(rtp_session,
											rtp_session->dtmf_data.out_digit_packet,
											4,
											rtp_session->rtp_bugs & RTP_BUG_CISCO_SKIP_MARK_BIT_2833 ? 0 : 1,
											rtp_session->te, rtp_session->dtmf_data.timestamp_dtmf, &flags);


			rtp_session->stats.outbound.raw_bytes += wrote;
			rtp_session->stats.outbound.dtmf_packet_count++;

			switch_log_printf(SWITCH_CHANNEL_SESSION_LOG(rtp_session->session), SWITCH_LOG_DEBUG, "Send start packet for [%c] ts=%u dur=%d/%d/%d seq=%d lw=%u\n",
							  rtp_session->dtmf_data.out_digit,
							  rtp_session->dtmf_data.timestamp_dtmf,
							  rtp_session->dtmf_data.out_digit_sofar,
							  rtp_session->dtmf_data.out_digit_sub_sofar, rtp_session->dtmf_data.out_digit_dur, rtp_session->seq, rtp_session->last_write_ts);

			free(rdigit);
		}
	}
}

SWITCH_DECLARE(void) rtp_flush_read_buffer(switch_rtp_t *rtp_session, switch_rtp_flush_t flush)
{

	if (rtp_session->flags[SWITCH_RTP_FLAG_PROXY_MEDIA] ||
		rtp_session->flags[SWITCH_RTP_FLAG_UDPTL]) {
		return;
	}


	if (switch_rtp_ready(rtp_session)) {
		rtp_session->flags[SWITCH_RTP_FLAG_RESET] = 1;
		rtp_session->flags[SWITCH_RTP_FLAG_FLUSH] = 1;
		reset_jitter_seq(rtp_session);

		switch (flush) {
		case SWITCH_RTP_FLUSH_STICK:
			switch_rtp_set_flag(rtp_session, SWITCH_RTP_FLAG_STICKY_FLUSH);
			break;
		case SWITCH_RTP_FLUSH_UNSTICK:
			switch_rtp_clear_flag(rtp_session, SWITCH_RTP_FLAG_STICKY_FLUSH);
			break;
		default:
				break;
		}
	}
}

static int jb_valid(switch_rtp_t *rtp_session)
{
	if (rtp_session->ice.ice_user) {
		if (!rtp_session->ice.ready && rtp_session->ice.rready) {
			return 0;
		}
	}

	if (rtp_session->dtls && rtp_session->dtls->state != DS_READY) {
		return 0;
	}

	return 1;
}


static switch_size_t do_flush(switch_rtp_t *rtp_session, int force, switch_size_t bytes_in)
{
	int was_blocking = 0;
	switch_size_t bytes;
	uint32_t flushed = 0;
	switch_size_t bytes_out = 0;

	if (!switch_rtp_ready(rtp_session)) {
		return 0;
	}

	reset_jitter_seq(rtp_session);

	if (!force) {
		if ((rtp_session->jb && !rtp_session->pause_jb && jb_valid(rtp_session)) ||
			rtp_session->flags[SWITCH_RTP_FLAG_PROXY_MEDIA] ||
			rtp_session->flags[SWITCH_RTP_FLAG_UDPTL] ||
			rtp_session->flags[SWITCH_RTP_FLAG_DTMF_ON]
			) {
			return bytes_in;
		}
	}

	READ_INC(rtp_session);

	if (switch_rtp_ready(rtp_session) ) {

		if (rtp_session->jb && !rtp_session->pause_jb && jb_valid(rtp_session)) {
			//switch_jb_reset(rtp_session->jb);
			bytes_out = bytes_in;
			goto end;
		}

		if (rtp_session->vbw) {
			switch_jb_reset(rtp_session->vbw);
		}

		if (rtp_session->vb) {
			//switch_jb_reset(rtp_session->vb);
			bytes_out = bytes_in;
			goto end;
		}

		if (rtp_session->flags[SWITCH_RTP_FLAG_DEBUG_RTP_READ]) {
			switch_log_printf(SWITCH_CHANNEL_SESSION_LOG(rtp_session->session),
							  SWITCH_LOG_CONSOLE, "%s FLUSH\n",
							  rtp_session->session ? switch_channel_get_name(switch_core_session_get_channel(rtp_session->session)) : "NoName"
							  );
		}

		if (!rtp_session->flags[SWITCH_RTP_FLAG_NOBLOCK]) {
			was_blocking = 1;
			switch_rtp_set_flag(rtp_session, SWITCH_RTP_FLAG_NOBLOCK);
			switch_socket_opt_set(rtp_session->sock_input, SWITCH_SO_NONBLOCK, TRUE);
		}

		// before processing/flushing packets, if current packet is rfc2833, handle it (else it would be lost)
		if (bytes_in > rtp_header_len && rtp_session->last_rtp_hdr.version == 2 && rtp_session->last_rtp_hdr.pt == rtp_session->recv_te) {
		    int do_cng = 0;
#ifdef DEBUG_2833
			switch_log_printf(SWITCH_CHANNEL_LOG, SWITCH_LOG_ERROR, "*** Handling current RTP packet before flushing. seq=%u ***\n", ntohs(rtp_session->last_rtp_hdr.seq));
#endif
		    handle_rfc2833(rtp_session, bytes_in, &do_cng);
		}

		do {
			if (switch_rtp_ready(rtp_session)) {
				bytes = sizeof(rtp_msg_t);
				switch_socket_recvfrom(rtp_session->from_addr, rtp_session->sock_input, 0, (void *) &rtp_session->recv_msg, &bytes);

				if (bytes) {
					int do_cng = 0;

					if (rtp_session->media_timeout) {
						rtp_session->last_media = switch_micro_time_now();
					}

					/* Make sure to handle RFC2833 packets, even if we're flushing the packets */
					if (bytes > rtp_header_len && rtp_session->recv_msg.header.version == 2 && rtp_session->recv_msg.header.pt == rtp_session->recv_te) {
						rtp_session->last_rtp_hdr = rtp_session->recv_msg.header;
						handle_rfc2833(rtp_session, bytes, &do_cng);
#ifdef DEBUG_2833
						switch_log_printf(SWITCH_CHANNEL_LOG, SWITCH_LOG_ERROR, "*** RTP packet handled in flush loop %d ***\n", do_cng);
#endif
					}

					flushed++;

					rtp_session->stats.inbound.raw_bytes += bytes;
					rtp_session->stats.inbound.flush_packet_count++;
					rtp_session->stats.inbound.packet_count++;
				}
			} else {
				break;
			}
		} while (bytes > 0);

#ifdef DEBUG_2833
        if (flushed) {
            switch_log_printf(SWITCH_CHANNEL_LOG, SWITCH_LOG_ERROR, "*** do_flush: total flushed packets: %ld ***\n",(long)flushed);
        }
#endif


		if (was_blocking && switch_rtp_ready(rtp_session)) {
			switch_rtp_clear_flag(rtp_session, SWITCH_RTP_FLAG_NOBLOCK);
			switch_socket_opt_set(rtp_session->sock_input, SWITCH_SO_NONBLOCK, FALSE);
		}


		if (rtp_session->flags[SWITCH_RTP_FLAG_VIDEO] && rtp_session->session) {
			//int type = 1; // sum flags: 1 encoder; 2; decoder
			//switch_core_media_codec_control(rtp_session->session, SWITCH_MEDIA_TYPE_VIDEO, SWITCH_IO_READ, SCC_VIDEO_RESET, SCCT_INT, (void *)&type, NULL, NULL);
			switch_core_session_request_video_refresh(rtp_session->session);
		}
	}

 end:

	READ_DEC(rtp_session);

	return bytes_out;
}

static int check_recv_payload(switch_rtp_t *rtp_session)
{
	int ok = 1;

	if (!(rtp_session->rtp_bugs & RTP_BUG_ACCEPT_ANY_PAYLOAD) && rtp_session->pmaps && *rtp_session->pmaps) {
		payload_map_t *pmap;
		ok = 0;

		switch_mutex_lock(rtp_session->flag_mutex);

		for (pmap = *rtp_session->pmaps; pmap && pmap->allocated; pmap = pmap->next) {
			if (!pmap->negotiated) {
				continue;
			}

			if (rtp_session->last_rtp_hdr.pt == pmap->pt) {
				ok = 1;
			}
		}
		switch_mutex_unlock(rtp_session->flag_mutex);
	}

	return ok;
}

static int get_recv_payload(switch_rtp_t *rtp_session)
{
	int r = -1;

	if (rtp_session->pmaps && *rtp_session->pmaps) {
		payload_map_t *pmap;

		switch_mutex_lock(rtp_session->flag_mutex);

		for (pmap = *rtp_session->pmaps; pmap && pmap->allocated; pmap = pmap->next) {
			if (pmap->negotiated) {
				r = pmap->pt;
				break;
			}
		}
		switch_mutex_unlock(rtp_session->flag_mutex);
	}

	return r;
}

#define return_cng_frame() do_cng = 1; goto timer_check

static switch_status_t read_rtp_packet(switch_rtp_t *rtp_session, switch_size_t *bytes, switch_frame_flag_t *flags,
									   payload_map_t **pmapP, switch_status_t poll_status, switch_bool_t return_jb_packet)
{
	switch_status_t status = SWITCH_STATUS_FALSE;
	uint32_t ts = 0;
	unsigned char *b = NULL;
	int sync = 0;
	switch_time_t now;
	switch_size_t xcheck_jitter = 0;
	int tries = 0;
	int block = 0;

	switch_assert(bytes);
 more:

	tries++;

	if (tries > 20) {
		if (rtp_session->jb && !rtp_session->pause_jb && jb_valid(rtp_session)) {
			switch_jb_reset(rtp_session->jb);
		}
		rtp_session->punts++;
		rtp_session->clean = 0;
		*bytes = 0;
		return SWITCH_STATUS_BREAK;
	}

	if (block) {
		int to = 20000;
		int fdr = 0;

		if (rtp_session->flags[SWITCH_RTP_FLAG_VIDEO]) {
			to = 100000;
		} else {
			if (rtp_session->flags[SWITCH_RTP_FLAG_USE_TIMER] && rtp_session->timer.interval) {
				to = rtp_session->timer.interval * 1000;
			}
		}

		poll_status = switch_poll(rtp_session->read_pollfd, 1, &fdr, to);

		if (rtp_session->flags[SWITCH_RTP_FLAG_USE_TIMER] && rtp_session->timer.interval) {
			switch_core_timer_sync(&rtp_session->timer);
		}

		if (rtp_session->session) {
			switch_ivr_parse_all_messages(rtp_session->session);
		}

		block = 0;
	}

	*bytes = sizeof(rtp_msg_t);
	sync = 0;

	rtp_session->has_rtp = 0;
	rtp_session->has_ice = 0;
	rtp_session->has_rtcp = 0;
	if (rtp_session->dtls) {
		rtp_session->dtls->bytes = 0;
		rtp_session->dtls->data = NULL;
	}
	memset(&rtp_session->last_rtp_hdr, 0, sizeof(rtp_session->last_rtp_hdr));

	if (poll_status == SWITCH_STATUS_SUCCESS) {
		status = switch_socket_recvfrom(rtp_session->from_addr, rtp_session->sock_input, 0, (void *) &rtp_session->recv_msg, bytes);
	} else {
		*bytes = 0;
	}

	if (*bytes) {
		b = (unsigned char *) &rtp_session->recv_msg;

		/* version 2 probably rtp, zrtp cookie present means zrtp */
		rtp_session->has_rtp = (rtp_session->recv_msg.header.version == 2 || ntohl(*(int *)(b+4)) == ZRTP_MAGIC_COOKIE);

		if (rtp_session->media_timeout) {
			rtp_session->last_media = switch_micro_time_now();
		}

		if ((*b >= 20) && (*b <= 64)) {
			if (rtp_session->dtls) {
				rtp_session->dtls->bytes = *bytes;
				rtp_session->dtls->data = (void *) &rtp_session->recv_msg;
			}
			rtp_session->has_ice = 0;
			rtp_session->has_rtp = 0;
			rtp_session->has_rtcp = 0;
		} else if (*b == 0 || *b == 1) {
			rtp_session->has_ice = 1;
			rtp_session->has_rtp = 0;
			rtp_session->has_rtcp = 0;
		} else {
			if (rtp_session->flags[SWITCH_RTP_FLAG_RTCP_MUX]) {
				switch(rtp_session->recv_msg.header.pt) {
				case 64:        //  192 Full INTRA-frame request.
				case 72:        //  200 Sender report.
				case 73:        //  201 Receiver report.
				case 74:        //  202 Source description.
				case 75:        //  203 Goodbye.
				case 76:        //  204 Application-defined.
				case 77:        //  205 Transport layer FB message.
				case 78:        //  206 Payload-specific FB message.
				case 79:        //  207 Extended report.
					rtp_session->has_rtcp = 1;
					rtp_session->has_rtp = 0;
					rtp_session->has_ice = 0;
					break;
				default:
					if (rtp_session->rtcp_recv_msg_p->header.version == 2 &&
						rtp_session->rtcp_recv_msg_p->header.type > 199 && rtp_session->rtcp_recv_msg_p->header.type < 208) {
						rtp_session->has_rtcp = 1;
						rtp_session->has_rtp = 0;
						rtp_session->has_ice = 0;
					}
					break;
				}
			}
		}

		if (rtp_session->has_rtp || rtp_session->flags[SWITCH_RTP_FLAG_UDPTL]) {
			rtp_session->missed_count = 0;
			switch_cp_addr(rtp_session->rtp_from_addr, rtp_session->from_addr);
		}

		if (rtp_session->has_rtp) {
			rtp_session->last_rtp_hdr = rtp_session->recv_msg.header;


			if (bytes && !rtp_session->flags[SWITCH_RTP_FLAG_PROXY_MEDIA] && !rtp_session->flags[SWITCH_RTP_FLAG_UDPTL] &&
				rtp_session->last_rtp_hdr.pt != 13 &&
				rtp_session->last_rtp_hdr.pt != rtp_session->recv_te &&
				rtp_session->last_rtp_hdr.pt != rtp_session->cng_pt) {
				int accept_packet = 1;


				if (!(rtp_session->rtp_bugs & RTP_BUG_ACCEPT_ANY_PAYLOAD) && 
					!(rtp_session->rtp_bugs & RTP_BUG_ACCEPT_ANY_PACKETS) && rtp_session->pmaps && *rtp_session->pmaps) {
					payload_map_t *pmap;
					accept_packet = 0;

					switch_mutex_lock(rtp_session->flag_mutex);
					for (pmap = *rtp_session->pmaps; pmap && pmap->allocated; pmap = pmap->next) {

						if (ntohl(*(int *)(b+4)) == ZRTP_MAGIC_COOKIE) {
							accept_packet = 1;
							break;
						}

						if (!pmap->negotiated) {
							continue;
						}

						if (rtp_session->last_rtp_hdr.pt == pmap->pt) {
							accept_packet = 1;
							if (pmapP) {
								*pmapP = pmap;
							}
							break;
						}
					}
					switch_mutex_unlock(rtp_session->flag_mutex);
				}

				if (!accept_packet) {
					switch_log_printf(SWITCH_CHANNEL_SESSION_LOG(rtp_session->session), SWITCH_LOG_DEBUG1,
									  "Invalid Packet SEQ: %d TS: %d PT:%d ignored\n",
									  ntohs(rtp_session->recv_msg.header.seq), ntohl(rtp_session->last_rtp_hdr.ts), rtp_session->last_rtp_hdr.pt);
					*bytes = 0;
				}
			}

			if (rtp_session->flags[SWITCH_RTP_FLAG_DETECT_SSRC]) {
				//if (rtp_session->remote_ssrc != rtp_session->stats.rtcp.peer_ssrc && rtp_session->stats.rtcp.peer_ssrc) {
				//	rtp_session->remote_ssrc = rtp_session->stats.rtcp.peer_ssrc;
				//}

				if (rtp_session->remote_ssrc != rtp_session->last_rtp_hdr.ssrc && rtp_session->last_rtp_hdr.ssrc) {
					rtp_session->remote_ssrc = ntohl(rtp_session->last_rtp_hdr.ssrc);
				}
			}
		}
	}

	if (!rtp_session->vb && (!rtp_session->jb || rtp_session->pause_jb || !jb_valid(rtp_session))) {
		if (*bytes > rtp_header_len && (rtp_session->has_rtp && check_recv_payload(rtp_session))) {
			xcheck_jitter = *bytes;
			check_jitter(rtp_session);
		}
	}

	if (check_rtcp_and_ice(rtp_session) == -1) {
		//if (rtp_session->flags[SWITCH_RTP_FLAG_VIDEO]) {
		//switch_log_printf(SWITCH_CHANNEL_SESSION_LOG(rtp_session->session), SWITCH_LOG_WARNING, "WTF CHECK FAIL\n");
		//}
		return SWITCH_STATUS_GENERR;
	}

	if (rtp_session->flags[SWITCH_RTP_FLAG_UDPTL]) {
		goto udptl;
	}


	if (*bytes) {
		*flags &= ~SFF_PROXY_PACKET;

		//if (rtp_session->flags[SWITCH_RTP_FLAG_VIDEO]) {
		//	switch_log_printf(SWITCH_CHANNEL_SESSION_LOG(rtp_session->session), SWITCH_LOG_WARNING, "WTF BYTES %ld b=%d\n", *bytes, *b);
		//}


		if (rtp_session->has_ice) {
			if (rtp_session->ice.ice_user) {
				handle_ice(rtp_session, &rtp_session->ice, (void *) &rtp_session->recv_msg, *bytes);
			}
			*bytes = 0;
			sync = 1;
		}
	}

	switch_mutex_lock(rtp_session->ice_mutex);

	if (rtp_session->dtls) {

		if (rtp_session->rtcp_dtls && rtp_session->rtcp_dtls != rtp_session->dtls) {
			rtp_session->rtcp_dtls->bytes = 0;
			rtp_session->rtcp_dtls->data = NULL;
			do_dtls(rtp_session, rtp_session->rtcp_dtls);
		}

		do_dtls(rtp_session, rtp_session->dtls);

		if (rtp_session->dtls && rtp_session->dtls->bytes) {
			*bytes = 0;
			sync = 1;
		}
	}



	if (status == SWITCH_STATUS_SUCCESS && *bytes) {
		if (rtp_session->flags[SWITCH_RTP_FLAG_RTCP_MUX]) {
			*flags &= ~SFF_RTCP;
			if (rtp_session->has_rtcp) {
				*flags |= SFF_RTCP;

#ifdef ENABLE_SRTP
				if (rtp_session->flags[SWITCH_RTP_FLAG_SECURE_RECV]) {
					int sbytes = (int) *bytes;
					srtp_err_status_t stat = 0;

					if (!rtp_session->flags[SWITCH_RTP_FLAG_SECURE_RECV_MKI]) {
						stat = srtp_unprotect_rtcp(rtp_session->recv_ctx[rtp_session->srtp_idx_rtcp], &rtp_session->rtcp_recv_msg_p->header, &sbytes);
					} else {
						stat = srtp_unprotect_rtcp_mki(rtp_session->recv_ctx[rtp_session->srtp_idx_rtcp], &rtp_session->rtcp_recv_msg_p->header, &sbytes, 1);
					}

					if (stat) {
						//++rtp_session->srtp_errs[rtp_session->srtp_idx_rtp]++;
						switch_log_printf(SWITCH_CHANNEL_SESSION_LOG(rtp_session->session), SWITCH_LOG_ERROR, "RTCP UNPROTECT ERR\n");
					} else {
						//rtp_session->srtp_errs[rtp_session->srtp_idx_rtp] = 0;
					}

					*bytes = sbytes;
				}
#endif
				switch_mutex_unlock(rtp_session->ice_mutex);
				return SWITCH_STATUS_SUCCESS;
			}
		}
	}

	switch_mutex_unlock(rtp_session->ice_mutex);

	if ((*bytes && (!rtp_write_ready(rtp_session, *bytes, __LINE__) || !rtp_session->has_rtp || rtp_session->has_rtcp)) || sync) {
		rtp_session->hot_hits = 0;
		block = 1;
		*bytes = 0;
		goto more;
	}

	if (*bytes && rtp_session->flags[SWITCH_RTP_FLAG_DEBUG_RTP_READ]) {
		const char *tx_host;
		const char *old_host;
		const char *my_host;

		char bufa[50], bufb[50], bufc[50];


		tx_host = switch_get_addr(bufa, sizeof(bufa), rtp_session->rtp_from_addr);
		old_host = switch_get_addr(bufb, sizeof(bufb), rtp_session->remote_addr);
		my_host = switch_get_addr(bufc, sizeof(bufc), rtp_session->local_addr);

		switch_log_printf(SWITCH_CHANNEL_SESSION_LOG_CLEAN(rtp_session->session), SWITCH_LOG_CONSOLE,
						  "R %s b=%4ld %s:%u %s:%u %s:%u pt=%d ts=%u seq=%u m=%d\n",
						  rtp_session->session ? switch_channel_get_name(switch_core_session_get_channel(rtp_session->session)) : "No-Name",
						  (long) *bytes,
						  my_host, switch_sockaddr_get_port(rtp_session->local_addr),
						  old_host, rtp_session->remote_port,
						  tx_host, switch_sockaddr_get_port(rtp_session->rtp_from_addr),
						  rtp_session->last_rtp_hdr.pt, ntohl(rtp_session->last_rtp_hdr.ts), ntohs(rtp_session->last_rtp_hdr.seq),
						  rtp_session->last_rtp_hdr.m);

	}

#ifdef RTP_READ_PLOSS
	{
		int r = (rand() % 10000) + 1;
		if (r <= 200) {
			switch_log_printf(SWITCH_CHANNEL_SESSION_LOG(rtp_session->session), SWITCH_LOG_ALERT,
							  "Simulate dropped packet ......... ts: %u seq: %u\n", ntohl(rtp_session->last_rtp_hdr.ts), ntohs(rtp_session->last_rtp_hdr.seq));
			*bytes = 0;
		}
	}
#endif



 udptl:

	ts = 0;
	rtp_session->recv_msg.ebody = NULL;
	now = switch_micro_time_now();

	if (*bytes) {
		uint16_t seq = ntohs((uint16_t) rtp_session->last_rtp_hdr.seq);
		ts = ntohl(rtp_session->last_rtp_hdr.ts);

#ifdef DEBUG_MISSED_SEQ
		if (rtp_session->last_seq && rtp_session->last_seq+1 != seq) {
			//2012-11-28 18:33:11.799070 [ERR] switch_rtp.c:2883 Missed -65536 RTP frames from sequence [65536] to [-1] (missed). Time since last read [20021]
			switch_size_t flushed_packets_diff = rtp_session->stats.inbound.flush_packet_count - rtp_session->last_flush_packet_count;
			switch_size_t num_missed = (switch_size_t)seq - (rtp_session->last_seq+1);

			if (num_missed == 1) { /* We missed one packet */
				switch_log_printf(SWITCH_CHANNEL_LOG, SWITCH_LOG_ERROR, "Missed one RTP frame with sequence [%d]%s. Time since last read [%ld]\n",
								  rtp_session->last_seq+1, (flushed_packets_diff == 1) ? " (flushed by FS)" : " (missed)",
								  rtp_session->last_read_time ? now-rtp_session->last_read_time : 0);
			} else { /* We missed multiple packets */
				if (flushed_packets_diff == 0) {
					switch_log_printf(SWITCH_CHANNEL_LOG, SWITCH_LOG_ERROR,
									  "Missed %ld RTP frames from sequence [%d] to [%d] (missed). Time since last read [%ld]\n",
									  num_missed, rtp_session->last_seq+1, seq-1,
									  rtp_session->last_read_time ? now-rtp_session->last_read_time : 0);
				} else if (flushed_packets_diff == num_missed) {
					switch_log_printf(SWITCH_CHANNEL_LOG, SWITCH_LOG_ERROR,
									  "Missed %ld RTP frames from sequence [%d] to [%d] (flushed by FS). Time since last read [%ld]\n",
									  num_missed, rtp_session->last_seq+1, seq-1,
									  rtp_session->last_read_time ? now-rtp_session->last_read_time : 0);
				} else if (num_missed > flushed_packets_diff) {
					switch_log_printf(SWITCH_CHANNEL_LOG, SWITCH_LOG_ERROR,
									  "Missed %ld RTP frames from sequence [%d] to [%d] (%ld packets flushed by FS, %ld packets missed)."
									  " Time since last read [%ld]\n",
									  num_missed, rtp_session->last_seq+1, seq-1,
									  flushed_packets_diff, num_missed-flushed_packets_diff,
									  rtp_session->last_read_time ? now-rtp_session->last_read_time : 0);
				} else {
					switch_log_printf(SWITCH_CHANNEL_LOG, SWITCH_LOG_ERROR,
									  "Missed %ld RTP frames from sequence [%d] to [%d] (%ld packets flushed by FS). Time since last read [%ld]\n",
									  num_missed, rtp_session->last_seq+1, seq-1,
									  flushed_packets_diff, rtp_session->last_read_time ? now-rtp_session->last_read_time : 0);
				}
			}

		}
#endif
		rtp_session->last_seq = seq;


		rtp_session->last_flush_packet_count = rtp_session->stats.inbound.flush_packet_count;


		if (rtp_session->flags[SWITCH_RTP_FLAG_VIDEO] && now - rtp_session->last_read_time > 5000000) {
			switch_rtp_video_refresh(rtp_session);
		}

		rtp_session->last_read_time = now;
	}

	if (*bytes && rtp_session->has_rtp && rtp_session->flags[SWITCH_RTP_FLAG_ENABLE_RTCP]){
		rtcp_stats(rtp_session);
	}


	if (!rtp_session->flags[SWITCH_RTP_FLAG_PROXY_MEDIA] && !rtp_session->flags[SWITCH_RTP_FLAG_UDPTL] && !rtp_session->flags[SWITCH_RTP_FLAG_VIDEO] &&
		*bytes && rtp_session->last_rtp_hdr.pt != rtp_session->recv_te &&
		ts && !rtp_session->jb && !rtp_session->pause_jb && jb_valid(rtp_session) && ts == rtp_session->last_cng_ts) {
		/* we already sent this frame..... */
		*bytes = 0;
		return SWITCH_STATUS_SUCCESS;
	}

	if (*bytes) {
		if (!rtp_session->flags[SWITCH_RTP_FLAG_PROXY_MEDIA] && !rtp_session->flags[SWITCH_RTP_FLAG_UDPTL]) {
#ifdef ENABLE_ZRTP
			/* ZRTP Recv */
			if (zrtp_on) {

				unsigned int sbytes = (int) *bytes;
				zrtp_status_t stat = 0;

				stat = zrtp_process_srtp(rtp_session->zrtp_stream, (void *) &rtp_session->recv_msg, &sbytes);

				switch (stat) {
				case zrtp_status_ok:
					*bytes = sbytes;
					break;
				case zrtp_status_drop:
					/* switch_log_printf(SWITCH_CHANNEL_LOG, SWITCH_LOG_DEBUG, "Error: zRTP protection drop with code %d\n", stat); */
					*bytes = 0;
					return SWITCH_STATUS_SUCCESS;
				case zrtp_status_fail:
					switch_log_printf(SWITCH_CHANNEL_LOG, SWITCH_LOG_ERROR, "Error: zRTP protection fail with code %d\n", stat);
					return SWITCH_STATUS_FALSE;
				default:
					break;
				}
			}
#endif

#ifdef ENABLE_SRTP
			switch_mutex_lock(rtp_session->ice_mutex);
			if (rtp_session->flags[SWITCH_RTP_FLAG_SECURE_RECV] && rtp_session->has_rtp &&
				(check_recv_payload(rtp_session) ||
				 rtp_session->last_rtp_hdr.pt == rtp_session->recv_te ||
				 rtp_session->last_rtp_hdr.pt == rtp_session->cng_pt)) {
				//if (rtp_session->flags[SWITCH_RTP_FLAG_SECURE_RECV] && (!rtp_session->ice.ice_user || rtp_session->has_rtp)) {
				int sbytes = (int) *bytes;
				srtp_err_status_t stat = 0;

				if (rtp_session->flags[SWITCH_RTP_FLAG_SECURE_RECV_RESET] || !rtp_session->recv_ctx[rtp_session->srtp_idx_rtp]) {
					switch_rtp_clear_flag(rtp_session, SWITCH_RTP_FLAG_SECURE_RECV_RESET);
					srtp_dealloc(rtp_session->recv_ctx[rtp_session->srtp_idx_rtp]);
					rtp_session->recv_ctx[rtp_session->srtp_idx_rtp] = NULL;
					if ((stat = srtp_create(&rtp_session->recv_ctx[rtp_session->srtp_idx_rtp],
											&rtp_session->recv_policy[rtp_session->srtp_idx_rtp])) || !rtp_session->recv_ctx[rtp_session->srtp_idx_rtp]) {

						rtp_session->flags[SWITCH_RTP_FLAG_SECURE_RECV] = 0;
						switch_log_printf(SWITCH_CHANNEL_SESSION_LOG(rtp_session->session), SWITCH_LOG_ERROR, "Error! RE-Activating Secure RTP RECV\n");
						rtp_session->flags[SWITCH_RTP_FLAG_SECURE_RECV] = 0;
						switch_mutex_unlock(rtp_session->ice_mutex);
						return SWITCH_STATUS_FALSE;
					} else {

						switch_log_printf(SWITCH_CHANNEL_SESSION_LOG(rtp_session->session), SWITCH_LOG_INFO, "RE-Activating Secure RTP RECV\n");
						rtp_session->srtp_errs[rtp_session->srtp_idx_rtp] = 0;
					}
				}

				if (!(*flags & SFF_PLC) && rtp_session->recv_ctx[rtp_session->srtp_idx_rtp]) {
					if (!rtp_session->flags[SWITCH_RTP_FLAG_SECURE_RECV_MKI]) {
						stat = srtp_unprotect(rtp_session->recv_ctx[rtp_session->srtp_idx_rtp], &rtp_session->recv_msg.header, &sbytes);
					} else {
						stat = srtp_unprotect_mki(rtp_session->recv_ctx[rtp_session->srtp_idx_rtp], &rtp_session->recv_msg.header, &sbytes, 1);
					}

					if (rtp_session->flags[SWITCH_RTP_FLAG_NACK] && stat == srtp_err_status_replay_fail) {
						/* false alarm nack */
						switch_log_printf(SWITCH_CHANNEL_SESSION_LOG(rtp_session->session), SWITCH_LOG_DEBUG1, "REPLAY ERR, FALSE NACK\n");
						sbytes = 0;
						*bytes = 0;
						if (rtp_session->stats.rtcp.pkt_count) {
							rtp_session->stats.rtcp.period_pkt_count--;
							rtp_session->stats.rtcp.pkt_count--;
						}
						switch_mutex_unlock(rtp_session->ice_mutex);
						goto more;
					}
				}

				if (stat && rtp_session->recv_msg.header.pt != rtp_session->recv_te && rtp_session->recv_msg.header.pt != rtp_session->cng_pt) {
					int errs = ++rtp_session->srtp_errs[rtp_session->srtp_idx_rtp];
					if (stat != 10) {
						char *msg;
						if (stat == srtp_err_status_replay_fail) msg="replay check failed";
						else if (stat == srtp_err_status_auth_fail) msg="auth check failed";
						else msg="";
						if (errs >= MAX_SRTP_ERRS) {
							switch_channel_t *channel = switch_core_session_get_channel(rtp_session->session);
							switch_log_printf(SWITCH_CHANNEL_SESSION_LOG(rtp_session->session), SWITCH_LOG_WARNING,
											  "SRTP %s unprotect failed with code %d (%s) %ld bytes %d errors\n",
											  rtp_type(rtp_session), stat, msg, (long)*bytes, errs);
							switch_log_printf(SWITCH_CHANNEL_SESSION_LOG(rtp_session->session), SWITCH_LOG_WARNING,
											  "Ending call due to SRTP error\n");
							switch_channel_hangup(channel, SWITCH_CAUSE_SRTP_READ_ERROR);
						} else if (errs >= WARN_SRTP_ERRS && !(errs % WARN_SRTP_ERRS)) {
							switch_log_printf(SWITCH_CHANNEL_SESSION_LOG(rtp_session->session), SWITCH_LOG_WARNING,
											  "SRTP %s unprotect failed with code %d (%s) %ld bytes %d errors\n",
											  rtp_type(rtp_session), stat, msg, (long)*bytes, errs);
						}
					}
					sbytes = 0;
				} else {
					rtp_session->srtp_errs[rtp_session->srtp_idx_rtp] = 0;
				}

				*bytes = sbytes;
			}
			switch_mutex_unlock(rtp_session->ice_mutex);
#endif
		}


		if (rtp_session->has_rtp) {
			if (rtp_session->recv_msg.header.cc > 0) { /* Contributing Source Identifiers (4 bytes = sizeof CSRC header)*/
				rtp_session->recv_msg.ebody = RTP_BODY(rtp_session) + (rtp_session->recv_msg.header.cc * 4);
			}

			/* recalculate body length in case rtp extension used */
			if (!rtp_session->flags[SWITCH_RTP_FLAG_PROXY_MEDIA] && !rtp_session->flags[SWITCH_RTP_FLAG_UDPTL] &&
				rtp_session->recv_msg.header.x) { /* header extensions */
				uint16_t length;

				rtp_session->recv_msg.ext = (switch_rtp_hdr_ext_t *) RTP_BODY(rtp_session);
				length = ntohs((uint16_t)rtp_session->recv_msg.ext->length);

				if (length < SWITCH_RTP_MAX_BUF_LEN_WORDS) {
					rtp_session->recv_msg.ebody = (char *)rtp_session->recv_msg.ext + (length * 4) + 4;
					if (*bytes > (length * 4 + 4)) {
						*bytes -= (length * 4 + 4);
					} else {
						*bytes = 0;
					}
				}
			}


#ifdef DEBUG_CHROME

			if (rtp_session->flags[SWITCH_RTP_FLAG_VIDEO] && rtp_session->has_rtp) {

				switch_log_printf(SWITCH_CHANNEL_LOG, SWITCH_LOG_INFO,
								  "VIDEO: seq: %d ts: %u len: %ld %02x %02x %02x %02x %02x %02x %02x %02x %02x %02x %02x mark: %d\n",
								  ntohs(rtp_session->last_rtp_hdr.seq), ntohl(rtp_session->last_rtp_hdr.ts), *bytes,
								  *((uint8_t *)RTP_BODY(rtp_session)), *((uint8_t *)RTP_BODY(rtp_session) + 1),
								  *((uint8_t *)RTP_BODY(rtp_session) + 2), *((uint8_t *)RTP_BODY(rtp_session) + 3),
								  *((uint8_t *)RTP_BODY(rtp_session) + 4), *((uint8_t *)RTP_BODY(rtp_session) + 5),
								  *((uint8_t *)RTP_BODY(rtp_session) + 6), *((uint8_t *)RTP_BODY(rtp_session) + 7),
								  *((uint8_t *)RTP_BODY(rtp_session) + 8), *((uint8_t *)RTP_BODY(rtp_session) + 9),
								  *((uint8_t *)RTP_BODY(rtp_session) + 10), rtp_session->last_rtp_hdr.m);

			}
#endif



		}


		rtp_session->stats.inbound.raw_bytes += *bytes;

		if (rtp_session->last_rtp_hdr.pt == rtp_session->recv_te) {
			rtp_session->stats.inbound.dtmf_packet_count++;
		} else if (rtp_session->last_rtp_hdr.pt == rtp_session->cng_pt || rtp_session->last_rtp_hdr.pt == 13) {
			rtp_session->stats.inbound.cng_packet_count++;
		} else {
			rtp_session->stats.inbound.media_packet_count++;
			rtp_session->stats.inbound.media_bytes += *bytes;
		}

		rtp_session->stats.inbound.packet_count++;
	}

	if (!rtp_session->flags[SWITCH_RTP_FLAG_VIDEO] &&
		((rtp_session->recv_te && rtp_session->last_rtp_hdr.pt == rtp_session->recv_te) ||
		 (*bytes < rtp_header_len && *bytes > 0 && !(rtp_session->flags[SWITCH_RTP_FLAG_PROXY_MEDIA] || rtp_session->flags[SWITCH_RTP_FLAG_UDPTL])))) {
		return SWITCH_STATUS_BREAK;
	}

	if (ts) {
		rtp_session->last_read_ts = ts;
	}

	if (rtp_session->flags[SWITCH_RTP_FLAG_BYTESWAP] && check_recv_payload(rtp_session)) {
		switch_swap_linear((int16_t *)RTP_BODY(rtp_session), (int) *bytes - rtp_header_len);
	}

	if (rtp_session->flags[SWITCH_RTP_FLAG_KILL_JB]) {
		rtp_session->flags[SWITCH_RTP_FLAG_KILL_JB] = 0;

		if (rtp_session->jb) {
			switch_jb_destroy(&rtp_session->jb);
		}

		if (rtp_session->vb) {
			switch_jb_destroy(&rtp_session->vb);
		}

		if (rtp_session->vbw) {
			switch_jb_destroy(&rtp_session->vbw);
		}

	}

	if (rtp_session->has_rtp && *bytes) {
		uint32_t read_ssrc = ntohl(rtp_session->last_rtp_hdr.ssrc);

		if (rtp_session->flags[SWITCH_RTP_FLAG_PROXY_MEDIA] || rtp_session->flags[SWITCH_RTP_FLAG_UDPTL]) {
			return SWITCH_STATUS_SUCCESS;
		}

		if (rtp_session->vb && !rtp_session->pause_jb && jb_valid(rtp_session)) {
			status = switch_jb_put_packet(rtp_session->vb, (switch_rtp_packet_t *) &rtp_session->recv_msg, *bytes);

			if (status == SWITCH_STATUS_TOO_LATE) {
				goto more;
			}

			status = SWITCH_STATUS_FALSE;
			*bytes = 0;

			if (!return_jb_packet) {
				return status;
			}
		}

		if (rtp_session->jb && jb_valid(rtp_session)) {
			if (rtp_session->last_jb_read_ssrc && rtp_session->last_jb_read_ssrc != read_ssrc) {
				switch_jb_reset(rtp_session->jb);
			}

			rtp_session->last_jb_read_ssrc = read_ssrc;
		}

		if (rtp_session->jb && !rtp_session->pause_jb && jb_valid(rtp_session)) {

			if (!rtp_session->flags[SWITCH_RTP_FLAG_USE_TIMER] && rtp_session->timer.interval) {
				switch_core_timer_sync(&rtp_session->timer);
				reset_jitter_seq(rtp_session);
			}

			status = switch_jb_put_packet(rtp_session->jb, (switch_rtp_packet_t *) &rtp_session->recv_msg, *bytes);
			if (status == SWITCH_STATUS_TOO_LATE) {
				goto more;
			}


			status = SWITCH_STATUS_FALSE;
			*bytes = 0;

			if (!return_jb_packet) {
				return status;
			}
		} else {
			if (rtp_session->last_rtp_hdr.m && rtp_session->last_rtp_hdr.pt != rtp_session->recv_te &&
				!rtp_session->flags[SWITCH_RTP_FLAG_VIDEO] && !(rtp_session->rtp_bugs & RTP_BUG_IGNORE_MARK_BIT)) {
				switch_rtp_set_flag(rtp_session, SWITCH_RTP_FLAG_FLUSH);
			} else if (rtp_session->last_jb_read_ssrc && rtp_session->last_jb_read_ssrc != read_ssrc) {
				switch_rtp_set_flag(rtp_session, SWITCH_RTP_FLAG_FLUSH);
			}
		}
	}

	if (!*bytes || rtp_session->has_rtp) {

		if (rtp_session->jb && !rtp_session->pause_jb && jb_valid(rtp_session)) {
			switch_status_t jstatus = switch_jb_get_packet(rtp_session->jb, (switch_rtp_packet_t *) &rtp_session->recv_msg, bytes);

			status = jstatus;

			switch(jstatus) {
			case SWITCH_STATUS_MORE_DATA:
				if (rtp_session->punts < 4) {
					block = 1;
					goto more;
				}
				*bytes = 0;
				break;
			case SWITCH_STATUS_NOTFOUND:
				{
					int pt = get_recv_payload(rtp_session);
					(*flags) |= SFF_PLC;
					status = SWITCH_STATUS_SUCCESS;
					*bytes = switch_jb_get_last_read_len(rtp_session->jb);
					rtp_session->last_rtp_hdr = rtp_session->recv_msg.header;
					rtp_session->last_rtp_hdr.pt = pt;
				}
				break;
			case SWITCH_STATUS_BREAK:
				break;
			case SWITCH_STATUS_SUCCESS:
			case SWITCH_STATUS_TIMEOUT:
			default:
				{
					if (status == SWITCH_STATUS_TIMEOUT) {
						rtp_session->skip_timer = 1;
					}
					rtp_session->stats.inbound.jb_packet_count++;
					status = SWITCH_STATUS_SUCCESS;
					rtp_session->last_rtp_hdr = rtp_session->recv_msg.header;
					if (++rtp_session->clean > 200) {
						rtp_session->punts = 0;
					}
					if (!xcheck_jitter) {
						check_jitter(rtp_session);
					}
				}
				break;
			}
		}

		if (rtp_session->vb && !rtp_session->pause_jb && jb_valid(rtp_session)) {
			switch_status_t vstatus = switch_jb_get_packet(rtp_session->vb, (switch_rtp_packet_t *) &rtp_session->recv_msg, bytes);
			status = vstatus;

			switch(vstatus) {
			case SWITCH_STATUS_RESTART:
				switch_core_session_request_video_refresh(rtp_session->session);
				status = SWITCH_STATUS_BREAK;
				break;
			case SWITCH_STATUS_MORE_DATA:
				status = SWITCH_STATUS_BREAK;
				break;
			case SWITCH_STATUS_BREAK:
			default:
				break;
			}

			if (vstatus == SWITCH_STATUS_NOTFOUND && rtp_session->flags[SWITCH_RTP_FLAG_TEXT]) {
				int pt = get_recv_payload(rtp_session);
				(*flags) |= SFF_PLC;
				status = SWITCH_STATUS_SUCCESS;
				*bytes = switch_jb_get_last_read_len(rtp_session->vb);
				rtp_session->last_rtp_hdr = rtp_session->recv_msg.header;
				if (pt > -1) {
					rtp_session->last_rtp_hdr.pt = pt;
				}
			}

			if (vstatus == SWITCH_STATUS_SUCCESS) {
				rtp_session->last_rtp_hdr = rtp_session->recv_msg.header;

				if (!xcheck_jitter) {
					check_jitter(rtp_session);
				}
			}
		}
	}

	return status;
}

static void handle_nack(switch_rtp_t *rtp_session, uint32_t nack)
{
	switch_size_t bytes = 0;
	rtp_msg_t send_msg[1] = {{{0}}};
	uint16_t seq = (uint16_t) (nack & 0xFFFF);
	uint16_t blp = (uint16_t) (nack >> 16);
	int i;
	const char *tx_host = NULL;
	const char *old_host = NULL;
	const char *my_host = NULL;
	char bufa[50], bufb[50], bufc[50];

	if (!(rtp_session->flags[SWITCH_RTP_FLAG_NACK] && rtp_session->vbw)) {
		return;  /* not enabled */
	}

	if (rtp_session->flags[SWITCH_RTP_FLAG_DEBUG_RTP_WRITE]) {
		tx_host = switch_get_addr(bufa, sizeof(bufa), rtp_session->rtcp_from_addr);
		old_host = switch_get_addr(bufb, sizeof(bufb), rtp_session->remote_addr);
		my_host = switch_get_addr(bufc, sizeof(bufc), rtp_session->local_addr);
	}

	switch_log_printf(SWITCH_CHANNEL_SESSION_LOG(rtp_session->session), SWITCH_LOG_DEBUG2, "%s Got NACK [%u][0x%x] for seq %u\n", 
					  switch_core_session_get_name(rtp_session->session), nack, nack, ntohs(seq));

	if (switch_jb_get_packet_by_seq(rtp_session->vbw, seq, (switch_rtp_packet_t *) send_msg, &bytes) == SWITCH_STATUS_SUCCESS) {

		if (rtp_session->flags[SWITCH_RTP_FLAG_DEBUG_RTP_WRITE]) {
			switch_log_printf(SWITCH_CHANNEL_SESSION_LOG_CLEAN(rtp_session->session), SWITCH_LOG_CONSOLE,
							  "X %s b=%4ld %s:%u %s:%u %s:%u pt=%d ts=%u seq=%u m=%d\n",
							  rtp_session->session ? switch_channel_get_name(switch_core_session_get_channel(rtp_session->session)) : "NoName",
							  (long) bytes,
							  my_host, switch_sockaddr_get_port(rtp_session->local_addr),
							  old_host, rtp_session->remote_port,
							  tx_host, switch_sockaddr_get_port(rtp_session->rtcp_from_addr),
							  send_msg->header.pt, ntohl(send_msg->header.ts), ntohs(send_msg->header.seq), send_msg->header.m);

		}
		//switch_log_printf(SWITCH_CHANNEL_LOG, SWITCH_LOG_DEBUG2, "RE----SEND %u\n", ntohs(send_msg->header.seq));
		switch_rtp_write_raw(rtp_session, (void *) send_msg, &bytes, SWITCH_FALSE);
	} else {
		switch_log_printf(SWITCH_CHANNEL_SESSION_LOG(rtp_session->session), SWITCH_LOG_DEBUG2, "Cannot send NACK for seq %u\n", ntohs(seq));
	}

	blp = ntohs(blp);
	for (i = 0; i < 16; i++) {
		if (blp & (1 << i)) {
			switch_log_printf(SWITCH_CHANNEL_SESSION_LOG(rtp_session->session), SWITCH_LOG_DEBUG2, "%s Also Got NACK for seq %u\n", 
							  switch_core_session_get_name(rtp_session->session), ntohs(seq) + i + 1);
			/* If they are missing more than one, may as well gen a key frame for good measure */
			//switch_core_media_gen_key_frame(rtp_session->session);
			if (switch_jb_get_packet_by_seq(rtp_session->vbw, htons(ntohs(seq) + i + 1), (switch_rtp_packet_t *) &send_msg, &bytes) == SWITCH_STATUS_SUCCESS) {
				if (rtp_session->flags[SWITCH_RTP_FLAG_DEBUG_RTP_WRITE]) {
					switch_log_printf(SWITCH_CHANNEL_SESSION_LOG_CLEAN(rtp_session->session), SWITCH_LOG_CONSOLE,
									  "X %s b=%4ld %s:%u %s:%u %s:%u pt=%d ts=%u seq=%u m=%d\n",
									  rtp_session->session ? switch_channel_get_name(switch_core_session_get_channel(rtp_session->session)) : "NoName",
									  (long) bytes,
									  my_host, switch_sockaddr_get_port(rtp_session->local_addr),
									  old_host, rtp_session->remote_port,
									  tx_host, switch_sockaddr_get_port(rtp_session->rtcp_from_addr),
									  send_msg->header.pt, ntohl(send_msg->header.ts), ntohs(send_msg->header.seq), send_msg->header.m);

				}
				//switch_log_printf(SWITCH_CHANNEL_LOG, SWITCH_LOG_DEBUG1, "RE----SEND %u\n", ntohs(send_msg->header.seq));

				switch_rtp_write_raw(rtp_session, (void *) &send_msg, &bytes, SWITCH_FALSE);
			} else {
				switch_log_printf(SWITCH_CHANNEL_SESSION_LOG(rtp_session->session), SWITCH_LOG_DEBUG2, "Cannot send NACK for seq %u\n", ntohs(seq) + i);
			}
		}
	}
}

static switch_status_t process_rtcp_report(switch_rtp_t *rtp_session, rtcp_msg_t *msg, switch_size_t bytes)
{
	switch_status_t status = SWITCH_STATUS_FALSE;

	switch_log_printf(SWITCH_CHANNEL_SESSION_LOG(rtp_session->session), SWITCH_LOG_DEBUG3,
					  "RTCP packet bytes %" SWITCH_SIZE_T_FMT " type %d pad %d\n",
					  bytes, msg->header.type, msg->header.p);

	if (rtp_session->flags[SWITCH_RTP_FLAG_VIDEO] && (msg->header.type == _RTCP_PT_RTPFB || msg->header.type == _RTCP_PT_PSFB || msg->header.type < 200)) {
		rtcp_ext_msg_t *extp = (rtcp_ext_msg_t *) msg;

		if (extp->header.fmt != 15) { // <---- REMOVE WHEN BRIA STOPS SENDING UNSOLICITED REMB
			switch_log_printf(SWITCH_CHANNEL_SESSION_LOG(rtp_session->session), SWITCH_LOG_DEBUG2, "%s PICKED UP %s XRTCP type: %d fmt: %d\n",
							  switch_core_session_get_name(rtp_session->session), rtp_type(rtp_session), msg->header.type, extp->header.fmt);
		}

		if (msg->header.type == _RTCP_PT_FIR ||
			(msg->header.type == _RTCP_PT_PSFB && (extp->header.fmt == _RTCP_PSFB_FIR || extp->header.fmt == _RTCP_PSFB_PLI))) {
#if 0
			if (msg->header.type == _RTCP_PT_FIR) {
				switch_log_printf(SWITCH_CHANNEL_SESSION_LOG(rtp_session->session), SWITCH_LOG_WARNING, "Ancient FIR Received. Hello from 1996!\n");

				if (!switch_rtp_test_flag(rtp_session, SWITCH_RTP_FLAG_OLD_FIR)) {
					switch_rtp_set_flag(rtp_session, SWITCH_RTP_FLAG_OLD_FIR);
					switch_core_session_request_video_refresh(rtp_session->session);
				}
			}
#endif
			
			if (switch_core_session_media_flow(rtp_session->session, SWITCH_MEDIA_TYPE_VIDEO) == SWITCH_MEDIA_FLOW_RECVONLY) {
				switch_log_printf(SWITCH_CHANNEL_SESSION_LOG(rtp_session->session), SWITCH_LOG_DEBUG2, "%s Ignoring FIR/PLI from a sendonly stream.\n", 
								  switch_core_session_get_name(rtp_session->session));
			} else {
				switch_core_media_gen_key_frame(rtp_session->session);
				switch_core_session_request_video_refresh(rtp_session->session);
				switch_log_printf(SWITCH_CHANNEL_SESSION_LOG(rtp_session->session), SWITCH_LOG_DEBUG2, "%s Got FIR/PLI\n", 
								  switch_core_session_get_name(rtp_session->session));
				switch_channel_set_flag(switch_core_session_get_channel(rtp_session->session), CF_VIDEO_REFRESH_REQ);
			}
		}

		if (msg->header.type == _RTCP_PT_RTPFB && extp->header.fmt == _RTCP_RTPFB_NACK) {
			uint32_t *nack = (uint32_t *) extp->body;
			int i;

			switch_log_printf(SWITCH_CHANNEL_SESSION_LOG(rtp_session->session), SWITCH_LOG_DEBUG2, "%s Got NACK count %d\n", 
							  switch_core_session_get_name(rtp_session->session), ntohs(extp->header.length) - 2);


			for (i = 0; i < ntohs(extp->header.length) - 2; i++) {
				handle_nack(rtp_session, nack[i]);
			}

			//switch_core_media_gen_key_frame(rtp_session->session);
		}
		
	} else {
		struct switch_rtcp_report_block *report;

		if (msg->header.type == _RTCP_PT_SR || msg->header.type == _RTCP_PT_RR) {
			int i;
#ifdef DEBUG_RTCP
			switch_time_t now = switch_micro_time_now();
#endif 
			uint32_t lsr_now;
			uint32_t lsr;
			uint32_t packet_ssrc;
			double rtt_now = 0;
			uint8_t rtt_valid = 0;
			int rtt_increase = 0, packet_loss_increase=0;

			//if (msg->header.type == _RTCP_PT_SR && rtp_session->ice.ice_user) {
			//	rtp_session->send_rr = 1;
			//}

			lsr_now = calc_local_lsr_now();

			if (msg->header.type == _RTCP_PT_SR) { /* Sender report */
				struct switch_rtcp_sender_report* sr = (struct switch_rtcp_sender_report*)msg->body;

				rtp_session->stats.rtcp.packet_count = ntohl(sr->sender_info.pc);
				rtp_session->stats.rtcp.octet_count = ntohl(sr->sender_info.oc);
				packet_ssrc = sr->ssrc;
				/* Extracting LSR from NTP timestamp and save it */
				lsr = (ntohl(sr->sender_info.ntp_lsw)&0xffff0000)>>16 | (ntohl(sr->sender_info.ntp_msw)&0x0000ffff)<<16; /* The middle 32 bits out of 64 in the NTP timestamp */
				rtp_session->stats.rtcp.last_recv_lsr_peer = htonl(lsr);  /* Save it include it in the next SR */
				rtp_session->stats.rtcp.last_recv_lsr_local = lsr_now;    /* Save it to calculate DLSR when generating next SR */
				switch_log_printf(SWITCH_CHANNEL_SESSION_LOG(rtp_session->session), SWITCH_LOG_DEBUG3,"Received a SR with %d report blocks, " \
								  "length in words = %d, " \
								  "SSRC = 0x%X, " \
								  "NTP MSW = %u, " \
								  "NTP LSW = %u, " \
								  "RTP timestamp = %u, " \
								  "Sender Packet Count = %u, " \
								  "Sender Octet Count = %u\n",
								  msg->header.count,
								  ntohs((uint16_t)msg->header.length),
								  ntohl(sr->ssrc),
								  ntohl(sr->sender_info.ntp_msw),
								  ntohl(sr->sender_info.ntp_lsw),
								  ntohl(sr->sender_info.ts),
								  ntohl(sr->sender_info.pc),
								  ntohl(sr->sender_info.oc));


				rtp_session->rtcp_frame.ssrc = ntohl(sr->ssrc);
				rtp_session->rtcp_frame.packet_type = (uint16_t)rtp_session->rtcp_recv_msg_p->header.type;
				rtp_session->rtcp_frame.ntp_msw = ntohl(sr->sender_info.ntp_msw);
				rtp_session->rtcp_frame.ntp_lsw = ntohl(sr->sender_info.ntp_lsw);
				rtp_session->rtcp_frame.timestamp = ntohl(sr->sender_info.ts);
				rtp_session->rtcp_frame.packet_count =  ntohl(sr->sender_info.pc);
				rtp_session->rtcp_frame.octect_count = ntohl(sr->sender_info.oc);

				report = &sr->report_block;
			} else { /* Receiver report */
				struct switch_rtcp_receiver_report* rr = (struct switch_rtcp_receiver_report*)msg->body;
				packet_ssrc = rr->ssrc;
				//memset(&rtp_session->rtcp_frame, 0, sizeof(rtp_session->rtcp_frame));
				report = &rr->report_block;

				switch_log_printf(SWITCH_CHANNEL_SESSION_LOG(rtp_session->session), SWITCH_LOG_DEBUG3,"Received a RR with %d report blocks, " \
								  "length in words = %d, " \
								  "SSRC = 0x%X, ",
								  msg->header.count,
								  ntohs((uint16_t)msg->header.length),
								  ntohl(rr->ssrc));

			}
			

			for (i = 0; i < (int)msg->header.count && i < MAX_REPORT_BLOCKS ; i++) {
				uint32_t old_avg = rtp_session->rtcp_frame.reports[i].loss_avg;
				uint8_t percent_fraction = (uint8_t)((uint16_t/* prevent overflow when '* 100' */)(uint8_t)report->fraction * 100 / 255);
				if (!rtp_session->rtcp_frame.reports[i].loss_avg) {
					rtp_session->rtcp_frame.reports[i].loss_avg = percent_fraction;
				} else {
					rtp_session->rtcp_frame.reports[i].loss_avg = (uint32_t)(((float)rtp_session->rtcp_frame.reports[i].loss_avg * .7) +
																			 ((float)percent_fraction * .3));
				}

				rtp_session->rtcp_frame.reports[i].ssrc = ntohl(report->ssrc);
				rtp_session->rtcp_frame.reports[i].fraction = (uint8_t)report->fraction;
#if SWITCH_BYTE_ORDER == __BIG_ENDIAN
				rtp_session->rtcp_frame.reports[i].lost = report->lost; // signed 24bit will extended signess to int32_t automatically
#else
				rtp_session->rtcp_frame.reports[i].lost = ntohl(report->lost)>>8; // signed 24bit casted to uint32_t need >>8 after ntohl()...
				rtp_session->rtcp_frame.reports[i].lost = rtp_session->rtcp_frame.reports[i].lost | ((rtp_session->rtcp_frame.reports[i].lost & 0x00800000) ? 0xff000000 : 0x00000000); // ...and signess compensation
#endif
				rtp_session->rtcp_frame.reports[i].highest_sequence_number_received = ntohl(report->highest_sequence_number_received);
				rtp_session->rtcp_frame.reports[i].jitter = ntohl(report->jitter);
				rtp_session->rtcp_frame.reports[i].lsr = ntohl(report->lsr);
				rtp_session->rtcp_frame.reports[i].dlsr = ntohl(report->dlsr);
				
				if (rtp_session->rtcp_frame.reports[i].lsr && !rtp_session->flags[SWITCH_RTP_FLAG_RTCP_PASSTHRU]) {

					/* Calculating RTT = A - DLSR - LSR */
					rtt_now = ((double)(((int64_t)lsr_now) - rtp_session->rtcp_frame.reports[i].dlsr - rtp_session->rtcp_frame.reports[i].lsr))/65536;

					/* Only account RTT if it didn't overflow. */
					if (lsr_now > rtp_session->rtcp_frame.reports[i].dlsr + rtp_session->rtcp_frame.reports[i].lsr) {
#ifdef DEBUG_RTCP
						switch_time_exp_t now_hr;
						switch_time_exp_gmt(&now_hr,now);
						switch_log_printf(SWITCH_CHANNEL_SESSION_LOG(rtp_session->session), SWITCH_LOG_DEBUG3,
								"Receiving an RTCP packet\n[%04d-%02d-%02d %02d:%02d:%02d.%d] SSRC[0x%x]\n"
								"RTT[%f] = A[%u] - DLSR[%u] - LSR[%u]\n",
								1900 + now_hr.tm_year, now_hr.tm_mday, now_hr.tm_mon, now_hr.tm_hour, now_hr.tm_min, now_hr.tm_sec, now_hr.tm_usec,
								rtp_session->rtcp_frame.reports[i].ssrc, rtt_now,
								lsr_now, rtp_session->rtcp_frame.reports[i].dlsr, rtp_session->rtcp_frame.reports[i].lsr);
#endif 
						rtt_valid = 1;
						if (!rtp_session->rtcp_frame.reports[i].rtt_avg) {
							rtp_session->rtcp_frame.reports[i].rtt_avg = rtt_now;
						} else {
							rtp_session->rtcp_frame.reports[i].rtt_avg = (double)((rtp_session->rtcp_frame.reports[i].rtt_avg * .7) + (rtt_now * .3 ));
						}
					} else {
#ifdef DEBUG_RTCP
						switch_time_exp_t now_hr;
						switch_time_exp_gmt(&now_hr,now);
						switch_log_printf(SWITCH_CHANNEL_SESSION_LOG(rtp_session->session), SWITCH_LOG_WARNING,
								"Receiving RTCP packet\n[%04d-%02d-%02d %02d:%02d:%02d.%d] SSRC[0x%x]\n"
								"Ignoring erroneous RTT[%f] = A[%u] - DLSR[%u] - LSR[%u]\n",
								1900 + now_hr.tm_year, now_hr.tm_mday, now_hr.tm_mon, now_hr.tm_hour, now_hr.tm_min, now_hr.tm_sec, now_hr.tm_usec,
								rtp_session->rtcp_frame.reports[i].ssrc, rtt_now,
								lsr_now, rtp_session->rtcp_frame.reports[i].dlsr, rtp_session->rtcp_frame.reports[i].lsr);
#endif
						rtt_valid = 0;
						rtt_now = 0;
					}


					switch_log_printf(SWITCH_CHANNEL_SESSION_LOG(rtp_session->session), SWITCH_LOG_DEBUG3, "RTT average %f\n",
							rtp_session->rtcp_frame.reports[i].rtt_avg);
				}

				if (rtp_session->flags[SWITCH_RTP_FLAG_ADJ_BITRATE_CAP] && rtp_session->flags[SWITCH_RTP_FLAG_ESTIMATORS] && !rtp_session->flags[SWITCH_RTP_FLAG_VIDEO]) {

					/* SWITCH_RTP_FLAG_ADJ_BITRATE_CAP : Can the codec change its bitrate on the fly per API command ? */
#ifdef DEBUG_ESTIMATORS_
					switch_log_printf(SWITCH_CHANNEL_SESSION_LOG(rtp_session->session), SWITCH_LOG_DEBUG3, "Current packet loss: [%d %%] Current RTT: [%f ms]\n", percent_fraction, rtt_now);
#endif

					if (rtt_valid) {

						switch_kalman_estimate(rtp_session->estimators[EST_RTT], rtt_now, EST_RTT);

						if (switch_kalman_cusum_detect_change(rtp_session->detectors[EST_RTT], rtt_now, rtp_session->estimators[EST_RTT]->val_estimate_last)) {
							/* sudden change in the mean value of RTT */
#ifdef DEBUG_ESTIMATORS_
							switch_log_printf(SWITCH_CHANNEL_SESSION_LOG(rtp_session->session), SWITCH_LOG_DEBUG3,"Sudden change in the mean value of RTT !\n");
#endif
							rtt_increase = 1;
						}
					}

					switch_kalman_estimate(rtp_session->estimators[EST_LOSS], percent_fraction, EST_LOSS);

					if (switch_kalman_cusum_detect_change(rtp_session->detectors[EST_LOSS], percent_fraction, rtp_session->estimators[EST_LOSS]->val_estimate_last)){
						/* sudden change in the mean value of packet loss */
#ifdef DEBUG_ESTIMATORS_
						switch_log_printf(SWITCH_CHANNEL_SESSION_LOG(rtp_session->session), SWITCH_LOG_DEBUG3,"Sudden change in the mean value of packet loss!\n");
#endif
						packet_loss_increase = 1;
					}
#ifdef DEBUG_ESTIMATORS_
					switch_log_printf(SWITCH_CHANNEL_SESSION_LOG(rtp_session->session), SWITCH_LOG_DEBUG3, "ESTIMATORS: Packet loss will be: [%f] RTT will be: [%f ms]\n",
									  rtp_session->estimators[EST_LOSS]->val_estimate_last, rtp_session->estimators[EST_RTT]->val_estimate_last);
#endif

					if (rtp_session->rtcp_frame.reports[i].loss_avg != old_avg) {
						/*getting bad*/
						if (switch_kalman_is_slow_link(rtp_session->estimators[EST_LOSS],
													   rtp_session->estimators[EST_RTT])) {
							/* going to minimum bitrate */
#ifdef DEBUG_ESTIMATORS_
							switch_log_printf(SWITCH_CHANNEL_SESSION_LOG(rtp_session->session), SWITCH_LOG_DEBUG3, "Slow link conditions: Loss average: [%d %%], Previous loss: [%d %%]. \
																	Going to minimum bitrate!",rtp_session->rtcp_frame.reports[i].loss_avg, old_avg);
#endif
							switch_core_media_codec_control(rtp_session->session, SWITCH_MEDIA_TYPE_AUDIO,
															SWITCH_IO_WRITE, SCC_AUDIO_ADJUST_BITRATE, SCCT_STRING, "minimum", SCCT_NONE, NULL, NULL, NULL);
							/* if after going to minimum bitrate we still have packet loss then we increase ptime. TODO */

						} else if (packet_loss_increase && (rtp_session->estimators[EST_LOSS]->val_estimate_last >= 5)) {
							/* sudden change in the mean value of packet loss percentage */
							switch_core_media_codec_control(rtp_session->session, SWITCH_MEDIA_TYPE_AUDIO,
															SWITCH_IO_WRITE, SCC_AUDIO_ADJUST_BITRATE,
															SCCT_STRING, "decrease",
															SCCT_NONE, NULL, NULL, NULL);
#ifdef DEBUG_ESTIMATORS_
							switch_log_printf(SWITCH_CHANNEL_SESSION_LOG(rtp_session->session), SWITCH_LOG_DEBUG3,"Sudden change in the mean value of packet loss percentage !\n");
#endif
							switch_core_media_codec_control(rtp_session->session, SWITCH_MEDIA_TYPE_AUDIO,
															SWITCH_IO_WRITE, SCC_AUDIO_PACKET_LOSS, SCCT_INT,
															(void *)&rtp_session->rtcp_frame.reports[i].loss_avg,
															SCCT_NONE, NULL, NULL, NULL);

						} else if (rtt_valid && !rtt_increase && rtp_session->estimators[EST_LOSS]->val_estimate_last >= rtp_session->rtcp_frame.reports[i].loss_avg ) {
							/* lossy because of congestion (queues full somewhere -> some packets are dropped , but RTT is good ), packet loss with many small gaps */
#ifdef DEBUG_ESTIMATORS_
							switch_log_printf(SWITCH_CHANNEL_SESSION_LOG(rtp_session->session), SWITCH_LOG_DEBUG3, "packet loss, but RTT is not bad\n");
#endif
							switch_core_media_codec_control(rtp_session->session, SWITCH_MEDIA_TYPE_AUDIO,
															SWITCH_IO_WRITE, SCC_AUDIO_PACKET_LOSS, SCCT_INT,
															(void *)&rtp_session->rtcp_frame.reports[i].loss_avg,
															SCCT_NONE, NULL, NULL, NULL);

						} else if ((rtp_session->estimators[EST_LOSS]->val_estimate_last < 1) && packet_loss_increase) {
#ifdef DEBUG_ESTIMATORS_
							switch_log_printf(SWITCH_CHANNEL_SESSION_LOG(rtp_session->session), SWITCH_LOG_DEBUG3, "small packet loss average\n");
#endif
							/*small loss_avg*/
							switch_core_media_codec_control(rtp_session->session, SWITCH_MEDIA_TYPE_AUDIO,
															SWITCH_IO_WRITE, SCC_AUDIO_ADJUST_BITRATE,
															SCCT_STRING, "default",
															SCCT_NONE, NULL, NULL, NULL);

							switch_core_media_codec_control(rtp_session->session, SWITCH_MEDIA_TYPE_AUDIO,
															SWITCH_IO_WRITE, SCC_AUDIO_PACKET_LOSS, SCCT_INT,
															(void *)&rtp_session->rtcp_frame.reports[i].loss_avg,
															SCCT_NONE, NULL, NULL, NULL);

						} else if ((rtp_session->estimators[EST_LOSS]->val_estimate_last < 5) &&
								   (rtp_session->rtcp_frame.reports[i].rtt_avg < rtp_session->estimators[EST_RTT]->val_estimate_last))  {

							/* estimate that packet loss will decrease, we can increase the bitrate */
							switch_core_media_codec_control(rtp_session->session, SWITCH_MEDIA_TYPE_AUDIO,
															SWITCH_IO_WRITE, SCC_AUDIO_ADJUST_BITRATE,
															SCCT_STRING, "increase",
															SCCT_NONE, NULL, NULL, NULL);

							switch_core_media_codec_control(rtp_session->session, SWITCH_MEDIA_TYPE_AUDIO,
															SWITCH_IO_WRITE, SCC_AUDIO_PACKET_LOSS, SCCT_INT,
															(void *)&rtp_session->rtcp_frame.reports[i].loss_avg,
															SCCT_NONE, NULL, NULL, NULL);

						} else {
							/* *do nothing about bitrate, just pass the packet loss to the codec */
#ifdef DEBUG_ESTIMATORS_
							switch_log_printf(SWITCH_CHANNEL_SESSION_LOG(rtp_session->session), SWITCH_LOG_DEBUG3,"do nothing about bitrate, just pass the packet loss to the codec\n");
#endif
							switch_core_media_codec_control(rtp_session->session, SWITCH_MEDIA_TYPE_AUDIO,
															SWITCH_IO_WRITE, SCC_AUDIO_PACKET_LOSS, SCCT_INT,
															(void *)&rtp_session->rtcp_frame.reports[i].loss_avg,
															SCCT_NONE, NULL, NULL, NULL);
						}
					}
				} else {
					if (!rtp_session->flags[SWITCH_RTP_FLAG_VIDEO] && rtp_session->rtcp_frame.reports[i].loss_avg != old_avg) {
						switch_core_media_codec_control(rtp_session->session, SWITCH_MEDIA_TYPE_AUDIO,
														SWITCH_IO_WRITE, SCC_AUDIO_PACKET_LOSS, SCCT_INT,
														(void *)&rtp_session->rtcp_frame.reports[i].loss_avg,
														SCCT_NONE, NULL, NULL, NULL);
					}
				}

				report++;
			}
			rtp_session->rtcp_frame.report_count = (uint16_t)i;
				




			rtp_session->rtcp_fresh_frame = 1;
			rtp_session->stats.rtcp.peer_ssrc = ntohl(packet_ssrc);
		}
	}

	if (msg->header.type > 194 && msg->header.type < 255) {
		status = SWITCH_STATUS_SUCCESS;
	}

	return status;
}


static switch_status_t process_rtcp_packet(switch_rtp_t *rtp_session, switch_size_t *bytes)
{
	switch_size_t len;
	switch_size_t remain = *bytes;
	switch_status_t status = SWITCH_STATUS_FALSE;
	rtcp_msg_t *msg = rtp_session->rtcp_recv_msg_p;

	if (remain < sizeof(switch_rtcp_ext_hdr_t) || remain > sizeof(rtcp_msg_t)) {
		return status;
	}
	if (msg->header.version != 2) {
		if (msg->header.version == 0) {
			if (rtp_session->ice.ice_user) {
				handle_ice(rtp_session, &rtp_session->rtcp_ice, (void *) msg, *bytes);
			}
			return SWITCH_STATUS_SUCCESS;
		} else {
			switch_log_printf(SWITCH_CHANNEL_SESSION_LOG(rtp_session->session),
							  SWITCH_LOG_WARNING, "Received an unsupported RTCP packet version %d\n", msg->header.version);
			return SWITCH_STATUS_FALSE;
		}
	}

	do {
		len = ((switch_size_t)ntohs(msg->header.length) * 4) + 4;

		if (msg->header.version != 2 || !(msg->header.type > 191 && msg->header.type < 210)) {
			switch_log_printf(SWITCH_CHANNEL_SESSION_LOG(rtp_session->session), SWITCH_LOG_WARNING,
							  "INVALID RTCP PACKET TYPE %d VER %d LEN %" SWITCH_SIZE_T_FMT "\n", msg->header.type,
							  msg->header.version, len);
			status = SWITCH_STATUS_BREAK;
			break;
		}

		//switch_log_printf(SWITCH_CHANNEL_SESSION_LOG(rtp_session->session), SWITCH_LOG_CRIT,
		//"WTF BYTES %ld REMAIN %ld PACKET TYPE %d LEN %ld\n", *bytes, remain, msg->header.type, len);

		if (len > remain) {
			switch_log_printf(SWITCH_CHANNEL_SESSION_LOG(rtp_session->session), SWITCH_LOG_WARNING,
							  "RTCP INVALID LENGTH %" SWITCH_SIZE_T_FMT "\n", len);
			len = remain;
		}

		status = process_rtcp_report(rtp_session, msg, len);

		if (remain > len) {
			unsigned char *p = (unsigned char *) msg;
			p += len;
			msg = (rtcp_msg_t *) p;
		}

		remain -= len;

	} while (remain >= 4);

	return status;
}

static switch_status_t read_rtcp_packet(switch_rtp_t *rtp_session, switch_size_t *bytes, switch_frame_flag_t *flags)
{
	switch_status_t status = SWITCH_STATUS_FALSE;

	if (!rtp_session->flags[SWITCH_RTP_FLAG_ENABLE_RTCP]) {
		return SWITCH_STATUS_FALSE;
	}

	switch_assert(bytes);

	*bytes = sizeof(rtcp_msg_t);

	if ((status = switch_socket_recvfrom(rtp_session->rtcp_from_addr, rtp_session->rtcp_sock_input, 0, (void *) rtp_session->rtcp_recv_msg_p, bytes))
		!= SWITCH_STATUS_SUCCESS) {
		*bytes = 0;
	}

	switch_mutex_lock(rtp_session->ice_mutex);
	if (rtp_session->rtcp_dtls) {
		char *b = (char *) rtp_session->rtcp_recv_msg_p;

		if (*b == 0 || *b == 1) {
			if (rtp_session->rtcp_ice.ice_user) {
				handle_ice(rtp_session, &rtp_session->rtcp_ice, (void *) rtp_session->rtcp_recv_msg_p, *bytes);
			}
			*bytes = 0;
		}

		if (*bytes && (*b >= 20) && (*b <= 64)) {
			rtp_session->rtcp_dtls->bytes = *bytes;
			rtp_session->rtcp_dtls->data = (void *) rtp_session->rtcp_recv_msg_p;
		} else {
			rtp_session->rtcp_dtls->bytes = 0;
			rtp_session->rtcp_dtls->data = NULL;
		}

		do_dtls(rtp_session, rtp_session->rtcp_dtls);


		if (rtp_session->rtcp_dtls->bytes) {
			*bytes = 0;
		}
	}
	switch_mutex_unlock(rtp_session->ice_mutex);



#ifdef ENABLE_SRTP
	if (rtp_session->flags[SWITCH_RTP_FLAG_SECURE_RECV] && rtp_session->rtcp_recv_msg_p->header.version == 2) {
		//if (rtp_session->flags[SWITCH_RTP_FLAG_SECURE_RECV] && (!rtp_session->ice.ice_user || rtp_session->rtcp_recv_msg_p->header.version == 2)) {
		int sbytes = (int) *bytes;
		srtp_err_status_t stat = 0;


		if (!rtp_session->flags[SWITCH_RTP_FLAG_SECURE_RECV_MKI]) {
			stat = srtp_unprotect_rtcp(rtp_session->recv_ctx[rtp_session->srtp_idx_rtcp], &rtp_session->rtcp_recv_msg_p->header, &sbytes);
		} else {
			stat = srtp_unprotect_rtcp_mki(rtp_session->recv_ctx[rtp_session->srtp_idx_rtcp], &rtp_session->rtcp_recv_msg_p->header, &sbytes, 1);
		}

		if (stat) {
			//++rtp_session->srtp_errs[rtp_session->srtp_idx_rtp]++;
			switch_log_printf(SWITCH_CHANNEL_SESSION_LOG(rtp_session->session), SWITCH_LOG_ERROR, "RTCP UNPROTECT ERR\n");
		} else {
			//rtp_session->srtp_errs[rtp_session->srtp_idx_rtp] = 0;
		}

		*bytes = sbytes;

	}
#endif


#ifdef ENABLE_ZRTP
	if (zrtp_on && !rtp_session->flags[SWITCH_RTP_FLAG_PROXY_MEDIA] && rtp_session->rtcp_recv_msg_p->header.version == 2) {
		/* ZRTP Recv */
		if (bytes) {
			unsigned int sbytes = (int) *bytes;
			zrtp_status_t stat = 0;

			stat = zrtp_process_srtcp(rtp_session->zrtp_stream, (void *) rtp_session->rtcp_recv_msg_p, &sbytes);

			switch (stat) {
			case zrtp_status_ok:
				*bytes = sbytes;
				break;
			case zrtp_status_drop:
				switch_log_printf(SWITCH_CHANNEL_LOG, SWITCH_LOG_ERROR, "Error: zRTP protection drop with code %d\n", stat);
				*bytes = 0;
				break;
			case zrtp_status_fail:
				switch_log_printf(SWITCH_CHANNEL_LOG, SWITCH_LOG_ERROR, "Error: zRTP protection fail with code %d\n", stat);
				*bytes = 0;
				break;
			default:
				break;
			}
		}
	}
#endif

	/* RTCP Auto ADJ */
	if (*bytes && rtp_session->flags[SWITCH_RTP_FLAG_RTCP_AUTOADJ] &&  switch_sockaddr_get_port(rtp_session->rtcp_from_addr)) {
			if (!switch_cmp_addr(rtp_session->rtcp_from_addr, rtp_session->rtcp_remote_addr)) {
				if (++rtp_session->rtcp_autoadj_tally >= rtp_session->rtcp_autoadj_threshold) {
					const char *err;
					uint32_t old = rtp_session->remote_rtcp_port;
					const char *tx_host;
					const char *old_host;
					char bufa[50], bufb[50];

					tx_host = switch_get_addr(bufa, sizeof(bufa), rtp_session->rtcp_from_addr);
					old_host = switch_get_addr(bufb, sizeof(bufb), rtp_session->rtcp_remote_addr);

					switch_log_printf(SWITCH_CHANNEL_SESSION_LOG(rtp_session->session), SWITCH_LOG_INFO,
									  "Auto Changing %s RTCP port from %s:%u to %s:%u\n", rtp_type(rtp_session), old_host, old, tx_host,
									  switch_sockaddr_get_port(rtp_session->rtcp_from_addr));


					rtp_session->eff_remote_host_str = switch_core_strdup(rtp_session->pool, tx_host);
					rtp_session->remote_rtcp_port = switch_sockaddr_get_port(rtp_session->rtcp_from_addr);
					status = enable_remote_rtcp_socket(rtp_session, &err);
					rtp_session->rtcp_auto_adj_used = 1;

					if ((rtp_session->rtp_bugs & RTP_BUG_ALWAYS_AUTO_ADJUST)) {
						switch_rtp_set_flag(rtp_session, SWITCH_RTP_FLAG_RTCP_AUTOADJ);
					} else {
						switch_rtp_clear_flag(rtp_session, SWITCH_RTP_FLAG_RTCP_AUTOADJ);
					}
				}
			} else {

				if ((rtp_session->rtp_bugs & RTP_BUG_ALWAYS_AUTO_ADJUST)) {
					switch_rtp_set_flag(rtp_session, SWITCH_RTP_FLAG_RTCP_AUTOADJ);
				} else {
					switch_log_printf(SWITCH_CHANNEL_SESSION_LOG(rtp_session->session),
									  SWITCH_LOG_DEBUG, "Correct %s RTCP ip/port confirmed.\n", rtp_type(rtp_session));
					switch_rtp_clear_flag(rtp_session, SWITCH_RTP_FLAG_RTCP_AUTOADJ);
				}
				rtp_session->rtcp_auto_adj_used = 0;

			}
	}

	if (*bytes) {
		return process_rtcp_packet(rtp_session, bytes);
	}

	return status;
}

static void check_timeout(switch_rtp_t *rtp_session)
{

	switch_time_t now = switch_micro_time_now();
	uint32_t elapsed = 0;

	if (now >= rtp_session->last_media) {
		elapsed = (now - rtp_session->last_media) / 1000;
	}

	switch_log_printf(SWITCH_CHANNEL_SESSION_LOG(rtp_session->session), SWITCH_LOG_DEBUG10,
					  "%s MEDIA TIMEOUT %s %d/%d", switch_core_session_get_name(rtp_session->session), rtp_type(rtp_session),
					  elapsed, rtp_session->media_timeout);

	if (elapsed > rtp_session->media_timeout) {

		if (rtp_session->session) {
			switch_channel_t *channel = switch_core_session_get_channel(rtp_session->session);

			switch_channel_execute_on(channel, "execute_on_media_timeout");
			switch_channel_hangup(channel, SWITCH_CAUSE_MEDIA_TIMEOUT);
		}
	}
}

static int rtp_common_read(switch_rtp_t *rtp_session, switch_payload_t *payload_type,
						   payload_map_t **pmapP, switch_frame_flag_t *flags, switch_io_flag_t io_flags)
{

	switch_channel_t *channel = NULL;
	switch_size_t bytes = 0;
	switch_size_t rtcp_bytes = 0;
	switch_status_t status = SWITCH_STATUS_SUCCESS, poll_status = SWITCH_STATUS_SUCCESS;
	switch_status_t rtcp_status = SWITCH_STATUS_SUCCESS, rtcp_poll_status = SWITCH_STATUS_SUCCESS;
	int check = 0;
	int ret = -1;
	int sleep_mss = 1000;
	int poll_sec = 5;
	int poll_loop = 0;
	int fdr = 0;
	int rtcp_fdr = 0;
	int hot_socket = 0;
	int read_loops = 0;
	int slept = 0;
	switch_bool_t got_jb = SWITCH_FALSE;

	if (!switch_rtp_ready(rtp_session)) {
		return -1;
	}

	if (rtp_session->session) {
		channel = switch_core_session_get_channel(rtp_session->session);
	}

	if (rtp_session->flags[SWITCH_RTP_FLAG_USE_TIMER]) {
		sleep_mss = rtp_session->timer.interval * 1000;
	}

	READ_INC(rtp_session);



	while (switch_rtp_ready(rtp_session)) {
		int do_cng = 0;
		int read_pretriggered = 0;
		int has_rtcp = 0;
		int got_rtp_poll = 0;

		bytes = 0;

		if (rtp_session->flags[SWITCH_RTP_FLAG_USE_TIMER] &&
			!rtp_session->flags[SWITCH_RTP_FLAG_PROXY_MEDIA] &&
			!rtp_session->flags[SWITCH_RTP_FLAG_VIDEO] &&
			!rtp_session->flags[SWITCH_RTP_FLAG_UDPTL] &&
			rtp_session->read_pollfd) {

			if (rtp_session->jb && !rtp_session->pause_jb && jb_valid(rtp_session)) {
				while (switch_poll(rtp_session->read_pollfd, 1, &fdr, 0) == SWITCH_STATUS_SUCCESS) {
					status = read_rtp_packet(rtp_session, &bytes, flags, pmapP, SWITCH_STATUS_SUCCESS, SWITCH_FALSE);

					if (status == SWITCH_STATUS_GENERR) {
						ret = -1;
						goto end;
					}

					if ((*flags & SFF_RTCP)) {
						*flags &= ~SFF_RTCP;
						has_rtcp = 1;
						read_pretriggered = 0;
						goto rtcp;
					}

					if (status == SWITCH_STATUS_BREAK) {
						read_pretriggered = 1;
						break;
					}
				}

			} else if ((rtp_session->flags[SWITCH_RTP_FLAG_AUTOFLUSH] || rtp_session->flags[SWITCH_RTP_FLAG_STICKY_FLUSH])) {

				if (switch_poll(rtp_session->read_pollfd, 1, &fdr, 0) == SWITCH_STATUS_SUCCESS) {
					status = read_rtp_packet(rtp_session, &bytes, flags, pmapP, SWITCH_STATUS_SUCCESS, SWITCH_FALSE);
					if (status == SWITCH_STATUS_GENERR) {
						ret = -1;
						goto end;
					}
					if ((*flags & SFF_RTCP)) {
						*flags &= ~SFF_RTCP;
						has_rtcp = 1;
						read_pretriggered = 0;
						goto rtcp;
					}

					/* switch_log_printf(SWITCH_CHANNEL_SESSION_LOG(rtp_session->session), SWITCH_LOG_DEBUG, "Initial (%i) %d\n", status, bytes); */
					if (status != SWITCH_STATUS_FALSE) {
						read_pretriggered = 1;
					}

					if (bytes) {
						if (switch_poll(rtp_session->read_pollfd, 1, &fdr, 0) == SWITCH_STATUS_SUCCESS) {
							rtp_session->hot_hits++;//+= rtp_session->samples_per_interval;

							switch_log_printf(SWITCH_CHANNEL_SESSION_LOG(rtp_session->session), SWITCH_LOG_DEBUG10, "%s Hot Hit %d\n",
											  rtp_session_name(rtp_session),
											  rtp_session->hot_hits);
						} else {
							rtp_session->hot_hits = 0;
						}
					}

					if (rtp_session->hot_hits > 1 && !rtp_session->sync_packets) {// >= (rtp_session->samples_per_second * 30)) {
						hot_socket = 1;
					}
				} else {
					rtp_session->hot_hits = 0;
				}
			}

			if (rtp_session->flags[SWITCH_RTP_FLAG_TEXT]) {
				///NOOP
			} else if (hot_socket && (rtp_session->hot_hits % 10) != 0) {
				switch_log_printf(SWITCH_CHANNEL_SESSION_LOG(rtp_session->session), SWITCH_LOG_DEBUG10, "%s timer while HOT\n", rtp_session_name(rtp_session));
				switch_core_timer_next(&rtp_session->timer);
			} else if (hot_socket) {
				switch_log_printf(SWITCH_CHANNEL_SESSION_LOG(rtp_session->session), SWITCH_LOG_DEBUG10, "%s skip timer once\n", rtp_session_name(rtp_session));
				rtp_session->sync_packets++;
				switch_core_timer_sync(&rtp_session->timer);
				reset_jitter_seq(rtp_session);
			} else {

				if (rtp_session->sync_packets) {

					switch_log_printf(SWITCH_CHANNEL_SESSION_LOG(rtp_session->session), SWITCH_LOG_DEBUG10,
									  "%s Auto-Flush catching up %d packets (%d)ms.\n",
									  rtp_session_name(rtp_session),
									  rtp_session->sync_packets, (rtp_session->ms_per_packet * rtp_session->sync_packets) / 1000);
					if (!rtp_session->flags[SWITCH_RTP_FLAG_PAUSE]) {
						switch_log_printf(SWITCH_CHANNEL_SESSION_LOG(rtp_session->session), SWITCH_LOG_DEBUG3, "%s syncing %d %s packet(s)\n",
										 rtp_session_name(rtp_session),
										  rtp_session->sync_packets, rtp_type(rtp_session));

						rtp_session->bad_stream++;
						rtp_session->stats.inbound.flaws += rtp_session->sync_packets;

						if (rtp_session->stats.inbound.error_log) {
							rtp_session->stats.inbound.error_log->flaws += rtp_session->sync_packets;
						}
					}

					switch_core_timer_sync(&rtp_session->timer);
					reset_jitter_seq(rtp_session);
					rtp_session->hot_hits = 0;
				} else {
					if (slept) {
						switch_cond_next();
					} else {
						if (rtp_session->skip_timer) {
							rtp_session->skip_timer = 0;
							switch_cond_next();
						} else {
							switch_core_timer_next(&rtp_session->timer);
						}
						slept++;
					}

				}

				rtp_session->sync_packets = 0;
			}
		}

		rtp_session->stats.read_count++;

	recvfrom:

		if (!read_pretriggered) {
			bytes = 0;
		}
		read_loops++;
		//poll_loop = 0;

		if (!switch_rtp_ready(rtp_session)) {
			break;
		}

		if (!rtp_session->flags[SWITCH_RTP_FLAG_USE_TIMER] && rtp_session->read_pollfd) {
			int pt = poll_sec * 1000000;

			do_2833(rtp_session);

			if (rtp_session->dtmf_data.out_digit_dur > 0 || rtp_session->dtmf_data.in_digit_sanity || rtp_session->sending_dtmf ||
				switch_queue_size(rtp_session->dtmf_data.dtmf_queue) || switch_queue_size(rtp_session->dtmf_data.dtmf_inqueue)) {
				pt = 20000;
			}

			if (rtp_session->flags[SWITCH_RTP_FLAG_VIDEO] && !rtp_session->flags[SWITCH_RTP_FLAG_PROXY_MEDIA]) {
				pt = 100000;
			}

			if (rtp_session->vb && !rtp_session->pause_jb) {
				if (switch_jb_poll(rtp_session->vb)) {
					pt = 1000;
				}
			}

			if ((io_flags & SWITCH_IO_FLAG_NOBLOCK)) {
				pt = 0;
			}

			poll_status = switch_poll(rtp_session->read_pollfd, 1, &fdr, pt);

			if (rtp_session->flags[SWITCH_RTP_FLAG_VIDEO] && poll_status != SWITCH_STATUS_SUCCESS && rtp_session->media_timeout && rtp_session->last_media) {
				check_timeout(rtp_session);
			}

			if (!rtp_session->flags[SWITCH_RTP_FLAG_VIDEO] && rtp_session->dtmf_data.out_digit_dur > 0) {
				return_cng_frame();
			}

			if (rtp_session->flags[SWITCH_RTP_FLAG_VIDEO] && rtp_session->flags[SWITCH_RTP_FLAG_BREAK]) {
				switch_rtp_clear_flag(rtp_session, SWITCH_RTP_FLAG_BREAK);
				bytes = 0;
				reset_jitter_seq(rtp_session);
				return_cng_frame();
			}

		}

		if (rtp_session->flags[SWITCH_RTP_FLAG_VIDEO]) {
			got_jb = (rtp_session->vb && !rtp_session->pause_jb && switch_jb_poll(rtp_session->vb));
		} else {
			got_jb = SWITCH_TRUE;
		}

		if (poll_status == SWITCH_STATUS_SUCCESS || got_jb) {

			got_rtp_poll = 1;

			if (read_pretriggered) {
				read_pretriggered = 0;
			} else {
				
				
				status = read_rtp_packet(rtp_session, &bytes, flags, pmapP, poll_status, got_jb);

				if (status == SWITCH_STATUS_GENERR) {
					ret = -1;
					goto end;
				}

				if (rtp_session->max_missed_packets && read_loops == 1 && !rtp_session->flags[SWITCH_RTP_FLAG_VIDEO] &&
					!rtp_session->flags[SWITCH_RTP_FLAG_UDPTL]) {
					if (bytes && status == SWITCH_STATUS_SUCCESS) {
						rtp_session->missed_count = 0;
					} else {
						if (rtp_session->media_timeout && rtp_session->last_media) {
							check_timeout(rtp_session);
						} else {
							if (++rtp_session->missed_count >= rtp_session->max_missed_packets) {
								ret = -2;
								goto end;
							}
						}
					}
				}

				if (rtp_session->flags[SWITCH_RTP_FLAG_VIDEO]) {
					//switch_log_printf(SWITCH_CHANNEL_SESSION_LOG(rtp_session->session), SWITCH_LOG_CRIT, "Read bytes (%i) %ld\n", status, bytes);

					if (bytes == 0) {
						if (check_rtcp_and_ice(rtp_session) == -1) {
							ret = -1;
							goto end;
						}
						// This is dumb
						//switch_rtp_video_refresh(rtp_session);
						goto  rtcp;
					}
				}

				if ((*flags & SFF_PROXY_PACKET)) {
					ret = (int) bytes;
					goto end;
				}

				if ((*flags & SFF_RTCP)) {
					*flags &= ~SFF_RTCP;
					has_rtcp = 1;
					goto rtcp;
				}


			}
			poll_loop = 0;
		} else {

			if (!switch_rtp_ready(rtp_session)) {
				ret = -1;
				goto end;
			}

			if (!SWITCH_STATUS_IS_BREAK(poll_status) && poll_status != SWITCH_STATUS_TIMEOUT) {
				char tmp[128] = "";
				switch_log_printf(SWITCH_CHANNEL_SESSION_LOG(rtp_session->session), SWITCH_LOG_ERROR, "Poll failed with error: %d [%s]\n",
								  poll_status, switch_strerror_r(poll_status, tmp, sizeof(tmp)));
				ret = -1;
				goto end;
			}

			if (!rtp_session->flags[SWITCH_RTP_FLAG_UDPTL] && !rtp_session->flags[SWITCH_RTP_FLAG_VIDEO]) {
				rtp_session->missed_count += (poll_sec * 1000) / (rtp_session->ms_per_packet ? rtp_session->ms_per_packet / 1000 : 20);
				bytes = 0;

				if (rtp_session->media_timeout && rtp_session->last_media) {
					check_timeout(rtp_session);
				} else if (rtp_session->max_missed_packets) {
					if (rtp_session->missed_count >= rtp_session->max_missed_packets) {
						ret = -2;
						goto end;
					}
				}
			}


			if (check_rtcp_and_ice(rtp_session) == -1) {
				ret = -1;
				goto end;
			}


			if ((!(io_flags & SWITCH_IO_FLAG_NOBLOCK)) &&
				(rtp_session->dtmf_data.out_digit_dur == 0) && !rtp_session->flags[SWITCH_RTP_FLAG_ENABLE_RTCP]) {
				return_cng_frame();
			}
		}

	rtcp:

		if (rtp_session->flags[SWITCH_RTP_FLAG_ENABLE_RTCP]) {
			rtcp_poll_status = SWITCH_STATUS_FALSE;

			if (rtp_session->flags[SWITCH_RTP_FLAG_RTCP_MUX] && has_rtcp) {
				if (rtp_session->rtcp_recv_msg_p->header.version == 2) { //rtcp muxed
					rtp_session->rtcp_from_addr = rtp_session->from_addr;
					rtcp_status = rtcp_poll_status = SWITCH_STATUS_SUCCESS;
					rtcp_bytes = bytes;
				}

				has_rtcp = 0;

			} else if (rtp_session->rtcp_read_pollfd) {
				rtcp_poll_status = switch_poll(rtp_session->rtcp_read_pollfd, 1, &rtcp_fdr, 0);
			}

			if (rtcp_poll_status == SWITCH_STATUS_SUCCESS) {

				if (!rtp_session->flags[SWITCH_RTP_FLAG_RTCP_MUX]) {
					rtcp_status = read_rtcp_packet(rtp_session, &rtcp_bytes, flags);
				}

				if (rtcp_status == SWITCH_STATUS_SUCCESS) {
					switch_rtp_reset_media_timer(rtp_session);
					
					if (rtp_session->flags[SWITCH_RTP_FLAG_RTCP_PASSTHRU]) {
						switch_channel_t *channel = switch_core_session_get_channel(rtp_session->session);
						const char *uuid = switch_channel_get_partner_uuid(channel);

						if (uuid) {
							switch_core_session_t *other_session;
							switch_rtp_t *other_rtp_session = NULL;

							if ((other_session = switch_core_session_locate(uuid))) {
								switch_channel_t *other_channel = switch_core_session_get_channel(other_session);
								if ((other_rtp_session = switch_channel_get_private(other_channel, "__rtcp_audio_rtp_session")) &&
									other_rtp_session->rtcp_sock_output &&
									switch_rtp_test_flag(other_rtp_session, SWITCH_RTP_FLAG_ENABLE_RTCP)) {
									other_rtp_session->rtcp_send_msg = rtp_session->rtcp_recv_msg;

#ifdef ENABLE_SRTP
									if (switch_rtp_test_flag(other_rtp_session, SWITCH_RTP_FLAG_SECURE_SEND)) {
										int stat = 0;
										int sbytes = (int) rtcp_bytes;
										
										if (!other_rtp_session->flags[SWITCH_RTP_FLAG_SECURE_SEND_MKI]) {
											stat = srtp_protect_rtcp(other_rtp_session->send_ctx[rtp_session->srtp_idx_rtcp], &other_rtp_session->rtcp_send_msg.header, &sbytes);
										} else {
											stat = srtp_protect_rtcp_mki(other_rtp_session->send_ctx[other_rtp_session->srtp_idx_rtcp], &other_rtp_session->rtcp_send_msg.header, &sbytes, 1, SWITCH_CRYPTO_MKI_INDEX);
										}

										if (stat) {
											switch_log_printf(SWITCH_CHANNEL_SESSION_LOG(rtp_session->session), SWITCH_LOG_ERROR, "Error: SRTP RTCP protection failed with code %d\n", stat);
										}
										rtcp_bytes = sbytes;

									}
#endif

#ifdef ENABLE_ZRTP
									/* ZRTP Send */
									if (zrtp_on && !rtp_session->flags[SWITCH_RTP_FLAG_PROXY_MEDIA]) {
										unsigned int sbytes = (unsigned int) bytes;
										zrtp_status_t stat = zrtp_status_fail;

										stat = zrtp_process_rtcp(other_rtp_session->zrtp_stream, (void *) &other_rtp_session->rtcp_send_msg, &sbytes);

										switch (stat) {
										case zrtp_status_ok:
											break;
										case zrtp_status_drop:
											switch_log_printf(SWITCH_CHANNEL_SESSION_LOG(rtp_session->session), SWITCH_LOG_ERROR, "Error: zRTP protection drop with code %d\n", stat);
											ret = (int) bytes;
											goto end;
											break;
										case zrtp_status_fail:
											switch_log_printf(SWITCH_CHANNEL_SESSION_LOG(rtp_session->session), SWITCH_LOG_ERROR, "Error: zRTP protection fail with code %d\n", stat);
											break;
										default:
											break;
										}

										bytes = sbytes;
									}
#endif
									if (switch_socket_sendto(other_rtp_session->rtcp_sock_output, other_rtp_session->rtcp_remote_addr, 0,
															 (const char*)&other_rtp_session->rtcp_send_msg, &rtcp_bytes ) != SWITCH_STATUS_SUCCESS) {
										switch_log_printf(SWITCH_CHANNEL_SESSION_LOG(rtp_session->session), SWITCH_LOG_DEBUG,"RTCP packet not written\n");
									}


								}
								switch_core_session_rwunlock(other_session);
							}
						}

					}

					if (rtp_session->flags[SWITCH_RTP_FLAG_RTCP_MUX]) {
						process_rtcp_packet(rtp_session, &rtcp_bytes);
						ret = 1;

						if (!rtp_session->flags[SWITCH_RTP_FLAG_USE_TIMER] && rtp_session->timer.interval && !rtp_session->flags[SWITCH_RTP_FLAG_VIDEO]) {
							switch_core_timer_sync(&rtp_session->timer);
							reset_jitter_seq(rtp_session);
						}
						goto recvfrom;
					}
				}
			}
		}

		if ((!(io_flags & SWITCH_IO_FLAG_NOBLOCK)) &&
			(rtp_session->dtmf_data.out_digit_dur == 0) && !got_rtp_poll) {
			return_cng_frame();
		}

		if (!bytes && (io_flags & SWITCH_IO_FLAG_NOBLOCK)) {
			rtp_session->missed_count = 0;
			ret = 0;
			goto end;
		}

		check = !bytes;

		if (rtp_session->flags[SWITCH_RTP_FLAG_FLUSH]) {
			bytes = do_flush(rtp_session, SWITCH_FALSE, bytes);
			switch_rtp_clear_flag(rtp_session, SWITCH_RTP_FLAG_FLUSH);
		}

		if ((!bytes && rtp_session->flags[SWITCH_RTP_FLAG_BREAK]) || (bytes && bytes == 4 && *((int *) &rtp_session->recv_msg) == UINT_MAX)) {
			switch_rtp_clear_flag(rtp_session, SWITCH_RTP_FLAG_BREAK);

			if (!rtp_session->flags[SWITCH_RTP_FLAG_NOBLOCK] || !rtp_session->flags[SWITCH_RTP_FLAG_USE_TIMER] ||
				rtp_session->flags[SWITCH_RTP_FLAG_PROXY_MEDIA] || rtp_session->flags[SWITCH_RTP_FLAG_UDPTL] ||
				(bytes && bytes < 5) || (!bytes && poll_loop)) {
				bytes = 0;
				reset_jitter_seq(rtp_session);
				return_cng_frame();
			}
		}

		if (bytes && bytes < 5) {
			continue;
		}

		if (!bytes && poll_loop) {
			goto recvfrom;
		}

		if (bytes && rtp_session->last_rtp_hdr.m && rtp_session->last_rtp_hdr.pt != rtp_session->recv_te &&
			!rtp_session->flags[SWITCH_RTP_FLAG_VIDEO] &&
			!rtp_session->flags[SWITCH_RTP_FLAG_TEXT] &&
			!(rtp_session->rtp_bugs & RTP_BUG_IGNORE_MARK_BIT)) {
			rtp_flush_read_buffer(rtp_session, SWITCH_RTP_FLUSH_ONCE);
		}

		if (rtp_session->last_rtp_hdr.pt == rtp_session->cng_pt || rtp_session->last_rtp_hdr.pt == 13) {
			*flags |= SFF_NOT_AUDIO;
		} else {
			*flags &= ~SFF_NOT_AUDIO; /* If this flag was already set, make sure to remove it when we get real audio */
		}

		/* ignore packets not meant for us unless the auto-adjust window is open (ice mode has its own alternatives to this) */
		if (!using_ice(rtp_session) && bytes) {
			if (rtp_session->flags[SWITCH_RTP_FLAG_AUTOADJ]) {
				if (rtp_session->last_rtp_hdr.pt == rtp_session->cng_pt || rtp_session->last_rtp_hdr.pt == 13) {
					goto recvfrom;

				}
			} else if (!(rtp_session->rtp_bugs & RTP_BUG_ACCEPT_ANY_PACKETS) && !switch_cmp_addr(rtp_session->rtp_from_addr, rtp_session->remote_addr)) {
				goto recvfrom;
			}
		}

		if (bytes && rtp_session->flags[SWITCH_RTP_FLAG_AUTOADJ] && switch_sockaddr_get_port(rtp_session->rtp_from_addr)) {
			if (!switch_cmp_addr(rtp_session->rtp_from_addr, rtp_session->remote_addr)) {
				if (++rtp_session->autoadj_tally >= rtp_session->autoadj_threshold) {
					const char *err;
					uint32_t old = rtp_session->remote_port;
					const char *tx_host;
					const char *old_host;
					char bufa[50], bufb[50];
					char adj_port[6];

					tx_host = switch_get_addr(bufa, sizeof(bufa), rtp_session->rtp_from_addr);
					old_host = switch_get_addr(bufb, sizeof(bufb), rtp_session->remote_addr);

					switch_log_printf(SWITCH_CHANNEL_SESSION_LOG(rtp_session->session), SWITCH_LOG_INFO,
									  "Auto Changing %s port from %s:%u to %s:%u\n", rtp_type(rtp_session), old_host, old, tx_host,
									  switch_sockaddr_get_port(rtp_session->rtp_from_addr));

					if (channel) {
						char varname[80] = "";

						switch_snprintf(varname, sizeof(varname), "remote_%s_ip_reported", rtp_type(rtp_session));
						switch_channel_set_variable(channel, varname, switch_channel_get_variable(channel, "remote_media_ip"));

						switch_snprintf(varname, sizeof(varname), "remote_%s_ip", rtp_type(rtp_session));
						switch_channel_set_variable(channel, varname, tx_host);

						switch_snprintf(varname, sizeof(varname), "remote_%s_port_reported", rtp_type(rtp_session));
						switch_snprintf(adj_port, sizeof(adj_port), "%u", switch_sockaddr_get_port(rtp_session->rtp_from_addr));
						switch_channel_set_variable(channel, varname, switch_channel_get_variable(channel, "remote_media_port"));

						switch_snprintf(varname, sizeof(varname), "remote_%s_port", rtp_type(rtp_session));
						switch_channel_set_variable(channel, varname, adj_port);

						switch_snprintf(varname, sizeof(varname), "rtp_auto_adjust_%s", rtp_type(rtp_session));
						switch_channel_set_variable(channel, varname, "true");
					}
					rtp_session->auto_adj_used = 1;
					switch_rtp_set_remote_address(rtp_session, tx_host, switch_sockaddr_get_port(rtp_session->rtp_from_addr), 0, SWITCH_FALSE, &err);
					if ((rtp_session->rtp_bugs & RTP_BUG_ALWAYS_AUTO_ADJUST)) {
						switch_rtp_set_flag(rtp_session, SWITCH_RTP_FLAG_AUTOADJ);
						switch_rtp_set_flag(rtp_session, SWITCH_RTP_FLAG_RTCP_AUTOADJ);
					} else {
						switch_rtp_clear_flag(rtp_session, SWITCH_RTP_FLAG_AUTOADJ);
					}
					if (rtp_session->ice.ice_user) {
						rtp_session->ice.addr = rtp_session->remote_addr;
					}
				}
			} else {
				if ((rtp_session->rtp_bugs & RTP_BUG_ALWAYS_AUTO_ADJUST)) {
					switch_rtp_set_flag(rtp_session, SWITCH_RTP_FLAG_AUTOADJ);
					switch_rtp_set_flag(rtp_session, SWITCH_RTP_FLAG_RTCP_AUTOADJ);
				} else {
					switch_log_printf(SWITCH_CHANNEL_SESSION_LOG(rtp_session->session), SWITCH_LOG_DEBUG, "Correct %s ip/port confirmed.\n", rtp_type(rtp_session));
					switch_rtp_clear_flag(rtp_session, SWITCH_RTP_FLAG_AUTOADJ);
				}
				rtp_session->auto_adj_used = 0;
			}
		}

		if (bytes && !(rtp_session->rtp_bugs & RTP_BUG_ALWAYS_AUTO_ADJUST) && rtp_session->autoadj_window) {
			if (--rtp_session->autoadj_window == 0) {
				switch_rtp_clear_flag(rtp_session, SWITCH_RTP_FLAG_AUTOADJ);
			}
		}

		if (rtp_session->flags[SWITCH_RTP_FLAG_TEXT]) {
			if (!bytes) {
				if (rtp_session->flags[SWITCH_RTP_FLAG_USE_TIMER]) {
					switch_core_timer_next(&rtp_session->timer);
				}
				return_cng_frame();
			} else {
				*payload_type = rtp_session->last_rtp_hdr.pt;
				ret = (int) bytes;
				goto end;
			}
		}

		if (bytes && (rtp_session->flags[SWITCH_RTP_FLAG_PROXY_MEDIA] || rtp_session->flags[SWITCH_RTP_FLAG_UDPTL])) {
			/* Fast PASS! */
			*flags |= SFF_PROXY_PACKET;

			if (rtp_session->flags[SWITCH_RTP_FLAG_UDPTL]) {
#if 0
				if (rtp_session->has_rtp && check_recv_payload(rtp_session)) {
					switch_log_printf(SWITCH_CHANNEL_SESSION_LOG(rtp_session->session), SWITCH_LOG_WARNING,
									  "Ignoring udptl packet of size of %ld bytes that looks strikingly like a RTP packet.\n", (long)bytes);
					bytes = 0;
					goto do_continue;
				}
#endif
				*flags |= SFF_UDPTL_PACKET;
			}

			ret = (int) bytes;
			goto end;
		}

		if (bytes) {
			rtp_session->missed_count = 0;

			if (bytes < rtp_header_len) {
				switch_log_printf(SWITCH_CHANNEL_SESSION_LOG(rtp_session->session), SWITCH_LOG_WARNING, "Ignoring invalid RTP packet size of %ld bytes.\n", (long)bytes);
				bytes = 0;
				goto do_continue;
			}

			if (rtp_session->last_rtp_hdr.pt && (rtp_session->last_rtp_hdr.pt == rtp_session->cng_pt || rtp_session->last_rtp_hdr.pt == 13)) {
				return_cng_frame();
			}
		}

		if (check || bytes) {
			do_2833(rtp_session);
		}

		if (bytes && rtp_session->recv_msg.header.version != 2) {
			uint8_t *data = (uint8_t *) RTP_BODY(rtp_session);

			//if (rtp_session->recv_msg.header.version == 0) {
			//	if (rtp_session->ice.ice_user) {
			//		handle_ice(rtp_session, &rtp_session->ice, (void *) &rtp_session->recv_msg, bytes);
			//		goto recvfrom;
			//	}
			//}

			if (rtp_session->invalid_handler) {
				rtp_session->invalid_handler(rtp_session, rtp_session->sock_input, (void *) &rtp_session->recv_msg, bytes, rtp_session->rtp_from_addr);
			}

			memset(data, 0, 2);
			data[0] = 65;

			rtp_session->last_rtp_hdr.pt = rtp_session->cng_pt != INVALID_PT ? rtp_session->cng_pt : SWITCH_RTP_CNG_PAYLOAD;
			*flags |= SFF_CNG;
			*payload_type = (switch_payload_t) rtp_session->last_rtp_hdr.pt;
			ret = 2 + rtp_header_len;
			goto end;
		} else if (bytes) {
			rtp_session->stats.inbound.period_packet_count++;
		}


		/* Handle incoming RFC2833 packets */
		switch (handle_rfc2833(rtp_session, bytes, &do_cng)) {
		case RESULT_GOTO_END:
			goto end;
		case RESULT_GOTO_RECVFROM:
			goto recvfrom;
		case RESULT_GOTO_TIMERCHECK:
			goto timer_check;
		case RESULT_CONTINUE:
			status = SWITCH_STATUS_SUCCESS;
			goto result_continue;
		}

	result_continue:
	timer_check:

		if (!rtp_session->media_timeout && rtp_session->flags[SWITCH_RTP_FLAG_MUTE]) {
			do_cng++;
		}

		if (do_cng) {
			uint8_t *data = (uint8_t *) RTP_BODY(rtp_session);

			do_2833(rtp_session);

			if (rtp_session->last_cng_ts == rtp_session->last_read_ts + rtp_session->samples_per_interval) {
				rtp_session->last_cng_ts = 0;
			} else {
				rtp_session->last_cng_ts = rtp_session->last_read_ts + rtp_session->samples_per_interval;
			}

			memset(data, 0, 2);
			data[0] = 65;
			rtp_session->last_rtp_hdr.pt = rtp_session->cng_pt != INVALID_PT ? rtp_session->cng_pt : SWITCH_RTP_CNG_PAYLOAD;
			*flags |= SFF_CNG;
			*payload_type = (switch_payload_t) rtp_session->last_rtp_hdr.pt;
			ret = 2 + rtp_header_len;
			rtp_session->stats.inbound.skip_packet_count++;
			goto end;
		}


		if (check || (bytes && !rtp_session->flags[SWITCH_RTP_FLAG_USE_TIMER])) {
			if (!bytes && rtp_session->flags[SWITCH_RTP_FLAG_USE_TIMER]) {	/* We're late! We're Late! */
				if (!rtp_session->flags[SWITCH_RTP_FLAG_NOBLOCK] && status == SWITCH_STATUS_BREAK) {
					switch_cond_next();
					continue;
				}



				if (!rtp_session->flags[SWITCH_RTP_FLAG_PAUSE] && !rtp_session->flags[SWITCH_RTP_FLAG_DTMF_ON] && !rtp_session->dtmf_data.in_digit_ts
					&& rtp_session->cng_count > (rtp_session->one_second * 2) && rtp_session->jitter_lead > JITTER_LEAD_FRAMES) {

					switch_log_printf(SWITCH_CHANNEL_SESSION_LOG(rtp_session->session), SWITCH_LOG_DEBUG1, "%s %s timeout\n",
									  rtp_session_name(rtp_session), rtp_type(rtp_session));

					if (rtp_session->media_timeout && rtp_session->last_media) {
						check_timeout(rtp_session);
					}

					if (rtp_session->stats.inbound.error_log) {
						rtp_session->stats.inbound.error_log->flaws++;
					}
					rtp_session->stats.inbound.flaws++;
					do_mos(rtp_session);
				}

				rtp_session->cng_count++;
				return_cng_frame();
			}
		}

		rtp_session->cng_count = 0;

		if (status == SWITCH_STATUS_BREAK || bytes == 0) {
			if (!(io_flags & SWITCH_IO_FLAG_SINGLE_READ) && rtp_session->flags[SWITCH_RTP_FLAG_DATAWAIT]) {
				goto do_continue;
			}
			return_cng_frame();
		}

		if (rtp_session->flags[SWITCH_RTP_FLAG_GOOGLEHACK] && rtp_session->last_rtp_hdr.pt == 102) {
			rtp_session->last_rtp_hdr.pt = 97;
		}

		break;

	do_continue:

		if (!bytes && !rtp_session->flags[SWITCH_RTP_FLAG_USE_TIMER] && !switch_rtp_test_flag(rtp_session, SWITCH_RTP_FLAG_VIDEO)) {

			if (sleep_mss) {
				switch_yield(sleep_mss);
			}
		}

	}

	if (switch_rtp_ready(rtp_session)) {
		*payload_type = (switch_payload_t) rtp_session->last_rtp_hdr.pt;

		if (*payload_type == SWITCH_RTP_CNG_PAYLOAD) {
			*flags |= SFF_CNG;
		}

		ret = (int) bytes;
	} else {
		ret = -1;
	}

 end:

	READ_DEC(rtp_session);

	return ret;
}


SWITCH_DECLARE(switch_byte_t) switch_rtp_check_auto_adj(switch_rtp_t *rtp_session)
{
	return rtp_session->auto_adj_used;
}

SWITCH_DECLARE(switch_size_t) switch_rtp_has_dtmf(switch_rtp_t *rtp_session)
{
	switch_size_t has = 0;

	if (switch_rtp_ready(rtp_session)) {
		switch_mutex_lock(rtp_session->dtmf_data.dtmf_mutex);
		has = switch_queue_size(rtp_session->dtmf_data.dtmf_inqueue);
		switch_mutex_unlock(rtp_session->dtmf_data.dtmf_mutex);
	}

	return has;
}

SWITCH_DECLARE(switch_size_t) switch_rtp_dequeue_dtmf(switch_rtp_t *rtp_session, switch_dtmf_t *dtmf)
{
	switch_size_t bytes = 0;
	switch_dtmf_t *_dtmf = NULL;
	void *pop;

	if (!switch_rtp_ready(rtp_session)) {
		return bytes;
	}

	switch_mutex_lock(rtp_session->dtmf_data.dtmf_mutex);
	if (switch_queue_trypop(rtp_session->dtmf_data.dtmf_inqueue, &pop) == SWITCH_STATUS_SUCCESS) {

		_dtmf = (switch_dtmf_t *)pop;
		*dtmf = *_dtmf;
		/* Only log DTMF buffer if sensitive_dtmf channel variable not set to true */
		if (!(switch_channel_var_true(switch_core_session_get_channel(rtp_session->session), SWITCH_SENSITIVE_DTMF_VARIABLE))) {			
			switch_log_printf(SWITCH_CHANNEL_SESSION_LOG(rtp_session->session), SWITCH_LOG_DEBUG,"RTP RECV DTMF %c:%d\n", dtmf->digit, dtmf->duration);
		}
		bytes++;
		free(pop);
	}
	switch_mutex_unlock(rtp_session->dtmf_data.dtmf_mutex);

	return bytes;
}

SWITCH_DECLARE(switch_status_t) switch_rtp_queue_rfc2833(switch_rtp_t *rtp_session, const switch_dtmf_t *dtmf)
{

	switch_dtmf_t *rdigit;

	if (!switch_rtp_ready(rtp_session)) {
		return SWITCH_STATUS_FALSE;
	}

	if ((rdigit = malloc(sizeof(*rdigit))) != 0) {
		*rdigit = *dtmf;
		if (rdigit->duration < switch_core_min_dtmf_duration(0)) {
			rdigit->duration = switch_core_min_dtmf_duration(0);
		}

		if ((switch_queue_trypush(rtp_session->dtmf_data.dtmf_queue, rdigit)) != SWITCH_STATUS_SUCCESS) {
			free(rdigit);
			return SWITCH_STATUS_FALSE;
		}
	} else {
		abort();
	}

	return SWITCH_STATUS_SUCCESS;
}

SWITCH_DECLARE(switch_status_t) switch_rtp_queue_rfc2833_in(switch_rtp_t *rtp_session, const switch_dtmf_t *dtmf)
{
	switch_dtmf_t *rdigit;

	if (!switch_rtp_ready(rtp_session)) {
		return SWITCH_STATUS_FALSE;
	}

	if ((rdigit = malloc(sizeof(*rdigit))) != 0) {
		*rdigit = *dtmf;
		if (rdigit->duration < switch_core_min_dtmf_duration(0)) {
			rdigit->duration = switch_core_min_dtmf_duration(0);
		}

		if ((switch_queue_trypush(rtp_session->dtmf_data.dtmf_inqueue, rdigit)) != SWITCH_STATUS_SUCCESS) {
			free(rdigit);
			return SWITCH_STATUS_FALSE;
		}
	} else {
		abort();
	}

	return SWITCH_STATUS_SUCCESS;
}

SWITCH_DECLARE(switch_status_t) switch_rtp_read(switch_rtp_t *rtp_session, void *data, uint32_t *datalen,
												switch_payload_t *payload_type, switch_frame_flag_t *flags, switch_io_flag_t io_flags)
{
	int bytes = 0;

	if (!switch_rtp_ready(rtp_session)) {
		return SWITCH_STATUS_FALSE;
	}

	bytes = rtp_common_read(rtp_session, payload_type, NULL, flags, io_flags);

	if (bytes < 0) {
		*datalen = 0;
		return bytes == -2 ? SWITCH_STATUS_TIMEOUT : SWITCH_STATUS_GENERR;
	} else if (bytes == 0) {
		*datalen = 0;
		return SWITCH_STATUS_BREAK;
	} else {
		if (bytes > rtp_header_len) {
			bytes -= rtp_header_len;
		}
	}

	*datalen = bytes;

	memcpy(data, RTP_BODY(rtp_session), bytes);

	return SWITCH_STATUS_SUCCESS;
}

SWITCH_DECLARE(switch_status_t) switch_rtcp_zerocopy_read_frame(switch_rtp_t *rtp_session, switch_rtcp_frame_t *frame)
{

	if (!rtp_session->flags[SWITCH_RTP_FLAG_ENABLE_RTCP]) {
		return SWITCH_STATUS_FALSE;
	}

	/* A fresh frame has been found! */
	if (rtp_session->rtcp_fresh_frame) {
		/* turn the flag off! */
		rtp_session->rtcp_fresh_frame = 0;

		*frame = rtp_session->rtcp_frame;

		return SWITCH_STATUS_SUCCESS;
	}

	return SWITCH_STATUS_TIMEOUT;
}

SWITCH_DECLARE(switch_status_t) switch_rtp_zerocopy_read_frame(switch_rtp_t *rtp_session, switch_frame_t *frame, switch_io_flag_t io_flags)
{
	int bytes = 0;

	if (!switch_rtp_ready(rtp_session)) {
		return SWITCH_STATUS_FALSE;
	}

	bytes = rtp_common_read(rtp_session, &frame->payload, &frame->pmap, &frame->flags, io_flags);

	frame->data = RTP_BODY(rtp_session);

	if (!rtp_session->flags[SWITCH_RTP_FLAG_UDPTL] && (bytes < rtp_header_len || switch_test_flag(frame, SFF_CNG))) {
		frame->packet = NULL;
		frame->timestamp = 0;
		frame->seq = 0;
		frame->ssrc = 0;
		frame->m = 0;
	} else {

		frame->packet = &rtp_session->recv_msg;
		frame->packetlen = bytes;
		frame->source = __FILE__;

		switch_set_flag(frame, SFF_RAW_RTP);
		switch_set_flag(frame, SFF_EXTERNAL);
		if (frame->payload == rtp_session->recv_te) {
			switch_set_flag(frame, SFF_RFC2833);
		}
		frame->timestamp = ntohl(rtp_session->last_rtp_hdr.ts);
		frame->seq = (uint16_t) ntohs((uint16_t) rtp_session->last_rtp_hdr.seq);
		frame->ssrc = ntohl(rtp_session->last_rtp_hdr.ssrc);
		frame->m = rtp_session->last_rtp_hdr.m ? SWITCH_TRUE : SWITCH_FALSE;
	}

#ifdef ENABLE_ZRTP
	if (zrtp_on && rtp_session->flags[SWITCH_ZRTP_FLAG_SECURE_MITM_RECV]) {
		zrtp_session_info_t zrtp_session_info;

		if (rtp_session->zrtp_session && (zrtp_status_ok == zrtp_session_get(rtp_session->zrtp_session, &zrtp_session_info))) {
			if (zrtp_session_info.sas_is_ready) {

				switch_channel_t *channel = switch_core_session_get_channel(rtp_session->session);

				const char *uuid = switch_channel_get_partner_uuid(channel);
				if (uuid) {
					switch_core_session_t *other_session;

					if ((other_session = switch_core_session_locate(uuid))) {
						switch_channel_t *other_channel = switch_core_session_get_channel(other_session);
						switch_rtp_t *other_rtp_session = switch_channel_get_private(other_channel, "__zrtp_audio_rtp_session");

						if (other_rtp_session) {
							if (switch_channel_direction(channel) == SWITCH_CALL_DIRECTION_INBOUND) {
								switch_mutex_lock(other_rtp_session->read_mutex);
								if (zrtp_status_ok == zrtp_session_get(other_rtp_session->zrtp_session, &zrtp_session_info)) {
									if (rtp_session->zrtp_mitm_tries > ZRTP_MITM_TRIES) {
										switch_rtp_clear_flag(other_rtp_session, SWITCH_ZRTP_FLAG_SECURE_MITM_RECV);
										switch_rtp_clear_flag(other_rtp_session, SWITCH_ZRTP_FLAG_SECURE_MITM_SEND);
										rtp_session->flags[SWITCH_ZRTP_FLAG_SECURE_MITM_RECV] = 0;
										rtp_session->flags[SWITCH_ZRTP_FLAG_SECURE_MITM_SEND] = 0;
									} else if (zrtp_status_ok == zrtp_resolve_mitm_call(other_rtp_session->zrtp_stream, rtp_session->zrtp_stream)) {
										rtp_session->flags[SWITCH_ZRTP_FLAG_SECURE_MITM_RECV] = 0;
										rtp_session->flags[SWITCH_ZRTP_FLAG_SECURE_MITM_SEND] = 0;
										switch_rtp_clear_flag(other_rtp_session, SWITCH_ZRTP_FLAG_SECURE_MITM_RECV);
										switch_rtp_clear_flag(other_rtp_session, SWITCH_ZRTP_FLAG_SECURE_MITM_SEND);
										rtp_session->zrtp_mitm_tries++;
									}
								}
								switch_mutex_unlock(other_rtp_session->read_mutex);
							}
						}

						switch_core_session_rwunlock(other_session);
					}
				}
			}
		} else {
			rtp_session->flags[SWITCH_ZRTP_FLAG_SECURE_MITM_RECV] = 0;
			rtp_session->flags[SWITCH_ZRTP_FLAG_SECURE_MITM_SEND] = 0;
		}
	}
#endif

	if (bytes < 0) {
		frame->datalen = 0;
		return bytes == -2 ? SWITCH_STATUS_TIMEOUT : SWITCH_STATUS_GENERR;
	} else if (!rtp_session->flags[SWITCH_RTP_FLAG_UDPTL]) {
		if (bytes < rtp_header_len) {
			frame->datalen = 0;
			return SWITCH_STATUS_BREAK;
		} else {
			bytes -= rtp_header_len;
		}
	}

	frame->datalen = bytes;
	return SWITCH_STATUS_SUCCESS;
}

SWITCH_DECLARE(switch_status_t) switch_rtp_zerocopy_read(switch_rtp_t *rtp_session,
														 void **data, uint32_t *datalen, switch_payload_t *payload_type, switch_frame_flag_t *flags,
														 switch_io_flag_t io_flags)
{
	int bytes = 0;

	if (!switch_rtp_ready(rtp_session)) {
		return SWITCH_STATUS_FALSE;
	}

	bytes = rtp_common_read(rtp_session, payload_type, NULL, flags, io_flags);
	*data = RTP_BODY(rtp_session);

	if (bytes < 0) {
		*datalen = 0;
		return SWITCH_STATUS_GENERR;
	} else {
		if (bytes > rtp_header_len) {
			bytes -= rtp_header_len;
		}
	}

	*datalen = bytes;
	return SWITCH_STATUS_SUCCESS;
}

static int rtp_write_ready(switch_rtp_t *rtp_session, uint32_t bytes, int line)
{
	if (!rtp_session) return 0;

	if (rtp_session->ice.ice_user && !(rtp_session->ice.rready || rtp_session->ice.ready)) {
		switch_log_printf(SWITCH_CHANNEL_SESSION_LOG(rtp_session->session), SWITCH_LOG_DEBUG3, "Skip sending %s packet %ld bytes (ice not ready @ line %d!)\n",
						  rtp_type(rtp_session), (long)bytes, line);
		return 0;
	}

	if (rtp_session->dtls && rtp_session->dtls->state != DS_READY) {
		switch_log_printf(SWITCH_CHANNEL_SESSION_LOG(rtp_session->session), SWITCH_LOG_DEBUG3, "Skip sending %s packet %ld bytes (dtls not ready @ line %d!)\n",
						  rtp_type(rtp_session), (long)bytes, line);
		return 0;
	}

	return 1;
}


static int rtp_common_write(switch_rtp_t *rtp_session,
							rtp_msg_t *send_msg, void *data, uint32_t datalen, switch_payload_t payload, uint32_t timestamp, switch_frame_flag_t *flags)
{
	switch_size_t bytes;
	uint8_t send = 1;
	uint32_t this_ts = 0;
	int ret;
	switch_time_t now;
	uint8_t m = 0;

	if (!switch_rtp_ready(rtp_session)) {
		return -1;
	}

	if (!rtp_write_ready(rtp_session, datalen, __LINE__)) {
		return 0;
	}

	WRITE_INC(rtp_session);
	
	if (rtp_session->flags[SWITCH_RTP_FLAG_USE_TIMER]) {
		//switch_core_timer_sync(&rtp_session->write_timer);
	}

	if (send_msg) {
		bytes = datalen;

		m = (uint8_t) send_msg->header.m;
		rtp_session->ts = ntohl(send_msg->header.ts);

		if (flags && *flags & SFF_RFC2833) {
			if (rtp_session->te == INVALID_PT) {
				ret = 0;
				goto end;
			}
			send_msg->header.pt = rtp_session->te;
		}
		data = send_msg->body;
		if (datalen > rtp_header_len) {
			datalen -= rtp_header_len;
		}
	} else {
		if (*flags & SFF_RFC2833) {
			if (rtp_session->te == INVALID_PT) {
				ret = 0;
				goto end;
			}
			payload = rtp_session->te;
		}

		send_msg = &rtp_session->send_msg;
		send_msg->header.pt = payload;

		m = get_next_write_ts(rtp_session, timestamp);

		rtp_session->send_msg.header.ts = htonl(rtp_session->ts);

		memcpy(send_msg->body, data, datalen);
		bytes = datalen + rtp_header_len;
	}

	if (!switch_rtp_test_flag(rtp_session, SWITCH_RTP_FLAG_VIDEO)) {
		
		if ((rtp_session->rtp_bugs & RTP_BUG_NEVER_SEND_MARKER)) {
			m = 0;
		} else {
			int delta = rtp_session->ts - rtp_session->last_write_ts;

			if (!rtp_session->flags[SWITCH_RTP_FLAG_UDPTL] &&
				((!rtp_session->flags[SWITCH_RTP_FLAG_RESET] && (abs(delta) > rtp_session->samples_per_interval * 10))
				|| rtp_session->ts == rtp_session->samples_per_interval)) {
				m++;
			}

			if (rtp_session->flags[SWITCH_RTP_FLAG_USE_TIMER]) {
				//switch_core_timer_sync(&rtp_session->write_timer);
			}

			if (rtp_session->flags[SWITCH_RTP_FLAG_USE_TIMER] &&
				(rtp_session->write_timer.samplecount - rtp_session->last_write_samplecount) > rtp_session->samples_per_interval * 10) {
				m++;
			}

			if (!rtp_session->flags[SWITCH_RTP_FLAG_USE_TIMER] &&
				((unsigned) ((switch_micro_time_now() - rtp_session->last_write_timestamp))) > (rtp_session->ms_per_packet * 10)) {
				m++;
			}

			if (rtp_session->cn && payload != rtp_session->cng_pt) {
				rtp_session->cn = 0;
				m++;
			}

			if (rtp_session->need_mark && !rtp_session->sending_dtmf) {
				m++;
				rtp_session->need_mark = 0;
			}
		}

		if (m) {
			rtp_session->flags[SWITCH_RTP_FLAG_RESET] = 1;
			rtp_session->ts = 0;
		}

		/* If the marker was set, and the timestamp seems to have started over - set a new SSRC, to indicate this is a new stream */
		if (m && !switch_rtp_test_flag(rtp_session, SWITCH_RTP_FLAG_SECURE_SEND) && (rtp_session->rtp_bugs & RTP_BUG_CHANGE_SSRC_ON_MARKER) &&
			(rtp_session->flags[SWITCH_RTP_FLAG_RESET] || (rtp_session->ts <= rtp_session->last_write_ts && rtp_session->last_write_ts > 0))) {
			switch_rtp_set_ssrc(rtp_session, (uint32_t) ((intptr_t) rtp_session + (uint32_t) switch_epoch_time_now(NULL)));
		}

		if (!switch_rtp_test_flag(rtp_session, SWITCH_RTP_FLAG_VIDEO) && !switch_rtp_test_flag(rtp_session, SWITCH_RTP_FLAG_UDPTL)) {
			send_msg->header.m = (m && !(rtp_session->rtp_bugs & RTP_BUG_NEVER_SEND_MARKER)) ? 1 : 0;
		}
	}

	if (switch_rtp_test_flag(rtp_session, SWITCH_RTP_FLAG_VIDEO)) {
		int external = (*flags & SFF_EXTERNAL);
		/* Normalize the timestamps to our own base by generating a made up starting point then adding the measured deltas to that base
		   so if the timestamps and ssrc of the source change, it will not break the other end's jitter bufffer / decoder etc *cough* CHROME *cough*
		 */

		if (!rtp_session->ts_norm.ts) {
			rtp_session->ts_norm.ts = (uint32_t) rand() % 1000000 + 1;
		}

		if (!rtp_session->ts_norm.last_ssrc || send_msg->header.ssrc != rtp_session->ts_norm.last_ssrc || rtp_session->ts_norm.last_external != external) {
			switch_core_session_t *other_session;
			
			switch_core_session_request_video_refresh(rtp_session->session);
			switch_core_media_gen_key_frame(rtp_session->session);

			if (switch_core_session_get_partner(rtp_session->session, &other_session) == SWITCH_STATUS_SUCCESS) {
				switch_core_session_request_video_refresh(other_session);
				switch_core_media_gen_key_frame(other_session);
				switch_core_session_rwunlock(other_session);
			}

			if (rtp_session->ts_norm.last_ssrc) {
				rtp_session->ts_norm.delta_ttl = 0;
				rtp_session->ts_norm.ts++;
			}

			rtp_session->ts_norm.last_ssrc = send_msg->header.ssrc;
			rtp_session->ts_norm.last_frame = ntohl(send_msg->header.ts);
		}

		rtp_session->ts_norm.last_external = external;

		if (ntohl(send_msg->header.ts) != rtp_session->ts_norm.last_frame) {
			int32_t delta = ntohl(send_msg->header.ts) - rtp_session->ts_norm.last_frame;

			if (delta < 0 || delta > 90000) {
				switch_core_media_gen_key_frame(rtp_session->session);
				switch_log_printf(SWITCH_CHANNEL_SESSION_LOG(rtp_session->session), SWITCH_LOG_DEBUG1, 
								  "Timestamp shift detected last: %d this: %d delta: %d stick with prev delta: %d\n", 
								  rtp_session->ts_norm.last_frame, ntohl(send_msg->header.ts), delta, rtp_session->ts_norm.delta);
			} else {
				rtp_session->ts_norm.delta = delta;
			}

			rtp_session->ts_norm.ts += rtp_session->ts_norm.delta;

		}
		
		rtp_session->ts_norm.last_frame = ntohl(send_msg->header.ts);
		send_msg->header.ts = htonl(rtp_session->ts_norm.ts);
		this_ts = rtp_session->ts_norm.ts;
	}

	send_msg->header.ssrc = htonl(rtp_session->ssrc);

	if (rtp_session->flags[SWITCH_RTP_FLAG_GOOGLEHACK] && rtp_session->send_msg.header.pt == 97) {
		rtp_session->last_rtp_hdr.pt = 102;
	}

	if (rtp_session->flags[SWITCH_RTP_FLAG_VAD] &&
		rtp_session->last_rtp_hdr.pt == rtp_session->vad_data.read_codec->implementation->ianacode) {

		int16_t decoded[SWITCH_RECOMMENDED_BUFFER_SIZE / sizeof(int16_t)] = { 0 };
		uint32_t rate = 0;
		uint32_t codec_flags = 0;
		uint32_t len = sizeof(decoded);
		time_t now = switch_epoch_time_now(NULL);
		send = 0;

		if (rtp_session->vad_data.scan_freq && rtp_session->vad_data.next_scan <= now) {
			rtp_session->vad_data.bg_count = rtp_session->vad_data.bg_level = 0;
			rtp_session->vad_data.next_scan = now + rtp_session->vad_data.scan_freq;
		}

		if (switch_core_codec_decode(&rtp_session->vad_data.vad_codec,
									 rtp_session->vad_data.read_codec,
									 data,
									 datalen,
									 rtp_session->vad_data.read_codec->implementation->actual_samples_per_second,
									 decoded, &len, &rate, &codec_flags) == SWITCH_STATUS_SUCCESS) {

			uint32_t energy = 0;
			uint32_t x, y = 0, z = len / sizeof(int16_t);
			uint32_t score = 0;
			int divisor = 0;
			if (z) {

				if (!(divisor = rtp_session->vad_data.read_codec->implementation->actual_samples_per_second / 8000)) {
					divisor = 1;
				}

				for (x = 0; x < z; x++) {
					energy += abs(decoded[y]);
					y += rtp_session->vad_data.read_codec->implementation->number_of_channels;
				}

				if (++rtp_session->vad_data.start_count < rtp_session->vad_data.start) {
					send = 1;
				} else {
					score = (energy / (z / divisor));
					if (score && (rtp_session->vad_data.bg_count < rtp_session->vad_data.bg_len)) {
						rtp_session->vad_data.bg_level += score;
						if (++rtp_session->vad_data.bg_count == rtp_session->vad_data.bg_len) {
							rtp_session->vad_data.bg_level /= rtp_session->vad_data.bg_len;
						}
						send = 1;
					} else {
						if (score > rtp_session->vad_data.bg_level && !switch_test_flag(&rtp_session->vad_data, SWITCH_VAD_FLAG_TALKING)) {
							uint32_t diff = score - rtp_session->vad_data.bg_level;

							if (rtp_session->vad_data.hangover_hits) {
								rtp_session->vad_data.hangover_hits--;
							}

							if (diff >= rtp_session->vad_data.diff_level || ++rtp_session->vad_data.hangunder_hits >= rtp_session->vad_data.hangunder) {

								switch_set_flag(&rtp_session->vad_data, SWITCH_VAD_FLAG_TALKING);

								rtp_session->vad_data.start_talking = switch_micro_time_now();

								if (!(rtp_session->rtp_bugs & RTP_BUG_NEVER_SEND_MARKER)) {
									send_msg->header.m = 1;
								}
								rtp_session->vad_data.hangover_hits = rtp_session->vad_data.hangunder_hits = rtp_session->vad_data.cng_count = 0;
								if (switch_test_flag(&rtp_session->vad_data, SWITCH_VAD_FLAG_EVENTS_TALK)) {

									if ((rtp_session->vad_data.fire_events & VAD_FIRE_TALK)) {
										switch_event_t *event;
										if (switch_event_create(&event, SWITCH_EVENT_TALK) == SWITCH_STATUS_SUCCESS) {
											switch_channel_event_set_data(switch_core_session_get_channel(rtp_session->vad_data.session), event);
											switch_event_fire(&event);
										}
									}
								}
							}
						} else {
							if (rtp_session->vad_data.hangunder_hits) {
								rtp_session->vad_data.hangunder_hits--;
							}
							if (switch_test_flag(&rtp_session->vad_data, SWITCH_VAD_FLAG_TALKING)) {
								if (++rtp_session->vad_data.hangover_hits >= rtp_session->vad_data.hangover) {
									rtp_session->vad_data.stop_talking = switch_micro_time_now();
									rtp_session->vad_data.total_talk_time += (rtp_session->vad_data.stop_talking - rtp_session->vad_data.start_talking);

									switch_clear_flag(&rtp_session->vad_data, SWITCH_VAD_FLAG_TALKING);

									rtp_session->vad_data.hangover_hits = rtp_session->vad_data.hangunder_hits = rtp_session->vad_data.cng_count = 0;
									if (switch_test_flag(&rtp_session->vad_data, SWITCH_VAD_FLAG_EVENTS_NOTALK)) {

										if ((rtp_session->vad_data.fire_events & VAD_FIRE_NOT_TALK)) {
											switch_event_t *event;
											if (switch_event_create(&event, SWITCH_EVENT_NOTALK) == SWITCH_STATUS_SUCCESS) {
												switch_channel_event_set_data(switch_core_session_get_channel(rtp_session->vad_data.session), event);
												switch_event_fire(&event);
											}
										}
									}
								}
							}
						}
					}
				}

				if (switch_test_flag(&rtp_session->vad_data, SWITCH_VAD_FLAG_TALKING)) {
					send = 1;
				}
			}
		} else {
			ret = -1;
			goto end;
		}
	}

	if (!switch_rtp_test_flag(rtp_session, SWITCH_RTP_FLAG_VIDEO)) {
		uint32_t ts_delta;

		this_ts = ntohl(send_msg->header.ts);

		ts_delta = abs((int32_t)(this_ts - rtp_session->last_write_ts));

		if (ts_delta > rtp_session->samples_per_second * 2) {
			rtp_session->flags[SWITCH_RTP_FLAG_RESET] = 1;
		}
#ifdef DEBUG_TS_ROLLOVER
		switch_log_printf(SWITCH_CHANNEL_LOG, SWITCH_LOG_ERROR, "WRITE TS LAST:%u THIS:%u DELTA:%u\n", rtp_session->last_write_ts, this_ts, ts_delta);
#endif
		if ((!(flags && *flags & SFF_RFC2833) && ts_delta == 0) || !switch_rtp_ready(rtp_session) || rtp_session->sending_dtmf) {
			send = 0;
		}
	}

	if (rtp_session->flags[SWITCH_RTP_FLAG_PAUSE]) {
		send = 0;
	}

	if (send) {
		int delta = 1;

		if (rtp_session->flags[SWITCH_RTP_FLAG_VIDEO] && (*flags & SFF_EXTERNAL) && 
			rtp_session->stats.outbound.packet_count && rtp_session->flags[SWITCH_RTP_FLAG_PASSTHRU]) {
			int32_t x = rtp_session->last_write_seq;
			int32_t y = ntohs(send_msg->header.seq);

			if (!rtp_session->video_delta_mode) {
				rtp_session->video_delta_mode = 1;
			} else {
				if (x > UINT16_MAX / 2 && y < UINT16_MAX / 2) {
					x -= (int32_t)UINT16_MAX+1;
				}
			
				delta = y-x;
			}
			
			rtp_session->last_write_seq = y;
		}

		if (!rtp_session->flags[SWITCH_RTP_FLAG_PASSTHRU]) {
			rtp_session->video_delta_mode = 0;
		}

		rtp_session->seq += delta;

		send_msg->header.seq = htons(rtp_session->seq);
		
		if (rtp_session->flags[SWITCH_RTP_FLAG_BYTESWAP] && send_msg->header.pt == rtp_session->payload) {
			switch_swap_linear((int16_t *)send_msg->body, (int) datalen);
		}

#ifdef ENABLE_SRTP
		switch_mutex_lock(rtp_session->ice_mutex);
		if (rtp_session->flags[SWITCH_RTP_FLAG_SECURE_SEND]) {
			int sbytes = (int) bytes;
			srtp_err_status_t stat;


			if (rtp_session->flags[SWITCH_RTP_FLAG_SECURE_SEND_RESET] || !rtp_session->send_ctx[rtp_session->srtp_idx_rtp]) {

				switch_rtp_clear_flag(rtp_session, SWITCH_RTP_FLAG_SECURE_SEND_RESET);
				srtp_dealloc(rtp_session->send_ctx[rtp_session->srtp_idx_rtp]);
				rtp_session->send_ctx[rtp_session->srtp_idx_rtp] = NULL;
				if ((stat = srtp_create(&rtp_session->send_ctx[rtp_session->srtp_idx_rtp],
										&rtp_session->send_policy[rtp_session->srtp_idx_rtp])) || !rtp_session->send_ctx[rtp_session->srtp_idx_rtp]) {
					switch_log_printf(SWITCH_CHANNEL_SESSION_LOG(rtp_session->session), SWITCH_LOG_ERROR,
									  "Error! RE-Activating %s Secure RTP SEND\n", rtp_type(rtp_session));
					rtp_session->flags[SWITCH_RTP_FLAG_SECURE_SEND] = 0;
					ret = -1;
					switch_mutex_unlock(rtp_session->ice_mutex);
					goto end;
				} else {
					switch_log_printf(SWITCH_CHANNEL_SESSION_LOG(rtp_session->session), SWITCH_LOG_INFO,
									  "RE-Activating %s Secure RTP SEND\n", rtp_type(rtp_session));
				}
			}

			if (!rtp_session->flags[SWITCH_RTP_FLAG_SECURE_SEND_MKI]) {
				stat = srtp_protect(rtp_session->send_ctx[rtp_session->srtp_idx_rtp], &send_msg->header, &sbytes);
			} else {
				stat = srtp_protect_mki(rtp_session->send_ctx[rtp_session->srtp_idx_rtp], &send_msg->header, &sbytes, 1, SWITCH_CRYPTO_MKI_INDEX);
			}

			if (stat) {
				switch_log_printf(SWITCH_CHANNEL_SESSION_LOG(rtp_session->session), SWITCH_LOG_ERROR,
								  "Error: %s SRTP protection failed with code %d\n", rtp_type(rtp_session), stat);
			}

			bytes = sbytes;
		}
		switch_mutex_unlock(rtp_session->ice_mutex);
#endif
#ifdef ENABLE_ZRTP
		/* ZRTP Send */
		if (zrtp_on && !rtp_session->flags[SWITCH_RTP_FLAG_PROXY_MEDIA]) {
			unsigned int sbytes = (int) bytes;
			zrtp_status_t stat = zrtp_status_fail;


			stat = zrtp_process_rtp(rtp_session->zrtp_stream, (void *) send_msg, &sbytes);

			switch (stat) {
			case zrtp_status_ok:
				break;
			case zrtp_status_drop:
				/* switch_log_printf(SWITCH_CHANNEL_SESSION_LOG(rtp_session->session), SWITCH_LOG_DEBUG, "Error: zRTP protection drop with code %d\n", stat); */
				ret = (int) bytes;
				goto end;
				break;
			case zrtp_status_fail:
				switch_log_printf(SWITCH_CHANNEL_SESSION_LOG(rtp_session->session), SWITCH_LOG_ERROR, "Error: zRTP protection fail with code %d\n", stat);
				break;
			default:
				break;
			}

			bytes = sbytes;
		}
#endif

		now = switch_micro_time_now();
#ifdef RTP_DEBUG_WRITE_DELTA
		{
			int delta = (int) (now - rtp_session->send_time) / 1000;
			switch_log_printf(SWITCH_CHANNEL_LOG, SWITCH_LOG_ERROR, "WRITE %d delta %d\n", (int) bytes, delta);
		}
#endif
		rtp_session->send_time = now;

		if (rtp_session->flags[SWITCH_RTP_FLAG_DEBUG_RTP_WRITE]) {
			const char *tx_host;
			const char *old_host;
			const char *my_host;

			char bufa[50], bufb[50], bufc[50];


			tx_host = switch_get_addr(bufa, sizeof(bufa), rtp_session->rtp_from_addr);
			old_host = switch_get_addr(bufb, sizeof(bufb), rtp_session->remote_addr);
			my_host = switch_get_addr(bufc, sizeof(bufc), rtp_session->local_addr);

			switch_log_printf(SWITCH_CHANNEL_SESSION_LOG_CLEAN(rtp_session->session), SWITCH_LOG_CONSOLE,
							  "W %s b=%4ld %s:%u %s:%u %s:%u pt=%d ts=%u seq=%u m=%d\n",
							  rtp_session->session ? switch_channel_get_name(switch_core_session_get_channel(rtp_session->session)) : "NoName",
							  (long) bytes,
							  my_host, switch_sockaddr_get_port(rtp_session->local_addr),
							  old_host, rtp_session->remote_port,
							  tx_host, switch_sockaddr_get_port(rtp_session->rtp_from_addr),
							  send_msg->header.pt, ntohl(send_msg->header.ts), ntohs(send_msg->header.seq), send_msg->header.m);

		}

		if (rtp_session->flags[SWITCH_RTP_FLAG_NACK]) {
			switch_channel_t *channel = switch_core_session_get_channel(rtp_session->session);

			if (!rtp_session->vbw) {
				int nack_size = 100;
				const char *var;
				
				if ((var = switch_channel_get_variable(channel, "rtp_nack_buffer_size"))) {
					int tmp = atoi(var);
					
					if (tmp > 0 && tmp < 500) {
						nack_size = tmp;
					}
				}

				switch_jb_create(&rtp_session->vbw, SJB_VIDEO, nack_size, nack_size, rtp_session->pool);

				if (rtp_session->vbw) {
					switch_jb_set_flag(rtp_session->vbw, SJB_QUEUE_ONLY);
					//switch_jb_debug_level(rtp_session->vbw, 10);
				}
			}
			switch_jb_put_packet(rtp_session->vbw, (switch_rtp_packet_t *)send_msg, bytes);
		}

#ifdef RTP_WRITE_PLOSS
		{
			int r = (rand() % 10000) + 1;

			if (r <= 200) {
				switch_log_printf(SWITCH_CHANNEL_SESSION_LOG(rtp_session->session), SWITCH_LOG_ALERT,
								  "Simulate dropping packet ......... ts: %u seq: %u\n", ntohl(send_msg->header.ts), ntohs(send_msg->header.seq));
			} else {
				if (switch_socket_sendto(rtp_session->sock_output, rtp_session->remote_addr, 0, (void *) send_msg, &bytes) != SWITCH_STATUS_SUCCESS) {
					rtp_session->seq--;
					ret = -1;
					goto end;
				}
			}
		}
#else
		//if (rtp_session->flags[SWITCH_RTP_FLAG_VIDEO]) {
		//
		//	rtp_session->flags[SWITCH_RTP_FLAG_DEBUG_RTP_READ]++;
		//
		//	//switch_log_printf(SWITCH_CHANNEL_LOG, SWITCH_LOG_WARNING, "SEND %u\n", ntohs(send_msg->header.seq));
		//}
		if (switch_socket_sendto(rtp_session->sock_output, rtp_session->remote_addr, 0, (void *) send_msg, &bytes) != SWITCH_STATUS_SUCCESS) {
			rtp_session->seq -= delta;

			ret = -1;
			goto end;
		}
#endif
		rtp_session->last_write_ts = this_ts;
		rtp_session->flags[SWITCH_RTP_FLAG_RESET] = 0;

		if (rtp_session->queue_delay) {
			rtp_session->delay_samples = rtp_session->queue_delay;
			rtp_session->queue_delay = 0;
		}

		rtp_session->stats.outbound.raw_bytes += bytes;
		rtp_session->stats.outbound.packet_count++;

		if (rtp_session->flags[SWITCH_RTP_FLAG_ENABLE_RTCP]) {
			rtp_session->stats.rtcp.sent_pkt_count++;
		}

		if (send_msg->header.pt == rtp_session->cng_pt) {
			rtp_session->stats.outbound.cng_packet_count++;
		} else {
			rtp_session->stats.outbound.media_packet_count++;
			rtp_session->stats.outbound.media_bytes += bytes;
		}

		if (rtp_session->flags[SWITCH_RTP_FLAG_USE_TIMER]) {
			//switch_core_timer_sync(&rtp_session->write_timer);
			rtp_session->last_write_samplecount = rtp_session->write_timer.samplecount;
		}

		rtp_session->last_write_timestamp = switch_micro_time_now();
	}

	ret = (int) bytes;

 end:

	WRITE_DEC(rtp_session);

	return ret;
}

SWITCH_DECLARE(switch_status_t) switch_rtp_disable_vad(switch_rtp_t *rtp_session)
{

	if (!rtp_session) {
		return SWITCH_STATUS_FALSE;
	}

	if (!rtp_session->flags[SWITCH_RTP_FLAG_VAD]) {
		return SWITCH_STATUS_GENERR;
	}
	switch_core_codec_destroy(&rtp_session->vad_data.vad_codec);
	switch_rtp_clear_flag(rtp_session, SWITCH_RTP_FLAG_VAD);
	return SWITCH_STATUS_SUCCESS;
}

SWITCH_DECLARE(switch_status_t) switch_rtp_enable_vad(switch_rtp_t *rtp_session, switch_core_session_t *session, switch_codec_t *codec,
													  switch_vad_flag_t flags)
{
	if (!switch_rtp_ready(rtp_session)) {
		return SWITCH_STATUS_FALSE;
	}

	if (rtp_session->flags[SWITCH_RTP_FLAG_VAD]) {
		return SWITCH_STATUS_GENERR;
	}

	memset(&rtp_session->vad_data, 0, sizeof(rtp_session->vad_data));

	if (switch_true(switch_channel_get_variable(switch_core_session_get_channel(rtp_session->session), "fire_talk_events"))) {
		rtp_session->vad_data.fire_events |= VAD_FIRE_TALK;
	}

	if (switch_true(switch_channel_get_variable(switch_core_session_get_channel(rtp_session->session), "fire_not_talk_events"))) {
		rtp_session->vad_data.fire_events |= VAD_FIRE_NOT_TALK;
	}


	if (switch_core_codec_init(&rtp_session->vad_data.vad_codec,
							   codec->implementation->iananame,
							   codec->implementation->modname,
							   NULL,
							   codec->implementation->samples_per_second,
							   codec->implementation->microseconds_per_packet / 1000,
							   codec->implementation->number_of_channels,
							   SWITCH_CODEC_FLAG_ENCODE | SWITCH_CODEC_FLAG_DECODE, NULL, rtp_session->pool) != SWITCH_STATUS_SUCCESS) {
		switch_log_printf(SWITCH_CHANNEL_SESSION_LOG(rtp_session->session), SWITCH_LOG_ERROR, "Can't load codec?\n");
		return SWITCH_STATUS_FALSE;
	}
	switch_log_printf(SWITCH_CHANNEL_SESSION_LOG(rtp_session->session), SWITCH_LOG_DEBUG, "Activate VAD codec %s %dms\n", codec->implementation->iananame,
					  codec->implementation->microseconds_per_packet / 1000);
	rtp_session->vad_data.diff_level = 400;
	rtp_session->vad_data.hangunder = 15;
	rtp_session->vad_data.hangover = 40;
	rtp_session->vad_data.bg_len = 5;
	rtp_session->vad_data.bg_count = 5;
	rtp_session->vad_data.bg_level = 300;
	rtp_session->vad_data.read_codec = codec;
	rtp_session->vad_data.session = session;
	rtp_session->vad_data.flags = flags;
	rtp_session->vad_data.cng_freq = 50;
	rtp_session->vad_data.ts = 1;
	rtp_session->vad_data.start = 0;
	rtp_session->vad_data.next_scan = switch_epoch_time_now(NULL);
	rtp_session->vad_data.scan_freq = 0;
	if (switch_test_flag(&rtp_session->vad_data, SWITCH_VAD_FLAG_TALKING)) {
		rtp_session->vad_data.start_talking = switch_micro_time_now();
	}
	switch_rtp_set_flag(rtp_session, SWITCH_RTP_FLAG_VAD);
	switch_set_flag(&rtp_session->vad_data, SWITCH_VAD_FLAG_CNG);
	return SWITCH_STATUS_SUCCESS;
}

SWITCH_DECLARE(int) switch_rtp_write_frame(switch_rtp_t *rtp_session, switch_frame_t *frame)
{
	uint8_t fwd = 0;
	void *data = NULL;
	uint32_t len, ts = 0;
	switch_payload_t payload = 0;
	rtp_msg_t *send_msg = NULL;
	srtp_hdr_t local_header;
	int r = 0;
	switch_status_t status;

	if (!switch_rtp_ready(rtp_session) || !rtp_session->remote_addr) {
		return -1;
	}

	if (!rtp_write_ready(rtp_session, frame->datalen, __LINE__)) {
		return 0;
	}

	//if (rtp_session->flags[SWITCH_RTP_FLAG_VIDEO]) {
	//	rtp_session->flags[SWITCH_RTP_FLAG_DEBUG_RTP_READ]++;
	//	rtp_session->flags[SWITCH_RTP_FLAG_DEBUG_RTP_WRITE]++;
	//}


	if (switch_test_flag(frame, SFF_PROXY_PACKET) || switch_test_flag(frame, SFF_UDPTL_PACKET) ||
		rtp_session->flags[SWITCH_RTP_FLAG_PROXY_MEDIA] || rtp_session->flags[SWITCH_RTP_FLAG_UDPTL]) {

		//if (rtp_session->flags[SWITCH_RTP_FLAG_PROXY_MEDIA] || rtp_session->flags[SWITCH_RTP_FLAG_UDPTL]) {
		switch_size_t bytes;
		//char bufa[50];

		/* Fast PASS! */
		if (!switch_test_flag(frame, SFF_PROXY_PACKET) && !switch_test_flag(frame, SFF_UDPTL_PACKET)) {
			return 0;
		}
		bytes = frame->packetlen;
		//tx_host = switch_get_addr(bufa, sizeof(bufa), rtp_session->remote_addr);

		send_msg = frame->packet;

		if (!rtp_session->flags[SWITCH_RTP_FLAG_UDPTL] && !switch_test_flag(frame, SFF_UDPTL_PACKET)) {

			if (rtp_session->flags[SWITCH_RTP_FLAG_VIDEO] && rtp_session->payload > 0) {
				send_msg->header.pt = rtp_session->payload;
			}

			send_msg->header.ssrc = htonl(rtp_session->ssrc);
			send_msg->header.seq = htons(++rtp_session->seq);
		}

		if (rtp_session->flags[SWITCH_RTP_FLAG_DEBUG_RTP_WRITE]) {
			const char *tx_host;
			const char *old_host;
			const char *my_host;

			char bufa[50], bufb[50], bufc[50];


			tx_host = switch_get_addr(bufa, sizeof(bufa), rtp_session->rtp_from_addr);
			old_host = switch_get_addr(bufb, sizeof(bufb), rtp_session->remote_addr);
			my_host = switch_get_addr(bufc, sizeof(bufc), rtp_session->local_addr);

			switch_log_printf(SWITCH_CHANNEL_SESSION_LOG_CLEAN(rtp_session->session), SWITCH_LOG_CONSOLE,
							  "W %s b=%4ld %s:%u %s:%u %s:%u pt=%d ts=%u seq=%u m=%d\n",
							  rtp_session->session ? switch_channel_get_name(switch_core_session_get_channel(rtp_session->session)) : "NoName",
							  (long) bytes,
							  my_host, switch_sockaddr_get_port(rtp_session->local_addr),
							  old_host, rtp_session->remote_port,
							  tx_host, switch_sockaddr_get_port(rtp_session->rtp_from_addr),
							  send_msg->header.pt, ntohl(send_msg->header.ts), ntohs(send_msg->header.seq), send_msg->header.m);

		}

		if ((status = switch_socket_sendto(rtp_session->sock_output, rtp_session->remote_addr, 0, frame->packet, &bytes)) != SWITCH_STATUS_SUCCESS) {
			if (rtp_session->flags[SWITCH_RTP_FLAG_DEBUG_RTP_WRITE]) {
				switch_log_printf(SWITCH_CHANNEL_SESSION_LOG_CLEAN(rtp_session->session), SWITCH_LOG_ERROR, "bytes: %" SWITCH_SIZE_T_FMT ", status: %d", bytes, status);
			}

			return -1 * status;
		}


		rtp_session->stats.outbound.raw_bytes += bytes;
		rtp_session->stats.outbound.media_bytes += bytes;
		rtp_session->stats.outbound.media_packet_count++;
		rtp_session->stats.outbound.packet_count++;
		return (int) bytes;
	}
#ifdef ENABLE_ZRTP
	if (zrtp_on && rtp_session->flags[SWITCH_ZRTP_FLAG_SECURE_MITM_SEND]) {
		zrtp_session_info_t zrtp_session_info;

		if (zrtp_status_ok == zrtp_session_get(rtp_session->zrtp_session, &zrtp_session_info)) {
			if (zrtp_session_info.sas_is_ready) {

				switch_channel_t *channel = switch_core_session_get_channel(rtp_session->session);

				const char *uuid = switch_channel_get_partner_uuid(channel);
				if (uuid) {
					switch_core_session_t *other_session;

					if ((other_session = switch_core_session_locate(uuid))) {
						switch_channel_t *other_channel = switch_core_session_get_channel(other_session);
						switch_rtp_t *other_rtp_session = switch_channel_get_private(other_channel, "__zrtp_audio_rtp_session");


						if (other_rtp_session) {
							if (zrtp_status_ok == zrtp_session_get(other_rtp_session->zrtp_session, &zrtp_session_info)) {
								if (rtp_session->zrtp_mitm_tries > ZRTP_MITM_TRIES) {
									rtp_session->flags[SWITCH_ZRTP_FLAG_SECURE_MITM_RECV] = 0;
									rtp_session->flags[SWITCH_ZRTP_FLAG_SECURE_MITM_SEND] = 0;
									switch_rtp_clear_flag(other_rtp_session, SWITCH_ZRTP_FLAG_SECURE_MITM_RECV);
									switch_rtp_clear_flag(other_rtp_session, SWITCH_ZRTP_FLAG_SECURE_MITM_SEND);
								} else if (zrtp_status_ok == zrtp_resolve_mitm_call(other_rtp_session->zrtp_stream, rtp_session->zrtp_stream)) {
									rtp_session->flags[SWITCH_ZRTP_FLAG_SECURE_MITM_RECV] = 0;
									rtp_session->flags[SWITCH_ZRTP_FLAG_SECURE_MITM_SEND] = 0;
									switch_rtp_clear_flag(other_rtp_session, SWITCH_ZRTP_FLAG_SECURE_MITM_RECV);
									switch_rtp_clear_flag(other_rtp_session, SWITCH_ZRTP_FLAG_SECURE_MITM_SEND);
									rtp_session->zrtp_mitm_tries++;
								}
								rtp_session->zrtp_mitm_tries++;
							}
						}

						switch_core_session_rwunlock(other_session);
					}
				}
			}
		}
	}
#endif

	fwd = (rtp_session->flags[SWITCH_RTP_FLAG_RAW_WRITE] &&
		   (switch_test_flag(frame, SFF_RAW_RTP) || switch_test_flag(frame, SFF_RAW_RTP_PARSE_FRAME))) ? 1 : 0;

	if (!fwd && !rtp_session->sending_dtmf && !rtp_session->queue_delay && !rtp_session->flags[SWITCH_RTP_FLAG_VIDEO] &&
		rtp_session->flags[SWITCH_RTP_FLAG_RAW_WRITE] && (rtp_session->rtp_bugs & RTP_BUG_GEN_ONE_GEN_ALL)) {

		switch_log_printf(SWITCH_CHANNEL_SESSION_LOG(rtp_session->session), SWITCH_LOG_WARNING, "Generating RTP locally but timestamp passthru is configured, disabling....\n");
		rtp_session->flags[SWITCH_RTP_FLAG_RAW_WRITE] = 0;
		rtp_session->flags[SWITCH_RTP_FLAG_RESET] = 1;
	}

	switch_assert(frame != NULL);

	if (switch_test_flag(frame, SFF_CNG)) {
		if (rtp_session->cng_pt != INVALID_PT) {
			payload = rtp_session->cng_pt;
		} else {
			return (int) frame->packetlen;
		}
	} else {
		payload = rtp_session->payload;
#if 0
		if (rtp_session->pmaps && *rtp_session->pmaps) {
			payload_map_t *pmap;
			for (pmap = *rtp_session->pmaps; pmap; pmap = pmap->next) {
				if (pmap->current) {
					payload = pmap->pt;
				}
			}
		}
#endif
	}


	if (switch_test_flag(frame, SFF_RTP_HEADER) || rtp_session->flags[SWITCH_RTP_FLAG_TEXT]) {
		switch_size_t wrote;

		wrote = switch_rtp_write_manual(rtp_session, frame->data, frame->datalen,
										frame->m, frame->payload, (uint32_t) (frame->timestamp), &frame->flags);

		rtp_session->stats.outbound.raw_bytes += wrote;
		rtp_session->stats.outbound.media_bytes += wrote;
		rtp_session->stats.outbound.media_packet_count++;
		rtp_session->stats.outbound.packet_count++;

		return wrote;
	}

	if (frame->pmap && rtp_session->pmaps && *rtp_session->pmaps) {
		payload_map_t *pmap;

		switch_mutex_lock(rtp_session->flag_mutex);
		for (pmap = *rtp_session->pmaps; pmap; pmap = pmap->next) {
			if (pmap->negotiated && pmap->hash == frame->pmap->hash) {
				payload = pmap->recv_pt;
				break;
			}
		}
		switch_mutex_unlock(rtp_session->flag_mutex);
	}

	if (fwd) {
		send_msg = frame->packet;
		local_header = send_msg->header;
		len = frame->packetlen;
		ts = 0;

		send_msg->header.pt = payload;

		if (switch_test_flag(frame, SFF_RAW_RTP_PARSE_FRAME)) {
			send_msg->header.version = 2;
			send_msg->header.m = frame->m;

			send_msg->header.ts = htonl(frame->timestamp);
			if (frame->ssrc) {
				send_msg->header.ssrc = htonl(frame->ssrc);
			} else {
				send_msg->header.ssrc = htonl(rtp_session->ssrc);
			}
		}

	} else {
		data = frame->data;
		len = frame->datalen;
		ts = rtp_session->flags[SWITCH_RTP_FLAG_RAW_WRITE] ? (uint32_t) frame->timestamp : 0;
	}

	/*
	  if (rtp_session->flags[SWITCH_RTP_FLAG_VIDEO]) {
	  send_msg->header.pt = rtp_session->payload;
	  }
	*/

	r = rtp_common_write(rtp_session, send_msg, data, len, payload, ts, &frame->flags);

	if (send_msg) {
		send_msg->header = local_header;
	}

	return r;

}

SWITCH_DECLARE(switch_rtp_stats_t *) switch_rtp_get_stats(switch_rtp_t *rtp_session, switch_memory_pool_t *pool)
{
	switch_rtp_stats_t *s;

	if (!rtp_session) {
		return NULL;
	}

	switch_mutex_lock(rtp_session->flag_mutex);
	if (pool) {
		s = switch_core_alloc(pool, sizeof(*s));
		*s = rtp_session->stats;
	} else {
		s = &rtp_session->stats;
	}

	if (rtp_session->jb) {
		switch_jb_get_frames(rtp_session->jb, NULL, NULL, NULL, (uint32_t *)&s->inbound.largest_jb_size);
	}

	do_mos(rtp_session);

	switch_mutex_unlock(rtp_session->flag_mutex);

	return s;
}

SWITCH_DECLARE(int) switch_rtp_write_manual(switch_rtp_t *rtp_session,
											void *data, uint32_t datalen, uint8_t m, switch_payload_t payload, uint32_t ts, switch_frame_flag_t *flags)
{
	switch_size_t bytes;
	int ret = -1;

	if (!switch_rtp_ready(rtp_session) || !rtp_session->remote_addr || datalen > SWITCH_RTP_MAX_BUF_LEN) {
		return -1;
	}

	if (!rtp_write_ready(rtp_session, datalen, __LINE__)) {
		return 0;
	}

	if (payload == INVALID_PT) {
		return 0;
	}

	WRITE_INC(rtp_session);

	rtp_session->write_msg = rtp_session->send_msg;
	rtp_session->write_msg.header.seq = htons(++rtp_session->seq);
	rtp_session->write_msg.header.ts = htonl(ts);
	rtp_session->write_msg.header.pt = payload;
	rtp_session->write_msg.header.m = m;
	memcpy(rtp_session->write_msg.body, data, datalen);

	bytes = rtp_header_len + datalen;

	if (switch_rtp_write_raw(rtp_session, (void *) &rtp_session->write_msg, &bytes, SWITCH_TRUE) != SWITCH_STATUS_SUCCESS) {
		rtp_session->seq--;
		ret = -1;
		goto end;
	}

	if (((*flags) & SFF_RTP_HEADER)) {
		rtp_session->last_write_ts = ts;
		rtp_session->flags[SWITCH_RTP_FLAG_RESET] = 0;
	}

	ret = (int) bytes;

 end:

	WRITE_DEC(rtp_session);

	return ret;
}



SWITCH_DECLARE(switch_status_t) switch_rtp_write_raw(switch_rtp_t *rtp_session, void *data, switch_size_t *bytes, switch_bool_t process_encryption)
{
	switch_status_t status = SWITCH_STATUS_FALSE;

	switch_assert(bytes);

	if (!switch_rtp_ready(rtp_session) || !rtp_session->remote_addr || *bytes > SWITCH_RTP_MAX_BUF_LEN) {
		return status;
	}

	if (!rtp_write_ready(rtp_session, *bytes, __LINE__)) {
		return SWITCH_STATUS_NOT_INITALIZED;
	}

	WRITE_INC(rtp_session);

	if (process_encryption) {
#ifdef ENABLE_SRTP
		if (rtp_session->flags[SWITCH_RTP_FLAG_SECURE_SEND]) {

			int sbytes = (int) *bytes;
			srtp_err_status_t stat;

			if (rtp_session->flags[SWITCH_RTP_FLAG_SECURE_SEND_RESET]) {
				switch_rtp_clear_flag(rtp_session, SWITCH_RTP_FLAG_SECURE_SEND_RESET);
				srtp_dealloc(rtp_session->send_ctx[rtp_session->srtp_idx_rtp]);
				rtp_session->send_ctx[rtp_session->srtp_idx_rtp] = NULL;
				if ((stat = srtp_create(&rtp_session->send_ctx[rtp_session->srtp_idx_rtp],
										&rtp_session->send_policy[rtp_session->srtp_idx_rtp])) || !rtp_session->send_ctx[rtp_session->srtp_idx_rtp]) {
					switch_log_printf(SWITCH_CHANNEL_SESSION_LOG(rtp_session->session), SWITCH_LOG_ERROR, "Error! RE-Activating Secure RTP SEND\n");
					rtp_session->flags[SWITCH_RTP_FLAG_SECURE_SEND] = 0;
					status = SWITCH_STATUS_FALSE;
					goto end;
				} else {
					switch_log_printf(SWITCH_CHANNEL_SESSION_LOG(rtp_session->session), SWITCH_LOG_INFO, "RE-Activating Secure RTP SEND\n");
				}
			}

			if (!rtp_session->flags[SWITCH_RTP_FLAG_SECURE_SEND_MKI]) {
				stat = srtp_protect(rtp_session->send_ctx[rtp_session->srtp_idx_rtp], &rtp_session->write_msg.header, &sbytes);
			} else {
				stat = srtp_protect_mki(rtp_session->send_ctx[rtp_session->srtp_idx_rtp], &rtp_session->write_msg.header, &sbytes, 1, SWITCH_CRYPTO_MKI_INDEX);
			}

			if (stat) {
				switch_log_printf(SWITCH_CHANNEL_SESSION_LOG(rtp_session->session), SWITCH_LOG_ERROR, "Error: SRTP protection failed with code %d\n", stat);
			}
			*bytes = sbytes;
		}
#endif
#ifdef ENABLE_ZRTP
		/* ZRTP Send */
		if (zrtp_on && !rtp_session->flags[SWITCH_RTP_FLAG_PROXY_MEDIA]) {
			unsigned int sbytes = (int) *bytes;
			zrtp_status_t stat = zrtp_status_fail;

			stat = zrtp_process_rtp(rtp_session->zrtp_stream, (void *) &rtp_session->write_msg, &sbytes);

			switch (stat) {
			case zrtp_status_ok:
				break;
			case zrtp_status_drop:
				switch_log_printf(SWITCH_CHANNEL_LOG, SWITCH_LOG_ERROR, "Error: zRTP protection drop with code %d\n", stat);
				status = SWITCH_STATUS_SUCCESS;
				goto end;
				break;
			case zrtp_status_fail:
				switch_log_printf(SWITCH_CHANNEL_LOG, SWITCH_LOG_ERROR, "Error: zRTP protection fail with code %d\n", stat);
				break;
			default:
				break;
			}

			*bytes = sbytes;
		}
#endif
	}

	status = switch_socket_sendto(rtp_session->sock_output, rtp_session->remote_addr, 0, data, bytes);
#if defined(ENABLE_SRTP) || defined(ENABLE_ZRTP)
 end:
#endif

	WRITE_DEC(rtp_session);

	return status;
}

SWITCH_DECLARE(uint32_t) switch_rtp_get_ssrc(switch_rtp_t *rtp_session)
{
	return rtp_session->ssrc;
}

SWITCH_DECLARE(void) switch_rtp_set_private(switch_rtp_t *rtp_session, void *private_data)
{
	rtp_session->private_data = private_data;
}

SWITCH_DECLARE(void *) switch_rtp_get_private(switch_rtp_t *rtp_session)
{
	return rtp_session->private_data;
}

SWITCH_DECLARE(switch_core_session_t*) switch_rtp_get_core_session(switch_rtp_t *rtp_session)
{
	return rtp_session->session;
}

/* For Emacs:
 * Local Variables:
 * mode:c
 * indent-tabs-mode:t
 * tab-width:4
 * c-basic-offset:4
 * End:
 * For VIM:
 * vim:set softtabstop=4 shiftwidth=4 tabstop=4 noet:
 */<|MERGE_RESOLUTION|>--- conflicted
+++ resolved
@@ -3794,17 +3794,9 @@
 	ssl_method = (type & DTLS_TYPE_SERVER) ? DTLS_server_method() : DTLS_client_method();
 #else
     #ifdef HAVE_OPENSSL_DTLSv1_2_method
-<<<<<<< HEAD
-			dtls->ssl_ctx = SSL_CTX_new((type & DTLS_TYPE_SERVER) ? DTLS_server_method() : DTLS_client_method());
-	        //dtls->ssl_ctx = SSL_CTX_new((type & DTLS_TYPE_SERVER) ? (want_DTLSv1_2 ? DTLSv1_2_server_method() : DTLSv1_server_method()) : (want_DTLSv1_2 ? DTLSv1_2_client_method() : DTLSv1_client_method()));
-    #else
-			dtls->ssl_ctx = SSL_CTX_new((type & DTLS_TYPE_SERVER) ? DTLS_server_method() : DTLS_client_method());
-            //dtls->ssl_ctx = SSL_CTX_new((type & DTLS_TYPE_SERVER) ? DTLSv1_server_method() : DTLSv1_client_method());
-=======
 		ssl_method = (type & DTLS_TYPE_SERVER) ? (want_DTLSv1_2 ? DTLSv1_2_server_method() : DTLSv1_server_method()) : (want_DTLSv1_2 ? DTLSv1_2_client_method() : DTLSv1_client_method());
 	#else
 		ssl_method = (type & DTLS_TYPE_SERVER) ? DTLSv1_server_method() : DTLSv1_client_method();
->>>>>>> 1ff9d0a6
     #endif // HAVE_OPENSSL_DTLSv1_2_method
 #endif
 
