--- conflicted
+++ resolved
@@ -1968,17 +1968,13 @@
 	}
 	rtcp_report_block->lsr = stats->last_recv_lsr_peer;
 	rtcp_report_block->dlsr = htonl(dlsr);
-<<<<<<< HEAD
-	rtcp_report_block->ssrc = htonl(rtp_session->stats.rtcp.peer_ssrc ? rtp_session->stats.rtcp.peer_ssrc : rtp_session->remote_ssrc);
-=======
 	if (rtp_session->stats.rtcp.peer_ssrc) {
-		rtcp_report_block->ssrc = htonl(rtp_session->stats.rtcp.peer_ssrc);
+		rtcp_report_block->ssrc = htonl(rtp_session->stats.rtcp.peer_ssrc ? rtp_session->stats.rtcp.peer_ssrc : rtp_session->remote_ssrc);
 	} else {
 		/* if remote is not sending rtcp reports, take ssrc as assigned from rtp */
 		rtcp_report_block->ssrc = htonl(rtp_session->remote_ssrc);
 	}
 	
->>>>>>> 883d2cb6
 	stats->rtcp_rtp_count++;
 }
 
@@ -8207,15 +8203,11 @@
 #endif
 
 		if (bytes && rtp_session->flags[SWITCH_RTP_FLAG_AUTOADJ] && switch_sockaddr_get_port(rtp_session->rtp_from_addr)) {
-<<<<<<< HEAD
 			const char *rtp_auto_adjust_always = NULL;
 			if (channel) {
 				rtp_auto_adjust_always = switch_channel_get_variable(channel, "rtp_auto_adjust_always");
 			}
-			if (!switch_cmp_addr(rtp_session->rtp_from_addr, rtp_session->remote_addr)) {
-=======
 			if (!switch_cmp_addr(rtp_session->rtp_from_addr, rtp_session->remote_addr, SWITCH_FALSE)) {
->>>>>>> 883d2cb6
 				if (++rtp_session->autoadj_tally >= rtp_session->autoadj_threshold) {
 					const char *err;
 					uint32_t old = rtp_session->remote_port;
