/*
 * FreeSWITCH Modular Media Switching Software Library / Soft-Switch Application
 * Copyright (C) 2005-2014, Anthony Minessale II <anthm@freeswitch.org>
 *
 * Version: MPL 1.1
 *
 * The contents of this file are subject to the Mozilla Public License Version
 * 1.1 (the "License"); you may not use this file except in compliance with
 * the License. You may obtain a copy of the License at
 * http://www.mozilla.org/MPL/
 *
 * Software distributed under the License is distributed on an "AS IS" basis,
 * WITHOUT WARRANTY OF ANY KIND, either express or implied. See the License
 * for the specific language governing rights and limitations under the
 * License.
 *
 * The Original Code is FreeSWITCH Modular Media Switching Software Library / Soft-Switch Application
 *
 * The Initial Developer of the Original Code is
 * Anthony Minessale II <anthm@freeswitch.org>
 * Portions created by the Initial Developer are Copyright (C)
 * the Initial Developer. All Rights Reserved.
 *
 * Contributor(s):
 *
 * Anthony Minessale II <anthm@freeswitch.org>
 * Marcel Barbulescu <marcelbarbulescu@gmail.com>
 * Seven Du <dujinfang@gmail.com>
 * Noah Mehl - Open Telecom Foundation <https://opentelecom.foundation>
 *
 * switch_rtp.c -- RTP
 *
 */
#include <switch.h>
#ifndef _MSC_VER
#include <switch_private.h>
#endif
#include <switch_stun.h>
#include <apr_network_io.h>
#undef PACKAGE_NAME
#undef PACKAGE_STRING
#undef PACKAGE_TARNAME
#undef PACKAGE_VERSION
#undef PACKAGE_BUGREPORT
#undef VERSION
#undef PACKAGE
#undef inline
#include <srtp.h>
#include <srtp_priv.h>
#include <switch_ssl.h>
#include <switch_jitterbuffer.h>
#include <switch_estimators.h>

//#define DEBUG_TS_ROLLOVER
#ifdef DEBUG_TS_ROLLOVER
#define TS_ROLLOVER_START 4294951295
#endif

//#define DEBUG_2833
//#define RTP_DEBUG_WRITE_DELTA
//#define DEBUG_MISSED_SEQ
//#define DEBUG_EXTRA
//#define DEBUG_RTCP
#define DEBUG_ESTIMATORS_
#define DEBUG_HOMER 0

#define HIGH_JITTER_LOG_THRESHOLD 100000000
#define RTCP_BUG_SSRC 2177499142u


#define JITTER_LEAD_FRAMES 10
#define READ_INC(rtp_session) switch_mutex_lock(rtp_session->read_mutex); rtp_session->reading++
#define READ_DEC(rtp_session) rtp_session->reading--; switch_mutex_unlock(rtp_session->read_mutex)
#define WRITE_INC(rtp_session) switch_mutex_lock(rtp_session->write_mutex); rtp_session->writing++
#define WRITE_DEC(rtp_session) rtp_session->writing--; switch_mutex_unlock(rtp_session->write_mutex)

#define RTP_STUN_FREQ 1000000
#define rtp_header_len 12
#define RTP_START_PORT 16384
#define RTP_END_PORT 32768
#define MASTER_KEY_LEN   30
#define RTP_MAGIC_NUMBER 42
#define WARN_SRTP_ERRS 10
#define MAX_SRTP_ERRS 100
#define NTP_TIME_OFFSET 2208988800UL
#define ZRTP_MAGIC_COOKIE 0x5a525450
static const switch_payload_t INVALID_PT = 255;

#define DTMF_SANITY (rtp_session->one_second * 30)

#define rtp_session_name(_rtp_session) _rtp_session->session ? switch_core_session_get_name(_rtp_session->session) : "-"

#define STUN_USERNAME_MAX_SIZE 513 /* From RFC5389:  "It MUST contain a UTF-8 [RFC3629] encoded sequence of less than 513 bytes" */
#define SDP_UFRAG_MAX_SIZE 256 	/* From draft-ietf-mmusic-ice-sip-sdp-24: "the ice-ufrag attribute MUST NOT be longer than 32
								 * characters when sending, but an implementation MUST accept up to 256
								 * characters when receiving." */

static switch_port_t START_PORT = RTP_START_PORT;
static switch_port_t END_PORT = RTP_END_PORT;
static switch_mutex_t *port_lock = NULL;
static switch_size_t do_flush(switch_rtp_t *rtp_session, int force, switch_size_t bytes_in);
static rtp_create_probe_func create_probe = 0;

typedef srtp_hdr_t rtp_hdr_t;

#ifdef ENABLE_ZRTP
#include "zrtp.h"
static zrtp_global_t *zrtp_global;
#ifndef WIN32
static zrtp_zid_t zid = { "FreeSWITCH01" };
#else
static zrtp_zid_t zid = { "FreeSWITCH0" };
#endif
static int zrtp_on = 0;
#define ZRTP_MITM_TRIES 100
#endif

#ifdef _MSC_VER
#pragma pack(4)
#endif

#ifdef _MSC_VER
#pragma pack()
#define ENABLE_SRTP
#endif

static switch_hash_t *alloc_hash = NULL;

typedef struct {
	srtp_hdr_t header;
	char body[SWITCH_RTP_MAX_BUF_LEN+4+sizeof(char *)];
	switch_rtp_hdr_ext_t *ext;
	char *ebody;
} rtp_msg_t;

#define RTP_BODY(_s) (char *) (_s->recv_msg.ebody ? _s->recv_msg.ebody : _s->recv_msg.body)

typedef struct {
	uint32_t ssrc;
	uint8_t seq;
	uint8_t r1;
	uint8_t r2;
	uint8_t r3;
} rtcp_fir_t;

#ifdef _MSC_VER
#pragma pack(push, r1, 1)
#endif

typedef struct switch_rtcp_sdes_unit_s {
	unsigned char type;
	unsigned char length;
	char value[];
} switch_rtcp_sdes_unit_t;

typedef struct {
	uint32_t ssrc;
	uint8_t parts[4];
} rtcp_tmmbx_t;

#if SWITCH_BYTE_ORDER == __BIG_ENDIAN

typedef struct {
	unsigned version:2;
	unsigned p:1;
	unsigned fmt:5;
	unsigned pt:8;
	unsigned length:16;
	uint32_t send_ssrc;
	uint32_t recv_ssrc;
} switch_rtcp_ext_hdr_t;

#else /*  BIG_ENDIAN */

typedef struct {
	unsigned fmt:5;
	unsigned p:1;
	unsigned version:2;
	unsigned pt:8;
	unsigned length:16;
	uint32_t send_ssrc;
	uint32_t recv_ssrc;
} switch_rtcp_ext_hdr_t;

#endif

#ifdef _MSC_VER
#pragma pack(pop, r1)
#endif

#define KALMAN_SYSTEM_MODELS 3 /*loss, jitter, rtt*/
#define EST_LOSS 0
#define EST_JITTER 1
#define EST_RTT 2

typedef struct {
	switch_rtcp_ext_hdr_t header;
	char body[SWITCH_RTCP_MAX_BUF_LEN];
} rtcp_ext_msg_t;

typedef struct {
	switch_rtcp_hdr_t header;
	char body[SWITCH_RTCP_MAX_BUF_LEN];
} rtcp_msg_t;


typedef enum {
	VAD_FIRE_TALK = (1 << 0),
	VAD_FIRE_NOT_TALK = (1 << 1)
} vad_talk_mask_t;

struct switch_rtp_vad_data {
	switch_core_session_t *session;
	switch_codec_t vad_codec;
	switch_codec_t *read_codec;
	uint32_t bg_level;
	uint32_t bg_count;
	uint32_t bg_len;
	uint32_t diff_level;
	uint8_t hangunder;
	uint8_t hangunder_hits;
	uint8_t hangover;
	uint8_t hangover_hits;
	uint8_t cng_freq;
	uint8_t cng_count;
	switch_vad_flag_t flags;
	uint32_t ts;
	uint8_t start;
	uint8_t start_count;
	uint8_t scan_freq;
	time_t next_scan;
	switch_time_t start_talking;
	switch_time_t stop_talking;
	switch_time_t total_talk_time;
	int fire_events;
};

struct switch_rtp_rfc2833_data {
	switch_queue_t *dtmf_queue;
	char out_digit;
	unsigned char out_digit_packet[4];
	unsigned int out_digit_sofar;
	unsigned int out_digit_sub_sofar;
	unsigned int out_digit_dur;
	uint16_t in_digit_seq;
	uint32_t in_digit_ts;
	uint32_t last_in_digit_ts;
	uint32_t in_digit_sanity;
	uint32_t in_interleaved;
	uint32_t timestamp_dtmf;
	uint16_t last_duration;
	uint32_t flip;
	char first_digit;
	char last_digit;
	switch_queue_t *dtmf_inqueue;
	switch_mutex_t *dtmf_mutex;
	uint8_t in_digit_queued;
};

typedef struct {
	char *ice_user;
	char *user_ice;
	char *luser_ice;
	char *pass;
	char *rpass;
	switch_sockaddr_t *addr;
	uint32_t funny_stun;
	switch_time_t next_run;
	switch_core_media_ice_type_t type;
	ice_t *ice_params;
	ice_proto_t proto;
	uint8_t sending;
	uint8_t ready;
	uint8_t rready;
	uint8_t init;
	int missed_count;
	char last_sent_id[13];
	switch_time_t last_ok;
} switch_rtp_ice_t;

struct switch_rtp;

static void switch_rtp_dtls_init();
static void switch_rtp_dtls_destroy();

#define MAX_DTLS_MTU 4096

typedef struct switch_dtls_s {
	/* DTLS */
	SSL_CTX *ssl_ctx;
	SSL *ssl;
	BIO *read_bio;
	BIO *write_bio;
	BIO *filter_bio;
	dtls_fingerprint_t *local_fp;
	dtls_fingerprint_t *remote_fp;
	dtls_state_t state;
	dtls_state_t last_state;
	uint8_t new_state;
	dtls_type_t type;
	switch_size_t bytes;
	void *data;
	switch_socket_t *sock_output;
	switch_sockaddr_t *remote_addr;
	char *rsa;
	char *pvt;
	char *ca;
	char *pem;
	struct switch_rtp *rtp_session;
	int mtu;
} switch_dtls_t;

typedef int (*dtls_state_handler_t)(switch_rtp_t *, switch_dtls_t *);


static int dtls_state_handshake(switch_rtp_t *rtp_session, switch_dtls_t *dtls);
static int dtls_state_ready(switch_rtp_t *rtp_session, switch_dtls_t *dtls);
static int dtls_state_setup(switch_rtp_t *rtp_session, switch_dtls_t *dtls);
static int dtls_state_fail(switch_rtp_t *rtp_session, switch_dtls_t *dtls);

dtls_state_handler_t dtls_states[DS_INVALID] = {NULL, dtls_state_handshake, dtls_state_setup, dtls_state_ready, dtls_state_fail};

typedef struct ts_normalize_s {
	uint32_t last_ssrc;
	uint32_t last_frame;
	uint32_t ts;
	uint32_t delta;
	uint32_t delta_ttl;
	int last_external;
} ts_normalize_t;

struct switch_rtp {
	/*
	 * Two sockets are needed because we might be transcoding protocol families
	 * (e.g. receive over IPv4 and send over IPv6). In case the protocol
	 * families are equal, sock_input == sock_output and only one socket is
	 * used.
	 */
	switch_socket_t *sock_input, *sock_output, *rtcp_sock_input, *rtcp_sock_output;
	switch_pollfd_t *read_pollfd, *rtcp_read_pollfd;
	switch_pollfd_t *jb_pollfd;

	switch_sockaddr_t *local_addr, *rtcp_local_addr;
	rtp_msg_t send_msg;
	rtcp_msg_t rtcp_send_msg;
	switch_rtcp_frame_t rtcp_frame;

	uint8_t send_rr;
	uint8_t fir_seq;
	uint16_t fir_count;
	uint16_t pli_count;
	uint32_t cur_tmmbr;
	uint32_t tmmbr;
	uint32_t tmmbn;

	ts_normalize_t ts_norm;
	switch_sockaddr_t *remote_addr, *rtcp_remote_addr;
	rtp_msg_t recv_msg;
	rtcp_msg_t rtcp_recv_msg;
	rtcp_msg_t *rtcp_recv_msg_p;

	uint32_t autoadj_window;
	uint32_t autoadj_threshold;
	uint32_t autoadj_tally;

	uint32_t rtcp_autoadj_window;
	uint32_t rtcp_autoadj_threshold;
	uint32_t rtcp_autoadj_tally;

	srtp_ctx_t *send_ctx[2];
	srtp_ctx_t *recv_ctx[2];

	srtp_policy_t send_policy[2];
	srtp_policy_t recv_policy[2];

	uint32_t srtp_errs[2];
	uint32_t srctp_errs[2];

	int srtp_idx_rtp;
	int srtp_idx_rtcp;

	switch_fork_state_t fork;

	switch_dtls_t *dtls;
	switch_dtls_t *rtcp_dtls;

	rtp_hdr_t last_rtp_hdr;

	uint16_t seq;
	uint32_t ssrc;
	uint32_t remote_ssrc;
	uint32_t last_jb_read_ssrc;
	int8_t sending_dtmf;
	uint8_t need_mark;
	switch_payload_t payload;
	switch_rtp_invalid_handler_t invalid_handler;
	void *private_data;
	uint32_t ts;
	//uint32_t last_clock_ts;
	uint32_t last_write_ts;
	uint32_t last_read_ts;
	uint32_t prev_read_ts;
	uint32_t last_cng_ts;
	uint32_t last_write_samplecount;
	uint32_t delay_samples;
	uint32_t next_write_samplecount;
	uint32_t max_next_write_samplecount;
	uint32_t queue_delay;
	switch_time_t last_write_timestamp;
	uint32_t flags[SWITCH_RTP_FLAG_INVALID];
	switch_memory_pool_t *pool;
	switch_sockaddr_t *from_addr, *rtp_from_addr, *rtcp_from_addr, *bundle_internal_addr, *bundle_external_addr;
	char *rx_host;
	switch_port_t rx_port;
	switch_rtp_ice_t ice;
	switch_rtp_ice_t rtcp_ice;
	char *timer_name;
	char *local_host_str;
	char *remote_host_str;
	char *eff_remote_host_str;
	switch_time_t first_stun;
	switch_time_t last_stun;
	uint32_t wrong_addrs;
	uint32_t samples_per_interval;
	uint32_t samples_per_second;
	uint32_t conf_samples_per_interval;
	switch_time_t rtcp_last_sent;
	uint32_t rsamples_per_interval;
	uint32_t ms_per_packet;
	uint32_t one_second;
	uint32_t consecutive_flaws;
	uint32_t jitter_lead;
	double old_mean;
	switch_time_t next_stat_check_time;
	switch_port_t local_port;
	switch_port_t remote_port;
	switch_port_t eff_remote_port;
	switch_port_t remote_rtcp_port;

	struct switch_rtp_vad_data vad_data;
	struct switch_rtp_rfc2833_data dtmf_data;
	switch_payload_t te;
	switch_payload_t recv_te;
	switch_payload_t cng_pt;
	switch_mutex_t *flag_mutex;
	switch_mutex_t *read_mutex;
	switch_mutex_t *write_mutex;
	switch_mutex_t *ice_mutex;
	switch_timer_t timer;
	switch_timer_t write_timer;
	uint8_t ready;
	uint8_t cn;
	switch_jb_t *jb;
	switch_jb_t *vb;
	switch_jb_t *vbw;
	uint32_t max_missed_packets;
	uint32_t missed_count;
	switch_time_t last_media;
	uint32_t media_timeout;
	rtp_msg_t write_msg;
	switch_rtp_crypto_key_t *crypto_keys[SWITCH_RTP_CRYPTO_MAX];
	int reading;
	int writing;
	char *stun_ip;
	switch_port_t stun_port;
	int from_auto;
	uint32_t cng_count;
	switch_rtp_bug_flag_t rtp_bugs;
	switch_rtp_stats_t stats;
	switch_rtcp_video_stats_t rtcp_vstats;
	uint32_t clean_stream;
	uint32_t bad_stream;
	uint32_t recovering_stream;

	uint32_t hot_hits;
	uint32_t sync_packets;
	int rtcp_interval;
	int rtcp_sent_packets;
	switch_bool_t rtcp_fresh_frame;

	switch_time_t send_time;
	switch_byte_t auto_adj_used;
	switch_byte_t rtcp_auto_adj_used;
	uint8_t pause_jb;
	uint16_t last_seq;
	uint16_t last_write_seq;
	uint8_t video_delta_mode;
	switch_time_t last_read_time;
	switch_size_t last_flush_packet_count;
	uint32_t interdigit_delay;
	switch_core_session_t *session;
	payload_map_t **pmaps;
	payload_map_t *pmap_tail;
	kalman_estimator_t *estimators[KALMAN_SYSTEM_MODELS];
	cusum_kalman_detector_t *detectors[KALMAN_SYSTEM_MODELS];
	int ice_adj;
	uint8_t has_rtp;
	uint8_t has_rtcp;
	uint8_t has_ice;
	uint8_t punts;
	uint8_t clean;
	uint32_t last_max_vb_frames;
	int skip_timer;
	uint32_t prev_nacks_inflight;
#ifdef ENABLE_ZRTP
	zrtp_session_t *zrtp_session;
	zrtp_profile_t *zrtp_profile;
	zrtp_stream_t *zrtp_stream;
	int zrtp_mitm_tries;
	int zinit;
#endif
	switch_time_t next_dtmf_send_time;
	rtcp_probe_func rtcp_probe;
};

#if 0
struct switch_rtcp_report_block {
	uint32_t ssrc; /* The SSRC identifier of the source to which the information in this reception report block pertains. */
	unsigned int fraction :8; /* The fraction of RTP data packets from source SSRC_n lost since the previous SR or RR packet was sent */
	int lost :24; /* The total number of RTP data packets from source SSRC_n that have been lost since the beginning of reception */
	uint32_t highest_sequence_number_received;
	uint32_t jitter; /* An estimate of the statistical variance of the RTP data packet interarrival time, measured in timestamp units and expressed as an unsigned integer. */
	uint32_t lsr; /* The middle 32 bits out of 64 in the NTP timestamp */
	uint32_t dlsr; /* The delay, expressed in units of 1/65536 seconds, between receiving the last SR packet from source SSRC_n and sending this reception report block */
};
#endif

struct switch_rtcp_sr_head {
	uint32_t ssrc;
	uint32_t ntp_msw;
	uint32_t ntp_lsw;
	uint32_t ts;
	uint32_t pc;
	uint32_t oc;
};

#if 0
struct switch_rtcp_sender_info {
	uint32_t ntp_msw;
	uint32_t ntp_lsw;
	uint32_t ts;
	uint32_t pc;
	uint32_t oc;
};
#endif

struct switch_rtcp_sender_report {
	uint32_t ssrc;
	struct switch_rtcp_sender_info sender_info;
	struct switch_rtcp_report_block report_block;
};

struct switch_rtcp_receiver_report {
	uint32_t ssrc;
	struct switch_rtcp_report_block report_block;
};

typedef enum {
	RESULT_CONTINUE,
	RESULT_GOTO_END,
	RESULT_GOTO_RECVFROM,
	RESULT_GOTO_TIMERCHECK
} handle_rfc2833_result_t;

static void do_2833(switch_rtp_t *rtp_session);


#define rtp_type(rtp_session) rtp_session->flags[SWITCH_RTP_FLAG_TEXT] ?  "text" : (rtp_session->flags[SWITCH_RTP_FLAG_VIDEO] ? "video" : "audio")

#define FORK_SSRC_CHECK 0


static void switch_rtp_change_ice_dest(switch_rtp_t *rtp_session, switch_rtp_ice_t *ice, const char *host, switch_port_t port)
{
	int is_rtcp = ice == &rtp_session->rtcp_ice;
	const char *err = "";

	ice->ice_params->cands[ice->ice_params->chosen[ice->proto]][ice->proto].con_addr = switch_core_strdup(rtp_session->pool, host);
	ice->ice_params->cands[ice->ice_params->chosen[ice->proto]][ice->proto].con_port = port;
	ice->missed_count = 0;

	if (is_rtcp) {
		ice->addr = rtp_session->rtcp_remote_addr;
	} else {
		switch_rtp_set_remote_address(rtp_session, host, port, 0, SWITCH_FALSE, &err);

		if (rtp_session->flags[SWITCH_RTP_FLAG_RTCP_MUX]) {
			ice->addr = rtp_session->remote_addr;
		}
	}

}



static handle_rfc2833_result_t handle_rfc2833(switch_rtp_t *rtp_session, switch_size_t bytes, int *do_cng)
{

	if (rtp_session->flags[SWITCH_RTP_FLAG_DTMF_ON]) {
		rtp_session->flags[SWITCH_RTP_FLAG_DTMF_ON]++;

		if (rtp_session->flags[SWITCH_RTP_FLAG_DTMF_ON] > DTMF_SANITY) {
			rtp_session->flags[SWITCH_RTP_FLAG_DTMF_ON] = 0;
		} else {
			rtp_session->stats.inbound.last_processed_seq = 0;
		}
	}


#ifdef DEBUG_2833
	if (rtp_session->dtmf_data.in_digit_sanity && !(rtp_session->dtmf_data.in_digit_sanity % 100)) {
		switch_log_printf(SWITCH_CHANNEL_LOG, SWITCH_LOG_ERROR, "sanity %d %ld\n", rtp_session->dtmf_data.in_digit_sanity, bytes);
	}
#endif

	if (rtp_session->dtmf_data.in_digit_sanity && !--rtp_session->dtmf_data.in_digit_sanity) {

		rtp_session->dtmf_data.last_digit = 0;
		rtp_session->dtmf_data.in_digit_ts = 0;
		rtp_session->dtmf_data.in_digit_queued = 0;
		switch_log_printf(SWITCH_CHANNEL_SESSION_LOG(rtp_session->session), SWITCH_LOG_ERROR, "Failed DTMF sanity check.\n");
	}

	if (!bytes) return RESULT_CONTINUE;


	/* RFC2833 ... like all RFC RE: VoIP, guaranteed to drive you to insanity!
	   We know the real rules here, but if we enforce them, it's an interop nightmare so,
	   we put up with as much as we can so we don't have to deal with being punished for
	   doing it right. Nice guys finish last!
	*/

	if (bytes > rtp_header_len && !rtp_session->flags[SWITCH_RTP_FLAG_PROXY_MEDIA] &&
		rtp_session->last_rtp_hdr.pt == rtp_session->recv_te) {
		switch_size_t len = bytes - rtp_header_len;
		unsigned char *packet = (unsigned char *) RTP_BODY(rtp_session);
		int end;
		uint16_t duration;
		char key;
		uint16_t in_digit_seq;
		uint32_t ts;

		rtp_session->stats.inbound.last_processed_seq = 0;

		if (!(packet[0] || packet[1] || packet[2] || packet[3]) && len >= 8) {
			packet += 4;
			switch_log_printf(SWITCH_CHANNEL_SESSION_LOG(rtp_session->session), SWITCH_LOG_WARNING, "DTMF payload offset by 4 bytes.\n");
		}

		if (!(packet[0] || packet[1] || packet[2] || packet[3]) && rtp_session->dtmf_data.in_digit_ts) {
			switch_core_session_t *session = switch_core_memory_pool_get_data(rtp_session->pool, "__session");
			switch_log_printf(SWITCH_CHANNEL_SESSION_LOG(session), SWITCH_LOG_ERROR, "Failed DTMF payload check.\n");
			rtp_session->dtmf_data.last_digit = 0;
			rtp_session->dtmf_data.in_digit_ts = 0;
			rtp_session->dtmf_data.in_digit_sanity = 0;
			rtp_session->dtmf_data.in_digit_queued = 0;
		}

		end = packet[1] & 0x80 ? 1 : 0;
		duration = (packet[2] << 8) + packet[3];
		key = switch_rfc2833_to_char(packet[0]);
		in_digit_seq = ntohs((uint16_t) rtp_session->last_rtp_hdr.seq);
		ts = htonl(rtp_session->last_rtp_hdr.ts);

		if (rtp_session->flags[SWITCH_RTP_FLAG_PASS_RFC2833]) {

			if (end) {
				rtp_session->flags[SWITCH_RTP_FLAG_DTMF_ON] = DTMF_SANITY - 3;
			} else if (!rtp_session->flags[SWITCH_RTP_FLAG_DTMF_ON]) {
				rtp_session->flags[SWITCH_RTP_FLAG_DTMF_ON] = 1;
			}

			return RESULT_CONTINUE;
		}

		if (in_digit_seq < rtp_session->dtmf_data.in_digit_seq) {
			if (rtp_session->dtmf_data.in_digit_seq - in_digit_seq > 100) {
				rtp_session->dtmf_data.in_digit_seq = 0;
			}
		}
#ifdef DEBUG_2833
		if (!(packet[0] || packet[1] || packet[2] || packet[3]) && len >= 8) {
			len -= 4;
		}
		switch_log_printf(SWITCH_CHANNEL_LOG, SWITCH_LOG_ERROR, "packet[%d]: %02x %02x %02x %02x\n", (int) len, (unsigned char) packet[0], (unsigned char) packet[1], (unsigned char) packet[2], (unsigned char) packet[3]);
#endif

		if (in_digit_seq > rtp_session->dtmf_data.in_digit_seq) {

			rtp_session->dtmf_data.in_digit_seq = in_digit_seq;
#ifdef DEBUG_2833

			switch_log_printf(SWITCH_CHANNEL_LOG, SWITCH_LOG_ERROR, "read: %c %u %u %u %u %d %d %s\n",
							  key, in_digit_seq, rtp_session->dtmf_data.in_digit_seq,
				   ts, duration, rtp_session->last_rtp_hdr.m, end, end && !rtp_session->dtmf_data.in_digit_ts ? "ignored" : "");
#endif


			if (rtp_session->dtmf_data.in_digit_ts && rtp_session->dtmf_data.in_digit_ts != ts) {
				switch_log_printf(SWITCH_CHANNEL_LOG, SWITCH_LOG_DEBUG, "TS changed from last packet, resetting....\n");
				rtp_session->dtmf_data.last_digit = 0;
				rtp_session->dtmf_data.in_digit_ts = 0;
				rtp_session->dtmf_data.in_digit_sanity = 0;
				rtp_session->dtmf_data.in_digit_queued = 0;
			}


			if (!rtp_session->dtmf_data.in_digit_queued && rtp_session->dtmf_data.in_digit_ts) {
				if ((rtp_session->rtp_bugs & RTP_BUG_IGNORE_DTMF_DURATION)) {
					switch_dtmf_t dtmf = { key, switch_core_min_dtmf_duration(0), 0, SWITCH_DTMF_RTP };
#ifdef DEBUG_2833
					switch_log_printf(SWITCH_CHANNEL_LOG, SWITCH_LOG_ERROR, "Early Queuing digit %c:%d\n", dtmf.digit, dtmf.duration / 8);
#endif
					switch_rtp_queue_rfc2833_in(rtp_session, &dtmf);
					rtp_session->dtmf_data.in_digit_queued = 1;
				}

				if (rtp_session->jb && (rtp_session->rtp_bugs & RTP_BUG_FLUSH_JB_ON_DTMF)) {
					switch_jb_reset(rtp_session->jb);
				}

			}

			/* only set sanity if we do NOT ignore the packet */
			if (rtp_session->dtmf_data.in_digit_ts) {
				rtp_session->dtmf_data.in_digit_sanity = 2000;
			}

			if (rtp_session->dtmf_data.last_duration > duration &&
				rtp_session->dtmf_data.last_duration > 0xFC17 && ts == rtp_session->dtmf_data.in_digit_ts) {
				rtp_session->dtmf_data.flip++;
			}

			if (end) {
				if (!rtp_session->dtmf_data.in_digit_ts && rtp_session->dtmf_data.last_in_digit_ts != ts) {
#ifdef DEBUG_2833
					switch_log_printf(SWITCH_CHANNEL_LOG, SWITCH_LOG_ERROR, "start with end packet %d\n", ts);
#endif
					rtp_session->dtmf_data.last_in_digit_ts = ts;
					rtp_session->dtmf_data.in_digit_ts = ts;
					rtp_session->dtmf_data.first_digit = key;
					rtp_session->dtmf_data.in_digit_sanity = 2000;
				}
				if (rtp_session->dtmf_data.in_digit_ts) {
					switch_dtmf_t dtmf = { key, duration, 0, SWITCH_DTMF_RTP };

					if (ts > rtp_session->dtmf_data.in_digit_ts) {
						dtmf.duration += (ts - rtp_session->dtmf_data.in_digit_ts);
					}
					if (rtp_session->dtmf_data.flip) {
						dtmf.duration += rtp_session->dtmf_data.flip * 0xFFFF;
						rtp_session->dtmf_data.flip = 0;
#ifdef DEBUG_2833
						switch_log_printf(SWITCH_CHANNEL_LOG, SWITCH_LOG_ERROR, "you're welcome!\n");
#endif
					}
#ifdef DEBUG_2833
					switch_log_printf(SWITCH_CHANNEL_LOG, SWITCH_LOG_ERROR, "done digit=%c ts=%u start_ts=%u dur=%u ddur=%u\n",
						   dtmf.digit, ts, rtp_session->dtmf_data.in_digit_ts, duration, dtmf.duration);
#endif

					if (!(rtp_session->rtp_bugs & RTP_BUG_IGNORE_DTMF_DURATION) && !rtp_session->dtmf_data.in_digit_queued) {
#ifdef DEBUG_2833
						switch_log_printf(SWITCH_CHANNEL_LOG, SWITCH_LOG_ERROR, "Queuing digit %c:%d\n", dtmf.digit, dtmf.duration / 8);
#endif
						switch_rtp_queue_rfc2833_in(rtp_session, &dtmf);
					}

					rtp_session->dtmf_data.last_digit = rtp_session->dtmf_data.first_digit;

					rtp_session->dtmf_data.in_digit_ts = 0;
					rtp_session->dtmf_data.in_digit_sanity = 0;
					rtp_session->dtmf_data.in_digit_queued = 0;
					*do_cng = 1;
				} else {
					if (!switch_rtp_ready(rtp_session)) {
						return RESULT_GOTO_END;
					}
					switch_cond_next();
					return RESULT_GOTO_RECVFROM;
				}

			} else if (!rtp_session->dtmf_data.in_digit_ts) {
#ifdef DEBUG_2833
				switch_log_printf(SWITCH_CHANNEL_LOG, SWITCH_LOG_ERROR, "start %d [%c]\n", ts, key);
#endif
				rtp_session->dtmf_data.in_digit_ts = ts;
				rtp_session->dtmf_data.last_in_digit_ts = ts;
				rtp_session->dtmf_data.first_digit = key;
				rtp_session->dtmf_data.in_digit_sanity = 2000;
			}

			rtp_session->dtmf_data.last_duration = duration;
		} else {
#ifdef DEBUG_2833
			switch_log_printf(SWITCH_CHANNEL_LOG, SWITCH_LOG_ERROR, "drop: %c %u %u %u %u %d %d\n",
				   key, in_digit_seq, rtp_session->dtmf_data.in_digit_seq, ts, duration, rtp_session->last_rtp_hdr.m, end);
#endif
			switch_cond_next();
			return RESULT_GOTO_RECVFROM;
		}
	}

	if (rtp_session->dtmf_data.in_digit_ts) {
		if (!switch_rtp_ready(rtp_session)) {
			return RESULT_GOTO_END;
		}

		if (!rtp_session->dtmf_data.in_interleaved && rtp_session->last_rtp_hdr.pt != rtp_session->recv_te) {
			/* Drat, they are sending audio still as well as DTMF ok fine..... *sigh* */
			rtp_session->dtmf_data.in_interleaved = 1;
		}

		if (rtp_session->dtmf_data.in_interleaved || (rtp_session->rtp_bugs & RTP_BUG_IGNORE_DTMF_DURATION)) {
			if (rtp_session->last_rtp_hdr.pt == rtp_session->recv_te) {
				return RESULT_GOTO_RECVFROM;
			}
		} else {
			*do_cng = 1;
			return RESULT_GOTO_TIMERCHECK;
		}
	}

	return RESULT_CONTINUE;
}

static int rtp_write_ready(switch_rtp_t *rtp_session, uint32_t bytes, int line);
static int global_init = 0;
static int rtp_common_write(switch_rtp_t *rtp_session,
							rtp_msg_t *send_msg, void *data, uint32_t datalen, switch_payload_t payload, uint32_t timestamp, switch_frame_flag_t *flags);


static switch_status_t ice_out(switch_rtp_t *rtp_session, switch_rtp_ice_t *ice)
{
	uint8_t buf[256] = { 0 };
	switch_stun_packet_t *packet;
	unsigned int elapsed;
	switch_size_t bytes;
	switch_status_t status = SWITCH_STATUS_SUCCESS;
	//switch_sockaddr_t *remote_addr = rtp_session->remote_addr;
	switch_socket_t *sock_output = rtp_session->sock_output;
	switch_time_t now = switch_micro_time_now();

	if (ice->type & ICE_LITE) {
		// no connectivity checks for ICE-Lite
		return SWITCH_STATUS_BREAK;
	}

	if (ice->next_run && ice->next_run > now) {
		return SWITCH_STATUS_BREAK;
	}

	ice->next_run = now + RTP_STUN_FREQ;

	if (ice == &rtp_session->rtcp_ice && rtp_session->rtcp_sock_output) {
		sock_output = rtp_session->rtcp_sock_output;
	}

	if (!sock_output) {
		return SWITCH_STATUS_FALSE;
	}

	switch_assert(rtp_session != NULL);
	switch_assert(ice->ice_user != NULL);

	READ_INC(rtp_session);

	if (rtp_session->last_stun) {
		elapsed = (unsigned int) ((switch_micro_time_now() - rtp_session->last_stun) / 1000);

		if (elapsed > 30000) {
			switch_log_printf(SWITCH_CHANNEL_SESSION_LOG(rtp_session->session), SWITCH_LOG_WARNING, "No %s stun for a long time!\n", rtp_type(rtp_session));
			rtp_session->last_stun = switch_micro_time_now();
			//status = SWITCH_STATUS_GENERR;
			//goto end;
		}
	}

	packet = switch_stun_packet_build_header(SWITCH_STUN_BINDING_REQUEST, NULL, buf);
	switch_stun_packet_attribute_add_username(packet, ice->ice_user, (uint16_t)strlen(ice->ice_user));

	memcpy(ice->last_sent_id, packet->header.id, 12);

	//if (ice->pass && ice->type == ICE_GOOGLE_JINGLE) {
	//	switch_stun_packet_attribute_add_password(packet, ice->pass, (uint16_t)strlen(ice->pass));
	//}

	if ((ice->type & ICE_VANILLA)) {
		char sw[128] = "";

		switch_stun_packet_attribute_add_priority(packet, ice->ice_params->cands[ice->ice_params->chosen[ice->proto]][ice->proto].priority);

		switch_snprintf(sw, sizeof(sw), "FreeSWITCH (%s)", switch_version_revision_human());
		switch_stun_packet_attribute_add_software(packet, sw, (uint16_t)strlen(sw));

		if ((ice->type & ICE_CONTROLLED)) {
			switch_stun_packet_attribute_add_controlled(packet);
		} else {
			switch_stun_packet_attribute_add_controlling(packet);
			switch_stun_packet_attribute_add_use_candidate(packet);
		}

		switch_stun_packet_attribute_add_integrity(packet, ice->rpass);
		switch_stun_packet_attribute_add_fingerprint(packet);
	}


	bytes = switch_stun_packet_length(packet);

#ifdef DEBUG_EXTRA
	switch_log_printf(SWITCH_CHANNEL_SESSION_LOG(rtp_session->session), SWITCH_LOG_CRIT, "%s send %s stun\n", rtp_session_name(rtp_session), rtp_type(rtp_session));
#endif
	switch_socket_sendto(sock_output, ice->addr, 0, (void *) packet, &bytes);

	ice->sending = 3;

	// end:
	READ_DEC(rtp_session);

	return status;
}

int icecmp(const char *them, switch_rtp_ice_t *ice)
{
	if (strchr(them, ':')) {
		return strcmp(them, ice->user_ice);
	}

	return strcmp(them, ice->luser_ice);
}

static void handle_ice(switch_rtp_t *rtp_session, switch_rtp_ice_t *ice, void *data, switch_size_t len)
{
	switch_stun_packet_t *packet;
	switch_stun_packet_attribute_t *attr;
	void *end_buf;
	char username[STUN_USERNAME_MAX_SIZE] = { 0 };
	unsigned char buf[1500] = { 0 };
	switch_size_t cpylen = len;
	int xlen = 0;
	int ok = 1;
	uint32_t *pri = NULL;
	int is_rtcp = ice == &rtp_session->rtcp_ice;
	uint32_t elapsed;
	switch_time_t ref_point;

	//if (rtp_session->flags[SWITCH_RTP_FLAG_VIDEO]) {
	//	switch_log_printf(SWITCH_CHANNEL_SESSION_LOG(rtp_session->session), SWITCH_LOG_WARNING, "WTF OK %s CALL\n", rtp_type(rtp_session));
	//}

	if (!switch_rtp_ready(rtp_session) || zstr(ice->user_ice) || zstr(ice->ice_user)) {
		return;
	}

	READ_INC(rtp_session);
	WRITE_INC(rtp_session);

	switch_mutex_lock(rtp_session->ice_mutex);

	if (!switch_rtp_ready(rtp_session)) {
		goto end;
	}

	if (cpylen > sizeof(buf)) {
		cpylen = sizeof(buf);
	}


	memcpy(buf, data, cpylen);
	packet = switch_stun_packet_parse(buf, (uint32_t)cpylen);
	if (!packet) {
		switch_log_printf(SWITCH_CHANNEL_SESSION_LOG(rtp_session->session), SWITCH_LOG_ERROR, "Invalid STUN/ICE packet received %ld bytes\n", (long)cpylen);
		goto end;

	}

	rtp_session->last_stun = switch_micro_time_now();

	if (!rtp_session->first_stun) {
		rtp_session->first_stun = rtp_session->last_stun;
	}

	if (ice->last_ok && (!rtp_session->dtls || rtp_session->dtls->state == DS_READY)) {
		ref_point = ice->last_ok;
	} else {
		ref_point = rtp_session->first_stun;
	}

	elapsed = (unsigned int) ((switch_micro_time_now() - ref_point) / 1000);


	end_buf = buf + ((sizeof(buf) > packet->header.length) ? packet->header.length : sizeof(buf));

	switch_stun_packet_first_attribute(packet, attr);
	switch_log_printf(SWITCH_CHANNEL_SESSION_LOG(rtp_session->session), SWITCH_LOG_DEBUG8, "%s STUN PACKET TYPE: %s\n",
					  rtp_type(rtp_session), switch_stun_value_to_name(SWITCH_STUN_TYPE_PACKET_TYPE, packet->header.type));
	do {
		switch_log_printf(SWITCH_CHANNEL_SESSION_LOG(rtp_session->session), SWITCH_LOG_DEBUG8, "|---: %s STUN ATTR %d %x %s\n", rtp_type(rtp_session), attr->type, attr->type,
						  switch_stun_value_to_name(SWITCH_STUN_TYPE_ATTRIBUTE, attr->type));

		switch (attr->type) {
		case SWITCH_STUN_ATTR_USE_CAND:
			{
				ice->rready = 1;
			}
			break;
		case SWITCH_STUN_ATTR_ERROR_CODE:
			{
				switch_stun_error_code_t *err = (switch_stun_error_code_t *) attr->value;
				uint32_t code = (err->code * 100) + err->number;

				switch_log_printf(SWITCH_CHANNEL_SESSION_LOG(rtp_session->session), SWITCH_LOG_WARNING, "%s got %s stun binding response %u\n",
								  rtp_session_name(rtp_session),
								  rtp_type(rtp_session),
								  code
								  );

				if ((ice->type & ICE_VANILLA) && code == 487) {
					if ((ice->type & ICE_CONTROLLED)) {
						switch_log_printf(SWITCH_CHANNEL_SESSION_LOG(rtp_session->session), SWITCH_LOG_WARNING, "%s STUN Changing role to CONTROLLING\n", rtp_type(rtp_session));
						ice->type &= ~ICE_CONTROLLED;
					} else {
						switch_log_printf(SWITCH_CHANNEL_SESSION_LOG(rtp_session->session), SWITCH_LOG_WARNING, "%s STUN Changing role to CONTROLLED\n", rtp_type(rtp_session));
						ice->type |= ICE_CONTROLLED;
					}
					packet->header.type = SWITCH_STUN_BINDING_RESPONSE;
				}

			}
			break;
		case SWITCH_STUN_ATTR_MAPPED_ADDRESS:
			{
				char ip[50];
				uint16_t port;
				switch_stun_packet_attribute_get_mapped_address(attr, ip, sizeof(ip), &port);
				switch_log_printf(SWITCH_CHANNEL_SESSION_LOG(rtp_session->session), SWITCH_LOG_DEBUG8, "|------: %s:%d\n", ip, port);
			}
			break;
		case SWITCH_STUN_ATTR_XOR_MAPPED_ADDRESS:
			{
				char ip[50];
				uint16_t port;
				switch_stun_packet_attribute_get_xor_mapped_address(attr, &packet->header, ip, sizeof(ip), &port);
				switch_log_printf(SWITCH_CHANNEL_SESSION_LOG(rtp_session->session), SWITCH_LOG_DEBUG8, "|------: %s:%d\n", ip, port);
			}
			break;
		case SWITCH_STUN_ATTR_USERNAME:
			{
				switch_stun_packet_attribute_get_username(attr, username, sizeof(username));
				switch_log_printf(SWITCH_CHANNEL_SESSION_LOG(rtp_session->session), SWITCH_LOG_DEBUG8, "|------: %s\n", username);
			}
			break;

		case SWITCH_STUN_ATTR_PRIORITY:
			{
				uint32_t priority = 0;
				pri = (uint32_t *) attr->value;
				priority = ntohl(*pri);
				switch_log_printf(SWITCH_CHANNEL_SESSION_LOG(rtp_session->session), SWITCH_LOG_DEBUG8, "|------: %u\n", priority);
				ok = priority == ice->ice_params->cands[ice->ice_params->chosen[ice->proto]][ice->proto].priority;
			}
			break;
		}

		if (!switch_stun_packet_next_attribute(attr, end_buf)) {
			break;
		}

		xlen += 4 + switch_stun_attribute_padded_length(attr);
	} while (xlen <= packet->header.length);

	if ((ice->type & ICE_GOOGLE_JINGLE) && ok) {
		ok = !strcmp(ice->user_ice, username);
	}

	if (packet->header.type != SWITCH_STUN_BINDING_REQUEST && packet->header.type != SWITCH_STUN_BINDING_RESPONSE) {
		goto end;
	}

	if ((ice->type & ICE_VANILLA)) {
		if (!ok) ok = !memcmp(packet->header.id, ice->last_sent_id, 12);

		if (packet->header.type == SWITCH_STUN_BINDING_RESPONSE) {
			ok = 1;
			if (!ice->rready) {
				if (rtp_session->flags[SWITCH_RTP_FLAG_RTCP_MUX]) {
					rtp_session->ice.rready = 1;
					rtp_session->rtcp_ice.rready = 1;
				} else {
					ice->rready = 1;
				}

				if (rtp_session->flags[SWITCH_RTP_FLAG_VIDEO]) {
					switch_core_session_video_reinit(rtp_session->session);
				}
			}
		}

		if (!ok && ice == &rtp_session->ice && rtp_session->rtcp_ice.ice_params && pri &&
			*pri == rtp_session->rtcp_ice.ice_params->cands[rtp_session->rtcp_ice.ice_params->chosen[1]][1].priority) {
			ice = &rtp_session->rtcp_ice;
			ok = 1;
		}

		if (!zstr(username)) {
			if (!icecmp(username, ice)) {
				ok = 1;
			} else if(!zstr(rtp_session->rtcp_ice.user_ice) && !icecmp(username, &rtp_session->rtcp_ice)) {
				ice = &rtp_session->rtcp_ice;
				ok = 1;
			}
		}

		if (ok) {
			ice->missed_count = 0;
		} else {
			switch_rtp_ice_t *icep[2] = { &rtp_session->ice, &rtp_session->rtcp_ice };
			switch_port_t port = 0;
			char *host = NULL;

			if (elapsed > 20000 && pri) {
				int i, j;
				uint32_t old;
				//const char *tx_host;
				const char *old_host, *err = NULL;
				//char bufa[50];
				char bufb[50];
				char adj_port[6];
				const char *rtp_auto_adjust_always = NULL;
				switch_channel_t *channel = NULL;


				ice->missed_count++;
				//switch_log_printf(SWITCH_CHANNEL_SESSION_LOG(rtp_session->session), SWITCH_LOG_WARNING, "missed %d\n", ice->missed_count);


				if (rtp_session->session) {
					channel = switch_core_session_get_channel(rtp_session->session);
				}
				
				if (channel) {
					rtp_auto_adjust_always = switch_channel_get_variable(channel, "rtp_auto_adjust_always");
				}

				//ice->ice_params->cands[ice->ice_params->chosen][ice->proto].priority;
				for (j = 0; j < 2; j++) {
					if (!icep[j] || !icep[j]->ice_params) {
						continue;
					}
					for (i = 0; i < icep[j]->ice_params->cand_idx[icep[j]->proto]; i++) {
						if (icep[j]->ice_params &&  icep[j]->ice_params->cands[i][icep[j]->proto].priority == *pri) {
							if (j == IPR_RTP) {
								icep[j]->ice_params->chosen[j] = i;
								switch_log_printf(SWITCH_CHANNEL_SESSION_LOG(rtp_session->session), SWITCH_LOG_INFO, "Change candidate index to %d\n", i);
							}

							ice = icep[j];
							ok = 1;

							if (j != IPR_RTP) {
								break;
							}

							old = rtp_session->remote_port;

							//tx_host = switch_get_addr(bufa, sizeof(bufa), rtp_session->from_addr);
							old_host = switch_get_addr(bufb, sizeof(bufb), rtp_session->remote_addr);

							host = ice->ice_params->cands[ice->ice_params->chosen[ice->proto]][ice->proto].con_addr;
							port = ice->ice_params->cands[ice->ice_params->chosen[ice->proto]][ice->proto].con_port;

							if (!host || !port) {
								switch_log_printf(SWITCH_CHANNEL_SESSION_LOG(rtp_session->session), SWITCH_LOG_ERROR, "Error setting remote host!\n");
								goto end;
							}

							switch_log_printf(SWITCH_CHANNEL_SESSION_LOG(rtp_session->session), SWITCH_LOG_INFO,
											  "%s ICE Auto Changing port from %s:%u to %s:%u\n", rtp_type(rtp_session), old_host, old, host, port);


							if (channel) {
								switch_channel_set_variable(channel, "remote_media_ip_reported", switch_channel_get_variable(channel, "remote_media_ip"));
								switch_channel_set_variable(channel, "remote_media_ip", host);
								switch_channel_set_variable(channel, "rtp_auto_adjust_ip", host);
								switch_snprintf(adj_port, sizeof(adj_port), "%u", port);
								switch_channel_set_variable(channel, "remote_media_port_reported", switch_channel_get_variable(channel, "remote_media_port"));
								switch_channel_set_variable(channel, "remote_media_port", adj_port);
								switch_channel_set_variable(channel, "rtp_auto_adjust_port", adj_port);
								switch_channel_set_variable(channel, "rtp_auto_candidate_adjust", "true");
							}
							rtp_session->auto_adj_used = 1;


							switch_rtp_set_remote_address(rtp_session, host, port, 0, SWITCH_FALSE, &err);
							if (switch_sockaddr_info_get(&ice->addr, host, SWITCH_UNSPEC, port, 0, rtp_session->pool) != SWITCH_STATUS_SUCCESS ||
								!ice->addr) {
								switch_log_printf(SWITCH_CHANNEL_SESSION_LOG(rtp_session->session), SWITCH_LOG_ERROR, "Error setting remote host!\n");
								goto end;
							}

							if ((!zstr(rtp_auto_adjust_always) && switch_true(rtp_auto_adjust_always)) || (rtp_session->rtp_bugs & RTP_BUG_ALWAYS_AUTO_ADJUST)) {
								switch_rtp_set_flag(rtp_session, SWITCH_RTP_FLAG_AUTOADJ);
							} else {
								switch_rtp_clear_flag(rtp_session, SWITCH_RTP_FLAG_AUTOADJ);
							}

						}
					}
				}
			}
		}
	}

	if (ice->missed_count > 5 && !(ice->type & ICE_GOOGLE_JINGLE)) {
		switch_log_printf(SWITCH_CHANNEL_SESSION_LOG(rtp_session->session), SWITCH_LOG_WARNING, "missed too many: %d, looking for new ICE dest.\n",
						  ice->missed_count);
		ice->rready = 0;
		ok = 1;
	}


	//if (rtp_session->flags[SWITCH_RTP_FLAG_VIDEO] || 1) {
	//	switch_log_printf(SWITCH_CHANNEL_SESSION_LOG(rtp_session->session), SWITCH_LOG_WARNING, "WTF OK %s %d\n", rtp_type(rtp_session), ok);
	//}

	if (ok) {
		const char *host = NULL, *host2 = NULL;
		switch_port_t port = 0, port2 = 0;
		char buf[80] = "";
		char buf2[80] = "";

		if (packet->header.type == SWITCH_STUN_BINDING_REQUEST) {
			uint8_t stunbuf[512];
			switch_stun_packet_t *rpacket;
			const char *remote_ip;
			switch_size_t bytes;
			char ipbuf[50];
			switch_sockaddr_t *from_addr = rtp_session->from_addr;
			switch_socket_t *sock_output = rtp_session->sock_output;
			uint8_t do_adj = 0;
			switch_time_t now = switch_micro_time_now();
			int cmp = 0;
			int cur_idx = -1;//, is_relay = 0;
			int i;
			
			if (is_rtcp) {
				from_addr = rtp_session->rtcp_from_addr;
				sock_output = rtp_session->rtcp_sock_output;
			}

			if (!ice->ready) {
				ice->ready = 1;
			}

			memset(stunbuf, 0, sizeof(stunbuf));
			rpacket = switch_stun_packet_build_header(SWITCH_STUN_BINDING_RESPONSE, packet->header.id, stunbuf);

			if ((ice->type & ICE_GOOGLE_JINGLE)) {
				switch_stun_packet_attribute_add_username(rpacket, username, (uint16_t)strlen(username));
			}

			remote_ip = switch_get_addr(ipbuf, sizeof(ipbuf), from_addr);

			switch_stun_packet_attribute_add_xor_binded_address(rpacket, (char *) remote_ip, switch_sockaddr_get_port(from_addr), from_addr->family);

			if ((ice->type & ICE_VANILLA)) {
				switch_stun_packet_attribute_add_integrity(rpacket, ice->pass);
				switch_stun_packet_attribute_add_fingerprint(rpacket);
			}

			bytes = switch_stun_packet_length(rpacket);

			host = switch_get_addr(buf, sizeof(buf), from_addr);
			port = switch_sockaddr_get_port(from_addr);
			host2 = switch_get_addr(buf2, sizeof(buf2), ice->addr);
			port2 = switch_sockaddr_get_port(ice->addr);
			cmp = switch_cmp_addr(from_addr, ice->addr, SWITCH_FALSE);

			switch_log_printf(SWITCH_CHANNEL_SESSION_LOG(rtp_session->session), SWITCH_LOG_DEBUG2,
							  "STUN from %s:%d %s\n", host, port, cmp ? "EXPECTED" : "IGNORED");

			if (ice->init && !cmp && switch_cmp_addr(from_addr, ice->addr, SWITCH_TRUE)) {
				do_adj++;
				rtp_session->ice_adj++;
				rtp_session->wrong_addrs = 0;
				ice->init = 0;
			}
			
			if (cmp) {
				ice->last_ok = now;
				rtp_session->wrong_addrs = 0;
			} else {
				switch_log_printf(SWITCH_CHANNEL_SESSION_LOG(rtp_session->session), SWITCH_LOG_DEBUG10, "ICE %d dt:%d i:%d i2:%d w:%d cmp:%d adj:%d\n", elapsed, (rtp_session->dtls && rtp_session->dtls->state != DS_READY), !ice->ready, !ice->rready, rtp_session->wrong_addrs, switch_cmp_addr(from_addr, ice->addr, SWITCH_TRUE), rtp_session->ice_adj);

				if ((rtp_session->dtls && rtp_session->dtls->state != DS_READY) ||
					((!ice->ready || !ice->rready) && (rtp_session->wrong_addrs > 2 || switch_cmp_addr(from_addr, ice->addr, SWITCH_TRUE)) &&
					 rtp_session->ice_adj < 10)) {
					do_adj++;
					rtp_session->ice_adj++;
					rtp_session->wrong_addrs = 0;
				} else if (rtp_session->wrong_addrs > 10 || elapsed >= 5000) {
					do_adj++;
				}

				if (!do_adj) {
					rtp_session->wrong_addrs++;
				}

				for (i = 0; i < ice->ice_params->cand_idx[ice->proto]; i++) {
					if (!strcmp(ice->ice_params->cands[i][ice->proto].con_addr, host)) {
						cur_idx = i;
						//if (!strcasecmp(ice->ice_params->cands[i][ice->proto].cand_type, "relay")) {
						//	is_relay = 1;
						//}
					}
				}
				
				
				if (ice->ice_params && ice->ice_params->cands[ice->ice_params->chosen[ice->proto]][ice->proto].cand_type &&
					!strcasecmp(ice->ice_params->cands[ice->ice_params->chosen[ice->proto]][ice->proto].cand_type, "relay")) {
					do_adj++;
				}
			}
			
			if ((ice->type & ICE_VANILLA) && ice->ice_params && do_adj) {
				ice->missed_count = 0;
				ice->rready = 1;

				if (cur_idx > -1) {
					ice->ice_params->chosen[ice->proto] = cur_idx;
				}
				
				switch_log_printf(SWITCH_CHANNEL_SESSION_LOG(rtp_session->session), SWITCH_LOG_NOTICE,
								  "Auto Changing %s stun/%s/dtls port from %s:%u to %s:%u idx:%d\n", rtp_type(rtp_session), is_rtcp ? "rtcp" : "rtp",
								  host2, port2,
								  host, port, cur_idx);

				switch_rtp_change_ice_dest(rtp_session, ice, host, port);
				ice->last_ok = now;
				rtp_session->wrong_addrs = 0;
			}
			//if (cmp) {
			switch_socket_sendto(sock_output, from_addr, 0, (void *) rpacket, &bytes);
			//}
		}
	} else if (packet->header.type == SWITCH_STUN_BINDING_ERROR_RESPONSE) {

		if (rtp_session->session) {
			switch_core_session_message_t msg = { 0 };
			msg.from = __FILE__;
			msg.numeric_arg = packet->header.type;
			msg.pointer_arg = packet;
			msg.message_id = SWITCH_MESSAGE_INDICATE_STUN_ERROR;
			switch_core_session_receive_message(rtp_session->session, &msg);
			switch_log_printf(SWITCH_CHANNEL_SESSION_LOG(rtp_session->session), SWITCH_LOG_DEBUG,
							  "STUN/ICE binding error received on %s channel\n", rtp_type(rtp_session));
		}

	}




 end:
	switch_mutex_unlock(rtp_session->ice_mutex);
	WRITE_DEC(rtp_session);
	READ_DEC(rtp_session);
}

#ifdef ENABLE_ZRTP
SWITCH_STANDARD_SCHED_FUNC(zrtp_cache_save_callback)
{
	zrtp_status_t status = zrtp_status_ok;

	status = zrtp_def_cache_store(zrtp_global);
	switch_log_printf(SWITCH_CHANNEL_LOG, SWITCH_LOG_DEBUG, "Saving ZRTP cache: %s\n", zrtp_status_ok == status ? "OK" : "FAIL");
	task->runtime = switch_epoch_time_now(NULL) + 900;
}

static int zrtp_send_rtp_callback(const zrtp_stream_t *stream, char *rtp_packet, unsigned int rtp_packet_length)
{
	switch_rtp_t *rtp_session = zrtp_stream_get_userdata(stream);
	switch_size_t len = rtp_packet_length;
	zrtp_status_t status = zrtp_status_ok;

	if (!rtp_session->sock_output) {
		return status;
	}

	switch_socket_sendto(rtp_session->sock_output, rtp_session->remote_addr, 0, rtp_packet, &len);
	return status;
}

static void zrtp_event_callback(zrtp_stream_t *stream, unsigned event)
{
	switch_rtp_t *rtp_session = zrtp_stream_get_userdata(stream);
	zrtp_session_info_t zrtp_session_info;

	switch_channel_t *channel = NULL;
	switch_event_t *fsevent = NULL;
	const char *type;

	if (switch_core_session_read_lock(rtp_session->session) != SWITCH_STATUS_SUCCESS) {
		switch_log_printf(SWITCH_CHANNEL_LOG, SWITCH_LOG_ERROR, "Unable to acquire session lock!\n");
		return;
	}

	channel = switch_core_session_get_channel(rtp_session->session);
	type = rtp_type(rtp_session);

	switch (event) {
	case ZRTP_EVENT_IS_SECURE:
		{
			rtp_session->flags[SWITCH_ZRTP_FLAG_SECURE_SEND] = 1;
			rtp_session->flags[SWITCH_ZRTP_FLAG_SECURE_RECV] = 1;
			if (!rtp_session->flags[SWITCH_RTP_FLAG_VIDEO]) {
				rtp_session->flags[SWITCH_ZRTP_FLAG_SECURE_MITM_SEND] = 1;
				rtp_session->flags[SWITCH_ZRTP_FLAG_SECURE_MITM_RECV] = 1;
			}
			if (zrtp_status_ok == zrtp_session_get(stream->session, &zrtp_session_info)) {
				if (zrtp_session_info.sas_is_ready) {

					switch_channel_set_variable_name_printf(channel, "true", "zrtp_secure_media_confirmed_%s", type);
					switch_channel_set_variable_name_printf(channel, stream->session->sas1.buffer, "zrtp_sas1_string_%s", type);
					switch_channel_set_variable_name_printf(channel, stream->session->sas2.buffer, "zrtp_sas2_string", type);
					zrtp_verified_set(zrtp_global, &stream->session->zid, &stream->session->peer_zid, (uint8_t)1);
				}
			}

			if (!rtp_session->flags[SWITCH_RTP_FLAG_VIDEO]) {


				if (rtp_session->session) {
					switch_channel_t *channel = switch_core_session_get_channel(rtp_session->session);
					switch_rtp_t *video_rtp_session = switch_channel_get_private(channel, "__zrtp_video_rtp_session");

					if (!video_rtp_session) {
						video_rtp_session = switch_channel_get_private_partner(channel, "__zrtp_video_rtp_session");
					}

					if (video_rtp_session) {
						if (zrtp_status_ok != zrtp_stream_attach(stream->session, &video_rtp_session->zrtp_stream)) {
							abort();
						}
						zrtp_stream_set_userdata(video_rtp_session->zrtp_stream, video_rtp_session);
						if (switch_true(switch_channel_get_variable(channel, "zrtp_enrollment"))) {
							zrtp_stream_registration_start(video_rtp_session->zrtp_stream, video_rtp_session->ssrc);
						} else {
							zrtp_stream_start(video_rtp_session->zrtp_stream, video_rtp_session->ssrc);
						}
					}
				}
			}

			if (switch_event_create(&fsevent, SWITCH_EVENT_CALL_SECURE) == SWITCH_STATUS_SUCCESS) {
				switch_event_add_header(fsevent, SWITCH_STACK_BOTTOM, "secure_media_type", "%s", type);
				switch_event_add_header(fsevent, SWITCH_STACK_BOTTOM, "secure_type", "zrtp:%s:%s", stream->session->sas1.buffer,
										stream->session->sas2.buffer);
				switch_event_add_header_string(fsevent, SWITCH_STACK_BOTTOM, "caller-unique-id", switch_channel_get_uuid(channel));
				switch_event_fire(&fsevent);
			}
		}
		break;
#if 0
	case ZRTP_EVENT_NO_ZRTP_QUICK:
		{
			if (stream != NULL) {
				zrtp_stream_stop(stream);
			}
		}
		break;
#endif
	case ZRTP_EVENT_IS_CLIENT_ENROLLMENT:
		{
			switch_log_printf(SWITCH_CHANNEL_SESSION_LOG(rtp_session->session), SWITCH_LOG_DEBUG, "Enrolled complete!\n");
			switch_channel_set_variable_name_printf(channel, "true", "zrtp_enroll_complete_%s", type);
		}
		break;

	case ZRTP_EVENT_USER_ALREADY_ENROLLED:
		{
			switch_log_printf(SWITCH_CHANNEL_SESSION_LOG(rtp_session->session), SWITCH_LOG_DEBUG, "User already enrolled!\n");
			switch_channel_set_variable_name_printf(channel, "true", "zrtp_already_enrolled_%s", type);
		}
		break;

	case ZRTP_EVENT_NEW_USER_ENROLLED:
		{
			switch_log_printf(SWITCH_CHANNEL_SESSION_LOG(rtp_session->session), SWITCH_LOG_DEBUG, "New user enrolled!\n");
			switch_channel_set_variable_name_printf(channel, "true", "zrtp_new_user_enrolled_%s", type);
		}
		break;

	case ZRTP_EVENT_USER_UNENROLLED:
		{
			switch_log_printf(SWITCH_CHANNEL_SESSION_LOG(rtp_session->session), SWITCH_LOG_DEBUG, "User unenrolled!\n");
			switch_channel_set_variable_name_printf(channel, "true", "zrtp_user_unenrolled_%s", type);
		}
		break;

	case ZRTP_EVENT_IS_PENDINGCLEAR:
		{
			switch_channel_set_variable_name_printf(channel, "false", "zrtp_secure_media_confirmed_%s", type);
			rtp_session->flags[SWITCH_ZRTP_FLAG_SECURE_SEND] = 0;
			rtp_session->flags[SWITCH_ZRTP_FLAG_SECURE_RECV] = 0;
			rtp_session->flags[SWITCH_ZRTP_FLAG_SECURE_MITM_SEND] = 0;
			rtp_session->flags[SWITCH_ZRTP_FLAG_SECURE_MITM_RECV] = 0;
			rtp_session->zrtp_mitm_tries = 0;
		}
		break;

	case ZRTP_EVENT_NO_ZRTP:
		{
			switch_channel_set_variable_name_printf(channel, "false", "zrtp_secure_media_confirmed_%s", type);
		}
		break;

	default:
		break;
	}

	switch_core_session_rwunlock(rtp_session->session);
}

static void zrtp_logger(int level, const char *data, int len, int offset)
{
	switch_log_printf(SWITCH_CHANNEL_LOG, SWITCH_LOG_DEBUG, "%s", data);
}
#endif

#ifdef ENABLE_SRTP
SWITCH_DECLARE(void) switch_srtp_err_to_txt(srtp_err_status_t stat, char **msg)
{
	if (stat == srtp_err_status_replay_fail) *msg="replay check failed";
	else if (stat == srtp_err_status_auth_fail) *msg="auth check failed";
	else if (stat == srtp_err_status_fail) *msg="unspecified failure";
	else if (stat == srtp_err_status_bad_param) *msg="unsupported parameter";
	else if (stat == srtp_err_status_alloc_fail) *msg="couldn't allocate memory";
	else if (stat == srtp_err_status_dealloc_fail) *msg="couldn't deallocate properly";
	else if (stat == srtp_err_status_init_fail) *msg="couldn't initialize";
	else if (stat == srtp_err_status_terminus) *msg="can't process as much data as requested";
	else if (stat == srtp_err_status_cipher_fail) *msg="cipher failure";
	else if (stat == srtp_err_status_replay_old) *msg="replay check failed";
	else if (stat == srtp_err_status_algo_fail) *msg="algorithm failed test routine";
	else if (stat == srtp_err_status_no_such_op) *msg="unsupported operation";
	else if (stat == srtp_err_status_no_ctx) *msg="no appropriate context found";
	else if (stat == srtp_err_status_cant_check) *msg="auth check failed";
	else if (stat == srtp_err_status_key_expired) *msg="can't use key any more";
	else if (stat == srtp_err_status_socket_err) *msg="error in use of socket";
	else if (stat == srtp_err_status_signal_err) *msg="error in use POSIX signals";
	else if (stat == srtp_err_status_nonce_bad) *msg="nonce check failed";
	else if (stat == srtp_err_status_read_fail) *msg="couldn't read data";
	else if (stat == srtp_err_status_write_fail) *msg="couldn't write data";
	else if (stat == srtp_err_status_parse_err) *msg="error parsing data";
	else if (stat == srtp_err_status_write_fail) *msg="couldn't read data";
	else if (stat == srtp_err_status_encode_err) *msg="error encoding data";
	else if (stat == srtp_err_status_semaphore_err) *msg="error while using semaphores";
	else if (stat == srtp_err_status_pfkey_err) *msg="error while using pfkey ";
	else if (stat == srtp_err_status_bad_mki) *msg="error MKI present in packet is invalid";
	else if (stat == srtp_err_status_pkt_idx_old) *msg="packet index is too old to consider";
	else if (stat == srtp_err_status_pkt_idx_adv) *msg="packet index advanced, reset needed";
	else *msg="";
}
#endif

SWITCH_DECLARE(void) switch_rtp_init(switch_memory_pool_t *pool)
{
#ifdef ENABLE_ZRTP
	const char *zid_string = switch_core_get_variable_pdup("switch_serial", pool);
	const char *zrtp_enabled = switch_core_get_variable_pdup("zrtp_enabled", pool);
	zrtp_config_t zrtp_config;
	char zrtp_cache_path[256] = "";
	zrtp_on = zrtp_enabled ? switch_true(zrtp_enabled) : 0;
#endif
	if (global_init) {
		return;
	}
	switch_core_hash_init(&alloc_hash);
#ifdef ENABLE_ZRTP
	if (zrtp_on) {
		uint32_t cache_len;
		zrtp_config_defaults(&zrtp_config);
		strcpy(zrtp_config.client_id, "FreeSWITCH");
		zrtp_config.is_mitm = 1;
		zrtp_config.lic_mode = ZRTP_LICENSE_MODE_ACTIVE;
		switch_snprintf(zrtp_cache_path, sizeof(zrtp_cache_path), "%s%szrtp.dat", SWITCH_GLOBAL_dirs.db_dir, SWITCH_PATH_SEPARATOR);
		cache_len=(uint32_t)strlen(zrtp_cache_path);
		ZSTR_SET_EMPTY(zrtp_config.def_cache_path);
		zrtp_config.def_cache_path.length = cache_len > zrtp_config.def_cache_path.max_length ? zrtp_config.def_cache_path.max_length : (uint16_t)cache_len;
		strncpy(zrtp_config.def_cache_path.buffer, zrtp_cache_path, zrtp_config.def_cache_path.max_length);
		zrtp_config.cb.event_cb.on_zrtp_protocol_event = (void (*)(zrtp_stream_t*,zrtp_protocol_event_t))zrtp_event_callback;
		zrtp_config.cb.misc_cb.on_send_packet = zrtp_send_rtp_callback;
		zrtp_config.cb.event_cb.on_zrtp_security_event = (void (*)(zrtp_stream_t*,zrtp_security_event_t))zrtp_event_callback;
		zrtp_log_set_log_engine((zrtp_log_engine *) zrtp_logger);
		zrtp_log_set_level(4);
		if (zrtp_status_ok == zrtp_init(&zrtp_config, &zrtp_global)) {
			memcpy(zid, zid_string, 12);
			switch_scheduler_add_task(switch_epoch_time_now(NULL) + 900, zrtp_cache_save_callback, "zrtp_cache_save", "core", 0, NULL,
									  SSHF_NONE | SSHF_NO_DEL);
		} else {
			switch_core_set_variable("zrtp_enabled", NULL);
			zrtp_on = 0;
			switch_log_printf(SWITCH_CHANNEL_LOG, SWITCH_LOG_CRIT, "ZRTP init failed!\n");
		}
	}
#endif
#ifdef ENABLE_SRTP
	{
		srtp_err_status_t stat = srtp_init();
		if (stat == srtp_err_status_ok) { 
			switch_log_printf(SWITCH_CHANNEL_LOG, SWITCH_LOG_DEBUG, "SRTP (%s) initialized.\n", srtp_get_version_string());
		} else {
			switch_log_printf(SWITCH_CHANNEL_LOG, SWITCH_LOG_ERROR, "Error initializing SRTP (%d).\n", stat);
		}
	}
#endif
	switch_mutex_init(&port_lock, SWITCH_MUTEX_NESTED, pool);
	switch_rtp_dtls_init();
	global_init = 1;
}

static uint8_t get_next_write_ts(switch_rtp_t *rtp_session, uint32_t timestamp)
{
	uint8_t m = 0, changed = 0;

	if (!(rtp_session->rtp_bugs & RTP_BUG_SEND_LINEAR_TIMESTAMPS)) {
		if (timestamp) {
			rtp_session->ts = (uint32_t) timestamp;
			changed++;
		} else if (switch_rtp_test_flag(rtp_session, SWITCH_RTP_FLAG_USE_TIMER)) {
			switch_core_timer_next(&rtp_session->write_timer);
			rtp_session->ts = rtp_session->write_timer.samplecount;
			changed++;
		}
	}

	if (!changed) {
		rtp_session->ts = rtp_session->last_write_ts + rtp_session->samples_per_interval;
	} else {
		/* Send marker bit if timestamp is lower/same as before (resetted/new timer) */
		if (abs((int32_t)(rtp_session->ts - rtp_session->last_write_ts)) > rtp_session->samples_per_interval 
			&& !(rtp_session->rtp_bugs & RTP_BUG_NEVER_SEND_MARKER)) {
			m++;
		}
	}

	return m;
}

static void do_mos(switch_rtp_t *rtp_session) {
	int R;
	
	if ((switch_size_t)rtp_session->stats.inbound.recved < rtp_session->stats.inbound.flaws) {
		rtp_session->stats.inbound.flaws = 0;
	}

	if (rtp_session->stats.inbound.recved > 0 &&
		rtp_session->stats.inbound.flaws && (rtp_session->stats.inbound.last_flaw != rtp_session->stats.inbound.flaws)) {
		
		if (rtp_session->consecutive_flaws++) {
			int penalty = rtp_session->consecutive_flaws;

			switch_log_printf(SWITCH_CHANNEL_SESSION_LOG(rtp_session->session), SWITCH_LOG_DEBUG1, "%s %s %d consecutive flaws, adding %d flaw penalty\n",
							  rtp_session_name(rtp_session), rtp_type(rtp_session),
							  rtp_session->consecutive_flaws, penalty);
			rtp_session->bad_stream++;
			rtp_session->stats.inbound.flaws += penalty;
			rtp_session->stats.inbound.last_flaw = rtp_session->stats.inbound.flaws;
			
			if (rtp_session->stats.inbound.error_log) {
				rtp_session->stats.inbound.error_log->flaws += penalty;
				rtp_session->stats.inbound.error_log->consecutive_flaws++;
			}
			switch_telnyx_process_flaws(rtp_session, penalty);
		}
	} else {
		rtp_session->consecutive_flaws = 0;
	}

	R = (int)((double)((double)(rtp_session->stats.inbound.recved - rtp_session->stats.inbound.flaws) / (double)rtp_session->stats.inbound.recved) * 100.0);

	if (R < 0 || R > 100) R = 100;

	rtp_session->stats.inbound.R = R;
	rtp_session->stats.inbound.mos = 1 + (0.035) * R + (.000007) * R * (R-60) * (100-R);
		
	switch_log_printf(SWITCH_CHANNEL_SESSION_LOG(rtp_session->session), SWITCH_LOG_DEBUG3, "%s %s stat %0.2f %ld/%d flaws: %ld mos: %0.2f v: %0.2f %0.2f/%0.2f\n",
					  rtp_session_name(rtp_session),
					  rtp_type(rtp_session),
					  rtp_session->stats.inbound.R,
					  (long int)(rtp_session->stats.inbound.recved - rtp_session->stats.inbound.flaws), rtp_session->stats.inbound.recved,
					  (long int)rtp_session->stats.inbound.flaws,
					  rtp_session->stats.inbound.mos,
					  rtp_session->stats.inbound.variance,
					  rtp_session->stats.inbound.min_variance,
					  rtp_session->stats.inbound.max_variance
					  );
	
}

void burstr_calculate ( int loss[], int received, double *burstr, double *lossr )
{
	int lost = 0;
	int bursts = 0;
	int i;

	for ( i = 0; i < LOST_BURST_ANALYZE; i++ ) {
		lost += i * loss[i];
		bursts += loss[i];
	}
	if (received > 0 && bursts > 0) {
		*burstr = (double)((double)lost / (double)bursts) / (double)(1.0 / ( 1.0 - (double)lost / (double)received ));
		if (*burstr < 0) {
			*burstr = - *burstr;
		}
	} else {
		*burstr = 0;
	}
	if (received > 0) {
		*lossr = (double)((double)lost / (double)received);
	} else {
		*lossr = 0;
	}
}

static void reset_jitter_seq(switch_rtp_t *rtp_session)
{
	rtp_session->stats.inbound.last_proc_time = 0;
	rtp_session->stats.inbound.last_processed_seq = 0;
	rtp_session->jitter_lead = 0;
	rtp_session->consecutive_flaws = 0;
	rtp_session->stats.inbound.last_flaw = 0;
}

static void check_jitter(switch_rtp_t *rtp_session)
{
	switch_time_t current_time;
	int64_t diff_time = 0, cur_diff = 0;
	int seq;

	current_time = switch_micro_time_now() / 1000;

	if (rtp_session->flags[SWITCH_RTP_FLAG_PAUSE] || rtp_session->flags[SWITCH_RTP_FLAG_DTMF_ON] || rtp_session->dtmf_data.in_digit_ts) {
		reset_jitter_seq(rtp_session);
		return;
	}

	if (++rtp_session->jitter_lead < JITTER_LEAD_FRAMES || !rtp_session->stats.inbound.last_proc_time) {
		rtp_session->stats.inbound.last_proc_time = current_time;
		return;
	}

	diff_time = (current_time - rtp_session->stats.inbound.last_proc_time);
	seq = (int)(uint16_t) ntohs((uint16_t) rtp_session->last_rtp_hdr.seq);

	/* Burst and Packet Loss */
	rtp_session->stats.inbound.recved++;

	if (rtp_session->stats.inbound.last_processed_seq > 0 && seq > (int)(rtp_session->stats.inbound.last_processed_seq + 1)) {
		int lost = (seq - rtp_session->stats.inbound.last_processed_seq - 1);

		switch_log_printf(SWITCH_CHANNEL_SESSION_LOG(rtp_session->session), SWITCH_LOG_DEBUG1, "%s Got: %s seq %d but expected: %d lost: %d\n",
						  rtp_session_name(rtp_session),
						  rtp_type(rtp_session),
						  seq,
						  (rtp_session->stats.inbound.last_processed_seq + 1), lost);
		rtp_session->stats.inbound.last_loss++;

		if (rtp_session->flags[SWITCH_RTP_FLAG_VIDEO]) {
			switch_core_session_request_video_refresh(rtp_session->session);
		}

		if (rtp_session->stats.inbound.last_loss > 0 && rtp_session->stats.inbound.last_loss < LOST_BURST_CAPTURE) {
			rtp_session->stats.inbound.loss[rtp_session->stats.inbound.last_loss] += lost;
		}

		rtp_session->bad_stream++;
		rtp_session->stats.inbound.flaws += lost;

		if (rtp_session->stats.inbound.error_log) {
			rtp_session->stats.inbound.error_log->flaws += lost;
		}

	} else {
		rtp_session->stats.inbound.last_loss = 0;
	}

	rtp_session->stats.inbound.last_processed_seq = seq;

	/* Burst and Packet Loss */

	if (current_time > rtp_session->next_stat_check_time) {
		rtp_session->next_stat_check_time = current_time + 5000;
		burstr_calculate(rtp_session->stats.inbound.loss, rtp_session->stats.inbound.recved,
						 &(rtp_session->stats.inbound.burstrate), &(rtp_session->stats.inbound.lossrate));
		do_mos(rtp_session);
	} else {
		do_mos(rtp_session);
	}

	if (rtp_session->stats.inbound.last_loss || rtp_session->bad_stream) {
		if (rtp_session->session && (!rtp_session->stats.inbound.error_log || rtp_session->stats.inbound.error_log->stop)) {
			struct error_period *error = switch_core_session_alloc(rtp_session->session, sizeof(*error));
			error->start = switch_micro_time_now();
			error->next = rtp_session->stats.inbound.error_log;
			rtp_session->stats.inbound.error_log = error;
		}

		if (!rtp_session->stats.inbound.last_loss) {
			if (++rtp_session->recovering_stream > (rtp_session->one_second * 3)) {
				if (rtp_session->session && rtp_session->stats.inbound.error_log) {
					rtp_session->stats.inbound.error_log->stop = switch_micro_time_now();
				}

				rtp_session->bad_stream = 0;
			}
		} else {
			rtp_session->recovering_stream = 0;
			rtp_session->bad_stream++;
		}
	} else {
		rtp_session->recovering_stream = 0;
		rtp_session->clean_stream++;
	}


	if ( diff_time < 0 ) {
		diff_time = -diff_time;
	}

	rtp_session->stats.inbound.jitter_n++;
	rtp_session->stats.inbound.jitter_add += diff_time;

	if (rtp_session->stats.inbound.mean_interval) {
		cur_diff = (int64_t)(diff_time - rtp_session->stats.inbound.mean_interval);
	} else {
		cur_diff = 0;
	}

	rtp_session->stats.inbound.jitter_addsq += (cur_diff * cur_diff);
	rtp_session->stats.inbound.last_proc_time = current_time;

	if (rtp_session->stats.inbound.jitter_n > 0) {
		double ipdv;

		rtp_session->stats.inbound.mean_interval = (double)rtp_session->stats.inbound.jitter_add / (double)rtp_session->stats.inbound.jitter_n;

		if (!rtp_session->old_mean) {
			rtp_session->old_mean = rtp_session->stats.inbound.mean_interval;
		}

		rtp_session->stats.inbound.variance = (double)rtp_session->stats.inbound.jitter_addsq / (double)rtp_session->stats.inbound.jitter_n;

		//printf("CHECK %d +%ld +%ld %f %f\n", rtp_session->write_timer.samplecount, diff_time, (diff_time * diff_time), rtp_session->stats.inbound.mean_interval, rtp_session->stats.inbound.variance);

		ipdv = rtp_session->old_mean - rtp_session->stats.inbound.mean_interval;

		if ( ipdv > IPDV_THRESHOLD ) { /* It shows Increasing Delays */
			switch_log_printf(SWITCH_CHANNEL_LOG, SWITCH_LOG_DEBUG3, "Calculated Instantaneous Packet Delay Variation: %s packet %lf\n",
							  rtp_type(rtp_session), ipdv);
		}

		if ( rtp_session->stats.inbound.variance < rtp_session->stats.inbound.min_variance || rtp_session->stats.inbound.min_variance == 0 ) {
			rtp_session->stats.inbound.min_variance = rtp_session->stats.inbound.variance;
		}

		if ( rtp_session->stats.inbound.variance > rtp_session->stats.inbound.max_variance ) {
			rtp_session->stats.inbound.max_variance = rtp_session->stats.inbound.variance;
		}

		rtp_session->old_mean = rtp_session->stats.inbound.mean_interval;
	}
}

static void rtcp_generate_sender_info(switch_rtp_t *rtp_session, struct switch_rtcp_sender_info *sr){
	switch_core_session_t *session = switch_core_memory_pool_get_data(rtp_session->pool, "__session");
	switch_time_t now;
	uint32_t sec, ntp_sec, ntp_usec;
	switch_time_exp_t now_hr;
	now = switch_micro_time_now();
	sec = (uint32_t)(now/1000000);        /* convert to seconds     */
	ntp_sec = sec+NTP_TIME_OFFSET;  /* convert to NTP seconds */
	sr->ntp_msw = htonl(ntp_sec);   /* store result in "most significant word" */
	ntp_usec = (uint32_t)(now - (sec*1000000)); /* remove seconds to keep only the microseconds */
	sr->ntp_lsw = htonl((u_long)(ntp_usec*(double)(((uint64_t)1)<<32)*1.0e-6)); /* convert microseconds to fraction of 32bits and store result in "least significatn word" */

	sr->ts = htonl(rtp_session->last_write_ts);
	sr->pc = htonl(rtp_session->stats.outbound.packet_count);
	sr->oc = htonl(rtp_session->stats.outbound.raw_bytes - rtp_session->stats.outbound.packet_count * sizeof(srtp_hdr_t));

	switch_time_exp_gmt(&now_hr,now);
	switch_log_printf(SWITCH_CHANNEL_SESSION_LOG(session), SWITCH_LOG_DEBUG10,"Sending an RTCP packet[%04d-%02d-%02d %02d:%02d:%02d.%d] lsr[%u] msw[%u] lsw[%u] stats_ssrc[%u] packet_count[%u] OC[%u]\n",
			1900 + now_hr.tm_year,  now_hr.tm_mday, now_hr.tm_mon, now_hr.tm_hour, now_hr.tm_min, now_hr.tm_sec, now_hr.tm_usec,
			(ntohl(sr->ntp_lsw)&0xffff0000)>>16 | (ntohl(sr->ntp_msw)&0x0000ffff)<<16,
			ntohl(sr->ntp_msw),ntohl(sr->ntp_lsw), rtp_session->stats.rtcp.ssrc, ntohl(sr->pc), ntohl(sr->oc)
			);
}

static inline uint32_t calc_local_lsr_now() 
{
	switch_time_t now;
	uint32_t ntp_sec, ntp_usec, lsr_now, sec;
	now = switch_micro_time_now();
	sec = (uint32_t)(now/1000000);        /* convert to seconds     */
	ntp_sec = sec+NTP_TIME_OFFSET;  /* convert to NTP seconds */
	ntp_usec = (uint32_t)(now - ((switch_time_t) sec*1000000)); /* remove seconds to keep only the microseconds */

	lsr_now = (uint32_t)(ntp_usec*0.065536) | (ntp_sec&0x0000ffff)<<16; /* 0.065536 is used for convertion from useconds to fraction of 65536 (x65536/1000000) */

	return lsr_now;
}

//#define DEBUG_RTCP
/* extra param is for duplicates (received NACKed packets) */ 
static void rtcp_generate_report_block(switch_rtp_t *rtp_session, struct switch_rtcp_report_block *rtcp_report_block, 
		int16_t extra_expected)
{
#ifdef DEBUG_RTCP
	switch_core_session_t *session = switch_core_memory_pool_get_data(rtp_session->pool, "__session");
#endif
	switch_rtcp_numbers_t * stats=&rtp_session->stats.rtcp;
	uint32_t expected_pkt, dlsr = 0;
	int32_t pkt_lost;

	/* Packet loss */
	if (stats->rtcp_rtp_count == 0) {
		expected_pkt = stats->high_ext_seq_recv - stats->base_seq + 1;
	} else {
		expected_pkt = stats->high_ext_seq_recv - stats->last_rpt_ext_seq + extra_expected;
	}

	pkt_lost = expected_pkt - stats->period_pkt_count;
	if (pkt_lost < 0) pkt_lost = 0;

	stats->cum_lost=stats->cum_lost+pkt_lost;
	if (expected_pkt > 0 && pkt_lost > 0) {
		rtcp_report_block->fraction = (pkt_lost == expected_pkt ? 255 : (uint8_t) (pkt_lost * 256 / expected_pkt));             /* if X packets were expected and X was lost, we want 0xff to be reported, not 0 */
	} else {
		rtcp_report_block->fraction = 0;
	}
#if SWITCH_BYTE_ORDER == __BIG_ENDIAN
	rtcp_report_block->lost = stats->cum_lost;
#else
	/* Reversing byte order for 24bits */
	rtcp_report_block->lost = htonl(stats->cum_lost) >> 8;
#endif

#ifdef DEBUG_RTCP
			if (rtp_session->flags[SWITCH_RTP_FLAG_VIDEO])
				switch_log_printf(SWITCH_CHANNEL_SESSION_LOG(session), SWITCH_LOG_CRIT, "rtcp_generate_sr: stats_ssrc[%u]\nreceived[%d]\nexpected[%d]\ncum[%d]\nlost[%d|%d/256]pkt\nlast_seq[%d]\ncyc[%d]\nlast_rpt_seq[%d]\ncyc[%d]\nssrc[%d]\n",
						rtp_session->remote_ssrc, stats->period_pkt_count, expected_pkt,
						stats->cum_lost, pkt_lost, rtcp_report_block->fraction, stats->high_ext_seq_recv&0x0000ffff,
						stats->cycle, stats->last_rpt_ext_seq&0x0000ffff, stats->last_rpt_cycle, rtp_session->stats.rtcp.peer_ssrc
						);
#endif
	rtcp_report_block->highest_sequence_number_received = htonl(stats->high_ext_seq_recv);

	/* Jitter */
	rtcp_report_block->jitter = htonl((uint32_t)stats->inter_jitter);

	/* Delay since Last Sender Report (DLSR) : 32bits, 1/65536 seconds */
	if (stats->last_recv_lsr_local) {
		uint32_t lsr_now = calc_local_lsr_now();
		/* check lsr_now: what we just read from clock may be in the past (race cond), don't send huge dlsr due to uint wrap around */
		if (lsr_now > stats->last_recv_lsr_local) {
			dlsr = lsr_now - stats->last_recv_lsr_local;
		}
	}
	rtcp_report_block->lsr = stats->last_recv_lsr_peer;
	rtcp_report_block->dlsr = htonl(dlsr);
	if (rtp_session->stats.rtcp.peer_ssrc) {
		rtcp_report_block->ssrc = htonl(rtp_session->stats.rtcp.peer_ssrc ? rtp_session->stats.rtcp.peer_ssrc : rtp_session->remote_ssrc);
	} else {
		/* if remote is not sending rtcp reports, take ssrc as assigned from rtp */
		rtcp_report_block->ssrc = htonl(rtp_session->remote_ssrc);
	}
	
	stats->rtcp_rtp_count++;
}

static void rtcp_stats_init(switch_rtp_t *rtp_session)
{
	switch_rtcp_numbers_t * stats = &rtp_session->stats.rtcp;
	srtp_hdr_t * hdr = &rtp_session->last_rtp_hdr;
	switch_core_session_t *session = switch_core_memory_pool_get_data(rtp_session->pool, "__session");
	stats->ssrc = ntohl(hdr->ssrc);
	stats->last_rpt_ts = rtp_session->write_timer.samplecount;
	stats->init = 1;
	stats->last_rpt_ext_seq = 0;
	stats->last_rpt_cycle = 0;
	stats->last_pkt_tsdiff = 0;
	stats->inter_jitter = 0;
	stats->cycle = 0;
	stats->high_ext_seq_recv = ntohs((uint16_t)hdr->seq);
	stats->base_seq = ntohs((uint16_t)hdr->seq);
	stats->bad_seq = (1<<16) + 1; /* Make sure we wont missmatch 2 consecutive packets, so seq == bad_seq is false */
	stats->cum_lost = 0;
	stats->period_pkt_count = 0;
	stats->sent_pkt_count = 0;
	stats->pkt_count = 0;
	stats->rtcp_rtp_count = 0;

	if (!rtp_session->flags[SWITCH_RTP_FLAG_ENABLE_RTCP]) {
		switch_log_printf(SWITCH_CHANNEL_SESSION_LOG(session), SWITCH_LOG_DEBUG, "rtcp_stats_init: %s rtcp disabled\n", rtp_type(rtp_session));
	} else if (!rtp_session->rtcp_sock_output) {
		switch_log_printf(SWITCH_CHANNEL_SESSION_LOG(session), SWITCH_LOG_WARNING, "rtcp_stats_init: %s no rtcp socket\n", rtp_type(rtp_session));
	} else if (rtp_session->flags[SWITCH_RTP_FLAG_RTCP_PASSTHRU]) {
		switch_log_printf(SWITCH_CHANNEL_SESSION_LOG(session), SWITCH_LOG_DEBUG, "rtcp_stats_init: %s rtcp passthru\n", rtp_type(rtp_session));
	} else {
		switch_log_printf(SWITCH_CHANNEL_SESSION_LOG(session), SWITCH_LOG_DEBUG, "rtcp_stats_init: %s ssrc[%u] base_seq[%u]\n", rtp_type(rtp_session), stats->ssrc, stats->base_seq);
	}

	if (rtp_session->flags[SWITCH_RTP_FLAG_ENABLE_RTCP] && (switch_core_media_codec_get_cap(rtp_session->session,
															SWITCH_MEDIA_TYPE_AUDIO, SWITCH_CODEC_FLAG_HAS_ADJ_BITRATE))) {
			kalman_estimator_t *estimators[KALMAN_SYSTEM_MODELS];
			cusum_kalman_detector_t *detectors[KALMAN_SYSTEM_MODELS];

			rtp_session->flags[SWITCH_RTP_FLAG_ADJ_BITRATE_CAP] = 1;
			rtp_session->flags[SWITCH_RTP_FLAG_ESTIMATORS] = 1;

			rtp_session->estimators[EST_LOSS] = switch_core_alloc(rtp_session->pool, sizeof(*estimators[0]));
			switch_kalman_init(rtp_session->estimators[EST_LOSS],0.1,0.1);
			rtp_session->estimators[EST_RTT] = switch_core_alloc(rtp_session->pool, sizeof(*estimators[0]));
			switch_kalman_init(rtp_session->estimators[EST_RTT],0.03,1);
			rtp_session->detectors[EST_RTT] = switch_core_alloc(rtp_session->pool, sizeof(*detectors[0]));
			switch_kalman_cusum_init(rtp_session->detectors[EST_RTT],0.005,0.5);
			rtp_session->detectors[EST_LOSS] = switch_core_alloc(rtp_session->pool, sizeof(*detectors[0]));
			switch_kalman_cusum_init(rtp_session->detectors[EST_LOSS], 0.5, 1);
	}
}

static int rtcp_stats(switch_rtp_t *rtp_session)
{
	switch_core_session_t *session = switch_core_memory_pool_get_data(rtp_session->pool, "__session");
	srtp_hdr_t * hdr = &rtp_session->last_rtp_hdr;
	switch_rtcp_numbers_t * stats = &rtp_session->stats.rtcp;
	uint32_t packet_spacing_diff = 0, pkt_tsdiff, pkt_extended_seq;
	uint16_t pkt_seq, seq_diff, max_seq;
	const int MAX_DROPOUT = 3000;
	const int MAX_MISORDER = 100;
	const int RTP_SEQ_MOD = (1<<16);

	if(!rtp_session->rtcp_sock_output || !rtp_session->flags[SWITCH_RTP_FLAG_ENABLE_RTCP] || rtp_session->flags[SWITCH_RTP_FLAG_RTCP_PASSTHRU] || !rtp_session->rtcp_interval)
		return 0; /* do not process RTCP in current state */

	pkt_seq = (uint16_t) ntohs((uint16_t) rtp_session->last_rtp_hdr.seq);

	/* Detect sequence number cycle change */
	max_seq = stats->high_ext_seq_recv&0x0000ffff;
	seq_diff = pkt_seq - max_seq;

	if (seq_diff < MAX_DROPOUT) {  /* in order, with permissible gap */
		if (pkt_seq < max_seq) {
			stats->cycle++;
			switch_log_printf(SWITCH_CHANNEL_SESSION_LOG(session), SWITCH_LOG_DEBUG, "rtcp_stats:[cycle change] pkt_seq[%d] cycle[%d] max_seq[%d] stats_ssrc[%u] local_ts[%u]\n",
					pkt_seq, stats->cycle, max_seq, stats->ssrc, rtp_session->timer.samplecount);
		}
		pkt_extended_seq = stats->cycle << 16 | pkt_seq; /* getting the extended packet extended sequence ID */
		if (pkt_extended_seq > stats->high_ext_seq_recv) {
			stats->high_ext_seq_recv = pkt_extended_seq;
		}
	}
	else if (seq_diff <= (RTP_SEQ_MOD - MAX_MISORDER)) {   /* the sequence number made a very large jump */
		if (pkt_seq == stats->bad_seq) {
			rtcp_stats_init(rtp_session);
		} else {
			stats->bad_seq = (pkt_seq + 1) & (RTP_SEQ_MOD-1);
		}
		return 0; /* no stats, packet is out of sync and will be accounted as lost */
	} else {
		/* duplicate or reordered packet */
	}

	/* Verify that we are on the same stream source (we do not support multiple sources) */
	if (ntohl(hdr->ssrc) != stats->ssrc || !stats->init) {
		rtcp_stats_init(rtp_session);
	}

	stats->period_pkt_count++;
	stats->pkt_count++;
#ifdef DEBUG_RTCP
	switch_log_printf(SWITCH_CHANNEL_SESSION_LOG(session), SWITCH_LOG_DEBUG10, "rtcp_stats: period_pkt_count[%d]last_seq[%d]cycle[%d]stats_ssrc[%u]local_ts[%u]\n",
			stats->period_pkt_count, pkt_seq, stats->cycle, stats->ssrc, rtp_session->write_timer.samplecount);
#endif
	/* Interarrival jitter calculation */
	pkt_tsdiff = abs((int32_t)(rtp_session->timer.samplecount - ntohl(hdr->ts)));  /* relative transit times for this packet */
	if (stats->pkt_count < 2) { /* Can not compute Jitter with only one packet */
		stats->last_pkt_tsdiff = pkt_tsdiff;
	} else {
		/* Jitter : difference of relative transit times for the two packets */
		packet_spacing_diff = abs((int32_t)(pkt_tsdiff - stats->last_pkt_tsdiff));
		stats->last_pkt_tsdiff = pkt_tsdiff;
		/* Interarrival jitter estimation, "J(i) = J(i-1) + ( |D(i-1,i)| - J(i-1) )/16" */
		stats->inter_jitter = (stats->inter_jitter + (((double)packet_spacing_diff - stats->inter_jitter) /16.));
	}

#ifdef DEBUG_RTCP
	switch_log_printf(SWITCH_CHANNEL_SESSION_LOG(session), SWITCH_LOG_DEBUG10, "rtcp_stats: pkt_ts[%d]local_ts[%d]diff[%d]pkt_spacing[%d]inter_jitter[%f]seq[%d]stats_ssrc[%d]",
			ntohl(hdr->ts), rtp_session->timer.samplecount, pkt_tsdiff, packet_spacing_diff, stats->inter_jitter, ntohs(hdr->seq), stats->ssrc);
#endif
	return 1;
}

static void calc_bw_exp(uint32_t bps, uint8_t bits, rtcp_tmmbx_t *tmmbx)
{
	uint32_t mantissa_max, i = 0;
	uint8_t exp = 0;
	uint32_t mantissa = 0;
	uint16_t overhead = 60;

	switch_assert(bits<=32);

	mantissa_max = (1 << bits) - 1;

	for (i = 0; i < 32; ++i) {
		if (bps <= (mantissa_max << i)) {
			exp = i;
			break;
		}
	}

	mantissa = (bps >> exp);

	tmmbx->parts[0] = (uint8_t) ((exp << 2) + ((mantissa >> 15) & 0x03));
	tmmbx->parts[1] = (uint8_t) (mantissa >> 7);
	tmmbx->parts[2] = (uint8_t) ((mantissa >> 1) + ((overhead >> 8) & 0x01));
	tmmbx->parts[3] = (uint8_t) (overhead);
}

static int using_ice(switch_rtp_t *rtp_session)
{
	if (rtp_session->ice.ice_user || rtp_session->rtcp_ice.ice_user) {
		return 1;
	}

	return 0;
}

static void switch_send_rtcp_event(switch_rtp_t *rtp_session ,struct switch_rtcp_sender_report *sr,struct switch_rtcp_report_block *rtcp_report_block)
{
	if (sr && rtcp_report_block) {
		switch_event_t *event;

		if (switch_event_create(&event, SWITCH_EVENT_SEND_RTCP_MESSAGE) == SWITCH_STATUS_SUCCESS) {
				char value[30];
				char header[50];
				uint32_t tmpLost;
				char *uuid = switch_core_session_get_uuid(rtp_session->session);
				if (uuid) {
						switch_event_add_header_string(event, SWITCH_STACK_BOTTOM, "Unique-ID", switch_core_session_get_uuid(rtp_session->session));
				}

				snprintf(value, sizeof(value), "%.8x", rtp_session->stats.rtcp.ssrc);
				switch_event_add_header_string(event, SWITCH_STACK_BOTTOM, "SSRC", value);

				snprintf(value, sizeof(value), "%u", ntohl(sr->sender_info.ntp_msw));
				switch_event_add_header_string(event, SWITCH_STACK_BOTTOM, "NTP-Most-Significant-Word", value);

				snprintf(value, sizeof(value), "%u", ntohl(sr->sender_info.ntp_lsw));
				switch_event_add_header_string(event, SWITCH_STACK_BOTTOM, "NTP-Least-Significant-Word", value);

				snprintf(value, sizeof(value), "%u", ntohl(sr->sender_info.ts));
				switch_event_add_header_string(event, SWITCH_STACK_BOTTOM, "RTP-Timestamp", value);

				snprintf(value, sizeof(value), "%u", ntohl(sr->sender_info.pc));
				switch_event_add_header_string(event, SWITCH_STACK_BOTTOM, "Sender-Packet-Count", value);

				snprintf(value, sizeof(value), "%u", ntohl(sr->sender_info.oc));
				switch_event_add_header_string(event, SWITCH_STACK_BOTTOM, "Octect-Packet-Count", value);

				snprintf(value, sizeof(value), "%u", ntohl(sr->sender_info.ts));
				switch_event_add_header_string(event, SWITCH_STACK_BOTTOM, "Last-RTP-Timestamp", value);

				snprintf(value, sizeof(value), "%" SWITCH_TIME_T_FMT, switch_time_now());
				switch_event_add_header_string(event, SWITCH_STACK_BOTTOM, "Capture-Time", value);

				/* Add sources info */
				snprintf(header, sizeof(header), "Source-SSRC");
				snprintf(value, sizeof(value), "%.8x", rtp_session->stats.rtcp.peer_ssrc);
				switch_event_add_header_string(event, SWITCH_STACK_BOTTOM, header, value);
				snprintf(header, sizeof(header), "Source-Fraction");
				snprintf(value, sizeof(value), "%u", (uint8_t)rtcp_report_block->fraction);
				switch_event_add_header_string(event, SWITCH_STACK_BOTTOM, header, value);
				snprintf(header, sizeof(header), "Source-Lost");
#if SWITCH_BYTE_ORDER == __BIG_ENDIAN
				tmpLost = report->lost; /* signed 24bit will extended signess to int32_t automatically */
#else
				tmpLost = ntohl(rtcp_report_block->lost)>>8;
				tmpLost = tmpLost | ((tmpLost & 0x00800000) ? 0xff000000 : 0x00000000); /* ...and signess compensation */
#endif
				snprintf(value, sizeof(value), "%u", tmpLost);
				switch_event_add_header_string(event, SWITCH_STACK_BOTTOM, header, value);
				snprintf(header, sizeof(header), "Source-Highest-Sequence-Number-Received");
				snprintf(value, sizeof(value), "%u", ntohl(rtcp_report_block->highest_sequence_number_received));
				switch_event_add_header_string(event, SWITCH_STACK_BOTTOM, header, value);
				snprintf(header, sizeof(header), "Source-Jitter");
				snprintf(value, sizeof(value), "%u", ntohl(rtcp_report_block->jitter));
				switch_event_add_header_string(event, SWITCH_STACK_BOTTOM, header, value);
				snprintf(header, sizeof(header), "Source-LSR");
				snprintf(value, sizeof(value), "%u", ntohl(rtcp_report_block->lsr));
				switch_event_add_header_string(event, SWITCH_STACK_BOTTOM, header, value);
				snprintf(header, sizeof(header), "Source-DLSR");
				snprintf(value, sizeof(value), "%u", ntohl(rtcp_report_block->dlsr));
				switch_event_add_header_string(event, SWITCH_STACK_BOTTOM, header, value);

				switch_event_fire(&event);
				switch_log_printf(SWITCH_CHANNEL_SESSION_LOG(rtp_session->session), SWITCH_LOG_DEBUG10, "Dispatched RTCP SEND event\n");
		}
	}
}

#define MAX_NACK 10
static int check_rtcp_and_ice(switch_rtp_t *rtp_session)
{
	int ret = 0;
	int rtcp_ok = 0, rtcp_cyclic = 0, rtcp_fb = 0, force_send_rr = 0;
	switch_time_t now = switch_micro_time_now();
	int rate = 0, nack_ttl = 0, nack_dup = 0; 
	uint32_t cur_nack[MAX_NACK] = { 0 };
	uint16_t seq = 0;


	if (!rtp_session->flags[SWITCH_RTP_FLAG_UDPTL] &&
		rtp_session->flags[SWITCH_RTP_FLAG_AUTO_CNG] &&
		rtp_session->send_msg.header.ts &&
		rtp_session->cng_pt != INVALID_PT &&
		(rtp_session->write_timer.samplecount - rtp_session->last_write_samplecount >= rtp_session->samples_per_interval * 60)) {
		uint8_t data[10] = { 0 };
		switch_frame_flag_t frame_flags = SFF_NONE;
		data[0] = 65;
		rtp_session->cn++;

		get_next_write_ts(rtp_session, 0);
		rtp_session->send_msg.header.ts = htonl(rtp_session->ts);

		switch_rtp_write_manual(rtp_session, (void *) data, 2, 0, rtp_session->cng_pt, ntohl(rtp_session->send_msg.header.ts), &frame_flags);

		if (switch_rtp_test_flag(rtp_session, SWITCH_RTP_FLAG_USE_TIMER)) {
			rtp_session->last_write_samplecount = rtp_session->write_timer.samplecount;
		}
	}

	rate = rtp_session->rtcp_interval;

	if (rtp_session->flags[SWITCH_RTP_FLAG_NACK] && rtp_session->vb) {
		int n;
		for (n = 0; n < MAX_NACK; n++) {
			uint32_t nack = switch_jb_pop_nack(rtp_session->vb);

			if (!nack) break;

			seq = ntohs(nack & 0xFFFF);

			switch_log_printf(SWITCH_CHANNEL_SESSION_LOG(rtp_session->session), SWITCH_LOG_DEBUG1, "%s Got NACK [%u][0x%x] for seq %u\n",
					switch_core_session_get_name(rtp_session->session), nack, nack, seq);

			cur_nack[nack_ttl++] = nack;
		}
		if (nack_ttl) {
			rtcp_ok = 1;
			rtcp_fb = 1;
		}
	}



	if (rtp_session->rtcp_sent_packets < 4) {
		rate = 4000;
	} else  {
		if (rtp_session->pli_count || rtp_session->fir_count || rtp_session->tmmbr || rtp_session->tmmbn) {
			//switch_log_printf(SWITCH_CHANNEL_SESSION_LOG(rtp_session->session), SWITCH_LOG_ERROR, "MARK BW/FIR ETC %d %d\n", rtp_session->pli_count, rtp_session->fir_count);
			rtcp_ok = 1;
			rtcp_fb = 1;
		}
	}

	if (rtp_session->send_rr) {
		rtp_session->send_rr = 0;
		rtcp_ok = 1;
		force_send_rr = 1;
	}

	//switch_log_printf(SWITCH_CHANNEL_SESSION_LOG(rtp_session->session), SWITCH_LOG_ERROR, "TIME CHECK %d > %d\n", (int)((now - rtp_session->rtcp_last_sent) / 1000), rate);

	if (!rtcp_ok && (!rtp_session->rtcp_last_sent || (int)((now - rtp_session->rtcp_last_sent) / 1000) > rate)) {
		//switch_log_printf(SWITCH_CHANNEL_SESSION_LOG(rtp_session->session), SWITCH_LOG_ERROR, "TIME UP\n");
		rtcp_cyclic = 1;
		rtcp_ok = 1;
	}

	if (rtcp_ok && using_ice(rtp_session)) {
		if (rtp_session->flags[SWITCH_RTP_FLAG_RTCP_MUX]) {
			if (!rtp_session->ice.rready) {
				rtcp_ok = 0;
			}
		} else {
			if (!rtp_session->rtcp_ice.rready) {
				rtcp_ok = 0;
			}
		}
	}

	//switch_log_printf(SWITCH_CHANNEL_SESSION_LOG(rtp_session->session), SWITCH_LOG_ERROR, "WTF %d %d %d %d\n", rate, rtp_session->rtcp_sent_packets, rtcp_ok, nack_ttl);

	if (rtp_session->rtcp_sock_output && rtp_session->flags[SWITCH_RTP_FLAG_ENABLE_RTCP] && !rtp_session->flags[SWITCH_RTP_FLAG_RTCP_PASSTHRU] && rtcp_ok) {
		switch_rtcp_numbers_t * stats = &rtp_session->stats.rtcp;
		struct switch_rtcp_receiver_report *rr;
		struct switch_rtcp_sender_report *sr;
		struct switch_rtcp_report_block *rtcp_report_block = NULL;
		switch_size_t rtcp_bytes = sizeof(struct switch_rtcp_hdr_s)+sizeof(uint32_t); /* add size of the packet header and the ssrc */
		switch_rtcp_hdr_t *sdes;
		uint8_t *p;
		switch_size_t sdes_bytes = sizeof(struct switch_rtcp_hdr_s);
		uint32_t *ssrc;
		switch_rtcp_sdes_unit_t *unit;
		struct switch_rtcp_sender_info *rtcp_sender_info = 0;
		switch_bool_t is_only_receiver = FALSE;
		switch_bool_t report_sent = FALSE;

		if (!rtcp_fb) {
			rtp_session->rtcp_last_sent = now;
			rtp_session->rtcp_sent_packets++;
		}

		if (rtp_session->flags[SWITCH_RTP_FLAG_VIDEO] && 
				rtp_session->vb && rtcp_cyclic) {
				nack_dup = rtp_session->prev_nacks_inflight;
				rtp_session->prev_nacks_inflight = 0;
		}

		rtp_session->rtcp_send_msg.header.version = 2;
		rtp_session->rtcp_send_msg.header.p = 0;

		if ((switch_core_session_media_flow(rtp_session->session, SWITCH_MEDIA_TYPE_AUDIO) == SWITCH_MEDIA_FLOW_RECVONLY) ||
				switch_core_session_media_flow(rtp_session->session, SWITCH_MEDIA_TYPE_VIDEO) == SWITCH_MEDIA_FLOW_RECVONLY) {
			is_only_receiver = TRUE;
		}
		if (!rtp_session->stats.rtcp.sent_pkt_count || is_only_receiver || force_send_rr) {
			rtp_session->rtcp_send_msg.header.type = _RTCP_PT_RR; /* Receiver report */
			rr=(struct switch_rtcp_receiver_report*) rtp_session->rtcp_send_msg.body;
			rr->ssrc = htonl(rtp_session->ssrc);
			rtcp_report_block = &rr->report_block;
			rtcp_bytes += sizeof(struct switch_rtcp_report_block);
			rtcp_generate_report_block(rtp_session, rtcp_report_block, nack_dup);
			rtp_session->rtcp_send_msg.header.count = 1; /* reception report block count */
			report_sent = TRUE;
			switch_log_printf(SWITCH_CHANNEL_SESSION_LOG(rtp_session->session), SWITCH_LOG_DEBUG1, "Sending RTCP RR (ssrc=%u)\n", rtp_session->ssrc);

		} else {
			rtp_session->rtcp_send_msg.header.type = _RTCP_PT_SR; /* Sender report */
			sr = (struct switch_rtcp_sender_report*) rtp_session->rtcp_send_msg.body;
			sr->ssrc = htonl(rtp_session->ssrc);
			rtcp_sender_info = &sr->sender_info;
			rtcp_generate_sender_info(rtp_session, rtcp_sender_info);
			rtcp_bytes += sizeof(struct switch_rtcp_sender_info);
			if (!rtcp_cyclic && rtcp_fb) {
				 /* rtcp-fb only, don't send receive report block */
				rtp_session->rtcp_send_msg.header.count = 0;
			} else {
				rtcp_report_block = &sr->report_block;
				rtcp_bytes += sizeof(struct switch_rtcp_report_block);
				rtcp_generate_report_block(rtp_session, rtcp_report_block, nack_dup);
				rtp_session->rtcp_send_msg.header.count = 1; /* reception report block count */
				report_sent = TRUE;
				stats->sent_pkt_count = 0;
				if ((!rtp_session->flags[SWITCH_RTP_FLAG_VIDEO] && rtp_session->flags[SWITCH_RTP_FLAG_AUDIO_FIRE_SEND_RTCP_EVENT]) ||
					(rtp_session->flags[SWITCH_RTP_FLAG_VIDEO] && rtp_session->flags[SWITCH_RTP_FLAG_VIDEO_FIRE_SEND_RTCP_EVENT])) {
 					switch_send_rtcp_event(rtp_session, sr, rtcp_report_block);
				}
			}
			switch_log_printf(SWITCH_CHANNEL_SESSION_LOG(rtp_session->session), SWITCH_LOG_DEBUG1, "Sending RTCP SR (ssrc=%u)\n", rtp_session->ssrc);
		}

		if (report_sent && rtp_session->rtcp_probe) {
			rtcp_pt_t type = (rtp_session->stats.rtcp.sent_pkt_count || force_send_rr) ? _RTCP_PT_RR : _RTCP_PT_SR;
			switch_channel_t *channel = switch_core_session_get_channel(rtp_session->session);
			if (channel && switch_channel_test_flag(channel, CF_ENABLE_RTCP_PROBE)) {
#ifdef DEBUG_HOMER
				switch_log_printf(SWITCH_CHANNEL_SESSION_LOG(rtp_session->session), SWITCH_LOG_DEBUG, "[ours] RTCP probe report block (pt=%u, ssrc=%u, ia_jitter=%u) [type=%s remote_ssrc=%u peer_ssrc=%u]\n",
					type, ntohl(rtcp_report_block->ssrc), ntohl(rtcp_report_block->jitter), rtp_type(rtp_session), rtp_session->remote_ssrc, rtp_session->stats.rtcp.peer_ssrc);
#endif
				if (rtp_session->remote_ssrc != ntohl(rtcp_report_block->ssrc)) {
#ifdef DEBUG_HOMER
					switch_log_printf(SWITCH_CHANNEL_SESSION_LOG(rtp_session->session), SWITCH_LOG_DEBUG, "Skip RTCP probe report for %s with pt=%u and probably sloppy jitter of %u, as ssrc=%u does not match selected remote ssrc=%u\n",
						rtp_type(rtp_session), rtp_session->rtcp_send_msg.header.type, ntohl(rtcp_report_block->jitter), ntohl(rtcp_report_block->ssrc), rtp_session->remote_ssrc);
#endif
				} else if (RTCP_BUG_SSRC == ntohl(rtcp_report_block->ssrc)) {
#ifdef DEBUG_HOMER
					switch_log_printf(SWITCH_CHANNEL_SESSION_LOG(rtp_session->session), SWITCH_LOG_DEBUG, "Skip RTCP probe report for %s with pt=%u and probably sloppy jitter of %u, as ssrc=%u matches RTCP bug ssrc=%u\n",
						rtp_type(rtp_session), rtp_session->rtcp_send_msg.header.type, ntohl(rtcp_report_block->jitter), ntohl(rtcp_report_block->ssrc), RTCP_BUG_SSRC);
#endif
				} else {
					if (ntohl(rtcp_report_block->jitter) > HIGH_JITTER_LOG_THRESHOLD) {
#ifdef DEBUG_HOMER
						switch_log_printf(SWITCH_CHANNEL_SESSION_LOG(rtp_session->session), SWITCH_LOG_WARNING, "(huge jitter) [ours] RTCP probe report block (pt=%u, ssrc=%u, ia_jitter=%u) [type=%s remote_ssrc=%u peer_ssrc=%u]\n",
							type, ntohl(rtcp_report_block->ssrc), ntohl(rtcp_report_block->jitter), rtp_type(rtp_session), rtp_session->remote_ssrc, rtp_session->stats.rtcp.peer_ssrc);
#endif
					}
					rtp_session->rtcp_probe(channel, rtp_session, type, TRUE, rtcp_report_block, rtcp_sender_info);
				}
			}
		}

		rtp_session->rtcp_send_msg.header.length = htons((uint16_t)(rtcp_bytes / 4) - 1);

		if (rtp_session->flags[SWITCH_RTP_FLAG_VIDEO]) {
			if (rtp_session->pli_count) {
				switch_rtcp_ext_hdr_t *ext_hdr;

				p = (uint8_t *) (&rtp_session->rtcp_send_msg) + rtcp_bytes;
				ext_hdr = (switch_rtcp_ext_hdr_t *) p;

				ext_hdr->version = 2;
				ext_hdr->p = 0;
				ext_hdr->fmt = _RTCP_PSFB_PLI;
				ext_hdr->pt = _RTCP_PT_PSFB;

				ext_hdr->send_ssrc = htonl(rtp_session->ssrc);
				ext_hdr->recv_ssrc = htonl(rtp_session->remote_ssrc);
				rtp_session->rtcp_vstats.video_in.pli_count++;
				switch_log_printf(SWITCH_CHANNEL_SESSION_LOG(rtp_session->session), SWITCH_LOG_DEBUG1, "Sending RTCP PLI %u %u [%u]\n",
								  rtp_session->ssrc, rtp_session->remote_ssrc, rtp_session->rtcp_vstats.video_in.pli_count);

				ext_hdr->length = htons((uint8_t)(sizeof(switch_rtcp_ext_hdr_t) / 4) - 1);
				rtcp_bytes += sizeof(switch_rtcp_ext_hdr_t);
				rtp_session->pli_count = 0;
			}

			if (rtp_session->flags[SWITCH_RTP_FLAG_NACK] && nack_ttl > 0) {
				int n = 0;

				rtp_session->rtcp_vstats.video_in.nack_count++;
				for (n = 0; n < nack_ttl; n++) {
					switch_rtcp_ext_hdr_t *ext_hdr;
					uint32_t *nack;
					p = (uint8_t *) (&rtp_session->rtcp_send_msg) + rtcp_bytes;
					ext_hdr = (switch_rtcp_ext_hdr_t *) p;

					ext_hdr->version = 2;
					ext_hdr->p = 0;
					ext_hdr->fmt = _RTCP_RTPFB_NACK;
					ext_hdr->pt = _RTCP_PT_RTPFB;
					ext_hdr->send_ssrc = htonl(rtp_session->ssrc);
					ext_hdr->recv_ssrc = htonl(rtp_session->remote_ssrc);
					ext_hdr->length = htons(3);
					p += sizeof(switch_rtcp_ext_hdr_t);
					nack = (uint32_t *) p;
					*nack = cur_nack[n];

					switch_log_printf(SWITCH_CHANNEL_SESSION_LOG(rtp_session->session), SWITCH_LOG_DEBUG2, "Sending RTCP NACK %u [%d]\n",
									  ntohs(*nack & 0xFFFF), rtp_session->rtcp_vstats.video_in.nack_count);

					rtcp_bytes += sizeof(switch_rtcp_ext_hdr_t) + sizeof(cur_nack[n]);
					cur_nack[n] = 0;
				}
				rtp_session->prev_nacks_inflight = n;
			}

			if (rtp_session->fir_count) {
				switch_rtcp_ext_hdr_t *ext_hdr;
				rtcp_fir_t *fir;

				if (switch_rtp_test_flag(rtp_session, SWITCH_RTP_FLAG_OLD_FIR)) {
					p = (uint8_t *) (&rtp_session->rtcp_send_msg) + rtcp_bytes;
					ext_hdr = (switch_rtcp_ext_hdr_t *) p;

					ext_hdr->version = 2;
					ext_hdr->pt = _RTCP_PT_FIR;
					rtcp_bytes += sizeof(switch_rtcp_ext_hdr_t);
				}


				p = (uint8_t *) (&rtp_session->rtcp_send_msg) + rtcp_bytes;
				ext_hdr = (switch_rtcp_ext_hdr_t *) p;

				p += sizeof(switch_rtcp_ext_hdr_t);
				fir = (rtcp_fir_t *) p;

				ext_hdr->version = 2;
				ext_hdr->p = 0;
				ext_hdr->fmt = _RTCP_PSFB_FIR;
				ext_hdr->pt = _RTCP_PT_PSFB;

				ext_hdr->send_ssrc = htonl(rtp_session->ssrc);
				ext_hdr->recv_ssrc = htonl(rtp_session->remote_ssrc);

				fir->ssrc = htonl(rtp_session->remote_ssrc);
				fir->seq = rtp_session->fir_seq;
				fir->r1 = fir->r2 = fir->r3 = 0;

				rtp_session->rtcp_vstats.video_in.fir_count++;
				switch_log_printf(SWITCH_CHANNEL_SESSION_LOG(rtp_session->session), SWITCH_LOG_DEBUG2, "Sending RTCP FIR SEQ %d [%u]\n", rtp_session->fir_seq, rtp_session->rtcp_vstats.video_in.fir_count);

				rtp_session->fir_seq++;

				ext_hdr->length = htons((uint8_t)((sizeof(switch_rtcp_ext_hdr_t) + sizeof(rtcp_fir_t)) / 4) - 1);
				rtcp_bytes += sizeof(switch_rtcp_ext_hdr_t) + sizeof(rtcp_fir_t);
				rtp_session->fir_count = 0;
			}

			//if (!rtp_session->tmmbr && rtp_session->cur_tmmbr) {
			//	rtp_session->tmmbr = rtp_session->cur_tmmbr;
			//}

			while (rtp_session->tmmbr || rtp_session->tmmbn) {
				switch_rtcp_ext_hdr_t *ext_hdr;
				rtcp_tmmbx_t *tmmbx;
				uint32_t bps = 0;
				p = (uint8_t *) (&rtp_session->rtcp_send_msg) + rtcp_bytes;
				ext_hdr = (switch_rtcp_ext_hdr_t *) p;

				p += sizeof(switch_rtcp_ext_hdr_t);
				tmmbx = (rtcp_tmmbx_t *) p;

				ext_hdr->version = 2;
				ext_hdr->p = 0;
				ext_hdr->pt = _RTCP_PT_RTPFB;
				ext_hdr->send_ssrc = htonl(rtp_session->ssrc);
				ext_hdr->recv_ssrc = 0;

				if (rtp_session->tmmbr) {
					switch_log_printf(SWITCH_CHANNEL_SESSION_LOG(rtp_session->session), SWITCH_LOG_DEBUG2, "Sending RTCP TMMBR %u\n", rtp_session->tmmbr);
					ext_hdr->fmt = _RTCP_RTPFB_TMMBR;
					bps = rtp_session->tmmbr;
					rtp_session->tmmbr = 0;
				} else {
					switch_log_printf(SWITCH_CHANNEL_SESSION_LOG(rtp_session->session), SWITCH_LOG_DEBUG2, "Sending RTCP TMMBN %u\n", rtp_session->tmmbr);
					ext_hdr->fmt = _RTCP_RTPFB_TMMBN;
					bps = rtp_session->tmmbn;
					rtp_session->tmmbn = 0;
				}

				tmmbx->ssrc = htonl(rtp_session->remote_ssrc);
				calc_bw_exp(bps, 17, tmmbx);

				ext_hdr->length = htons((uint8_t)((sizeof(switch_rtcp_ext_hdr_t) + sizeof(rtcp_tmmbx_t)) / 4) - 1);
				rtcp_bytes += sizeof(switch_rtcp_ext_hdr_t) + sizeof(rtcp_tmmbx_t);
			}

		}

		//SDES + CNAME
		p = (uint8_t *) (&rtp_session->rtcp_send_msg) + rtcp_bytes;
		sdes = (switch_rtcp_hdr_t *) p;
		sdes->version = 2;
		sdes->type = _RTCP_PT_SDES;
		sdes->count = 1;
		sdes->p = 0;
		p = (uint8_t *) (sdes) + sdes_bytes;
		ssrc = (uint32_t *) p;
		*ssrc = htonl(rtp_session->ssrc);
		sdes_bytes += sizeof(uint32_t);


		p = (uint8_t *) (sdes) + sdes_bytes;
		unit = (switch_rtcp_sdes_unit_t *) p;
		unit->type = _RTCP_SDES_CNAME;
		snprintf((char *)unit->value, 80, "%x", rtp_session->ssrc);
		unit->length = strlen((char *)unit->value);
		sdes_bytes += sizeof(switch_rtcp_sdes_unit_t) + unit->length;


		p += sizeof(switch_rtcp_sdes_unit_t) + unit->length;
		unit = (switch_rtcp_sdes_unit_t *) p;
		unit->type = _RTCP_SDES_NOTE;
		snprintf((char *)unit->value, 80, "FreeSWITCH.org -- Come to ClueCon.com");
		unit->length = strlen((char *)unit->value);
		sdes_bytes += sizeof(switch_rtcp_sdes_unit_t) + unit->length;

		sdes_bytes ++;//END

		sdes_bytes += 4 - (sdes_bytes % 4);

		sdes->length = htons((uint16_t)(sdes_bytes / 4) - 1);
		rtcp_bytes += sdes_bytes;

		/* Prepare next report */
		if (rtp_session->rtcp_send_msg.header.count) {
			stats->last_rpt_cycle = stats->cycle;
			stats->last_rpt_ext_seq = stats->high_ext_seq_recv;
			stats->last_rpt_ts = rtp_session->write_timer.samplecount;
			stats->period_pkt_count = 0;
		}



#ifdef ENABLE_SRTP
		switch_mutex_lock(rtp_session->ice_mutex);
		if (rtp_session->flags[SWITCH_RTP_FLAG_SECURE_SEND]) {
			int stat = 0;
			int sbytes = (int) rtcp_bytes;

			if (!rtp_session->flags[SWITCH_RTP_FLAG_SECURE_SEND_MKI]) {
				stat = srtp_protect_rtcp(rtp_session->send_ctx[rtp_session->srtp_idx_rtcp], &rtp_session->rtcp_send_msg.header, &sbytes);
			} else {
				stat = srtp_protect_rtcp_mki(rtp_session->send_ctx[rtp_session->srtp_idx_rtcp], &rtp_session->rtcp_send_msg.header, &sbytes, 1, SWITCH_CRYPTO_MKI_INDEX);
			}

			if (stat) {
				switch_log_printf(SWITCH_CHANNEL_SESSION_LOG(rtp_session->session), SWITCH_LOG_ERROR, "Error: SRTP RTCP protection failed with code %d\n", stat);
				switch_mutex_unlock(rtp_session->ice_mutex);
				goto end;
			} else {
				rtcp_bytes = sbytes;
			}
		}
		switch_mutex_unlock(rtp_session->ice_mutex);
#endif

#ifdef ENABLE_ZRTP
		/* ZRTP Send */
		if (zrtp_on && !rtp_session->flags[SWITCH_RTP_FLAG_PROXY_MEDIA]) {
			unsigned int sbytes = (int) rtcp_bytes;
			zrtp_status_t stat = zrtp_status_fail;

			stat = zrtp_process_rtcp(rtp_session->zrtp_stream, (void *) &rtp_session->rtcp_send_msg, &sbytes);

			switch (stat) {
			case zrtp_status_ok:
				break;
			case zrtp_status_drop:
				switch_log_printf(SWITCH_CHANNEL_LOG, SWITCH_LOG_ERROR, "Error: zRTP protection drop with code %d\n", stat);
				ret = (int)rtcp_bytes;
				goto end;
				break;
			case zrtp_status_fail:
				switch_log_printf(SWITCH_CHANNEL_LOG, SWITCH_LOG_ERROR, "Error: zRTP protection fail with code %d\n", stat);
				break;
			default:
				break;
			}

			rtcp_bytes = sbytes;
		}
#endif
		//#define DEBUG_EXTRA
#ifdef DEBUG_EXTRA
		{
			const char *old_host;
			char bufb[50];
			old_host = switch_get_addr(bufb, sizeof(bufb), rtp_session->rtcp_remote_addr);
			switch_log_printf(SWITCH_CHANNEL_SESSION_LOG(rtp_session->session), SWITCH_LOG_CRIT, "%s SEND %s RTCP %s:%d %ld\n",
							  rtp_session_name(rtp_session),
							  rtp_type(rtp_session),
							  old_host,
							  switch_sockaddr_get_port(rtp_session->rtcp_remote_addr),
							  rtcp_bytes);
		}
#endif
		if (switch_socket_sendto(rtp_session->rtcp_sock_output, rtp_session->rtcp_remote_addr, 0, (void *)&rtp_session->rtcp_send_msg, &rtcp_bytes ) != SWITCH_STATUS_SUCCESS) {
			switch_log_printf(SWITCH_CHANNEL_SESSION_LOG(rtp_session->session), SWITCH_LOG_DEBUG,"RTCP packet not written\n");
		} else {
			rtp_session->stats.inbound.period_packet_count = 0;
		}
	}

	if (rtp_session->ice.ice_user) {
		if (ice_out(rtp_session, &rtp_session->ice) == SWITCH_STATUS_GENERR) {
			ret = -1;
			goto end;
		}
	}

	if (!rtp_session->flags[SWITCH_RTP_FLAG_RTCP_MUX]) {
		if (rtp_session->rtcp_ice.ice_user) {
			if (ice_out(rtp_session, &rtp_session->rtcp_ice) == SWITCH_STATUS_GENERR) {
				ret = -1;
				goto end;
			}
		}
	}

 end:

	return ret;
}

SWITCH_DECLARE(void) switch_rtp_ping(switch_rtp_t *rtp_session)
{
	check_rtcp_and_ice(rtp_session);
}

SWITCH_DECLARE(void) switch_rtp_get_random(void *buf, uint32_t len)
{
#ifdef HAVE_OPENSSL
	RAND_bytes(buf, len);
#else
	switch_stun_random_string(buf, len, NULL);
#endif
}


SWITCH_DECLARE(void) switch_rtp_shutdown(void)
{
	switch_core_port_allocator_t *alloc = NULL;
	switch_hash_index_t *hi;
	const void *var;
	void *val;

	if (!global_init) {
		return;
	}

	switch_mutex_lock(port_lock);

	for (hi = switch_core_hash_first(alloc_hash); hi; hi = switch_core_hash_next(&hi)) {
		switch_core_hash_this(hi, &var, NULL, &val);
		if ((alloc = (switch_core_port_allocator_t *) val)) {
			switch_log_printf(SWITCH_CHANNEL_LOG, SWITCH_LOG_DEBUG, "Destroy port allocator for %s\n", (char *) var);
			switch_core_port_allocator_destroy(&alloc);
		}
	}

	switch_core_hash_destroy(&alloc_hash);
	switch_mutex_unlock(port_lock);

#ifdef ENABLE_ZRTP
	if (zrtp_on) {
		zrtp_status_t status = zrtp_status_ok;

		status = zrtp_def_cache_store(zrtp_global);
		switch_log_printf(SWITCH_CHANNEL_LOG, SWITCH_LOG_DEBUG, "Saving ZRTP cache: %s\n", zrtp_status_ok == status ? "OK" : "FAIL");
		zrtp_down(zrtp_global);
	}
#endif
#ifdef ENABLE_SRTP
	srtp_crypto_kernel_shutdown();
#endif
	switch_rtp_dtls_destroy();
}

SWITCH_DECLARE(switch_port_t) switch_rtp_set_start_port(switch_port_t port)
{
	if (port) {
		if (port_lock) {
			switch_mutex_lock(port_lock);
		}
		START_PORT = port;
		if (port_lock) {
			switch_mutex_unlock(port_lock);
		}
	}
	return START_PORT;
}

SWITCH_DECLARE(switch_port_t) switch_rtp_set_end_port(switch_port_t port)
{
	if (port) {
		if (port_lock) {
			switch_mutex_lock(port_lock);
		}
		END_PORT = port;
		if (port_lock) {
			switch_mutex_unlock(port_lock);
		}
	}
	return END_PORT;
}

SWITCH_DECLARE(void) switch_rtp_release_port(const char *ip, switch_port_t port)
{
	switch_core_port_allocator_t *alloc = NULL;

	if (!ip || !port) {
		return;
	}

	switch_mutex_lock(port_lock);
	if ((alloc = switch_core_hash_find(alloc_hash, ip))) {
		switch_core_port_allocator_free_port(alloc, port);
	}
	switch_mutex_unlock(port_lock);

}

SWITCH_DECLARE(switch_port_t) switch_rtp_request_port(const char *ip)
{
	switch_port_t port = 0;
	switch_core_port_allocator_t *alloc = NULL;

	switch_mutex_lock(port_lock);
	alloc = switch_core_hash_find(alloc_hash, ip);
	if (!alloc) {
		if (switch_core_port_allocator_new(ip, START_PORT, END_PORT, SPF_EVEN, &alloc) != SWITCH_STATUS_SUCCESS) {
			abort();
		}

		switch_core_hash_insert(alloc_hash, ip, alloc);
	}

	if (switch_core_port_allocator_request_port(alloc, &port) != SWITCH_STATUS_SUCCESS) {
		port = 0;
	}

	switch_mutex_unlock(port_lock);
	return port;
}

SWITCH_DECLARE(switch_status_t) switch_rtp_set_payload_map(switch_rtp_t *rtp_session, payload_map_t **pmap)
{

	if (rtp_session) {
		switch_mutex_lock(rtp_session->flag_mutex);
		rtp_session->pmaps = pmap;
		switch_mutex_unlock(rtp_session->flag_mutex);
		return SWITCH_STATUS_SUCCESS;
	}

	return SWITCH_STATUS_FALSE;
}

SWITCH_DECLARE(void) switch_rtp_intentional_bugs(switch_rtp_t *rtp_session, switch_rtp_bug_flag_t bugs)
{
	rtp_session->rtp_bugs = bugs;

	if ((rtp_session->rtp_bugs & RTP_BUG_START_SEQ_AT_ZERO)) {
		rtp_session->seq = 0;
	}

}


static switch_status_t enable_remote_rtcp_socket(switch_rtp_t *rtp_session, const char **err) {

	switch_status_t status = SWITCH_STATUS_SUCCESS;

	if (rtp_session->flags[SWITCH_RTP_FLAG_ENABLE_RTCP]) {

		if (switch_sockaddr_info_get(&rtp_session->rtcp_remote_addr, rtp_session->eff_remote_host_str, SWITCH_UNSPEC,
									 rtp_session->remote_rtcp_port, 0, rtp_session->pool) != SWITCH_STATUS_SUCCESS || !rtp_session->rtcp_remote_addr) {
			*err = "RTCP Remote Address Error!";
			return SWITCH_STATUS_FALSE;
		} else {
			const char *host;
			char bufa[50];

			host = switch_get_addr(bufa, sizeof(bufa), rtp_session->rtcp_remote_addr);

			switch_log_printf(SWITCH_CHANNEL_SESSION_LOG(rtp_session->session), SWITCH_LOG_DEBUG,
							  "Setting RTCP remote addr to %s:%d %d\n", host, rtp_session->remote_rtcp_port, rtp_session->rtcp_remote_addr->family);
		}

		if (rtp_session->rtcp_sock_input && switch_sockaddr_get_family(rtp_session->rtcp_remote_addr) ==
			switch_sockaddr_get_family(rtp_session->rtcp_local_addr)) {
			rtp_session->rtcp_sock_output = rtp_session->rtcp_sock_input;
		} else {

			if (rtp_session->rtcp_sock_output && rtp_session->rtcp_sock_output != rtp_session->rtcp_sock_input) {
				switch_socket_close(rtp_session->rtcp_sock_output);
			}

			if ((status = switch_socket_create(&rtp_session->rtcp_sock_output,
											   switch_sockaddr_get_family(rtp_session->rtcp_remote_addr),
											   SOCK_DGRAM, 0, rtp_session->pool)) != SWITCH_STATUS_SUCCESS) {
				*err = "RTCP Socket Error!";
			}
		}

	} else {
		*err = "RTCP NOT ACTIVE!";
	}

	return status;

}

static switch_status_t enable_local_rtcp_socket(switch_rtp_t *rtp_session, const char **err) {

	const char *host = rtp_session->local_host_str;
	switch_port_t port = rtp_session->local_port;
	switch_socket_t *rtcp_new_sock = NULL, *rtcp_old_sock = NULL;
	switch_status_t status = SWITCH_STATUS_SUCCESS;
	char bufa[50];

	if (rtp_session->flags[SWITCH_RTP_FLAG_ENABLE_RTCP]) {
		if (switch_sockaddr_info_get(&rtp_session->rtcp_local_addr, host, SWITCH_UNSPEC, port+1, 0, rtp_session->pool) != SWITCH_STATUS_SUCCESS) {
			*err = "RTCP Local Address Error!";
			goto done;
		}

		if (switch_socket_create(&rtcp_new_sock, switch_sockaddr_get_family(rtp_session->rtcp_local_addr), SOCK_DGRAM, 0, rtp_session->pool) != SWITCH_STATUS_SUCCESS) {
			*err = "RTCP Socket Error!";
			goto done;
		}

		if (switch_socket_opt_set(rtcp_new_sock, SWITCH_SO_REUSEADDR, 1) != SWITCH_STATUS_SUCCESS) {
			*err = "RTCP Socket Error!";
			goto done;
		}

		if (switch_socket_bind(rtcp_new_sock, rtp_session->rtcp_local_addr) != SWITCH_STATUS_SUCCESS) {
			*err = "RTCP Bind Error!";
			goto done;
		}

		if (switch_sockaddr_info_get(&rtp_session->rtcp_from_addr, switch_get_addr(bufa, sizeof(bufa), rtp_session->from_addr),
											 SWITCH_UNSPEC, switch_sockaddr_get_port(rtp_session->from_addr) + 1, 0, rtp_session->pool) != SWITCH_STATUS_SUCCESS) {
			*err = "RTCP From Address Error!";
			goto done;
		}

		rtcp_old_sock = rtp_session->rtcp_sock_input;
		rtp_session->rtcp_sock_input = rtcp_new_sock;
		rtcp_new_sock = NULL;

		switch_socket_create_pollset(&rtp_session->rtcp_read_pollfd, rtp_session->rtcp_sock_input, SWITCH_POLLIN | SWITCH_POLLERR, rtp_session->pool);

 done:

		if (*err) {

			switch_log_printf(SWITCH_CHANNEL_SESSION_LOG(rtp_session->session), SWITCH_LOG_ERROR, "Error allocating rtcp [%s]\n", *err);
			status = SWITCH_STATUS_FALSE;
		}

		if (rtcp_new_sock) {
			switch_socket_close(rtcp_new_sock);
		}

		if (rtcp_old_sock) {
			switch_socket_close(rtcp_old_sock);
		}
	} else {
		status = SWITCH_STATUS_FALSE;
	}

	return status;
}

SWITCH_DECLARE(switch_status_t) switch_rtp_set_local_address(switch_rtp_t *rtp_session, const char *host, switch_port_t port, const char **err)
{
	switch_socket_t *new_sock = NULL, *old_sock = NULL;
	switch_status_t status = SWITCH_STATUS_FALSE;
	int j = 0;
#ifndef WIN32
	char o[5] = "TEST", i[5] = "";
	switch_size_t len, ilen = 0;
	int x;
#endif

	if (rtp_session->ready != 1) {
		if (!switch_rtp_ready(rtp_session)) {
			return SWITCH_STATUS_FALSE;
		}

		READ_INC(rtp_session);
		WRITE_INC(rtp_session);

		if (!switch_rtp_ready(rtp_session)) {
			goto done;
		}
	}


	*err = NULL;

	if (zstr(host) || !port) {
		*err = "Address Error";
		goto done;
	}


	rtp_session->local_host_str = switch_core_strdup(rtp_session->pool, host);
	rtp_session->local_port = port;


	if (switch_sockaddr_info_get(&rtp_session->local_addr, host, SWITCH_UNSPEC, port, 0, rtp_session->pool) != SWITCH_STATUS_SUCCESS) {
		*err = "Local Address Error!";
		goto done;
	}


	if (rtp_session->sock_input) {
		switch_rtp_kill_socket(rtp_session);
	}

	if (switch_socket_create(&new_sock, switch_sockaddr_get_family(rtp_session->local_addr), SOCK_DGRAM, 0, rtp_session->pool) != SWITCH_STATUS_SUCCESS) {
		*err = "Socket Error!";
		goto done;
	}

	if (switch_socket_opt_set(new_sock, SWITCH_SO_REUSEADDR, 1) != SWITCH_STATUS_SUCCESS) {
		*err = "Socket Error!";
		goto done;
	}

	if (rtp_session->flags[SWITCH_RTP_FLAG_VIDEO]) {
		switch_socket_opt_set(new_sock, SWITCH_SO_RCVBUF, 1572864);
		switch_socket_opt_set(new_sock, SWITCH_SO_SNDBUF, 1572864);
	} else {
		switch_socket_opt_set(new_sock, SWITCH_SO_RCVBUF, 851968);
		switch_socket_opt_set(new_sock, SWITCH_SO_SNDBUF, 851968);
	}

	if (switch_socket_bind(new_sock, rtp_session->local_addr) != SWITCH_STATUS_SUCCESS) {
		char *em = switch_core_sprintf(rtp_session->pool, "Bind Error! %s:%d", host, port);
		*err = em;
		goto done;
	}


	if ((j = atoi(host)) && j > 223 && j < 240) { /* mcast */
		if (switch_mcast_interface(new_sock, rtp_session->local_addr) != SWITCH_STATUS_SUCCESS) {
			*err = "Multicast Socket interface Error";
			goto done;
		}

		if (switch_mcast_join(new_sock, rtp_session->local_addr, NULL, NULL) != SWITCH_STATUS_SUCCESS) {
			*err = "Multicast Error";
			goto done;
		}

		if (rtp_session->session) {
			switch_channel_t *channel = switch_core_session_get_channel(rtp_session->session);
			const char *var;

			if ((var = switch_channel_get_variable(channel, "multicast_ttl"))) {
				int ttl = atoi(var);

				if (ttl > 0 && ttl < 256) {
					if (switch_mcast_hops(new_sock, (uint8_t) ttl) != SWITCH_STATUS_SUCCESS) {
						*err = "Mutlicast TTL set failed";
						goto done;
					}

				}
			}

		}

	}



#ifndef WIN32
	len = sizeof(i);
	switch_socket_opt_set(new_sock, SWITCH_SO_NONBLOCK, TRUE);

	switch_socket_sendto(new_sock, rtp_session->local_addr, 0, (void *) o, &len);

	x = 0;
	while (!ilen) {
		switch_status_t status;
		ilen = len;
		status = switch_socket_recvfrom(rtp_session->from_addr, new_sock, 0, (void *) i, &ilen);

		if (status != SWITCH_STATUS_SUCCESS && status != SWITCH_STATUS_BREAK) {
			break;
		}

		if (++x > 1000) {
			break;
		}
		switch_cond_next();
	}
	switch_socket_opt_set(new_sock, SWITCH_SO_NONBLOCK, FALSE);

#endif

	old_sock = rtp_session->sock_input;
	rtp_session->sock_input = new_sock;
	new_sock = NULL;

	if (rtp_session->flags[SWITCH_RTP_FLAG_USE_TIMER] || rtp_session->flags[SWITCH_RTP_FLAG_NOBLOCK] || rtp_session->flags[SWITCH_RTP_FLAG_VIDEO]) {
		switch_socket_opt_set(rtp_session->sock_input, SWITCH_SO_NONBLOCK, TRUE);
		switch_rtp_set_flag(rtp_session, SWITCH_RTP_FLAG_NOBLOCK);
	}

	switch_socket_create_pollset(&rtp_session->read_pollfd, rtp_session->sock_input, SWITCH_POLLIN | SWITCH_POLLERR, rtp_session->pool);

	if (rtp_session->flags[SWITCH_RTP_FLAG_ENABLE_RTCP]) {
		if ((status = enable_local_rtcp_socket(rtp_session, err)) == SWITCH_STATUS_SUCCESS) {
			*err = "Success";
		}
	} else {
		status = SWITCH_STATUS_SUCCESS;
		*err = "Success";
	}

	switch_rtp_set_flag(rtp_session, SWITCH_RTP_FLAG_IO);

 done:

	if (new_sock) {
		switch_socket_close(new_sock);
	}

	if (old_sock) {
		switch_socket_close(old_sock);
	}


	if (rtp_session->ready != 1) {
		WRITE_DEC(rtp_session);
		READ_DEC(rtp_session);
	}

	return status;
}

SWITCH_DECLARE(void) switch_rtp_set_media_timeout(switch_rtp_t *rtp_session, uint32_t ms)
{
	if (!switch_rtp_ready(rtp_session) || rtp_session->flags[SWITCH_RTP_FLAG_UDPTL]) {
		return;
	}

	switch_log_printf(SWITCH_CHANNEL_SESSION_LOG(rtp_session->session), SWITCH_LOG_DEBUG1,
					  "%s MEDIA TIMEOUT %s set to %u", switch_core_session_get_name(rtp_session->session), rtp_type(rtp_session), ms);
	rtp_session->media_timeout = ms;
	switch_rtp_reset_media_timer(rtp_session);
}

SWITCH_DECLARE(void) switch_rtp_set_max_missed_packets(switch_rtp_t *rtp_session, uint32_t max)
{
	if (!switch_rtp_ready(rtp_session) || rtp_session->flags[SWITCH_RTP_FLAG_UDPTL]) {
		return;
	}

	if (rtp_session->missed_count > max) {

		switch_log_printf(SWITCH_CHANNEL_SESSION_LOG(rtp_session->session), SWITCH_LOG_WARNING,
						  "new max missed packets(%d->%d) greater than current missed packets(%d). RTP will timeout.\n",
						  rtp_session->max_missed_packets, max, rtp_session->missed_count);
	}

	rtp_session->max_missed_packets = max;
}

SWITCH_DECLARE(void) switch_rtp_reset_jb(switch_rtp_t *rtp_session)
{
	if (switch_rtp_ready(rtp_session)) {
		if (rtp_session->jb) {
			switch_jb_reset(rtp_session->jb);
		}
	}
}

SWITCH_DECLARE(void) switch_rtp_reset_vb(switch_rtp_t *rtp_session)
{

	if (rtp_session->vb) {
		switch_jb_reset(rtp_session->vb);
	}

	if (rtp_session->vbw) {
		switch_jb_reset(rtp_session->vbw);
	}
}

SWITCH_DECLARE(void) switch_rtp_reset(switch_rtp_t *rtp_session)
{
	if (!rtp_session) {
		return;
	}

	//rtp_session->seq = (uint16_t) rand();
	//rtp_session->ts = 0;
	memset(&rtp_session->ts_norm, 0, sizeof(rtp_session->ts_norm));

	rtp_session->last_stun = rtp_session->first_stun = 0;
	rtp_session->wrong_addrs = 0;
	rtp_session->rtcp_sent_packets = 0;
	rtp_session->rtcp_last_sent = 0;
	rtp_session->ice_adj = 0;

	//switch_rtp_del_dtls(rtp_session, DTLS_TYPE_RTP|DTLS_TYPE_RTCP);
	switch_rtp_set_flag(rtp_session, SWITCH_RTP_FLAG_PAUSE);
	switch_rtp_set_flag(rtp_session, SWITCH_RTP_FLAG_MUTE);
	rtcp_stats_init(rtp_session);

	if (rtp_session->ice.ready) {
		switch_rtp_reset_vb(rtp_session);
		rtp_session->ice.ready = rtp_session->ice.rready = 0;
	}

}

SWITCH_DECLARE(void) switch_rtp_reset_media_timer(switch_rtp_t *rtp_session)
{
	rtp_session->missed_count = 0;
	rtp_session->last_media = switch_micro_time_now();
}

SWITCH_DECLARE(char *) switch_rtp_get_remote_host(switch_rtp_t *rtp_session)
{
	return zstr(rtp_session->remote_host_str) ? "0.0.0.0" : rtp_session->remote_host_str;
}

SWITCH_DECLARE(switch_port_t) switch_rtp_get_remote_port(switch_rtp_t *rtp_session)
{
	return rtp_session->remote_port;
}

SWITCH_DECLARE(char *) switch_rtp_get_eff_remote_host(switch_rtp_t *rtp_session)
{
	return zstr(rtp_session->eff_remote_host_str) ? "0.0.0.0" : rtp_session->eff_remote_host_str;
}

SWITCH_DECLARE(char *) switch_rtp_get_local_host(switch_rtp_t *rtp_session)
{
	return zstr(rtp_session->local_host_str) ? "0.0.0.0" : rtp_session->local_host_str;
}

SWITCH_DECLARE(switch_port_t) switch_rtp_get_local_port(switch_rtp_t *rtp_session)
{
	return rtp_session->local_port;
}

SWITCH_DECLARE(switch_port_t) switch_rtp_get_eff_remote_port(switch_rtp_t *rtp_session)
{
	return rtp_session->eff_remote_port;
}

SWITCH_DECLARE(switch_port_t) switch_rtcp_get_remote_port(switch_rtp_t *rtp_session)
{
	return rtp_session->remote_rtcp_port;
}

static void ping_socket(switch_rtp_t *rtp_session)
{
	uint32_t o = UINT_MAX;
	switch_size_t len = sizeof(o);
	switch_socket_sendto(rtp_session->sock_input, rtp_session->local_addr, 0, (void *) &o, &len);

	if (rtp_session->flags[SWITCH_RTP_FLAG_ENABLE_RTCP] && rtp_session->rtcp_sock_input && rtp_session->rtcp_sock_input != rtp_session->sock_input) {
		switch_socket_sendto(rtp_session->rtcp_sock_input, rtp_session->rtcp_local_addr, 0, (void *) &o, &len);
	}
}

SWITCH_DECLARE(switch_status_t) switch_rtp_udptl_mode(switch_rtp_t *rtp_session)
{
	switch_socket_t *sock;

	if (!switch_rtp_ready(rtp_session)) {
		return SWITCH_STATUS_FALSE;
	}

	if (switch_rtp_test_flag(rtp_session, SWITCH_RTP_FLAG_PROXY_MEDIA)) {
		ping_socket(rtp_session);
	}

	READ_INC(rtp_session);
	WRITE_INC(rtp_session);

	if (rtp_session->flags[SWITCH_RTP_FLAG_USE_TIMER] || rtp_session->timer.timer_interface) {
		switch_core_timer_destroy(&rtp_session->timer);
		memset(&rtp_session->timer, 0, sizeof(rtp_session->timer));
		switch_rtp_clear_flag(rtp_session, SWITCH_RTP_FLAG_USE_TIMER);
	}

	rtp_session->missed_count = 0;
	rtp_session->max_missed_packets = 0;

	rtp_session->flags[SWITCH_RTP_FLAG_ENABLE_RTCP] = 0;

	if (rtp_session->flags[SWITCH_RTP_FLAG_RTCP_MUX]) {
		rtp_session->rtcp_sock_input = NULL;
		rtp_session->rtcp_sock_output = NULL;
	} else {
		if (rtp_session->rtcp_sock_input && rtp_session->rtcp_sock_input != rtp_session->sock_input) {
			ping_socket(rtp_session);
			switch_socket_shutdown(rtp_session->rtcp_sock_input, SWITCH_SHUTDOWN_READWRITE);
		}

		if (rtp_session->rtcp_sock_output && rtp_session->rtcp_sock_output != rtp_session->rtcp_sock_input &&
			rtp_session->rtcp_sock_output != rtp_session->sock_input) {
			switch_socket_shutdown(rtp_session->rtcp_sock_output, SWITCH_SHUTDOWN_READWRITE);
		}

		if ((sock = rtp_session->rtcp_sock_input)) {
			rtp_session->rtcp_sock_input = NULL;
			switch_socket_close(sock);

			if (rtp_session->rtcp_sock_output && rtp_session->rtcp_sock_output != sock) {
				sock = rtp_session->rtcp_sock_output;
				rtp_session->rtcp_sock_output = NULL;
				switch_socket_close(sock);
			}
		}
	}

	switch_rtp_set_flag(rtp_session, SWITCH_RTP_FLAG_UDPTL);
	switch_rtp_set_flag(rtp_session, SWITCH_RTP_FLAG_PROXY_MEDIA);
	switch_socket_opt_set(rtp_session->sock_input, SWITCH_SO_NONBLOCK, FALSE);
	switch_rtp_clear_flag(rtp_session, SWITCH_RTP_FLAG_NOBLOCK);

	WRITE_DEC(rtp_session);
	READ_DEC(rtp_session);

	switch_rtp_clear_flag(rtp_session, SWITCH_RTP_FLAG_STICKY_FLUSH);
	switch_rtp_clear_flag(rtp_session, SWITCH_RTP_FLAG_FLUSH);

	switch_rtp_break(rtp_session);

	return SWITCH_STATUS_SUCCESS;

}


SWITCH_DECLARE(switch_status_t) switch_rtp_set_remote_address(switch_rtp_t *rtp_session, const char *host, switch_port_t port, switch_port_t remote_rtcp_port,
															  switch_bool_t change_adv_addr, const char **err)
{
	switch_sockaddr_t *remote_addr;
	switch_status_t status = SWITCH_STATUS_SUCCESS;
	*err = "Success";

	if (switch_sockaddr_info_get(&remote_addr, host, SWITCH_UNSPEC, port, 0, rtp_session->pool) != SWITCH_STATUS_SUCCESS || !remote_addr) {
		*err = "Remote Address Error!";
		return SWITCH_STATUS_FALSE;
	}


	switch_mutex_lock(rtp_session->write_mutex);

	rtp_session->remote_addr = remote_addr;

	if (change_adv_addr) {
		rtp_session->remote_host_str = switch_core_strdup(rtp_session->pool, host);
		rtp_session->remote_port = port;
	}

	rtp_session->eff_remote_host_str = switch_core_strdup(rtp_session->pool, host);
	rtp_session->eff_remote_port = port;

	if (rtp_session->sock_input && switch_sockaddr_get_family(rtp_session->remote_addr) == switch_sockaddr_get_family(rtp_session->local_addr)) {
		rtp_session->sock_output = rtp_session->sock_input;
	} else {
		if (rtp_session->sock_output && rtp_session->sock_output != rtp_session->sock_input) {
			switch_socket_close(rtp_session->sock_output);
		}
		if ((status = switch_socket_create(&rtp_session->sock_output,
										   switch_sockaddr_get_family(rtp_session->remote_addr),
										   SOCK_DGRAM, 0, rtp_session->pool)) != SWITCH_STATUS_SUCCESS) {

			*err = "Socket Error!";
		}
	}

	if (rtp_session->dtls) {
		rtp_session->dtls->sock_output = rtp_session->sock_output;

		if (rtp_session->flags[SWITCH_RTP_FLAG_RTCP_MUX]) {
			switch_sockaddr_info_get(&rtp_session->dtls->remote_addr, host, SWITCH_UNSPEC, port, 0, rtp_session->pool);
		}
	}


	if (rtp_session->flags[SWITCH_RTP_FLAG_ENABLE_RTCP]) {
		if (rtp_session->flags[SWITCH_RTP_FLAG_RTCP_MUX]) {
			rtp_session->rtcp_remote_addr = rtp_session->remote_addr;
			rtp_session->rtcp_sock_output = rtp_session->sock_output;
		}/* else {
			if (remote_rtcp_port) {
				rtp_session->remote_rtcp_port = remote_rtcp_port;
			} else {
				rtp_session->remote_rtcp_port = rtp_session->eff_remote_port + 1;
			}
			status = enable_remote_rtcp_socket(rtp_session, err);

			if (rtp_session->rtcp_dtls) {
				//switch_sockaddr_info_get(&rtp_session->rtcp_dtls->remote_addr, host, SWITCH_UNSPEC, port, 0, rtp_session->pool);
				rtp_session->rtcp_dtls->remote_addr = rtp_session->rtcp_remote_addr;
				rtp_session->rtcp_dtls->sock_output = rtp_session->rtcp_sock_output;
			}
			}*/
	}

	switch_mutex_unlock(rtp_session->write_mutex);

	return status;
}

SWITCH_DECLARE(switch_status_t) switch_rtp_fork_set(switch_rtp_t *rtp_session, switch_fork_direction_t direction, const char *host, switch_port_t port, uint32_t ssrc, const char *cmd)
{
	switch_sockaddr_t *addr = NULL;
	switch_fork_session_t *fork = NULL;

	if (!rtp_session) {
		switch_log_printf(SWITCH_CHANNEL_SESSION_LOG(rtp_session->session), SWITCH_LOG_ERROR, "Fork: no RTP session\n");
		return SWITCH_STATUS_FALSE;
	}

	fork = (direction == FORK_DIRECTION_RX ? &rtp_session->fork.fork_rx : &rtp_session->fork.fork_tx);

	if (switch_sockaddr_info_get(&addr, host, SWITCH_UNSPEC, port, 0, rtp_session->pool) != SWITCH_STATUS_SUCCESS || !addr) {
		switch_log_printf(SWITCH_CHANNEL_SESSION_LOG(rtp_session->session), SWITCH_LOG_ERROR, "Fork: cannot reslove IP address\n");
		return SWITCH_STATUS_FALSE;
	}

	switch_mutex_lock(direction == FORK_DIRECTION_RX ? rtp_session->read_mutex : rtp_session->write_mutex);

	fork->addr = addr;
	fork->host_str = switch_core_strdup(rtp_session->pool, host);
	fork->port = port;
	fork->ssrc = ssrc;
	if (!zstr(cmd)) {
		strncpy(fork->cmd, cmd, 500);
		fork->cmd[499] = '\0';
	}

	switch_mutex_unlock(direction == FORK_DIRECTION_RX ? rtp_session->read_mutex : rtp_session->write_mutex);

	return SWITCH_STATUS_SUCCESS;
}

SWITCH_DECLARE(switch_status_t) switch_rtp_fork_set_id(switch_rtp_t *rtp_session, const char *id)
{
	if (!rtp_session) {
		switch_log_printf(SWITCH_CHANNEL_SESSION_LOG(rtp_session->session), SWITCH_LOG_ERROR, "Fork: no RTP session\n");
		return SWITCH_STATUS_FALSE;
	}

	if (zstr(id)) {
		switch_log_printf(SWITCH_CHANNEL_SESSION_LOG(rtp_session->session), SWITCH_LOG_ERROR, "Fork: empty id\n");
		return SWITCH_STATUS_FALSE;
	}

	strncpy(rtp_session->fork.id, id, 40);
	rtp_session->fork.id[39] = '\0';

	return SWITCH_STATUS_SUCCESS;
}

SWITCH_DECLARE(switch_status_t) switch_rtp_fork_set_wait_ssrc(switch_rtp_t *rtp_session, int timeout_ms)
{
	if (!rtp_session) {
		switch_log_printf(SWITCH_CHANNEL_SESSION_LOG(rtp_session->session), SWITCH_LOG_ERROR, "Fork: no RTP session\n");
		return SWITCH_STATUS_FALSE;
	}

	rtp_session->fork.wait_ssrc = 1;
	rtp_session->fork.wait_ssrc_timeout_ms = timeout_ms;
	rtp_session->fork.wait_ssrc_time_start_us = switch_micro_time_now();

	return SWITCH_STATUS_SUCCESS;
}

SWITCH_DECLARE(switch_status_t) switch_rtp_fork_set_local_address(switch_rtp_t *rtp_session, const char *ip, uint16_t port)
{
	if (!rtp_session) {
		switch_log_printf(SWITCH_CHANNEL_SESSION_LOG(rtp_session->session), SWITCH_LOG_ERROR, "Fork: no RTP session\n");
		return SWITCH_STATUS_FALSE;
	}

	if (!ip || !strlen(ip)) {
		switch_log_printf(SWITCH_CHANNEL_SESSION_LOG(rtp_session->session), SWITCH_LOG_ERROR, "Fork: empty ip\n");
		return SWITCH_STATUS_FALSE;
	}

	strncpy(rtp_session->fork.local_ip, ip, 100);
	rtp_session->fork.local_ip[99] = '\0';
	rtp_session->fork.local_port = port;

	return SWITCH_STATUS_SUCCESS;
}

SWITCH_DECLARE(switch_status_t) switch_rtp_fork_activate(switch_rtp_t *rtp_session, switch_fork_direction_t direction)
{
	switch_fork_session_t *fork = NULL;
	switch_status_t status = SWITCH_STATUS_SUCCESS;

	if (!rtp_session) {
		switch_log_printf(SWITCH_CHANNEL_SESSION_LOG(rtp_session->session), SWITCH_LOG_ERROR, "Fork: no RTP session\n");
		return SWITCH_STATUS_FALSE;
	}

	fork = (direction == FORK_DIRECTION_RX ? &rtp_session->fork.fork_rx : &rtp_session->fork.fork_tx);

	switch_mutex_lock(direction == FORK_DIRECTION_RX ? rtp_session->read_mutex : rtp_session->write_mutex);
	fork->active = 1;
	switch_mutex_unlock(direction == FORK_DIRECTION_RX ? rtp_session->read_mutex : rtp_session->write_mutex);

	return status;
}

SWITCH_DECLARE(void) switch_rtp_fork_deactivate(switch_rtp_t *rtp_session, switch_fork_direction_t direction)
{
	switch_fork_session_t *fork = NULL;

	if (!rtp_session) {
		switch_log_printf(SWITCH_CHANNEL_SESSION_LOG(rtp_session->session), SWITCH_LOG_ERROR, "Fork: no RTP session\n");
		return;
	}

	fork = (direction == FORK_DIRECTION_RX ? &rtp_session->fork.fork_rx : &rtp_session->fork.fork_tx);

	switch_mutex_lock(direction == FORK_DIRECTION_RX ? rtp_session->read_mutex : rtp_session->write_mutex);
	fork->active = 0;
	switch_mutex_unlock(direction == FORK_DIRECTION_RX ? rtp_session->read_mutex : rtp_session->write_mutex);
}

static const char *dtls_state_names_t[] = {"OFF", "HANDSHAKE", "SETUP", "READY", "FAIL", "INVALID"};
static const char *dtls_state_names(dtls_state_t s)
{
	if (s > DS_INVALID) {
		s = DS_INVALID;
	}

	return dtls_state_names_t[s];
}

#define dtls_set_state(_dtls, _state) switch_log_printf(SWITCH_CHANNEL_SESSION_LOG(rtp_session->session), SWITCH_LOG_INFO, "Changing %s DTLS state from %s to %s\n", rtp_type(rtp_session), dtls_state_names(_dtls->state), dtls_state_names(_state)); _dtls->new_state = 1; _dtls->last_state = _dtls->state; _dtls->state = _state

#define cr_keylen 16
#define cr_saltlen 14
#define cr_kslen 30

static int dtls_state_setup(switch_rtp_t *rtp_session, switch_dtls_t *dtls)
{
	X509 *cert;
	switch_secure_settings_t	ssec;	/* Used just to wrap over params in a call to switch_rtp_add_crypto_key. */
	int r = 0;

	uint8_t raw_key_data[cr_kslen * 2];
	unsigned char local_key_buf[cr_kslen];
	unsigned char remote_key_buf[cr_kslen];

	memset(&ssec, 0, sizeof(ssec));
	memset(&raw_key_data, 0, cr_kslen * 2 * sizeof(uint8_t));
	memset(&local_key_buf, 0, cr_kslen * sizeof(unsigned char));
	memset(&remote_key_buf, 0, cr_kslen * sizeof(unsigned char));

	if ((dtls->type & DTLS_TYPE_SERVER)) {
		r = 1;
	} else if ((cert = SSL_get_peer_certificate(dtls->ssl))) {
		switch_core_cert_extract_fingerprint(cert, dtls->remote_fp);
		r = switch_core_cert_verify(dtls->remote_fp);
		X509_free(cert);
	}

	if (!r) {
		switch_log_printf(SWITCH_CHANNEL_SESSION_LOG(rtp_session->session), SWITCH_LOG_ERROR, "%s Fingerprint Verification Failed!\n", rtp_type(rtp_session));
		dtls_set_state(dtls, DS_FAIL);
		return -1;
	} else {
		unsigned char *local_key, *remote_key, *local_salt, *remote_salt;

		switch_log_printf(SWITCH_CHANNEL_SESSION_LOG(rtp_session->session), SWITCH_LOG_INFO, "%s Fingerprint Verified.\n", rtp_type(rtp_session));

#ifdef HAVE_OPENSSL_DTLS_SRTP
		if (!SSL_export_keying_material(dtls->ssl, raw_key_data, sizeof(raw_key_data), "EXTRACTOR-dtls_srtp", 19, NULL, 0, 0)) {
			switch_log_printf(SWITCH_CHANNEL_SESSION_LOG(rtp_session->session), SWITCH_LOG_ERROR, "%s Key material export failure\n", rtp_type(rtp_session));
			dtls_set_state(dtls, DS_FAIL);
			return -1;
		}
#else
		return -1;
#endif

		if ((dtls->type & DTLS_TYPE_CLIENT)) {
			local_key = raw_key_data;
			remote_key = local_key + cr_keylen;
			local_salt = remote_key + cr_keylen;
			remote_salt = local_salt + cr_saltlen;

		} else {
			remote_key = raw_key_data;
			local_key = remote_key + cr_keylen;
			remote_salt = local_key + cr_keylen;
			local_salt = remote_salt + cr_saltlen;
		}

		memcpy(ssec.local_raw_key, local_key, cr_keylen);
		memcpy(ssec.local_raw_key + cr_keylen, local_salt, cr_saltlen);

		memcpy(ssec.remote_raw_key, remote_key, cr_keylen);
		memcpy(ssec.remote_raw_key + cr_keylen, remote_salt, cr_saltlen);

		ssec.crypto_type = AES_CM_128_HMAC_SHA1_80;

		if (dtls == rtp_session->rtcp_dtls && rtp_session->rtcp_dtls != rtp_session->dtls) {
			switch_rtp_add_crypto_key(rtp_session, SWITCH_RTP_CRYPTO_SEND_RTCP, 0, &ssec);
			switch_rtp_add_crypto_key(rtp_session, SWITCH_RTP_CRYPTO_RECV_RTCP, 0, &ssec);
		} else {
			switch_rtp_add_crypto_key(rtp_session, SWITCH_RTP_CRYPTO_SEND, 0, &ssec);
			switch_rtp_add_crypto_key(rtp_session, SWITCH_RTP_CRYPTO_RECV, 0, &ssec);
		}
	}

	dtls_set_state(dtls, DS_READY);

	return 0;
}

static int dtls_state_ready(switch_rtp_t *rtp_session, switch_dtls_t *dtls)
{

	if (dtls->new_state) {
		if (rtp_session->flags[SWITCH_RTP_FLAG_VIDEO]) {
			switch_core_session_t *other_session;

			if (rtp_session->session && switch_core_session_get_partner(rtp_session->session, &other_session) == SWITCH_STATUS_SUCCESS) {
				switch_core_session_request_video_refresh(other_session);
				switch_core_session_rwunlock(other_session);
			}
		}
		dtls->new_state = 0;
	}
	return 0;
}

static int dtls_state_fail(switch_rtp_t *rtp_session, switch_dtls_t *dtls)
{
	if (rtp_session->session) {
		switch_channel_t *channel = switch_core_session_get_channel(rtp_session->session);
		switch_channel_hangup(channel, SWITCH_CAUSE_DESTINATION_OUT_OF_ORDER);
	}

	return -1;
}


static int dtls_state_handshake(switch_rtp_t *rtp_session, switch_dtls_t *dtls)
{
	int ret;

	if ((ret = SSL_do_handshake(dtls->ssl)) != 1){
		switch((ret = SSL_get_error(dtls->ssl, ret))){
		case SSL_ERROR_WANT_READ:
		case SSL_ERROR_WANT_WRITE:
		case SSL_ERROR_NONE:
			break;
		default:
			switch_log_printf(SWITCH_CHANNEL_SESSION_LOG(rtp_session->session), SWITCH_LOG_WARNING, "%s Handshake failure %d. This may happen when you use legacy DTLS v1.0 (legacyDTLS channel var is set) but endpoint requires DTLS v1.2.\n", rtp_type(rtp_session), ret);
			dtls_set_state(dtls, DS_FAIL);
			return -1;
		}
	}

	if (SSL_is_init_finished(dtls->ssl)) {
		dtls_set_state(dtls, DS_SETUP);
	}

	return 0;
}

static void free_dtls(switch_dtls_t **dtlsp)
{
	switch_dtls_t *dtls;

	if (!dtlsp) {
		return;
	}

	dtls = *dtlsp;
	*dtlsp = NULL;

	if (dtls->ssl) {
		SSL_free(dtls->ssl);
	}

	if (dtls->ssl_ctx) {
		SSL_CTX_free(dtls->ssl_ctx);
	}
}

static int do_dtls(switch_rtp_t *rtp_session, switch_dtls_t *dtls)
{
	int r = 0, ret = 0, len;
	switch_size_t bytes;
	unsigned char buf[MAX_DTLS_MTU] = "";
	int ready = rtp_session->ice.ice_user ? (rtp_session->ice.rready && rtp_session->ice.ready) : 1;
	int pending;

	if (!dtls->bytes && !ready) {
		return 0;
	}

	if (dtls->bytes > 0 && dtls->data) {
		ret = BIO_write(dtls->read_bio, dtls->data, (int)dtls->bytes);
		if (ret <= 0) {
			ret = SSL_get_error(dtls->ssl, ret);
			switch_log_printf(SWITCH_CHANNEL_SESSION_LOG(rtp_session->session), SWITCH_LOG_ERROR, "%s DTLS packet decode err: SSL err %d\n", rtp_type(rtp_session), ret);
		} else if (ret != (int)dtls->bytes) {
			switch_log_printf(SWITCH_CHANNEL_SESSION_LOG(rtp_session->session), SWITCH_LOG_ERROR, "%s DTLS packet decode err: read %d bytes instead of %d\n", rtp_type(rtp_session), ret, (int)dtls->bytes);
		}
	}

	if (dtls_states[dtls->state]) {
		r = dtls_states[dtls->state](rtp_session, dtls);
	}

	while ((pending = BIO_ctrl_pending(dtls->filter_bio)) > 0) {
		switch_assert(pending <= sizeof(buf));

		len = BIO_read(dtls->write_bio, buf, pending);
		if (len > 0) {
			bytes = len;
			ret = switch_socket_sendto(dtls->sock_output, dtls->remote_addr, 0, (void *)buf, &bytes);

			if (ret != SWITCH_STATUS_SUCCESS) {
				switch_log_printf(SWITCH_CHANNEL_SESSION_LOG(rtp_session->session), SWITCH_LOG_ERROR, "%s DTLS packet not written to socket: %d\n", rtp_type(rtp_session), ret);
			} else if (bytes != len) {
				switch_log_printf(SWITCH_CHANNEL_SESSION_LOG(rtp_session->session), SWITCH_LOG_ERROR, "%s DTLS packet write err: written %d bytes instead of %d\n", rtp_type(rtp_session), (int)bytes, len);
			}
		} else {
			ret = SSL_get_error(dtls->ssl, len);
			switch_log_printf(SWITCH_CHANNEL_SESSION_LOG(rtp_session->session), SWITCH_LOG_ERROR, "%s DTLS packet encode err: SSL err %d\n", rtp_type(rtp_session), ret);
		}
	}

	return r;
}

#if VERIFY
static int cb_verify_peer(int preverify_ok, X509_STORE_CTX *ctx)
{
	SSL *ssl = NULL;
	switch_dtls_t *dtls;
	X509 *cert;
	int r = 0;

	ssl = X509_STORE_CTX_get_app_data(ctx);
	dtls = (switch_dtls_t *) SSL_get_app_data(ssl);

	if (!(ssl && dtls)) {
		return 0;
	}

	if ((cert = SSL_get_peer_certificate(dtls->ssl))) {
		switch_core_cert_extract_fingerprint(cert, dtls->remote_fp);

		r = switch_core_cert_verify(dtls->remote_fp);

		X509_free(cert);
	} else {
		switch_log_printf(SWITCH_CHANNEL_SESSION_LOG(dtls->rtp_session->session), SWITCH_LOG_ERROR, "%s CERT ERR!\n", rtp_type(dtls->rtp_session));
	}

	return r;
}
#endif


////////////

#if OPENSSL_VERSION_NUMBER < 0x10100000L
static BIO_METHOD dtls_bio_filter_methods;
#else
static BIO_METHOD *dtls_bio_filter_methods;
#endif

BIO_METHOD *BIO_dtls_filter(void) {
#if OPENSSL_VERSION_NUMBER < 0x10100000L	
	return(&dtls_bio_filter_methods);
#else
	return(dtls_bio_filter_methods);
#endif
}

typedef struct packet_list_s {
	//void *packet;
	int size;
	struct packet_list_s *next;
} packet_list_t;
 
/* Helper struct to keep the filter state */
typedef struct dtls_bio_filter {
	packet_list_t *packets;
	packet_list_t *unused;
	packet_list_t *tail;
	switch_mutex_t *mutex;
	switch_memory_pool_t *pool;
	long mtu;
} dtls_bio_filter;
 
 
static int dtls_bio_filter_new(BIO *bio) {
	/* Create a filter state struct */
	dtls_bio_filter *filter;
	switch_memory_pool_t *pool;

	switch_core_new_memory_pool(&pool);
	filter = switch_core_alloc(pool, sizeof(*filter));
	filter->pool = pool;

	filter->packets = NULL;
	switch_mutex_init(&filter->mutex, SWITCH_MUTEX_NESTED, filter->pool);
 
	/* Set the BIO as initialized */
#if OPENSSL_VERSION_NUMBER < 0x10100000L
	bio->init = 1;
	bio->ptr = filter;
	bio->flags = 0;
#else
	BIO_set_init(bio, 1);
	BIO_set_data(bio, filter);
	BIO_clear_flags(bio, ~0);
#endif
	
	return 1;
}
 
static int dtls_bio_filter_free(BIO *bio) {
	dtls_bio_filter *filter;

	if (bio == NULL) {
		return 0;
	}
 
	/* Get rid of the filter state */
#if OPENSSL_VERSION_NUMBER < 0x10100000L
	filter = (dtls_bio_filter *)bio->ptr;
#else
	filter = (dtls_bio_filter *)BIO_get_data(bio);
#endif

	if (filter != NULL) {
		switch_memory_pool_t *pool = filter->pool;
		switch_core_destroy_memory_pool(&pool);
		pool = NULL;
		filter = NULL;
	}

#if OPENSSL_VERSION_NUMBER < 0x10100000L
	bio->ptr = NULL;
	bio->init = 0;
	bio->flags = 0;
#else
	BIO_set_init(bio, 0);
	BIO_set_data(bio, NULL);
	BIO_clear_flags(bio, ~0);
#endif
	return 1;
}
 
static int dtls_bio_filter_write(BIO *bio, const char *in, int inl) {
	long ret;
	dtls_bio_filter *filter;
	
	switch_log_printf(SWITCH_CHANNEL_LOG, SWITCH_LOG_DEBUG1, "dtls_bio_filter_write: %p, %d\n", (void *)in, inl);
	/* Forward data to the write BIO */
#if OPENSSL_VERSION_NUMBER < 0x10100000L
	ret = BIO_write(bio->next_bio, in, inl);
#else
	ret = BIO_write(BIO_next(bio), in, inl);
#endif
	
	switch_log_printf(SWITCH_CHANNEL_LOG, SWITCH_LOG_DEBUG1, "  -- %ld\n", ret);
 
	/* Keep track of the packet, as we'll advertize them one by one after a pending check */
#if OPENSSL_VERSION_NUMBER < 0x10100000L
	filter = (dtls_bio_filter *)bio->ptr;
#else
	filter = (dtls_bio_filter *)BIO_get_data(bio);
#endif

	if (filter != NULL) {
		packet_list_t *node;

		switch_mutex_lock(filter->mutex);
		if (filter->unused) {
			node = filter->unused;
			node->next = NULL;
			filter->unused = filter->unused->next;
		} else {
			node = switch_core_alloc(filter->pool, sizeof(*node));
		}

		node->size = ret;

		if (filter->tail) {
			filter->tail->next = node;
		} else {
			filter->packets = node;
		}

		filter->tail = node;

		switch_mutex_unlock(filter->mutex);
		//switch_log_printf(SWITCH_CHANNEL_LOG, SWITCH_LOG_ERROR, "New list length: %d\n", g_list_length(filter->packets));
	}
	return ret;
}
 
static long dtls_bio_filter_ctrl(BIO *bio, int cmd, long num, void *ptr) {
#if OPENSSL_VERSION_NUMBER < 0x10100000L
	dtls_bio_filter *filter = (dtls_bio_filter *)bio->ptr;
#else
	dtls_bio_filter *filter = (dtls_bio_filter *)BIO_get_data(bio);
#endif

	switch(cmd) {
	case BIO_CTRL_DGRAM_GET_FALLBACK_MTU:
		return 1200;
	case BIO_CTRL_DGRAM_SET_MTU:
		filter->mtu = num;
		switch_log_printf(SWITCH_CHANNEL_LOG, SWITCH_LOG_DEBUG1, "Setting MTU: %ld\n", filter->mtu);
		return num;
	case BIO_CTRL_FLUSH:
		return 1;
	case BIO_CTRL_DGRAM_QUERY_MTU:
		switch_log_printf(SWITCH_CHANNEL_LOG, SWITCH_LOG_DEBUG1, "Advertizing MTU: %ld\n", filter->mtu);
		return filter->mtu;
	case BIO_CTRL_WPENDING:
		return 0L;
	case BIO_CTRL_PENDING: {
		int pending = 0;
		packet_list_t *top;

		if (filter == NULL) {
			return 0;
		}

		switch_mutex_lock(filter->mutex);
		if ((top = filter->packets)) {
			filter->packets = filter->packets->next;
			
			if (top == filter->tail || !filter->packets) {
				filter->tail = NULL;
			}
			
			pending = top->size;
			top->next = filter->unused;
			filter->unused = top;
		}
		switch_mutex_unlock(filter->mutex);

		return pending;
	}
	default:
		//switch_log_printf(SWITCH_CHANNEL_LOG, SWITCH_LOG_ERROR, "dtls_bio_filter_ctrl: %d\n", cmd);
		break;
	}
	return 0;
}

#if OPENSSL_VERSION_NUMBER < 0x10100000L
static BIO_METHOD dtls_bio_filter_methods = {
	BIO_TYPE_FILTER,
	"DTLS filter",
	dtls_bio_filter_write,
	NULL,
	NULL,
	NULL,
	dtls_bio_filter_ctrl,
	dtls_bio_filter_new,
	dtls_bio_filter_free,
	NULL
};
#else
static BIO_METHOD *dtls_bio_filter_methods = NULL;
#endif

static void switch_rtp_dtls_init() {
#if OPENSSL_VERSION_NUMBER >= 0x10100000L
	dtls_bio_filter_methods = BIO_meth_new(BIO_TYPE_FILTER | BIO_get_new_index(), "DTLS filter");
	BIO_meth_set_write(dtls_bio_filter_methods, dtls_bio_filter_write);
	BIO_meth_set_ctrl(dtls_bio_filter_methods, dtls_bio_filter_ctrl);
	BIO_meth_set_create(dtls_bio_filter_methods, dtls_bio_filter_new);
	BIO_meth_set_destroy(dtls_bio_filter_methods, dtls_bio_filter_free);
#endif
}

static void switch_rtp_dtls_destroy() {
#if OPENSSL_VERSION_NUMBER >= 0x10100000L
	if (dtls_bio_filter_methods) {
		BIO_meth_free(dtls_bio_filter_methods);
		dtls_bio_filter_methods = NULL;
	}
#endif
}

///////////



SWITCH_DECLARE(int) switch_rtp_has_dtls(void) {
#ifdef HAVE_OPENSSL_DTLS_SRTP
	return 1;
#else
	return 0;
#endif
}

SWITCH_DECLARE(dtls_state_t) switch_rtp_dtls_state(switch_rtp_t *rtp_session, dtls_type_t type)
{
	dtls_state_t s = DS_OFF;

	switch_mutex_lock(rtp_session->ice_mutex);

	if (!rtp_session || (!rtp_session->dtls && !rtp_session->rtcp_dtls)) {
		s = DS_OFF;
		goto done;
	}

	if ((type == DTLS_TYPE_RTP) && rtp_session->dtls) {
		s = rtp_session->dtls->state;
		goto done;
	}

	if ((type == DTLS_TYPE_RTCP) && rtp_session->rtcp_dtls) {
		s = rtp_session->rtcp_dtls->state;
	}

 done:

	switch_mutex_unlock(rtp_session->ice_mutex);

	return s;
}

SWITCH_DECLARE(switch_status_t) switch_rtp_del_dtls(switch_rtp_t *rtp_session, dtls_type_t type)
{
	switch_status_t status = SWITCH_STATUS_SUCCESS;

	switch_mutex_lock(rtp_session->ice_mutex);

	if (!rtp_session || (!rtp_session->dtls && !rtp_session->rtcp_dtls)) {
		switch_goto_status(SWITCH_STATUS_FALSE, done);
	}

	if ((type & DTLS_TYPE_RTP)) {
		if (rtp_session->dtls && rtp_session->dtls == rtp_session->rtcp_dtls) {
			rtp_session->rtcp_dtls = NULL;
		}

		if (rtp_session->dtls) {
			free_dtls(&rtp_session->dtls);
		}

		if (rtp_session->jb) {
			switch_jb_reset(rtp_session->jb);
		}

		if (rtp_session->vb) {
			switch_jb_reset(rtp_session->vb);
		}

		if (rtp_session->vbw) {
			switch_jb_reset(rtp_session->vbw);
		}

	}

	if ((type & DTLS_TYPE_RTCP) && rtp_session->rtcp_dtls) {
		free_dtls(&rtp_session->rtcp_dtls);
	}


#ifdef ENABLE_SRTP
	if (rtp_session->flags[SWITCH_RTP_FLAG_SECURE_SEND]) {
		int x;

		rtp_session->flags[SWITCH_RTP_FLAG_SECURE_SEND] = 0;

		for(x = 0; x < 2; x++) {
			if (rtp_session->send_ctx[x]) {
				srtp_dealloc(rtp_session->send_ctx[x]);
				rtp_session->send_ctx[x] = NULL;
			}
		}
	}

	if (rtp_session->flags[SWITCH_RTP_FLAG_SECURE_RECV]) {
		int x;

		rtp_session->flags[SWITCH_RTP_FLAG_SECURE_RECV] = 0;

		for (x = 0; x < 2; x++) {
			if (rtp_session->recv_ctx[x]) {
				srtp_dealloc(rtp_session->recv_ctx[x]);
				rtp_session->recv_ctx[x] = NULL;
			}
		}
	}
#endif

 done:

	switch_mutex_unlock(rtp_session->ice_mutex);

	return status;
}

SWITCH_DECLARE(switch_status_t) switch_rtp_add_dtls(switch_rtp_t *rtp_session, dtls_fingerprint_t *local_fp, dtls_fingerprint_t *remote_fp, dtls_type_t type, uint8_t want_DTLSv1_2)
{
	switch_dtls_t *dtls;
	const char *var;
	int ret;
	const char *kind = "";
	unsigned long ssl_method_error = 0;
	unsigned long ssl_ctx_error = 0;
	const SSL_METHOD *ssl_method;
	SSL_CTX *ssl_ctx;
	BIO *bio;
	DH *dh;
	switch_status_t status = SWITCH_STATUS_SUCCESS;
#ifndef OPENSSL_NO_EC
#if OPENSSL_VERSION_NUMBER < 0x10002000L
	EC_KEY* ecdh;
#endif
#endif

#ifndef HAVE_OPENSSL_DTLS_SRTP
	return SWITCH_STATUS_FALSE;
#endif

	if (!switch_rtp_ready(rtp_session)) {
		return SWITCH_STATUS_FALSE;
	}

	switch_mutex_lock(rtp_session->ice_mutex);

	if (!((type & DTLS_TYPE_RTP) || (type & DTLS_TYPE_RTCP)) || !((type & DTLS_TYPE_CLIENT) || (type & DTLS_TYPE_SERVER))) {
		switch_log_printf(SWITCH_CHANNEL_SESSION_LOG(rtp_session->session), SWITCH_LOG_CRIT, "INVALID TYPE!\n");
	}

	switch_rtp_del_dtls(rtp_session, type);

	if ((type & DTLS_TYPE_RTP) && (type & DTLS_TYPE_RTCP)) {
		kind = "RTP/RTCP";
	} else if ((type & DTLS_TYPE_RTP)) {
		kind = "RTP";
	} else {
		kind = "RTCP";
	}

	switch_log_printf(SWITCH_CHANNEL_SESSION_LOG(rtp_session->session), SWITCH_LOG_INFO,
					  "Activate %s %s DTLS %s\n", kind, rtp_type(rtp_session), (type & DTLS_TYPE_SERVER) ? "server" : "client");

	if (((type & DTLS_TYPE_RTP) && rtp_session->dtls) || ((type & DTLS_TYPE_RTCP) && rtp_session->rtcp_dtls)) {
		switch_log_printf(SWITCH_CHANNEL_SESSION_LOG(rtp_session->session), SWITCH_LOG_WARNING, "DTLS ALREADY INIT\n");
		switch_goto_status(SWITCH_STATUS_FALSE, done);
	}

	dtls = switch_core_alloc(rtp_session->pool, sizeof(*dtls));

	dtls->pem = switch_core_sprintf(rtp_session->pool, "%s%s%s.pem", SWITCH_GLOBAL_dirs.certs_dir, SWITCH_PATH_SEPARATOR, DTLS_SRTP_FNAME);

	if (switch_file_exists(dtls->pem, rtp_session->pool) == SWITCH_STATUS_SUCCESS) {
		dtls->pvt = dtls->rsa = dtls->pem;
	} else {
		dtls->pvt = switch_core_sprintf(rtp_session->pool, "%s%s%s.key", SWITCH_GLOBAL_dirs.certs_dir, SWITCH_PATH_SEPARATOR, DTLS_SRTP_FNAME);
		dtls->rsa = switch_core_sprintf(rtp_session->pool, "%s%s%s.crt", SWITCH_GLOBAL_dirs.certs_dir, SWITCH_PATH_SEPARATOR, DTLS_SRTP_FNAME);
	}

	dtls->ca = switch_core_sprintf(rtp_session->pool, "%s%sca-bundle.crt", SWITCH_GLOBAL_dirs.certs_dir, SWITCH_PATH_SEPARATOR);

#if OPENSSL_VERSION_NUMBER >= 0x10100000
	ssl_method = (type & DTLS_TYPE_SERVER) ? DTLS_server_method() : DTLS_client_method();
#else
    #ifdef HAVE_OPENSSL_DTLSv1_2_method
		ssl_method = (type & DTLS_TYPE_SERVER) ? (want_DTLSv1_2 ? DTLSv1_2_server_method() : DTLSv1_server_method()) : (want_DTLSv1_2 ? DTLSv1_2_client_method() : DTLSv1_client_method());
	#else
		ssl_method = (type & DTLS_TYPE_SERVER) ? DTLSv1_server_method() : DTLSv1_client_method();
    #endif // HAVE_OPENSSL_DTLSv1_2_method
#endif

	if (!ssl_method) {
		ssl_method_error = ERR_peek_error();
		switch_log_printf(SWITCH_CHANNEL_SESSION_LOG(rtp_session->session), SWITCH_LOG_ERROR, "%s ssl_method is NULL [%lu]\n", rtp_type(rtp_session), ssl_method_error);
	}

	dtls->ssl_ctx = ssl_ctx = SSL_CTX_new(ssl_method);

	if (!ssl_ctx) {
		ssl_ctx_error = ERR_peek_error();
		switch_log_printf(SWITCH_CHANNEL_SESSION_LOG(rtp_session->session), SWITCH_LOG_ERROR, "%s SSL_CTX_new failed [%lu]\n", rtp_type(rtp_session), ssl_ctx_error);
		switch_channel_hangup(switch_core_session_get_channel(rtp_session->session), SWITCH_CAUSE_NORMAL_TEMPORARY_FAILURE);
		switch_goto_status(SWITCH_STATUS_FALSE, done);
	}

	switch_assert(dtls->ssl_ctx);

	bio = BIO_new_file(dtls->pem, "r");
	dh = PEM_read_bio_DHparams(bio, NULL, NULL, NULL);
	BIO_free(bio);
	if (dh) {
		SSL_CTX_set_tmp_dh(dtls->ssl_ctx, dh);
		DH_free(dh);
	}

	SSL_CTX_set_mode(dtls->ssl_ctx, SSL_MODE_AUTO_RETRY);

	//SSL_CTX_set_verify(dtls->ssl_ctx, SSL_VERIFY_PEER | SSL_VERIFY_FAIL_IF_NO_PEER_CERT, NULL);
	SSL_CTX_set_verify(dtls->ssl_ctx, SSL_VERIFY_NONE, NULL);

	//SSL_CTX_set_cipher_list(dtls->ssl_ctx, "ECDH:!RC4:!SSLv3:RSA_WITH_AES_128_CBC_SHA");
	//SSL_CTX_set_cipher_list(dtls->ssl_ctx, "ECDHE-RSA-AES256-GCM-SHA384");
	SSL_CTX_set_cipher_list(dtls->ssl_ctx, "ALL:!ADH:!LOW:!EXP:!MD5:@STRENGTH");
	//SSL_CTX_set_cipher_list(dtls->ssl_ctx, "SUITEB128");
	SSL_CTX_set_read_ahead(dtls->ssl_ctx, 1);
#ifdef HAVE_OPENSSL_DTLS_SRTP
	//SSL_CTX_set_tlsext_use_srtp(dtls->ssl_ctx, "SRTP_AES128_CM_SHA1_80:SRTP_AES128_CM_SHA1_32");
	SSL_CTX_set_tlsext_use_srtp(dtls->ssl_ctx, "SRTP_AES128_CM_SHA1_80");
#endif

	dtls->type = type;
	dtls->read_bio = BIO_new(BIO_s_mem());
	switch_assert(dtls->read_bio);

	dtls->write_bio = BIO_new(BIO_s_mem());
	switch_assert(dtls->write_bio);

	BIO_set_mem_eof_return(dtls->read_bio, -1);
	BIO_set_mem_eof_return(dtls->write_bio, -1);

	if ((ret=SSL_CTX_use_certificate_file(dtls->ssl_ctx, dtls->rsa, SSL_FILETYPE_PEM)) != 1) {
		switch_log_printf(SWITCH_CHANNEL_SESSION_LOG(rtp_session->session), SWITCH_LOG_ERROR, "%s DTLS cert err [%d]\n", rtp_type(rtp_session), SSL_get_error(dtls->ssl, ret));
		switch_goto_status(SWITCH_STATUS_FALSE, done);
	}

	if ((ret=SSL_CTX_use_PrivateKey_file(dtls->ssl_ctx, dtls->pvt, SSL_FILETYPE_PEM)) != 1) {
		switch_log_printf(SWITCH_CHANNEL_SESSION_LOG(rtp_session->session), SWITCH_LOG_ERROR, "%s DTLS key err [%d]\n", rtp_type(rtp_session), SSL_get_error(dtls->ssl, ret));
		switch_goto_status(SWITCH_STATUS_FALSE, done);
	}

	if (SSL_CTX_check_private_key(dtls->ssl_ctx) == 0) {
		switch_log_printf(SWITCH_CHANNEL_SESSION_LOG(rtp_session->session), SWITCH_LOG_ERROR, "%s DTLS check key failed\n", rtp_type(rtp_session));
		switch_goto_status(SWITCH_STATUS_FALSE, done);
	}

	if (!zstr(dtls->ca) && switch_file_exists(dtls->ca, rtp_session->pool) == SWITCH_STATUS_SUCCESS
		&& (ret = SSL_CTX_load_verify_locations(dtls->ssl_ctx, dtls->ca, NULL)) != 1) {
		switch_log_printf(SWITCH_CHANNEL_SESSION_LOG(rtp_session->session), SWITCH_LOG_ERROR, "%s DTLS check chain cert failed [%d]\n",
						  rtp_type(rtp_session) ,
						  SSL_get_error(dtls->ssl, ret));
		switch_goto_status(SWITCH_STATUS_FALSE, done);
	}

	dtls->ssl = SSL_new(dtls->ssl_ctx);

#if OPENSSL_VERSION_NUMBER < 0x10100000L
	dtls->filter_bio = BIO_new(BIO_dtls_filter());
#else
	switch_assert(dtls_bio_filter_methods);
	dtls->filter_bio = BIO_new(dtls_bio_filter_methods);
#endif

	switch_assert(dtls->filter_bio);

	BIO_push(dtls->filter_bio, dtls->write_bio);

	SSL_set_bio(dtls->ssl, dtls->read_bio, dtls->filter_bio);

	SSL_set_mode(dtls->ssl, SSL_MODE_AUTO_RETRY);
	SSL_set_read_ahead(dtls->ssl, 1);


	//SSL_set_verify(dtls->ssl, (SSL_VERIFY_PEER | SSL_VERIFY_FAIL_IF_NO_PEER_CERT), cb_verify_peer);

#ifndef OPENSSL_NO_EC
#if OPENSSL_VERSION_NUMBER < 0x10002000L
	ecdh = EC_KEY_new_by_curve_name(NID_X9_62_prime256v1);
	if (!ecdh) {
		switch_goto_status(SWITCH_STATUS_FALSE, done);
	}
	SSL_set_options(dtls->ssl, SSL_OP_SINGLE_ECDH_USE);
	SSL_set_tmp_ecdh(dtls->ssl, ecdh);
	EC_KEY_free(ecdh);
#elif OPENSSL_VERSION_NUMBER < 0x10100000L
	SSL_set_ecdh_auto(dtls->ssl, 1);
	SSL_set_options(dtls->ssl, SSL_OP_SINGLE_ECDH_USE);
#endif
#endif

	SSL_set_verify(dtls->ssl, SSL_VERIFY_NONE, NULL);
	SSL_set_app_data(dtls->ssl, dtls);

	dtls->local_fp = local_fp;
	dtls->remote_fp = remote_fp;
	dtls->rtp_session = rtp_session;
	dtls->mtu = 1200;

	if (rtp_session->session) {
		switch_channel_t *channel = switch_core_session_get_channel(rtp_session->session);
		if ((var = switch_channel_get_variable(channel, "rtp_dtls_mtu"))) {
			int mtu = atoi(var);

			if (mtu > 0 && mtu < MAX_DTLS_MTU) {
				dtls->mtu = mtu;
			}

		}
	}
	
	BIO_ctrl(dtls->filter_bio, BIO_CTRL_DGRAM_SET_MTU, dtls->mtu, NULL);
	
	switch_core_cert_expand_fingerprint(remote_fp, remote_fp->str);

	if ((type & DTLS_TYPE_RTP)) {
		rtp_session->dtls = dtls;
		dtls->sock_output = rtp_session->sock_output;
		dtls->remote_addr = rtp_session->remote_addr;
	}

	if ((type & DTLS_TYPE_RTCP)) {
		rtp_session->rtcp_dtls = dtls;
		if (!(type & DTLS_TYPE_RTP)) {
			dtls->sock_output = rtp_session->rtcp_sock_output;
			dtls->remote_addr = rtp_session->rtcp_remote_addr;
		}
	}

	if ((type & DTLS_TYPE_SERVER)) {
		SSL_set_accept_state(dtls->ssl);
	} else {
		SSL_set_connect_state(dtls->ssl);
	}

	dtls_set_state(dtls, DS_HANDSHAKE);

	rtp_session->flags[SWITCH_RTP_FLAG_VIDEO_BREAK] = 1;
	switch_rtp_break(rtp_session);

 done:

	switch_mutex_unlock(rtp_session->ice_mutex);

	return status;

}

SWITCH_DECLARE(void) switch_rtp_set_rtcp_probe(switch_rtp_t * rtp_session, rtcp_probe_func probe)
{
	rtp_session->rtcp_probe = probe;
}

SWITCH_DECLARE(rtcp_probe_func) switch_rtp_get_rtcp_probe(switch_rtp_t * rtp_session)
{
	return rtp_session->rtcp_probe;
}

SWITCH_DECLARE(void) switch_rtp_set_create_probe(rtp_create_probe_func probe)
{
	create_probe = probe;
}

SWITCH_DECLARE(switch_core_session_t*) switch_rtp_get_session(switch_rtp_t * rtp_session)
{
	return rtp_session->session;
}

SWITCH_DECLARE(switch_status_t) switch_rtp_add_crypto_key(switch_rtp_t *rtp_session, switch_rtp_crypto_direction_t direction, uint32_t index, switch_secure_settings_t *ssec)
{
#ifndef ENABLE_SRTP
	switch_log_printf(SWITCH_CHANNEL_SESSION_LOG(rtp_session->session), SWITCH_LOG_CRIT, "SRTP NOT SUPPORTED IN THIS BUILD!\n");
	return SWITCH_STATUS_FALSE;
#else
	switch_rtp_crypto_key_t *crypto_key;
	srtp_policy_t *policy;
	srtp_err_status_t stat;
	switch_status_t status = SWITCH_STATUS_SUCCESS;

	switch_channel_t *channel = switch_core_session_get_channel(rtp_session->session);
	switch_event_t *fsevent = NULL;
	int idx = 0;
	const char *var;
	unsigned char b64_key[512] = "";
	
	unsigned char	*keysalt = NULL;
	switch_size_t	keysalt_len = 0;
	
	switch_crypto_key_material_t	*key_material = NULL;
	unsigned long					*key_material_n = NULL;
	srtp_master_key_t		**mkis = NULL;
	srtp_master_key_t		*mki = NULL;
	int mki_idx = 0;

	keysalt_len = switch_core_media_crypto_keysalt_len(ssec->crypto_type);

	if (direction >= SWITCH_RTP_CRYPTO_MAX || keysalt_len > SWITCH_RTP_MAX_CRYPTO_LEN) {
		return SWITCH_STATUS_FALSE;
	}

	if (direction == SWITCH_RTP_CRYPTO_RECV_RTCP) {
		direction = SWITCH_RTP_CRYPTO_RECV;
		rtp_session->srtp_idx_rtcp = idx = 1;
	} else if (direction == SWITCH_RTP_CRYPTO_SEND_RTCP) {
		direction = SWITCH_RTP_CRYPTO_SEND;
		rtp_session->srtp_idx_rtcp = idx = 1;
	}

	if (direction == SWITCH_RTP_CRYPTO_RECV) {
		policy = &rtp_session->recv_policy[idx];
		keysalt = ssec->remote_raw_key;
		key_material = ssec->remote_key_material_next;
		key_material_n = &ssec->remote_key_material_n;
	} else {
		policy = &rtp_session->send_policy[idx];
		keysalt = ssec->local_raw_key;
		key_material = ssec->local_key_material_next;
		key_material_n = &ssec->local_key_material_n;
	}

	switch_log_printf(SWITCH_CHANNEL_SESSION_LOG(rtp_session->session), SWITCH_LOG_DEBUG, "CRYPTO: Adding crypto (idx=%u, direction=%s)\n", index, direction == SWITCH_RTP_CRYPTO_SEND ? "SEND" : "RECV");

	switch_b64_encode(keysalt, keysalt_len, b64_key, sizeof(b64_key));

	if (switch_true(switch_core_get_variable("rtp_retain_crypto_keys"))) {

		switch_log_printf(SWITCH_CHANNEL_SESSION_LOG(rtp_session->session), SWITCH_LOG_DEBUG, "CRYPTO: Retaining crypto due to rtp_retain_crypto_keys is set\n");

		switch(direction) {
			case SWITCH_RTP_CRYPTO_SEND:
				switch_channel_set_variable(channel, "srtp_local_crypto_key", (const char *)b64_key);
				break;
			case SWITCH_RTP_CRYPTO_RECV:
				switch_channel_set_variable(channel, "srtp_remote_crypto_key", (const char *)b64_key);
				break;
			case SWITCH_RTP_CRYPTO_SEND_RTCP:
				switch_channel_set_variable(channel, "srtcp_local_crypto_key", (const char *)b64_key);
				break;
			case SWITCH_RTP_CRYPTO_RECV_RTCP:
				switch_channel_set_variable(channel, "srtcp_remote_crypto_key", (const char *)b64_key);
				break;
			default:
				break;
		}

		if (rtp_session->flags[SWITCH_RTP_FLAG_VIDEO]) {
			switch(direction) {
			case SWITCH_RTP_CRYPTO_SEND:
				switch_channel_set_variable(channel, "srtp_local_video_crypto_key", (const char *)b64_key);
				break;
			case SWITCH_RTP_CRYPTO_RECV:
				switch_channel_set_variable(channel, "srtp_remote_video_crypto_key", (const char *)b64_key);
				break;
			case SWITCH_RTP_CRYPTO_SEND_RTCP:
				switch_channel_set_variable(channel, "srtcp_local_video_crypto_key", (const char *)b64_key);
				break;
			case SWITCH_RTP_CRYPTO_RECV_RTCP:
				switch_channel_set_variable(channel, "srtcp_remote_video_crypto_key", (const char *)b64_key);
				break;
			default:
				break;
			}

		} else {
			switch(direction) {
			case SWITCH_RTP_CRYPTO_SEND:
				switch_channel_set_variable(channel, "srtp_local_audio_crypto_key", (const char *)b64_key);
				break;
			case SWITCH_RTP_CRYPTO_RECV:
				switch_channel_set_variable(channel, "srtp_remote_audio_crypto_key", (const char *)b64_key);
				break;
			case SWITCH_RTP_CRYPTO_SEND_RTCP:
				switch_channel_set_variable(channel, "srtcp_local_audio_crypto_key", (const char *)b64_key);
				break;
			case SWITCH_RTP_CRYPTO_RECV_RTCP:
				switch_channel_set_variable(channel, "srtcp_remote_audio_crypto_key", (const char *)b64_key);
				break;
			default:
				break;
			}
		}
	}

	crypto_key = switch_core_alloc(rtp_session->pool, sizeof(*crypto_key));

	crypto_key->type = ssec->crypto_type;
	crypto_key->index = index;
	memcpy(crypto_key->keysalt, keysalt, keysalt_len);
	crypto_key->next = rtp_session->crypto_keys[direction];
	rtp_session->crypto_keys[direction] = crypto_key;

	memset(policy, 0, sizeof(*policy));

	/* many devices can't handle gaps in SRTP streams */
	if (!((var = switch_channel_get_variable(channel, "srtp_allow_idle_gaps"))
		  && switch_true(var))
		&& (!(var = switch_channel_get_variable(channel, "send_silence_when_idle"))
			|| !(atoi(var)))) {
		switch_channel_set_variable(channel, "send_silence_when_idle", "-1");
	}

	switch (crypto_key->type) {
	case AES_CM_128_HMAC_SHA1_80:
		srtp_crypto_policy_set_aes_cm_128_hmac_sha1_80(&policy->rtp);
		srtp_crypto_policy_set_aes_cm_128_hmac_sha1_80(&policy->rtcp);

		if (switch_channel_direction(channel) == SWITCH_CALL_DIRECTION_OUTBOUND) {
			switch_channel_set_variable(channel, "rtp_has_crypto", "AES_CM_128_HMAC_SHA1_80");
		}
		break;
	case AES_CM_128_HMAC_SHA1_32:
		srtp_crypto_policy_set_aes_cm_128_hmac_sha1_32(&policy->rtp);
		srtp_crypto_policy_set_aes_cm_128_hmac_sha1_32(&policy->rtcp);


		if (switch_channel_direction(channel) == SWITCH_CALL_DIRECTION_OUTBOUND) {
			switch_channel_set_variable(channel, "rtp_has_crypto", "AES_CM_128_HMAC_SHA1_32");
		}
		break;

	case AEAD_AES_256_GCM_8:
		srtp_crypto_policy_set_aes_gcm_256_8_auth(&policy->rtp);
		srtp_crypto_policy_set_aes_gcm_256_8_auth(&policy->rtcp);

		if (switch_channel_direction(channel) == SWITCH_CALL_DIRECTION_OUTBOUND) {
			switch_channel_set_variable(channel, "rtp_has_crypto", "AEAD_AES_256_GCM_8");
		}
		break;

	case AEAD_AES_256_GCM:
		srtp_crypto_policy_set_aes_gcm_256_16_auth(&policy->rtp);
		srtp_crypto_policy_set_aes_gcm_256_16_auth(&policy->rtcp);

		if (switch_channel_direction(channel) == SWITCH_CALL_DIRECTION_OUTBOUND) {
			switch_channel_set_variable(channel, "rtp_has_crypto", "AEAD_AES_256_GCM");
		}
		break;

	case AEAD_AES_128_GCM_8:
		srtp_crypto_policy_set_aes_gcm_128_8_auth(&policy->rtp);
		srtp_crypto_policy_set_aes_gcm_128_8_auth(&policy->rtcp);

		if (switch_channel_direction(channel) == SWITCH_CALL_DIRECTION_OUTBOUND) {
			switch_channel_set_variable(channel, "rtp_has_crypto", "AEAD_AES_128_GCM_8");
		}
		break;

	case AEAD_AES_128_GCM:
		srtp_crypto_policy_set_aes_gcm_128_16_auth(&policy->rtp);
		srtp_crypto_policy_set_aes_gcm_128_16_auth(&policy->rtcp);

		if (switch_channel_direction(channel) == SWITCH_CALL_DIRECTION_OUTBOUND) {
			switch_channel_set_variable(channel, "rtp_has_crypto", "AEAD_AES_128_GCM");
		}
		break;

	case AES_CM_256_HMAC_SHA1_80:
		srtp_crypto_policy_set_aes_cm_256_hmac_sha1_80(&policy->rtp);
		srtp_crypto_policy_set_aes_cm_256_hmac_sha1_80(&policy->rtcp);
		if (switch_channel_direction(channel) == SWITCH_CALL_DIRECTION_OUTBOUND) {
			switch_channel_set_variable(channel, "rtp_has_crypto", "AES_CM_256_HMAC_SHA1_80");
		}
		break;
	case AES_CM_256_HMAC_SHA1_32:
		srtp_crypto_policy_set_aes_cm_256_hmac_sha1_32(&policy->rtp);
		srtp_crypto_policy_set_aes_cm_256_hmac_sha1_32(&policy->rtcp);
		if (switch_channel_direction(channel) == SWITCH_CALL_DIRECTION_OUTBOUND) {
			switch_channel_set_variable(channel, "rtp_has_crypto", "AES_CM_256_HMAC_SHA1_32");
		}
		break;
	case AES_CM_128_NULL_AUTH:
		srtp_crypto_policy_set_aes_cm_128_null_auth(&policy->rtp);
		srtp_crypto_policy_set_aes_cm_128_null_auth(&policy->rtcp);

		if (switch_channel_direction(channel) == SWITCH_CALL_DIRECTION_OUTBOUND) {
			switch_channel_set_variable(channel, "rtp_has_crypto", "AES_CM_128_NULL_AUTH");
		}
		break;
	default:
		break;
	}

	/* Setup the policy with MKI if they are used. Number of key materials must be positive to use MKI. */
	if (key_material && (*key_material_n > 0)) {

		if (direction == SWITCH_RTP_CRYPTO_RECV) {
			rtp_session->flags[SWITCH_RTP_FLAG_SECURE_RECV_MKI] = 1;	/* tell the rest of the environment MKI is used */
		} else {
			rtp_session->flags[SWITCH_RTP_FLAG_SECURE_SEND_MKI] = 1;	/* tell the rest of the environment MKI is used */
		}

		/* key must be NULL for libsrtp to work correctly with MKI. */
		policy->key = NULL;

		/* Allocate array for MKIs. */
		mkis = switch_core_alloc(rtp_session->pool, *key_material_n * sizeof(srtp_master_key_t*));
		if (!mkis) {
			return SWITCH_STATUS_FALSE;
		}

		/* Build array of MKIs. */
		mki_idx = 0;

		while (key_material && (mki_idx < *key_material_n)) {

			if (key_material->mki_size < 1) {
				switch_log_printf(SWITCH_CHANNEL_SESSION_LOG(rtp_session->session), SWITCH_LOG_ERROR, "MKI bad key size at MKI %d\n", mki_idx);
				return SWITCH_STATUS_FALSE;
			}

			mki = switch_core_alloc(rtp_session->pool, sizeof(srtp_master_key_t));
			if (!mki) {
				return SWITCH_STATUS_FALSE;
			}

			/* Setup MKI. */
			mki->mki_id = switch_core_alloc(rtp_session->pool, sizeof(key_material->mki_size));
			if (!mki->mki_id) {
				return SWITCH_STATUS_FALSE;
			}

			mki->key = switch_core_alloc(rtp_session->pool, keysalt_len);
			if (!mki->key) {
				return SWITCH_STATUS_FALSE;
			}

			memcpy(mki->mki_id, &key_material->mki_id, key_material->mki_size);
			mki->mki_size = key_material->mki_size;
			memcpy(mki->key, key_material->raw_key, keysalt_len);

			mkis[mki_idx] = mki;

			key_material = key_material->next;
			++mki_idx;
		}

		/* And pass the array of MKIs to libsrtp. */
		policy->keys = mkis;
		policy->num_master_keys = mki_idx;

	} else {
		policy->key = (uint8_t *) crypto_key->keysalt;
	}

	policy->next = NULL;

	policy->window_size = 1024;
	policy->allow_repeat_tx = 1;

	//policy->rtp.sec_serv = sec_serv_conf_and_auth;
	//policy->rtcp.sec_serv = sec_serv_conf_and_auth;

	switch (direction) {
	case SWITCH_RTP_CRYPTO_RECV:
		policy->ssrc.type = ssrc_any_inbound;

		if (rtp_session->flags[SWITCH_RTP_FLAG_SECURE_RECV] && idx == 0 && rtp_session->recv_ctx[idx]) {
			rtp_session->flags[SWITCH_RTP_FLAG_SECURE_RECV_RESET] = 1;
		} else {
			if ((stat = srtp_create(&rtp_session->recv_ctx[idx], policy)) || !rtp_session->recv_ctx[idx]) {
				status = SWITCH_STATUS_FALSE;
			}

			if (status == SWITCH_STATUS_SUCCESS) {
				switch_log_printf(SWITCH_CHANNEL_SESSION_LOG(rtp_session->session), SWITCH_LOG_INFO, "Activating %s Secure %s RECV%s\n",
								  rtp_type(rtp_session), idx ? "RTCP" : "RTP", rtp_session->flags[SWITCH_RTP_FLAG_SECURE_RECV_MKI] ? " (with MKI)" : "");
				rtp_session->flags[SWITCH_RTP_FLAG_SECURE_RECV] = 1;
			} else {
				switch_log_printf(SWITCH_CHANNEL_SESSION_LOG(rtp_session->session), SWITCH_LOG_ERROR, "Error allocating srtp [%d]\n", stat);
				return status;
			}
		}
		break;
	case SWITCH_RTP_CRYPTO_SEND:
		policy->ssrc.type = ssrc_any_outbound;
		//policy->ssrc.type = ssrc_specific;
		//policy->ssrc.value = rtp_session->ssrc;

		if (rtp_session->flags[SWITCH_RTP_FLAG_SECURE_SEND] && idx == 0 && rtp_session->send_ctx[idx]) {
			rtp_session->flags[SWITCH_RTP_FLAG_SECURE_SEND_RESET] = 1;
		} else {
			if ((stat = srtp_create(&rtp_session->send_ctx[idx], policy)) || !rtp_session->send_ctx[idx]) {
				status = SWITCH_STATUS_FALSE;
			}

			if (status == SWITCH_STATUS_SUCCESS) {
				switch_log_printf(SWITCH_CHANNEL_SESSION_LOG(rtp_session->session), SWITCH_LOG_INFO, "Activating %s Secure %s SEND%s\n",
								  rtp_type(rtp_session), idx ? "RTCP" : "RTP", rtp_session->flags[SWITCH_RTP_FLAG_SECURE_SEND_MKI] ? " (with MKI)" : "");
				rtp_session->flags[SWITCH_RTP_FLAG_SECURE_SEND] = 1;
			} else {
				switch_log_printf(SWITCH_CHANNEL_SESSION_LOG(rtp_session->session), SWITCH_LOG_ERROR, "Error allocating SRTP [%d]\n", stat);
				return status;
			}
		}

		break;
	default:
		abort();
		break;
	}

	if (switch_event_create(&fsevent, SWITCH_EVENT_CALL_SECURE) == SWITCH_STATUS_SUCCESS) {
		if (rtp_session->dtls) {
			switch_event_add_header(fsevent, SWITCH_STACK_BOTTOM, "secure_type", "srtp:dtls:AES_CM_128_HMAC_SHA1_80");
			switch_channel_set_variable(channel, "rtp_has_crypto", "srtp:dtls:AES_CM_128_HMAC_SHA1_80");
		} else {
			switch_event_add_header(fsevent, SWITCH_STACK_BOTTOM, "secure_type", "srtp:sdes:%s", switch_channel_get_variable(channel, "rtp_has_crypto"));
		}
		switch_event_add_header_string(fsevent, SWITCH_STACK_BOTTOM, "caller-unique-id", switch_channel_get_uuid(channel));
		switch_event_fire(&fsevent);
	}


	return SWITCH_STATUS_SUCCESS;
#endif
}

SWITCH_DECLARE(switch_status_t) switch_rtp_set_interval(switch_rtp_t *rtp_session, uint32_t ms_per_packet, uint32_t samples_per_interval)
{
	rtp_session->ms_per_packet = ms_per_packet;
	rtp_session->samples_per_interval = rtp_session->conf_samples_per_interval = samples_per_interval;
	rtp_session->missed_count = 0;
	rtp_session->samples_per_second =
		(uint32_t) ((double) (1000.0f / (double) (rtp_session->ms_per_packet / 1000)) * (double) rtp_session->samples_per_interval);

	rtp_session->one_second = (rtp_session->samples_per_second / rtp_session->samples_per_interval);

	return SWITCH_STATUS_SUCCESS;
}

SWITCH_DECLARE(switch_status_t) switch_rtp_change_interval(switch_rtp_t *rtp_session, uint32_t ms_per_packet, uint32_t samples_per_interval)
{
	switch_status_t status = SWITCH_STATUS_SUCCESS;
	int change_timer = 0;

	if (rtp_session->ms_per_packet != ms_per_packet || rtp_session->samples_per_interval != samples_per_interval) {
		change_timer = 1;
	}

	switch_rtp_set_interval(rtp_session, ms_per_packet, samples_per_interval);

	if (change_timer && rtp_session->timer_name) {
		READ_INC(rtp_session);
		WRITE_INC(rtp_session);

		if (rtp_session->timer.timer_interface) {
			switch_core_timer_destroy(&rtp_session->timer);
		}

		if (rtp_session->write_timer.timer_interface) {
			switch_core_timer_destroy(&rtp_session->write_timer);
		}

		if ((status = switch_core_timer_init(&rtp_session->timer,
											 rtp_session->timer_name, ms_per_packet / 1000,
											 samples_per_interval, rtp_session->pool)) == SWITCH_STATUS_SUCCESS) {

			switch_log_printf(SWITCH_CHANNEL_SESSION_LOG(rtp_session->session), SWITCH_LOG_DEBUG,
							  "RE-Starting timer [%s] %d bytes per %dms\n", rtp_session->timer_name, samples_per_interval, ms_per_packet / 1000);
			switch_core_timer_init(&rtp_session->write_timer, rtp_session->timer_name, (ms_per_packet / 1000), samples_per_interval, rtp_session->pool);
		} else {

			memset(&rtp_session->timer, 0, sizeof(rtp_session->timer));
			switch_log_printf(SWITCH_CHANNEL_SESSION_LOG(rtp_session->session), SWITCH_LOG_ERROR,
							  "Problem RE-Starting timer [%s] %d bytes per %dms\n", rtp_session->timer_name, samples_per_interval, ms_per_packet / 1000);
		}

		WRITE_DEC(rtp_session);
		READ_DEC(rtp_session);
	}

	return status;
}

SWITCH_DECLARE(switch_status_t) switch_rtp_set_ssrc(switch_rtp_t *rtp_session, uint32_t ssrc)
{
	rtp_session->ssrc = ssrc;
	rtp_session->send_msg.header.ssrc = htonl(rtp_session->ssrc);

	return SWITCH_STATUS_SUCCESS;
}

SWITCH_DECLARE(switch_status_t) switch_rtp_set_remote_ssrc(switch_rtp_t *rtp_session, uint32_t ssrc)
{
	rtp_session->remote_ssrc = ssrc;
	rtp_session->flags[SWITCH_RTP_FLAG_DETECT_SSRC] = 0;
	return SWITCH_STATUS_SUCCESS;
}

SWITCH_DECLARE(switch_status_t) switch_rtp_create(switch_rtp_t **new_rtp_session,
												  switch_payload_t payload,
												  uint32_t samples_per_interval,
												  uint32_t ms_per_packet,
												  switch_rtp_flag_t flags[SWITCH_RTP_FLAG_INVALID], char *timer_name, const char **err, switch_memory_pool_t *pool)
{
	switch_rtp_t *rtp_session = NULL;
	switch_core_session_t *session = switch_core_memory_pool_get_data(pool, "__session");
	switch_channel_t *channel = NULL;

	if (session) channel = switch_core_session_get_channel(session);

	*new_rtp_session = NULL;

	if (samples_per_interval > SWITCH_RTP_MAX_BUF_LEN) {
		*err = "Packet Size Too Large!";
		return SWITCH_STATUS_FALSE;
	}

	if (!(rtp_session = switch_core_alloc(pool, sizeof(*rtp_session)))) {
		*err = "Memory Error!";
		return SWITCH_STATUS_MEMERR;
	}

	rtp_session->pool = pool;
	rtp_session->te = INVALID_PT;
	rtp_session->recv_te = INVALID_PT;
	rtp_session->cng_pt = INVALID_PT;
	rtp_session->session = session;
	rtp_session->rtcp_probe = 0;

	switch_mutex_init(&rtp_session->flag_mutex, SWITCH_MUTEX_NESTED, pool);
	switch_mutex_init(&rtp_session->read_mutex, SWITCH_MUTEX_NESTED, pool);
	switch_mutex_init(&rtp_session->write_mutex, SWITCH_MUTEX_NESTED, pool);
	switch_mutex_init(&rtp_session->ice_mutex, SWITCH_MUTEX_NESTED, pool);
	switch_mutex_init(&rtp_session->dtmf_data.dtmf_mutex, SWITCH_MUTEX_NESTED, pool);
	switch_queue_create(&rtp_session->dtmf_data.dtmf_queue, 100, rtp_session->pool);
	switch_queue_create(&rtp_session->dtmf_data.dtmf_inqueue, 100, rtp_session->pool);

	switch_rtp_set_flags(rtp_session, flags);

	/* for from address on recvfrom calls */
	switch_sockaddr_create(&rtp_session->from_addr, pool);
	switch_sockaddr_create(&rtp_session->rtp_from_addr, pool);

	if (rtp_session->flags[SWITCH_RTP_FLAG_ENABLE_RTCP]) {
		switch_sockaddr_create(&rtp_session->rtcp_from_addr, pool);
	}
	rtp_session->seq = (uint16_t) rand();
	rtp_session->ssrc = (uint32_t) ((intptr_t) rtp_session + (uint32_t) switch_epoch_time_now(NULL));
#ifdef DEBUG_TS_ROLLOVER
	rtp_session->last_write_ts = TS_ROLLOVER_START;
#endif
	rtp_session->stats.inbound.R = 100.0;
	rtp_session->stats.inbound.mos = 4.5;
	rtp_session->send_msg.header.ssrc = htonl(rtp_session->ssrc);
	rtp_session->send_msg.header.ts = 0;
	rtp_session->send_msg.header.m = 0;
	rtp_session->send_msg.header.pt = (switch_payload_t) htonl(payload);
	rtp_session->send_msg.header.version = 2;
	rtp_session->send_msg.header.p = 0;
	rtp_session->send_msg.header.x = 0;
	rtp_session->send_msg.header.cc = 0;

	rtp_session->recv_msg.header.ssrc = 0;
	rtp_session->recv_msg.header.ts = 0;
	rtp_session->recv_msg.header.seq = 0;
	rtp_session->recv_msg.header.m = 0;
	rtp_session->recv_msg.header.pt = (switch_payload_t) htonl(payload);
	rtp_session->recv_msg.header.version = 2;
	rtp_session->recv_msg.header.p = 0;
	rtp_session->recv_msg.header.x = 0;
	rtp_session->recv_msg.header.cc = 0;

	rtp_session->payload = payload;
	rtp_session->rtcp_last_sent = switch_micro_time_now();

	switch_rtp_set_interval(rtp_session, ms_per_packet, samples_per_interval);
	rtp_session->conf_samples_per_interval = samples_per_interval;

	if (rtp_session->flags[SWITCH_RTP_FLAG_USE_TIMER] && zstr(timer_name)) {
		timer_name = "soft";
	}

	if (!zstr(timer_name) && !strcasecmp(timer_name, "none")) {
		timer_name = NULL;
	}

	if (!zstr(timer_name)) {
		rtp_session->timer_name = switch_core_strdup(pool, timer_name);
		switch_rtp_set_flag(rtp_session, SWITCH_RTP_FLAG_USE_TIMER);
		switch_rtp_set_flag(rtp_session, SWITCH_RTP_FLAG_NOBLOCK);

		if (switch_core_timer_init(&rtp_session->timer, timer_name, ms_per_packet / 1000, samples_per_interval, pool) == SWITCH_STATUS_SUCCESS) {
			switch_log_printf(SWITCH_CHANNEL_SESSION_LOG(rtp_session->session), SWITCH_LOG_DEBUG,
							  "Starting timer [%s] %d bytes per %dms\n", timer_name, samples_per_interval, ms_per_packet / 1000);
			switch_core_timer_init(&rtp_session->write_timer, timer_name, (ms_per_packet / 1000), samples_per_interval, pool);
#ifdef DEBUG_TS_ROLLOVER
			rtp_session->timer.tick = TS_ROLLOVER_START / samples_per_interval;
#endif
		} else {
			memset(&rtp_session->timer, 0, sizeof(rtp_session->timer));
			switch_log_printf(SWITCH_CHANNEL_SESSION_LOG(rtp_session->session), SWITCH_LOG_ERROR,
							  "Error Starting timer [%s] %d bytes per %dms, async RTP disabled\n", timer_name, samples_per_interval, ms_per_packet / 1000);
			switch_rtp_clear_flag(rtp_session, SWITCH_RTP_FLAG_USE_TIMER);
		}
	} else {
		if (rtp_session->flags[SWITCH_RTP_FLAG_VIDEO]) {
			if (switch_core_timer_init(&rtp_session->timer, "soft", 1, 90, pool) == SWITCH_STATUS_SUCCESS) {
				switch_log_printf(SWITCH_CHANNEL_SESSION_LOG(rtp_session->session), SWITCH_LOG_DEBUG, "Starting video timer.\n");
			}

			//switch_jb_create(&rtp_session->vb, 3, 10, rtp_session->pool);
			//switch_jb_debug_level(rtp_session->vb, 10);

		} else {
			switch_log_printf(SWITCH_CHANNEL_SESSION_LOG(rtp_session->session), SWITCH_LOG_DEBUG, "Not using a timer\n");
		}

		switch_rtp_clear_flag(rtp_session, SWITCH_RTP_FLAG_USE_TIMER);
		switch_rtp_clear_flag(rtp_session, SWITCH_RTP_FLAG_NOBLOCK);
	}


	if (channel) {
		switch_channel_set_private(channel, "__rtcp_audio_rtp_session", rtp_session);
	}

#ifdef ENABLE_ZRTP
	if (zrtp_on && session && channel && !rtp_session->flags[SWITCH_RTP_FLAG_PROXY_MEDIA]) {
		switch_rtp_t *master_rtp_session = NULL;

		int initiator = 0;
		const char *zrtp_enabled = switch_channel_get_variable(channel, "zrtp_secure_media");
		int srtp_enabled = switch_channel_test_flag(channel, CF_SECURE);

		if (srtp_enabled && switch_true(zrtp_enabled)) {
			switch_log_printf(SWITCH_CHANNEL_SESSION_LOG(rtp_session->session), SWITCH_LOG_WARNING,
							  "You can not have ZRTP and SRTP enabled simultaneously, ZRTP will be disabled for this call!\n");
			switch_channel_set_variable(channel, "zrtp_secure_media", NULL);
			zrtp_enabled = NULL;
		}


		if (switch_true(zrtp_enabled)) {
			if (rtp_session->flags[SWITCH_RTP_FLAG_VIDEO]) {
				switch_channel_set_private(channel, "__zrtp_video_rtp_session", rtp_session);
				master_rtp_session = switch_channel_get_private(channel, "__zrtp_audio_rtp_session");
			} else {
				switch_channel_set_private(channel, "__zrtp_audio_rtp_session", rtp_session);
				master_rtp_session = rtp_session;
			}


			if (switch_channel_direction(channel) == SWITCH_CALL_DIRECTION_OUTBOUND) {
				initiator = 1;
			}

			if (rtp_session == master_rtp_session) {
				rtp_session->zrtp_profile = switch_core_alloc(rtp_session->pool, sizeof(*rtp_session->zrtp_profile));
				zrtp_profile_defaults(rtp_session->zrtp_profile, zrtp_global);

				rtp_session->zrtp_profile->allowclear = 0;
				rtp_session->zrtp_profile->disclose_bit = 0;
				rtp_session->zrtp_profile->cache_ttl = (uint32_t) -1;

				if (zrtp_status_ok != zrtp_session_init(zrtp_global, rtp_session->zrtp_profile, zid, initiator, &rtp_session->zrtp_session)) {
					switch_log_printf(SWITCH_CHANNEL_SESSION_LOG(rtp_session->session), SWITCH_LOG_ERROR, "Error! zRTP INIT Failed\n");
					zrtp_session_down(rtp_session->zrtp_session);
					rtp_session->zrtp_session = NULL;
					goto end;
				}

				zrtp_session_set_userdata(rtp_session->zrtp_session, session);


				if (zrtp_status_ok != zrtp_stream_attach(master_rtp_session->zrtp_session, &rtp_session->zrtp_stream)) {
					abort();
				}

				zrtp_stream_set_userdata(rtp_session->zrtp_stream, rtp_session);

				if (switch_true(switch_channel_get_variable(channel, "zrtp_enrollment"))) {
					zrtp_stream_registration_start(rtp_session->zrtp_stream, rtp_session->ssrc);
				} else {
					zrtp_stream_start(rtp_session->zrtp_stream, rtp_session->ssrc);
				}
			}

		}
	}

 end:

#endif

	/* Jitter */
	rtp_session->stats.inbound.last_proc_time = switch_micro_time_now() / 1000;
	rtp_session->stats.inbound.jitter_n = 0;
	rtp_session->stats.inbound.jitter_add = 0;
	rtp_session->stats.inbound.jitter_addsq = 0;
	rtp_session->stats.inbound.min_variance = 0;
	rtp_session->stats.inbound.max_variance = 0;

	/* Burst and Packet Loss */
	rtp_session->stats.inbound.lossrate = 0;
	rtp_session->stats.inbound.burstrate = 0;
	memset(rtp_session->stats.inbound.loss, 0, sizeof(rtp_session->stats.inbound.loss));
	rtp_session->stats.inbound.last_loss = 0;
	rtp_session->stats.inbound.last_processed_seq = -1;

	memset(&rtp_session->fork, 0, sizeof(rtp_session->fork));

	{
		const char *v = switch_channel_get_variable(channel, "debug_rtp");
		if (!zstr(v) && switch_true(v)) {
			rtp_session->flags[SWITCH_RTP_FLAG_DEBUG_RTP_READ]++;
			rtp_session->flags[SWITCH_RTP_FLAG_DEBUG_RTP_WRITE]++;
		}
	}

	rtp_session->ready = 1;
	*new_rtp_session = rtp_session;
	
	if (create_probe){
		create_probe(rtp_session, channel);
	}

	return SWITCH_STATUS_SUCCESS;
}

SWITCH_DECLARE(switch_rtp_t *) switch_rtp_new(const char *rx_host,
											  switch_port_t rx_port,
											  const char *tx_host,
											  switch_port_t tx_port,
											  switch_payload_t payload,
											  uint32_t samples_per_interval,
											  uint32_t ms_per_packet,
											  switch_rtp_flag_t flags[SWITCH_RTP_FLAG_INVALID], char *timer_name, const char **err, switch_memory_pool_t *pool,
                                              switch_port_t bundle_internal_port,
                                              switch_port_t bundle_external_port)
{
	switch_rtp_t *rtp_session = NULL;

	if (zstr(rx_host)) {
		*err = "Missing local host";
		goto end;
	}

	if (!rx_port) {
		*err = "Missing local port";
		goto end;
	}

	if (zstr(tx_host)) {
		*err = "Missing remote host";
		goto end;
	}

	if (!tx_port) {
		*err = "Missing remote port";
		goto end;
	}

	if (switch_rtp_create(&rtp_session, payload, samples_per_interval, ms_per_packet, flags, timer_name, err, pool) != SWITCH_STATUS_SUCCESS) {
		goto end;
	}

	switch_mutex_lock(rtp_session->flag_mutex);

	if (switch_rtp_set_local_address(rtp_session, rx_host, rx_port, err) != SWITCH_STATUS_SUCCESS) {
		switch_mutex_unlock(rtp_session->flag_mutex);
		rtp_session = NULL;
		goto end;
	}

	if (switch_rtp_set_remote_address(rtp_session, tx_host, tx_port, 0, SWITCH_TRUE, err) != SWITCH_STATUS_SUCCESS) {
		switch_mutex_unlock(rtp_session->flag_mutex);
		rtp_session = NULL;
		goto end;
	}

 end:

	if (rtp_session) {
		switch_mutex_unlock(rtp_session->flag_mutex);
		rtp_session->ready = 2;
		rtp_session->rx_host = switch_core_strdup(rtp_session->pool, rx_host);
		rtp_session->rx_port = rx_port;
		switch_rtp_set_flag(rtp_session, SWITCH_RTP_FLAG_FLUSH);
		switch_rtp_set_flag(rtp_session, SWITCH_RTP_FLAG_DETECT_SSRC);
	} else {
		switch_rtp_release_port(rx_host, rx_port);
	}

	return rtp_session;
}

SWITCH_DECLARE(void) switch_rtp_set_telephony_event(switch_rtp_t *rtp_session, switch_payload_t te)
{
	if (te > 95) {
		rtp_session->te = te;
	}
}


SWITCH_DECLARE(void) switch_rtp_set_telephony_recv_event(switch_rtp_t *rtp_session, switch_payload_t te)
{
	if (te > 95) {
		rtp_session->recv_te = te;
	}
}


SWITCH_DECLARE(void) switch_rtp_set_cng_pt(switch_rtp_t *rtp_session, switch_payload_t pt)
{
	rtp_session->cng_pt = pt;
	rtp_session->flags[SWITCH_RTP_FLAG_AUTO_CNG] = 1;
}

SWITCH_DECLARE(switch_timer_t *) switch_rtp_get_media_timer(switch_rtp_t *rtp_session)
{

	if (rtp_session && rtp_session->timer.timer_interface) {
		if (rtp_session->flags[SWITCH_RTP_FLAG_VIDEO]) {
			switch_core_timer_sync(&rtp_session->timer);
		}
		return &rtp_session->timer;
	}

	return NULL;
}


SWITCH_DECLARE(switch_jb_t *) switch_rtp_get_jitter_buffer(switch_rtp_t *rtp_session)
{
	if (!switch_rtp_ready(rtp_session)) {
		return NULL;
	}

	return rtp_session->jb ? rtp_session->jb : rtp_session->vb;
}

SWITCH_DECLARE(switch_status_t) switch_rtp_pause_jitter_buffer(switch_rtp_t *rtp_session, switch_bool_t pause)
{
	int new_val;

	if (rtp_session->pause_jb && !pause) {
		if (rtp_session->jb) {
			switch_jb_reset(rtp_session->jb);
		}

		if (rtp_session->vb) {
			switch_jb_reset(rtp_session->vb);
		}
	}

	new_val = pause ? 1 : -1;

	if (rtp_session->pause_jb + new_val > -1) {
		rtp_session->pause_jb += new_val;
	}

	switch_log_printf(SWITCH_CHANNEL_SESSION_LOG(rtp_session->session), SWITCH_LOG_DEBUG1,
					  "Jitterbuffer %s is %s\n", rtp_type(rtp_session), rtp_session->pause_jb ? "paused" : "enabled");
	
	return SWITCH_STATUS_SUCCESS;
}

SWITCH_DECLARE(switch_status_t) switch_rtp_deactivate_jitter_buffer(switch_rtp_t *rtp_session)
{

	if (!switch_rtp_ready(rtp_session)) {
		return SWITCH_STATUS_FALSE;
	}

	rtp_session->flags[SWITCH_RTP_FLAG_KILL_JB]++;

	return SWITCH_STATUS_SUCCESS;
}

SWITCH_DECLARE(switch_status_t) switch_rtp_get_video_buffer_size(switch_rtp_t *rtp_session, uint32_t *min_frame_len, uint32_t *max_frame_len, uint32_t *cur_frame_len, uint32_t *highest_frame_len)
{

	if (rtp_session->vb) {
		return switch_jb_get_frames(rtp_session->vb, min_frame_len, max_frame_len, cur_frame_len, highest_frame_len);
	}

	return SWITCH_STATUS_FALSE;
}

SWITCH_DECLARE(switch_status_t) switch_rtp_set_video_buffer_size(switch_rtp_t *rtp_session, uint32_t frames, uint32_t max_frames)
{
	if (!switch_rtp_ready(rtp_session)) {
		return SWITCH_STATUS_FALSE;
	}

	if (!max_frames) {
		max_frames = rtp_session->last_max_vb_frames;
	}

	if (!max_frames || frames >= max_frames) {
		max_frames = frames * 10;
	}

	rtp_session->last_max_vb_frames = max_frames;

	if (!rtp_session->vb) {
		switch_jb_create(&rtp_session->vb, rtp_session->flags[SWITCH_RTP_FLAG_TEXT] ? SJB_TEXT : SJB_VIDEO, frames, max_frames, rtp_session->pool);
		switch_jb_set_session(rtp_session->vb, rtp_session->session);
	} else {
		switch_jb_set_frames(rtp_session->vb, frames, max_frames);
	}

	//switch_rtp_flush(rtp_session);
	switch_core_session_request_video_refresh(rtp_session->session);

	switch_log_printf(SWITCH_CHANNEL_SESSION_LOG(rtp_session->session), SWITCH_LOG_DEBUG1, "Setting video buffer %u Frames.\n", frames);

	return SWITCH_STATUS_SUCCESS;
}

SWITCH_DECLARE(switch_status_t) switch_rtp_debug_jitter_buffer(switch_rtp_t *rtp_session, const char *name)
{
	int x = 0;

	if (!switch_rtp_ready(rtp_session)) {
		return SWITCH_STATUS_FALSE;
	}

	if (name) x = atoi(name);
	if (x < 0) x = 0;

	if (rtp_session->jb) {
		switch_jb_debug_level(rtp_session->jb, x);
	} else if (rtp_session->vb) {
		switch_jb_debug_level(rtp_session->vb, x);
	}

	return SWITCH_STATUS_SUCCESS;
}

SWITCH_DECLARE(switch_status_t) switch_rtp_activate_jitter_buffer(switch_rtp_t *rtp_session,
																  uint32_t queue_frames,
																  uint32_t max_queue_frames,
																  uint32_t samples_per_packet,
																  uint32_t samples_per_second)
{
	switch_status_t status = SWITCH_STATUS_FALSE;

	if (!switch_rtp_ready(rtp_session)) {
		return SWITCH_STATUS_FALSE;
	}

	if (queue_frames < 1) {
		queue_frames = 3;
	}

	if (max_queue_frames < queue_frames) {
		max_queue_frames = queue_frames * 3;
	}



	if (rtp_session->jb) {
		status = switch_jb_set_frames(rtp_session->jb, queue_frames, max_queue_frames);
	} else {
		READ_INC(rtp_session);
		status = switch_jb_create(&rtp_session->jb, SJB_AUDIO, queue_frames, max_queue_frames, rtp_session->pool);
		switch_jb_set_session(rtp_session->jb, rtp_session->session);
		if (switch_true(switch_channel_get_variable_dup(switch_core_session_get_channel(rtp_session->session), "jb_use_timestamps", SWITCH_FALSE, -1))) {
			switch_jb_ts_mode(rtp_session->jb, samples_per_packet, samples_per_second);
		}
		//switch_jb_debug_level(rtp_session->jb, 10);
		READ_DEC(rtp_session);
	}



	return status;
}

SWITCH_DECLARE(switch_status_t) switch_rtp_activate_rtcp(switch_rtp_t *rtp_session, int send_rate, switch_port_t remote_port, switch_bool_t mux)
{
	const char *err = NULL;

	if (!rtp_session->ms_per_packet) {
		return SWITCH_STATUS_FALSE;
	}

	rtp_session->flags[SWITCH_RTP_FLAG_ENABLE_RTCP] = 1;

	if (!(rtp_session->remote_rtcp_port = remote_port)) {
		rtp_session->remote_rtcp_port = rtp_session->remote_port + 1;
	}

	if (mux) {
		rtp_session->flags[SWITCH_RTP_FLAG_RTCP_MUX]++;
	}


	if (send_rate == -1) {

		rtp_session->flags[SWITCH_RTP_FLAG_RTCP_PASSTHRU] = 1;
		switch_log_printf(SWITCH_CHANNEL_SESSION_LOG(rtp_session->session), SWITCH_LOG_DEBUG, "RTCP passthru enabled. Remote Port: %d\n", rtp_session->remote_rtcp_port);
	} else {
		switch_log_printf(SWITCH_CHANNEL_SESSION_LOG(rtp_session->session), SWITCH_LOG_DEBUG, "RTCP send rate is: %d and packet rate is: %d Remote Port: %d\n", 						  send_rate, rtp_session->ms_per_packet, rtp_session->remote_rtcp_port);

		rtp_session->rtcp_interval = send_rate;
	}

	if (rtp_session->flags[SWITCH_RTP_FLAG_RTCP_MUX]) {

		if (switch_sockaddr_info_get(&rtp_session->rtcp_remote_addr, rtp_session->eff_remote_host_str, SWITCH_UNSPEC,
									 rtp_session->remote_rtcp_port, 0, rtp_session->pool) != SWITCH_STATUS_SUCCESS || !rtp_session->rtcp_remote_addr) {
			switch_log_printf(SWITCH_CHANNEL_SESSION_LOG(rtp_session->session), SWITCH_LOG_ERROR, "RTCP MUX Remote Address Error!");
			return SWITCH_STATUS_FALSE;
		}

		rtp_session->rtcp_local_addr = rtp_session->local_addr;
		rtp_session->rtcp_from_addr = rtp_session->from_addr;
		rtp_session->rtcp_sock_input = rtp_session->sock_input;
		rtp_session->rtcp_sock_output = rtp_session->sock_output;

		rtp_session->rtcp_recv_msg_p = (rtcp_msg_t *) &rtp_session->recv_msg;

		return SWITCH_STATUS_SUCCESS;

		//return enable_remote_rtcp_socket(rtp_session, &err);
	} else {
		rtp_session->rtcp_recv_msg_p = (rtcp_msg_t *) &rtp_session->rtcp_recv_msg;
	}

	return enable_local_rtcp_socket(rtp_session, &err) || enable_remote_rtcp_socket(rtp_session, &err);

}

SWITCH_DECLARE(switch_status_t) switch_rtp_activate_ice(switch_rtp_t *rtp_session, char *login, char *rlogin,
														const char *password, const char *rpassword, ice_proto_t proto,
														switch_core_media_ice_type_t type, ice_t *ice_params)
{
	char ice_user[STUN_USERNAME_MAX_SIZE];
	char user_ice[STUN_USERNAME_MAX_SIZE];
	char luser_ice[SDP_UFRAG_MAX_SIZE];
	switch_rtp_ice_t *ice;
	char *host = NULL;
	switch_port_t port = 0;
	char bufc[50];


	switch_mutex_lock(rtp_session->ice_mutex);

	if (proto == IPR_RTP) {
		ice = &rtp_session->ice;
		rtp_session->flags[SWITCH_RTP_FLAG_PAUSE] = 0;
		rtp_session->flags[SWITCH_RTP_FLAG_MUTE] = 0;
	} else {
		ice = &rtp_session->rtcp_ice;
	}

	ice->proto = proto;

	if ((type & ICE_VANILLA)) {
		switch_snprintf(ice_user, sizeof(ice_user), "%s:%s", login, rlogin);
		switch_snprintf(user_ice, sizeof(user_ice), "%s:%s", rlogin, login);
		switch_snprintf(luser_ice, sizeof(user_ice), "%s%s", rlogin, login);
		ice->ready = ice->rready = 0;
	} else {
		switch_snprintf(ice_user, sizeof(ice_user), "%s%s", login, rlogin);
		switch_snprintf(user_ice, sizeof(user_ice), "%s%s", rlogin, login);
		ice->ready = ice->rready = 1;
	}

	ice->ice_user = switch_core_strdup(rtp_session->pool, ice_user);
	ice->user_ice = switch_core_strdup(rtp_session->pool, user_ice);
	ice->luser_ice = switch_core_strdup(rtp_session->pool, luser_ice);
	ice->type = type;
	ice->ice_params = ice_params;
	ice->pass = "";
	ice->rpass = "";
	ice->next_run = switch_micro_time_now();
	ice->init = 1;

	if (password) {
		ice->pass = switch_core_strdup(rtp_session->pool, password);
	}

	if (rpassword) {
		ice->rpass = switch_core_strdup(rtp_session->pool, rpassword);
	}

	if ((ice->type & ICE_VANILLA) && ice->ice_params) {
		host = ice->ice_params->cands[ice->ice_params->chosen[ice->proto]][ice->proto].con_addr;
		port = ice->ice_params->cands[ice->ice_params->chosen[ice->proto]][ice->proto].con_port;

		if (!host || !port || switch_sockaddr_info_get(&ice->addr, host, SWITCH_UNSPEC, port, 0, rtp_session->pool) != SWITCH_STATUS_SUCCESS || !ice->addr) {
			switch_mutex_unlock(rtp_session->ice_mutex);
			switch_log_printf(SWITCH_CHANNEL_SESSION_LOG(rtp_session->session), SWITCH_LOG_ERROR, "Error setting remote host!\n");
			return SWITCH_STATUS_FALSE;
		}
	} else {
		if (proto == IPR_RTP) {
			ice->addr = rtp_session->remote_addr;
		} else {
			ice->addr = rtp_session->rtcp_remote_addr;
		}

		host = (char *)switch_get_addr(bufc, sizeof(bufc), ice->addr);
		port = switch_sockaddr_get_port(ice->addr);
	}

	switch_log_printf(SWITCH_CHANNEL_SESSION_LOG(rtp_session->session), SWITCH_LOG_NOTICE, "Activating %s %s ICE: %s %s:%d\n",
					  proto == IPR_RTP ? "RTP" : "RTCP", rtp_type(rtp_session), ice_user, host, port);


	rtp_session->rtp_bugs |= RTP_BUG_ACCEPT_ANY_PACKETS;


	if (rtp_session->flags[SWITCH_RTP_FLAG_VIDEO]) {
		rtp_session->flags[SWITCH_RTP_FLAG_VIDEO_BREAK] = 1;
		switch_rtp_break(rtp_session);
	}

	switch_mutex_unlock(rtp_session->ice_mutex);

	return SWITCH_STATUS_SUCCESS;
}


SWITCH_DECLARE(void) switch_rtp_flush(switch_rtp_t *rtp_session)
{
	if (!switch_rtp_ready(rtp_session)) {
		return;
	}

	switch_rtp_set_flag(rtp_session, SWITCH_RTP_FLAG_FLUSH);
}

SWITCH_DECLARE(switch_status_t) switch_rtp_req_bitrate(switch_rtp_t *rtp_session, uint32_t bps)
{
	if (!rtp_write_ready(rtp_session, 0, __LINE__) || rtp_session->tmmbr) {
		return SWITCH_STATUS_FALSE;
	}

	rtp_session->tmmbr = bps;

	return SWITCH_STATUS_SUCCESS;
}

SWITCH_DECLARE(switch_status_t) switch_rtp_ack_bitrate(switch_rtp_t *rtp_session, uint32_t bps)
{
	if (!rtp_write_ready(rtp_session, 0, __LINE__) || rtp_session->tmmbn) {
		return SWITCH_STATUS_FALSE;
	}

	rtp_session->tmmbn = bps;

	return SWITCH_STATUS_SUCCESS;
}

SWITCH_DECLARE(void) switch_rtp_video_refresh(switch_rtp_t *rtp_session)
{

	if (!rtp_write_ready(rtp_session, 0, __LINE__)) {
		return;
	}

	if (rtp_session->flags[SWITCH_RTP_FLAG_VIDEO] && (rtp_session->ice.ice_user || rtp_session->flags[SWITCH_RTP_FLAG_FIR] || rtp_session->flags[SWITCH_RTP_FLAG_OLD_FIR])) {
		rtp_session->fir_count = 1;
	}
}

SWITCH_DECLARE(void) switch_rtp_video_loss(switch_rtp_t *rtp_session)
{

	if (!rtp_write_ready(rtp_session, 0, __LINE__)) {
		return;
	}

	if (rtp_session->flags[SWITCH_RTP_FLAG_VIDEO] && (rtp_session->ice.ice_user || rtp_session->flags[SWITCH_RTP_FLAG_PLI])) {
		rtp_session->pli_count = 1;
	}
}

SWITCH_DECLARE(void) switch_rtp_break(switch_rtp_t *rtp_session)
{
	if (!switch_rtp_ready(rtp_session)) {
		return;
	}

	if (rtp_session->flags[SWITCH_RTP_FLAG_VIDEO]) {
		int ret = 1;

		if (rtp_session->flags[SWITCH_RTP_FLAG_VIDEO_BREAK]) {
			rtp_session->flags[SWITCH_RTP_FLAG_VIDEO_BREAK] = 0;
			ret = 0;
		} else if (rtp_session->session) {
			switch_channel_t *channel = switch_core_session_get_channel(rtp_session->session);
			if (switch_channel_test_flag(channel, CF_VIDEO_BREAK)) {
				switch_channel_clear_flag(channel, CF_VIDEO_BREAK);
				ret = 0;
			}
		}

		if (ret) return;

		switch_rtp_video_refresh(rtp_session);
	}

	switch_mutex_lock(rtp_session->flag_mutex);
	rtp_session->flags[SWITCH_RTP_FLAG_BREAK] = 1;

	if (rtp_session->flags[SWITCH_RTP_FLAG_NOBLOCK]) {
		switch_mutex_unlock(rtp_session->flag_mutex);
		return;
	}

	if (rtp_session->sock_input) {
		ping_socket(rtp_session);
	}

	switch_mutex_unlock(rtp_session->flag_mutex);
}

SWITCH_DECLARE(void) switch_rtp_kill_socket(switch_rtp_t *rtp_session)
{
	switch_assert(rtp_session != NULL);
	switch_mutex_lock(rtp_session->flag_mutex);
	if (rtp_session->flags[SWITCH_RTP_FLAG_IO]) {
		rtp_session->flags[SWITCH_RTP_FLAG_IO] = 0;
		if (rtp_session->sock_input) {
			ping_socket(rtp_session);
			switch_socket_shutdown(rtp_session->sock_input, SWITCH_SHUTDOWN_READWRITE);
		}
		if (rtp_session->sock_output && rtp_session->sock_output != rtp_session->sock_input) {
			switch_socket_shutdown(rtp_session->sock_output, SWITCH_SHUTDOWN_READWRITE);
		}

		if (rtp_session->flags[SWITCH_RTP_FLAG_ENABLE_RTCP]) {
			if (rtp_session->rtcp_sock_input && rtp_session->rtcp_sock_input != rtp_session->sock_input) {
				ping_socket(rtp_session);
				switch_socket_shutdown(rtp_session->rtcp_sock_input, SWITCH_SHUTDOWN_READWRITE);
			}
			if (rtp_session->rtcp_sock_output && rtp_session->rtcp_sock_output != rtp_session->sock_output && rtp_session->rtcp_sock_output != rtp_session->rtcp_sock_input) {
				switch_socket_shutdown(rtp_session->rtcp_sock_output, SWITCH_SHUTDOWN_READWRITE);
			}
		}
	}
	switch_mutex_unlock(rtp_session->flag_mutex);
}

SWITCH_DECLARE(uint8_t) switch_rtp_ready(switch_rtp_t *rtp_session)
{
	uint8_t ret;

	if (!rtp_session || !rtp_session->flag_mutex || rtp_session->flags[SWITCH_RTP_FLAG_SHUTDOWN]) {
		return 0;
	}

	switch_mutex_lock(rtp_session->flag_mutex);
	ret = (rtp_session->flags[SWITCH_RTP_FLAG_IO] && rtp_session->sock_input && rtp_session->sock_output && rtp_session->remote_addr
		   && rtp_session->ready == 2) ? 1 : 0;
	switch_mutex_unlock(rtp_session->flag_mutex);

	return ret;
}

SWITCH_DECLARE(switch_status_t) switch_rtp_sync_stats(switch_rtp_t *rtp_session)
{
	if (!rtp_session) {
		return SWITCH_STATUS_FALSE;
	}

	if (rtp_session->flags[SWITCH_RTP_FLAG_VAD]) {
		switch_channel_t *channel = switch_core_session_get_channel(rtp_session->vad_data.session);

		switch_channel_set_variable_printf(channel, "vad_total_talk_time_ms", "%u", (uint32_t)rtp_session->vad_data.total_talk_time / 1000);
		switch_channel_set_variable_printf(channel, "vad_total_talk_time_sec", "%u", (uint32_t)rtp_session->vad_data.total_talk_time / 1000000);
	}

	do_mos(rtp_session);

	if (rtp_session->stats.inbound.error_log && !rtp_session->stats.inbound.error_log->stop) {
		rtp_session->stats.inbound.error_log->stop = switch_micro_time_now();
	}

	return SWITCH_STATUS_SUCCESS;
}


SWITCH_DECLARE(void) switch_rtp_destroy(switch_rtp_t **rtp_session)
{
	void *pop;
	switch_socket_t *sock;
#ifdef ENABLE_SRTP
	int x;
#endif

	if (!rtp_session || !*rtp_session || !(*rtp_session)->ready) {
		return;
	}

	if ((*rtp_session)->vb) {
		/* retrieve counter for ALL received NACKed packets */
		uint32_t nack_jb_ok = switch_jb_get_nack_success((*rtp_session)->vb);
		switch_log_printf(SWITCH_CHANNEL_SESSION_LOG((*rtp_session)->session), SWITCH_LOG_DEBUG, 
				"NACK: Added to JB: [%u]\n", nack_jb_ok);
	}

	(*rtp_session)->flags[SWITCH_RTP_FLAG_SHUTDOWN] = 1;

	READ_INC((*rtp_session));
	WRITE_INC((*rtp_session));

	(*rtp_session)->ready = 0;

	WRITE_DEC((*rtp_session));
	READ_DEC((*rtp_session));

	if ((*rtp_session)->flags[SWITCH_RTP_FLAG_VAD]) {
		switch_rtp_disable_vad(*rtp_session);
	}

	switch_mutex_lock((*rtp_session)->flag_mutex);

	switch_rtp_kill_socket(*rtp_session);

	while (switch_queue_trypop((*rtp_session)->dtmf_data.dtmf_inqueue, &pop) == SWITCH_STATUS_SUCCESS) {
		switch_safe_free(pop);
	}

	while (switch_queue_trypop((*rtp_session)->dtmf_data.dtmf_queue, &pop) == SWITCH_STATUS_SUCCESS) {
		switch_safe_free(pop);
	}

	if ((*rtp_session)->jb) {
		switch_jb_destroy(&(*rtp_session)->jb);
	}

	if ((*rtp_session)->vb) {
		switch_jb_destroy(&(*rtp_session)->vb);
	}

	if ((*rtp_session)->vbw) {
		switch_jb_destroy(&(*rtp_session)->vbw);
	}

	if ((*rtp_session)->dtls && (*rtp_session)->dtls == (*rtp_session)->rtcp_dtls) {
		(*rtp_session)->rtcp_dtls = NULL;
	}

	if ((*rtp_session)->dtls) {
		free_dtls(&(*rtp_session)->dtls);
	}

	if ((*rtp_session)->rtcp_dtls) {
		free_dtls(&(*rtp_session)->rtcp_dtls);
	}

	if ((*rtp_session)->rtcp_sock_input == (*rtp_session)->sock_input) {
		(*rtp_session)->rtcp_sock_input = NULL;
	}

	if ((*rtp_session)->rtcp_sock_output == (*rtp_session)->sock_output) {
		(*rtp_session)->rtcp_sock_output = NULL;
	}

	sock = (*rtp_session)->sock_input;
	(*rtp_session)->sock_input = NULL;
	switch_socket_close(sock);

	if ((*rtp_session)->sock_output != sock) {
		sock = (*rtp_session)->sock_output;
		(*rtp_session)->sock_output = NULL;
		switch_socket_close(sock);
	}

	if ((sock = (*rtp_session)->rtcp_sock_input)) {
		(*rtp_session)->rtcp_sock_input = NULL;
		switch_socket_close(sock);
	}

	if ((*rtp_session)->rtcp_sock_output && (*rtp_session)->rtcp_sock_output != sock) {
		sock = (*rtp_session)->rtcp_sock_output;
		(*rtp_session)->rtcp_sock_output = NULL;
		switch_socket_close(sock);
	}

#ifdef ENABLE_SRTP
	if ((*rtp_session)->flags[SWITCH_RTP_FLAG_SECURE_SEND]) {
		for(x = 0; x < 2; x++) {
			if ((*rtp_session)->send_ctx[x]) {
				srtp_dealloc((*rtp_session)->send_ctx[x]);
				(*rtp_session)->send_ctx[x] = NULL;
			}
		}
		(*rtp_session)->flags[SWITCH_RTP_FLAG_SECURE_SEND] = 0;
	}

	if ((*rtp_session)->flags[SWITCH_RTP_FLAG_SECURE_RECV]) {
		for (x = 0; x < 2; x++) {
			if ((*rtp_session)->recv_ctx[x]) {
				srtp_dealloc((*rtp_session)->recv_ctx[x]);
				(*rtp_session)->recv_ctx[x] = NULL;
			}
		}
		(*rtp_session)->flags[SWITCH_RTP_FLAG_SECURE_RECV] = 0;
	}
#endif

#ifdef ENABLE_ZRTP
	/* ZRTP */
	if (zrtp_on && !(*rtp_session)->flags[SWITCH_RTP_FLAG_PROXY_MEDIA]) {

		if ((*rtp_session)->zrtp_stream != NULL) {
			zrtp_stream_stop((*rtp_session)->zrtp_stream);
		}

		if ((*rtp_session)->flags[SWITCH_ZRTP_FLAG_SECURE_SEND]) {
			(*rtp_session)->flags[SWITCH_ZRTP_FLAG_SECURE_SEND] = 0;
		}

		if ((*rtp_session)->flags[SWITCH_ZRTP_FLAG_SECURE_RECV]) {
			(*rtp_session)->flags[SWITCH_ZRTP_FLAG_SECURE_RECV] = 0;
		}

		if ((*rtp_session)->zrtp_session) {
			zrtp_session_down((*rtp_session)->zrtp_session);
			(*rtp_session)->zrtp_session = NULL;
		}
	}
#endif
	if ((*rtp_session)->timer.timer_interface) {
		switch_core_timer_destroy(&(*rtp_session)->timer);
	}

	if ((*rtp_session)->write_timer.timer_interface) {
		switch_core_timer_destroy(&(*rtp_session)->write_timer);
	}

	switch_rtp_release_port((*rtp_session)->rx_host, (*rtp_session)->rx_port);
	switch_mutex_unlock((*rtp_session)->flag_mutex);

	return;
}

SWITCH_DECLARE(void) switch_rtp_set_interdigit_delay(switch_rtp_t *rtp_session, uint32_t delay)
{
	rtp_session->interdigit_delay = delay;
}

SWITCH_DECLARE(switch_socket_t *) switch_rtp_get_rtp_socket(switch_rtp_t *rtp_session)
{
	return rtp_session->sock_input;
}

SWITCH_DECLARE(uint32_t) switch_rtp_get_default_samples_per_interval(switch_rtp_t *rtp_session)
{
	return rtp_session->samples_per_interval;
}

SWITCH_DECLARE(void) switch_rtp_set_default_payload(switch_rtp_t *rtp_session, switch_payload_t payload)
{
	rtp_session->payload = payload;
}

SWITCH_DECLARE(uint32_t) switch_rtp_get_default_payload(switch_rtp_t *rtp_session)
{
	return rtp_session->payload;
}

SWITCH_DECLARE(void) switch_rtp_set_invalid_handler(switch_rtp_t *rtp_session, switch_rtp_invalid_handler_t on_invalid)
{
	rtp_session->invalid_handler = on_invalid;
}

SWITCH_DECLARE(void) switch_rtp_set_flags(switch_rtp_t *rtp_session, switch_rtp_flag_t flags[SWITCH_RTP_FLAG_INVALID])
{
	int i;

	for(i = 0; i < SWITCH_RTP_FLAG_INVALID; i++) {
		if (flags[i]) {
			switch_rtp_set_flag(rtp_session, i);
		}
	}
}

SWITCH_DECLARE(void) switch_rtp_clear_flags(switch_rtp_t *rtp_session, switch_rtp_flag_t flags[SWITCH_RTP_FLAG_INVALID])
{
	int i;

	for(i = 0; i < SWITCH_RTP_FLAG_INVALID; i++) {
		if (flags[i]) {
			switch_rtp_clear_flag(rtp_session, i);
		}
	}
}

SWITCH_DECLARE(void) switch_rtp_set_flag(switch_rtp_t *rtp_session, switch_rtp_flag_t flag)
{
	int old_flag = rtp_session->flags[flag];

	switch_mutex_lock(rtp_session->flag_mutex);
	rtp_session->flags[flag] = 1;
	switch_mutex_unlock(rtp_session->flag_mutex);

	if (flag == SWITCH_RTP_FLAG_PASSTHRU) {
		if (!old_flag) {
			switch_rtp_pause_jitter_buffer(rtp_session, SWITCH_TRUE);
		}
	} else if (flag == SWITCH_RTP_FLAG_DTMF_ON) {
		rtp_session->stats.inbound.last_processed_seq = 0;
	} else if (flag == SWITCH_RTP_FLAG_FLUSH) {
		reset_jitter_seq(rtp_session);
	} else if (flag == SWITCH_RTP_FLAG_AUTOADJ) {
		rtp_session->autoadj_window = 20;
		rtp_session->autoadj_threshold = 10;
		rtp_session->autoadj_tally = 0;

		switch_mutex_lock(rtp_session->flag_mutex);
		rtp_session->flags[SWITCH_RTP_FLAG_RTCP_AUTOADJ] = 1;
		switch_mutex_unlock(rtp_session->flag_mutex);

		rtp_session->rtcp_autoadj_window = 20;
		rtp_session->rtcp_autoadj_threshold = 1;
		rtp_session->rtcp_autoadj_tally = 0;

		if (rtp_session->session) {
			switch_channel_t *channel = switch_core_session_get_channel(rtp_session->session);
			const char *x = switch_channel_get_variable(channel, "rtp_auto_adjust_threshold");
			if (x && *x) {
				int xn = atoi(x);
				if (xn > 0 && xn <= 65535) {
					rtp_session->autoadj_window = xn*2;
					rtp_session->autoadj_threshold = xn;
				}
			}
		}


		rtp_flush_read_buffer(rtp_session, SWITCH_RTP_FLUSH_ONCE);


		if (rtp_session->jb) {
			switch_jb_reset(rtp_session->jb);
		}
	} else if (flag == SWITCH_RTP_FLAG_NOBLOCK && rtp_session->sock_input) {
		switch_socket_opt_set(rtp_session->sock_input, SWITCH_SO_NONBLOCK, TRUE);
	}

}

SWITCH_DECLARE(uint32_t) switch_rtp_test_flag(switch_rtp_t *rtp_session, switch_rtp_flag_t flags)
{
	return (uint32_t) rtp_session->flags[flags];
}

SWITCH_DECLARE(void) switch_rtp_clear_flag(switch_rtp_t *rtp_session, switch_rtp_flag_t flag)
{
	int old_flag = rtp_session->flags[flag];

	switch_mutex_lock(rtp_session->flag_mutex);
	rtp_session->flags[flag] = 0;
	switch_mutex_unlock(rtp_session->flag_mutex);

	if (flag == SWITCH_RTP_FLAG_PASSTHRU) {
		if (old_flag) {
			switch_rtp_pause_jitter_buffer(rtp_session, SWITCH_FALSE);
		}
	} else if (flag == SWITCH_RTP_FLAG_DTMF_ON) {
		rtp_session->stats.inbound.last_processed_seq = 0;
	} else if (flag == SWITCH_RTP_FLAG_PAUSE) {
		reset_jitter_seq(rtp_session);
	} else if (flag == SWITCH_RTP_FLAG_NOBLOCK && rtp_session->sock_input) {
		switch_socket_opt_set(rtp_session->sock_input, SWITCH_SO_NONBLOCK, FALSE);
	}
}

static void set_dtmf_delay(switch_rtp_t *rtp_session, uint32_t ms)
{
	int upsamp = ms * (rtp_session->samples_per_second / 1000);
	rtp_session->queue_delay =  ms * (rtp_session->samples_per_second / 1000);
	rtp_session->next_dtmf_send_time = switch_micro_time_now() + (ms * 1000);
	rtp_session->sending_dtmf = 0;
	if (rtp_session->flags[SWITCH_RTP_FLAG_USE_TIMER]) {
		rtp_session->last_write_ts += upsamp;
	}
	switch_log_printf(SWITCH_CHANNEL_SESSION_LOG(rtp_session->session), SWITCH_LOG_DEBUG, "Queue digit delay of %dms\n", ms);
}

static void do_2833(switch_rtp_t *rtp_session)
{
	switch_frame_flag_t flags = 0;
	uint32_t samples = rtp_session->samples_per_interval;

	if (rtp_session->dtmf_data.out_digit_dur > 0) {
		int x, loops = 1;

		if (!rtp_session->last_write_ts) {
			if (rtp_session->timer.timer_interface) {
				//switch_core_timer_sync(&rtp_session->write_timer);
				rtp_session->last_write_ts = rtp_session->write_timer.samplecount;
			} else {
				rtp_session->last_write_ts = rtp_session->samples_per_interval;
			}
		}

		rtp_session->dtmf_data.out_digit_sofar += samples;
		rtp_session->dtmf_data.out_digit_sub_sofar += samples;

		if (rtp_session->dtmf_data.out_digit_sub_sofar > 0xFFFF) {
			rtp_session->dtmf_data.out_digit_sub_sofar = samples;
			rtp_session->dtmf_data.timestamp_dtmf += 0xFFFF;
		}

		if (rtp_session->dtmf_data.out_digit_sofar >= rtp_session->dtmf_data.out_digit_dur) {
			rtp_session->dtmf_data.out_digit_packet[1] |= 0x80;
			loops = 3;
		}

		rtp_session->dtmf_data.out_digit_packet[2] = (unsigned char) (rtp_session->dtmf_data.out_digit_sub_sofar >> 8);
		rtp_session->dtmf_data.out_digit_packet[3] = (unsigned char) rtp_session->dtmf_data.out_digit_sub_sofar;

		for (x = 0; x < loops; x++) {
			switch_size_t wrote = switch_rtp_write_manual(rtp_session,
														  rtp_session->dtmf_data.out_digit_packet, 4, 0,
														  rtp_session->te, rtp_session->dtmf_data.timestamp_dtmf, &flags);

			rtp_session->stats.outbound.raw_bytes += wrote;
			rtp_session->stats.outbound.dtmf_packet_count++;

			if (loops == 1) {
				rtp_session->last_write_ts += samples;

				if (rtp_session->rtp_bugs & RTP_BUG_SONUS_SEND_INVALID_TIMESTAMP_2833) {
					rtp_session->dtmf_data.timestamp_dtmf = rtp_session->last_write_ts;
				}
			}

			switch_log_printf(SWITCH_CHANNEL_SESSION_LOG(rtp_session->session), SWITCH_LOG_DEBUG, "Send %s packet for [%c] ts=%u dur=%d/%d/%d seq=%d lw=%u\n",
							  loops == 1 ? "middle" : "end", rtp_session->dtmf_data.out_digit,
							  rtp_session->dtmf_data.timestamp_dtmf,
							  rtp_session->dtmf_data.out_digit_sofar,
							  rtp_session->dtmf_data.out_digit_sub_sofar, rtp_session->dtmf_data.out_digit_dur, rtp_session->seq, rtp_session->last_write_ts);
		}

		if (loops != 1) {
			rtp_session->sending_dtmf = 0;
			rtp_session->need_mark = 1;

			if (rtp_session->flags[SWITCH_RTP_FLAG_USE_TIMER]) {
				//switch_core_timer_sync(&rtp_session->write_timer);
				rtp_session->last_write_samplecount = rtp_session->write_timer.samplecount;
			}

			rtp_session->dtmf_data.out_digit_dur = 0;

			if (rtp_session->interdigit_delay) {
				set_dtmf_delay(rtp_session, rtp_session->interdigit_delay);
			}

			return;
		}
	}

	if (!rtp_session->dtmf_data.out_digit_dur && rtp_session->dtmf_data.dtmf_queue && switch_queue_size(rtp_session->dtmf_data.dtmf_queue)) {
		void *pop;


		if (rtp_session->queue_delay && rtp_session->next_dtmf_send_time >  switch_micro_time_now()) {
			return;
		}

		if (rtp_session->flags[SWITCH_RTP_FLAG_USE_TIMER]) {
			//switch_core_timer_sync(&rtp_session->write_timer);
			if (rtp_session->timer.samplecount < rtp_session->next_write_samplecount) {
				return;
			}

			if (rtp_session->timer.samplecount >= rtp_session->max_next_write_samplecount) {
				rtp_session->queue_delay = 0;
			}

		} else if (rtp_session->queue_delay) {
			if (rtp_session->delay_samples >= rtp_session->samples_per_interval) {
				rtp_session->delay_samples -= rtp_session->samples_per_interval;
			} else {
				rtp_session->delay_samples = 0;
			}

			if (!rtp_session->delay_samples) {
				rtp_session->queue_delay = 0;
			}
		}

		if (rtp_session->queue_delay) {
			return;
		} else {
			rtp_session->next_dtmf_send_time = 0;
			rtp_session->queue_delay = 0;
		}

		if (!rtp_session->sending_dtmf) {
			rtp_session->sending_dtmf = 1;
		}

		if (switch_queue_trypop(rtp_session->dtmf_data.dtmf_queue, &pop) == SWITCH_STATUS_SUCCESS) {
			switch_dtmf_t *rdigit = pop;
			switch_size_t wrote;

			if (rdigit->digit == 'w') {
				set_dtmf_delay(rtp_session, 500);
				free(rdigit);
				return;
			}

			if (rdigit->digit == 'W') {
				set_dtmf_delay(rtp_session, 1000);
				free(rdigit);
				return;
			}

			memset(rtp_session->dtmf_data.out_digit_packet, 0, 4);
			rtp_session->dtmf_data.out_digit_sofar = samples;
			rtp_session->dtmf_data.out_digit_sub_sofar = samples;
			rtp_session->dtmf_data.out_digit_dur = rdigit->duration;
			rtp_session->dtmf_data.out_digit = rdigit->digit;
			rtp_session->dtmf_data.out_digit_packet[0] = (unsigned char) switch_char_to_rfc2833(rdigit->digit);
			rtp_session->dtmf_data.out_digit_packet[1] = 13;
			rtp_session->dtmf_data.out_digit_packet[2] = (unsigned char) (rtp_session->dtmf_data.out_digit_sub_sofar >> 8);
			rtp_session->dtmf_data.out_digit_packet[3] = (unsigned char) rtp_session->dtmf_data.out_digit_sub_sofar;


			rtp_session->dtmf_data.timestamp_dtmf = rtp_session->last_write_ts + samples;
			rtp_session->last_write_ts = rtp_session->dtmf_data.timestamp_dtmf;
			rtp_session->flags[SWITCH_RTP_FLAG_RESET] = 0;

			wrote = switch_rtp_write_manual(rtp_session,
											rtp_session->dtmf_data.out_digit_packet,
											4,
											rtp_session->rtp_bugs & RTP_BUG_CISCO_SKIP_MARK_BIT_2833 ? 0 : 1,
											rtp_session->te, rtp_session->dtmf_data.timestamp_dtmf, &flags);


			rtp_session->stats.outbound.raw_bytes += wrote;
			rtp_session->stats.outbound.dtmf_packet_count++;

			switch_log_printf(SWITCH_CHANNEL_SESSION_LOG(rtp_session->session), SWITCH_LOG_DEBUG, "Send start packet for [%c] ts=%u dur=%d/%d/%d seq=%d lw=%u\n",
							  rtp_session->dtmf_data.out_digit,
							  rtp_session->dtmf_data.timestamp_dtmf,
							  rtp_session->dtmf_data.out_digit_sofar,
							  rtp_session->dtmf_data.out_digit_sub_sofar, rtp_session->dtmf_data.out_digit_dur, rtp_session->seq, rtp_session->last_write_ts);

			free(rdigit);
		}
	}
}

SWITCH_DECLARE(void) rtp_flush_read_buffer(switch_rtp_t *rtp_session, switch_rtp_flush_t flush)
{

	if (rtp_session->flags[SWITCH_RTP_FLAG_PROXY_MEDIA] ||
		rtp_session->flags[SWITCH_RTP_FLAG_UDPTL]) {
		return;
	}


	if (switch_rtp_ready(rtp_session)) {
		rtp_session->flags[SWITCH_RTP_FLAG_RESET] = 1;
		rtp_session->flags[SWITCH_RTP_FLAG_FLUSH] = 1;
		reset_jitter_seq(rtp_session);

		switch (flush) {
		case SWITCH_RTP_FLUSH_STICK:
			switch_rtp_set_flag(rtp_session, SWITCH_RTP_FLAG_STICKY_FLUSH);
			break;
		case SWITCH_RTP_FLUSH_UNSTICK:
			switch_rtp_clear_flag(rtp_session, SWITCH_RTP_FLAG_STICKY_FLUSH);
			break;
		default:
				break;
		}
	}
}

static int jb_valid(switch_rtp_t *rtp_session)
{
	if (rtp_session->ice.ice_user) {
		if (!rtp_session->ice.ready && rtp_session->ice.rready) {
			return 0;
		}
	}

	if (rtp_session->dtls && rtp_session->dtls->state != DS_READY) {
		return 0;
	}

	return 1;
}


static switch_size_t do_flush(switch_rtp_t *rtp_session, int force, switch_size_t bytes_in)
{
	int was_blocking = 0;
	switch_size_t bytes;
	uint32_t flushed = 0;
	switch_size_t bytes_out = 0;

	if (!switch_rtp_ready(rtp_session)) {
		return 0;
	}

	reset_jitter_seq(rtp_session);

	if (!force) {
		if ((rtp_session->jb && !rtp_session->pause_jb && jb_valid(rtp_session)) ||
			rtp_session->flags[SWITCH_RTP_FLAG_PROXY_MEDIA] ||
			rtp_session->flags[SWITCH_RTP_FLAG_UDPTL] ||
			rtp_session->flags[SWITCH_RTP_FLAG_DTMF_ON]
			) {
			return bytes_in;
		}
	}

	READ_INC(rtp_session);

	if (switch_rtp_ready(rtp_session) ) {

		if (rtp_session->jb && !rtp_session->pause_jb && jb_valid(rtp_session)) {
			//switch_jb_reset(rtp_session->jb);
			bytes_out = bytes_in;
			goto end;
		}

		if (rtp_session->vbw) {
			switch_jb_reset(rtp_session->vbw);
		}

		if (rtp_session->vb) {
			//switch_jb_reset(rtp_session->vb);
			bytes_out = bytes_in;
			goto end;
		}

		if (rtp_session->flags[SWITCH_RTP_FLAG_DEBUG_RTP_READ]) {
			switch_log_printf(SWITCH_CHANNEL_SESSION_LOG(rtp_session->session),
							  SWITCH_LOG_CONSOLE, "%s FLUSH\n",
							  rtp_session->session ? switch_channel_get_name(switch_core_session_get_channel(rtp_session->session)) : "NoName"
							  );
		}

		if (!rtp_session->flags[SWITCH_RTP_FLAG_NOBLOCK]) {
			was_blocking = 1;
			switch_rtp_set_flag(rtp_session, SWITCH_RTP_FLAG_NOBLOCK);
			switch_socket_opt_set(rtp_session->sock_input, SWITCH_SO_NONBLOCK, TRUE);
		}

		// before processing/flushing packets, if current packet is rfc2833, handle it (else it would be lost)
		if (bytes_in > rtp_header_len && rtp_session->last_rtp_hdr.version == 2 && rtp_session->last_rtp_hdr.pt == rtp_session->recv_te) {
		    int do_cng = 0;
#ifdef DEBUG_2833
			switch_log_printf(SWITCH_CHANNEL_LOG, SWITCH_LOG_ERROR, "*** Handling current RTP packet before flushing. seq=%u ***\n", ntohs(rtp_session->last_rtp_hdr.seq));
#endif
		    handle_rfc2833(rtp_session, bytes_in, &do_cng);
		}

		do {
			if (switch_rtp_ready(rtp_session)) {
				bytes = sizeof(rtp_msg_t);
				switch_socket_recvfrom(rtp_session->from_addr, rtp_session->sock_input, 0, (void *) &rtp_session->recv_msg, &bytes);

				if (bytes) {
					int do_cng = 0;

					if (rtp_session->media_timeout) {
						rtp_session->last_media = switch_micro_time_now();
					}

					/* Make sure to handle RFC2833 packets, even if we're flushing the packets */
					if (bytes > rtp_header_len && rtp_session->recv_msg.header.version == 2 && rtp_session->recv_msg.header.pt == rtp_session->recv_te) {
						rtp_session->last_rtp_hdr = rtp_session->recv_msg.header;
						handle_rfc2833(rtp_session, bytes, &do_cng);
#ifdef DEBUG_2833
						switch_log_printf(SWITCH_CHANNEL_LOG, SWITCH_LOG_ERROR, "*** RTP packet handled in flush loop %d ***\n", do_cng);
#endif
					}

					flushed++;

					rtp_session->stats.inbound.raw_bytes += bytes;
					rtp_session->stats.inbound.flush_packet_count++;
					rtp_session->stats.inbound.packet_count++;
				}
			} else {
				break;
			}
		} while (bytes > 0);

#ifdef DEBUG_2833
        if (flushed) {
            switch_log_printf(SWITCH_CHANNEL_LOG, SWITCH_LOG_ERROR, "*** do_flush: total flushed packets: %ld ***\n",(long)flushed);
        }
#endif


		if (was_blocking && switch_rtp_ready(rtp_session)) {
			switch_rtp_clear_flag(rtp_session, SWITCH_RTP_FLAG_NOBLOCK);
			switch_socket_opt_set(rtp_session->sock_input, SWITCH_SO_NONBLOCK, FALSE);
		}


		if (rtp_session->flags[SWITCH_RTP_FLAG_VIDEO] && rtp_session->session) {
			//int type = 1; // sum flags: 1 encoder; 2; decoder
			//switch_core_media_codec_control(rtp_session->session, SWITCH_MEDIA_TYPE_VIDEO, SWITCH_IO_READ, SCC_VIDEO_RESET, SCCT_INT, (void *)&type, NULL, NULL);
			switch_core_session_request_video_refresh(rtp_session->session);
		}
	}

 end:

	READ_DEC(rtp_session);

	return bytes_out;
}

static int check_recv_payload(switch_rtp_t *rtp_session)
{
	int ok = 1;

	if (!(rtp_session->rtp_bugs & RTP_BUG_ACCEPT_ANY_PAYLOAD) && rtp_session->pmaps && *rtp_session->pmaps) {
		payload_map_t *pmap;
		ok = 0;

		switch_mutex_lock(rtp_session->flag_mutex);

		for (pmap = *rtp_session->pmaps; pmap && pmap->allocated; pmap = pmap->next) {
			if (!pmap->negotiated) {
				continue;
			}

			if (rtp_session->last_rtp_hdr.pt == pmap->pt) {
				ok = 1;
			}
		}
		switch_mutex_unlock(rtp_session->flag_mutex);
	}

	return ok;
}

static int get_recv_payload(switch_rtp_t *rtp_session)
{
	int r = -1;

	if (rtp_session->pmaps && *rtp_session->pmaps) {
		payload_map_t *pmap;

		switch_mutex_lock(rtp_session->flag_mutex);

		for (pmap = *rtp_session->pmaps; pmap && pmap->allocated; pmap = pmap->next) {
			if (pmap->negotiated) {
				r = pmap->pt;
				break;
			}
		}
		switch_mutex_unlock(rtp_session->flag_mutex);
	}

	return r;
}

#define return_cng_frame() do_cng = 1; goto timer_check

static switch_status_t read_rtp_packet(switch_rtp_t *rtp_session, switch_size_t *bytes, switch_frame_flag_t *flags,
									   payload_map_t **pmapP, switch_status_t poll_status, switch_bool_t return_jb_packet)
{
	switch_status_t status = SWITCH_STATUS_FALSE;
	uint32_t ts = 0;
	unsigned char *b = NULL;
	int sync = 0;
	switch_time_t now;
	switch_size_t xcheck_jitter = 0;
	int tries = 0;
	int block = 0;

	switch_assert(bytes);
 more:

	tries++;

	if (tries > 20) {
		if (rtp_session->jb && !rtp_session->pause_jb && jb_valid(rtp_session)) {
			switch_jb_reset(rtp_session->jb);
		}
		rtp_session->punts++;
		rtp_session->clean = 0;
		*bytes = 0;
		return SWITCH_STATUS_BREAK;
	}

	if (block) {
		int to = 20000;
		int fdr = 0;

		if (rtp_session->flags[SWITCH_RTP_FLAG_VIDEO]) {
			to = 100000;
		} else {
			if (rtp_session->flags[SWITCH_RTP_FLAG_USE_TIMER] && rtp_session->timer.interval) {
				to = rtp_session->timer.interval * 1000;
			}
		}

		poll_status = switch_poll(rtp_session->read_pollfd, 1, &fdr, to);

		if (rtp_session->flags[SWITCH_RTP_FLAG_USE_TIMER] && rtp_session->timer.interval) {
			switch_core_timer_sync(&rtp_session->timer);
		}

		if (rtp_session->session) {
			switch_ivr_parse_all_messages(rtp_session->session);
		}

		block = 0;
	}

	*bytes = sizeof(rtp_msg_t);
	sync = 0;

	rtp_session->has_rtp = 0;
	rtp_session->has_ice = 0;
	rtp_session->has_rtcp = 0;
	if (rtp_session->dtls) {
		rtp_session->dtls->bytes = 0;
		rtp_session->dtls->data = NULL;
	}
	memset(&rtp_session->last_rtp_hdr, 0, sizeof(rtp_session->last_rtp_hdr));

	if (poll_status == SWITCH_STATUS_SUCCESS) {
		status = switch_socket_recvfrom(rtp_session->from_addr, rtp_session->sock_input, 0, (void *) &rtp_session->recv_msg, bytes);
	} else {
		*bytes = 0;
	}

	if (*bytes) {
		b = (unsigned char *) &rtp_session->recv_msg;

		/* version 2 probably rtp, zrtp cookie present means zrtp */
		rtp_session->has_rtp = (rtp_session->recv_msg.header.version == 2 || ntohl(*(int *)(b+4)) == ZRTP_MAGIC_COOKIE);

		if (rtp_session->media_timeout) {
			rtp_session->last_media = switch_micro_time_now();
		}

		if ((*b >= 20) && (*b <= 64)) {
			if (rtp_session->dtls) {
				rtp_session->dtls->bytes = *bytes;
				rtp_session->dtls->data = (void *) &rtp_session->recv_msg;
			}
			rtp_session->has_ice = 0;
			rtp_session->has_rtp = 0;
			rtp_session->has_rtcp = 0;
		} else if (*b == 0 || *b == 1) {
			rtp_session->has_ice = 1;
			rtp_session->has_rtp = 0;
			rtp_session->has_rtcp = 0;
		} else {
			if (rtp_session->flags[SWITCH_RTP_FLAG_RTCP_MUX]) {
				switch(rtp_session->recv_msg.header.pt) {
				case 64:        //  192 Full INTRA-frame request.
				case 72:        //  200 Sender report.
				case 73:        //  201 Receiver report.
				case 74:        //  202 Source description.
				case 75:        //  203 Goodbye.
				case 76:        //  204 Application-defined.
				case 77:        //  205 Transport layer FB message.
				case 78:        //  206 Payload-specific FB message.
				case 79:        //  207 Extended report.
					rtp_session->has_rtcp = 1;
					rtp_session->has_rtp = 0;
					rtp_session->has_ice = 0;
					break;
				default:
					if (rtp_session->rtcp_recv_msg_p && rtp_session->rtcp_recv_msg_p->header.version == 2 &&
						rtp_session->rtcp_recv_msg_p->header.type > 199 && rtp_session->rtcp_recv_msg_p->header.type < 208) {
						rtp_session->has_rtcp = 1;
						rtp_session->has_rtp = 0;
						rtp_session->has_ice = 0;
					}
					break;
				}
			}
		}

		if (rtp_session->has_rtp || rtp_session->flags[SWITCH_RTP_FLAG_UDPTL]) {
			rtp_session->missed_count = 0;
			switch_cp_addr(rtp_session->rtp_from_addr, rtp_session->from_addr);
		}

		if (rtp_session->has_rtp) {
			rtp_session->last_rtp_hdr = rtp_session->recv_msg.header;


			if (!rtp_session->flags[SWITCH_RTP_FLAG_PROXY_MEDIA] && !rtp_session->flags[SWITCH_RTP_FLAG_UDPTL] &&
				rtp_session->last_rtp_hdr.pt != 13 &&
				rtp_session->last_rtp_hdr.pt != rtp_session->recv_te &&
				rtp_session->last_rtp_hdr.pt != rtp_session->cng_pt) {
				int accept_packet = 1;


				if (!(rtp_session->rtp_bugs & RTP_BUG_ACCEPT_ANY_PAYLOAD) && 
					!(rtp_session->rtp_bugs & RTP_BUG_ACCEPT_ANY_PACKETS) && rtp_session->pmaps && *rtp_session->pmaps) {
					payload_map_t *pmap;
					accept_packet = 0;

					switch_mutex_lock(rtp_session->flag_mutex);
					for (pmap = *rtp_session->pmaps; pmap && pmap->allocated; pmap = pmap->next) {

						if (ntohl(*(int *)(b+4)) == ZRTP_MAGIC_COOKIE) {
							accept_packet = 1;
							break;
						}

						if (!pmap->negotiated) {
							continue;
						}

						if (rtp_session->last_rtp_hdr.pt == pmap->pt) {
							accept_packet = 1;
							if (pmapP) {
								*pmapP = pmap;
							}
							break;
						}
					}
					switch_mutex_unlock(rtp_session->flag_mutex);
				}

				if (!accept_packet) {
					switch_log_printf(SWITCH_CHANNEL_SESSION_LOG(rtp_session->session), SWITCH_LOG_DEBUG1,
									  "Invalid Packet SEQ: %d TS: %d PT:%d ignored\n",
									  ntohs(rtp_session->recv_msg.header.seq), ntohl(rtp_session->last_rtp_hdr.ts), rtp_session->last_rtp_hdr.pt);
					*bytes = 0;
				}
			}

			if (rtp_session->flags[SWITCH_RTP_FLAG_DETECT_SSRC]) {
				//if (rtp_session->remote_ssrc != rtp_session->stats.rtcp.peer_ssrc && rtp_session->stats.rtcp.peer_ssrc) {
				//	rtp_session->remote_ssrc = rtp_session->stats.rtcp.peer_ssrc;
				//}

				if (rtp_session->remote_ssrc != rtp_session->last_rtp_hdr.ssrc && rtp_session->last_rtp_hdr.ssrc) {
					rtp_session->remote_ssrc = ntohl(rtp_session->last_rtp_hdr.ssrc);
				}
			}
		}
	}

	if (!rtp_session->vb && (!rtp_session->jb || rtp_session->pause_jb || !jb_valid(rtp_session))) {
		if (*bytes > rtp_header_len && (rtp_session->has_rtp && check_recv_payload(rtp_session))) {
			xcheck_jitter = *bytes;
			check_jitter(rtp_session);
		}
	}

	if (check_rtcp_and_ice(rtp_session) == -1) {
		//if (rtp_session->flags[SWITCH_RTP_FLAG_VIDEO]) {
		//switch_log_printf(SWITCH_CHANNEL_SESSION_LOG(rtp_session->session), SWITCH_LOG_WARNING, "WTF CHECK FAIL\n");
		//}
		return SWITCH_STATUS_GENERR;
	}

	if (rtp_session->flags[SWITCH_RTP_FLAG_UDPTL]) {
		goto udptl;
	}


	if (*bytes) {
		*flags &= ~SFF_PROXY_PACKET;

		//if (rtp_session->flags[SWITCH_RTP_FLAG_VIDEO]) {
		//	switch_log_printf(SWITCH_CHANNEL_SESSION_LOG(rtp_session->session), SWITCH_LOG_WARNING, "WTF BYTES %ld b=%d\n", *bytes, *b);
		//}


		if (rtp_session->has_ice) {
			if (rtp_session->ice.ice_user) {
				handle_ice(rtp_session, &rtp_session->ice, (void *) &rtp_session->recv_msg, *bytes);
			}
			*bytes = 0;
			sync = 1;
		}
	}

	switch_mutex_lock(rtp_session->ice_mutex);

	if (rtp_session->dtls) {

		if (rtp_session->rtcp_dtls && rtp_session->rtcp_dtls != rtp_session->dtls) {
			rtp_session->rtcp_dtls->bytes = 0;
			rtp_session->rtcp_dtls->data = NULL;
			do_dtls(rtp_session, rtp_session->rtcp_dtls);
		}

		do_dtls(rtp_session, rtp_session->dtls);

		if (rtp_session->dtls && rtp_session->dtls->bytes) {
			*bytes = 0;
			sync = 1;
		}
	}



	if (status == SWITCH_STATUS_SUCCESS && *bytes) {
		if (rtp_session->flags[SWITCH_RTP_FLAG_RTCP_MUX]) {
			*flags &= ~SFF_RTCP;
			if (rtp_session->has_rtcp) {
				*flags |= SFF_RTCP;

#ifdef ENABLE_SRTP
				if (rtp_session->flags[SWITCH_RTP_FLAG_SECURE_RECV]) {
					int sbytes = (int) *bytes;
					srtp_err_status_t stat = 0;

					if (!rtp_session->flags[SWITCH_RTP_FLAG_SECURE_RECV_MKI]) {
						stat = srtp_unprotect_rtcp(rtp_session->recv_ctx[rtp_session->srtp_idx_rtcp], &rtp_session->rtcp_recv_msg_p->header, &sbytes);
					} else {
						stat = srtp_unprotect_rtcp_mki(rtp_session->recv_ctx[rtp_session->srtp_idx_rtcp], &rtp_session->rtcp_recv_msg_p->header, &sbytes, 1);
					}

					if (stat) {
						//++rtp_session->srtp_errs[rtp_session->srtp_idx_rtp]++;
						switch_log_printf(SWITCH_CHANNEL_SESSION_LOG(rtp_session->session), SWITCH_LOG_ERROR, "RTCP UNPROTECT ERR\n");
					} else {
						//rtp_session->srtp_errs[rtp_session->srtp_idx_rtp] = 0;
					}

					*bytes = sbytes;
				}
#endif
				switch_mutex_unlock(rtp_session->ice_mutex);
				return SWITCH_STATUS_SUCCESS;
			}
		}
	}

	switch_mutex_unlock(rtp_session->ice_mutex);

	if ((*bytes && (!rtp_write_ready(rtp_session, *bytes, __LINE__) || !rtp_session->has_rtp || rtp_session->has_rtcp)) || sync) {
		rtp_session->hot_hits = 0;
		block = 1;
		*bytes = 0;
		goto more;
	}

	if (*bytes && rtp_session->flags[SWITCH_RTP_FLAG_DEBUG_RTP_READ]) {
		const char *tx_host;
		const char *old_host;
		const char *my_host;

		char bufa[50], bufb[50], bufc[50];


		tx_host = switch_get_addr(bufa, sizeof(bufa), rtp_session->rtp_from_addr);
		old_host = switch_get_addr(bufb, sizeof(bufb), rtp_session->remote_addr);
		my_host = switch_get_addr(bufc, sizeof(bufc), rtp_session->local_addr);

		switch_log_printf(SWITCH_CHANNEL_SESSION_LOG_CLEAN(rtp_session->session), SWITCH_LOG_CONSOLE,
						  "R %s b=%4ld %s:%u %s:%u %s:%u pt=%d ts=%u seq=%u m=%d\n",
						  rtp_session->session ? switch_channel_get_name(switch_core_session_get_channel(rtp_session->session)) : "No-Name",
						  (long) *bytes,
						  my_host, switch_sockaddr_get_port(rtp_session->local_addr),
						  old_host, rtp_session->remote_port,
						  tx_host, switch_sockaddr_get_port(rtp_session->rtp_from_addr),
						  rtp_session->last_rtp_hdr.pt, ntohl(rtp_session->last_rtp_hdr.ts), ntohs(rtp_session->last_rtp_hdr.seq),
						  rtp_session->last_rtp_hdr.m);

	}

#ifdef RTP_READ_PLOSS
	{
		int r = (rand() % 10000) + 1;
		if (r <= 200) {
			switch_log_printf(SWITCH_CHANNEL_SESSION_LOG(rtp_session->session), SWITCH_LOG_ALERT,
							  "Simulate dropped packet ......... ts: %u seq: %u\n", ntohl(rtp_session->last_rtp_hdr.ts), ntohs(rtp_session->last_rtp_hdr.seq));
			*bytes = 0;
		}
	}
#endif



 udptl:

	ts = 0;
	rtp_session->recv_msg.ebody = NULL;
	now = switch_micro_time_now();

	if (*bytes) {
		uint16_t seq = ntohs((uint16_t) rtp_session->last_rtp_hdr.seq);
		ts = ntohl(rtp_session->last_rtp_hdr.ts);

#ifdef DEBUG_MISSED_SEQ
		if (rtp_session->last_seq && rtp_session->last_seq+1 != seq) {
			//2012-11-28 18:33:11.799070 [ERR] switch_rtp.c:2883 Missed -65536 RTP frames from sequence [65536] to [-1] (missed). Time since last read [20021]
			switch_size_t flushed_packets_diff = rtp_session->stats.inbound.flush_packet_count - rtp_session->last_flush_packet_count;
			switch_size_t num_missed = (switch_size_t)seq - (rtp_session->last_seq+1);

			if (num_missed == 1) { /* We missed one packet */
				switch_log_printf(SWITCH_CHANNEL_LOG, SWITCH_LOG_ERROR, "Missed one RTP frame with sequence [%d]%s. Time since last read [%ld]\n",
								  rtp_session->last_seq+1, (flushed_packets_diff == 1) ? " (flushed by FS)" : " (missed)",
								  rtp_session->last_read_time ? now-rtp_session->last_read_time : 0);
			} else { /* We missed multiple packets */
				if (flushed_packets_diff == 0) {
					switch_log_printf(SWITCH_CHANNEL_LOG, SWITCH_LOG_ERROR,
									  "Missed %ld RTP frames from sequence [%d] to [%d] (missed). Time since last read [%ld]\n",
									  num_missed, rtp_session->last_seq+1, seq-1,
									  rtp_session->last_read_time ? now-rtp_session->last_read_time : 0);
				} else if (flushed_packets_diff == num_missed) {
					switch_log_printf(SWITCH_CHANNEL_LOG, SWITCH_LOG_ERROR,
									  "Missed %ld RTP frames from sequence [%d] to [%d] (flushed by FS). Time since last read [%ld]\n",
									  num_missed, rtp_session->last_seq+1, seq-1,
									  rtp_session->last_read_time ? now-rtp_session->last_read_time : 0);
				} else if (num_missed > flushed_packets_diff) {
					switch_log_printf(SWITCH_CHANNEL_LOG, SWITCH_LOG_ERROR,
									  "Missed %ld RTP frames from sequence [%d] to [%d] (%ld packets flushed by FS, %ld packets missed)."
									  " Time since last read [%ld]\n",
									  num_missed, rtp_session->last_seq+1, seq-1,
									  flushed_packets_diff, num_missed-flushed_packets_diff,
									  rtp_session->last_read_time ? now-rtp_session->last_read_time : 0);
				} else {
					switch_log_printf(SWITCH_CHANNEL_LOG, SWITCH_LOG_ERROR,
									  "Missed %ld RTP frames from sequence [%d] to [%d] (%ld packets flushed by FS). Time since last read [%ld]\n",
									  num_missed, rtp_session->last_seq+1, seq-1,
									  flushed_packets_diff, rtp_session->last_read_time ? now-rtp_session->last_read_time : 0);
				}
			}

		}
#endif
		rtp_session->last_seq = seq;


		rtp_session->last_flush_packet_count = rtp_session->stats.inbound.flush_packet_count;


		if (rtp_session->flags[SWITCH_RTP_FLAG_VIDEO] && now - rtp_session->last_read_time > 5000000) {
			switch_rtp_video_refresh(rtp_session);
		}

		rtp_session->last_read_time = now;
	}

	if (*bytes && rtp_session->has_rtp && rtp_session->flags[SWITCH_RTP_FLAG_ENABLE_RTCP]){
		rtcp_stats(rtp_session);
	}


	if (!rtp_session->flags[SWITCH_RTP_FLAG_PROXY_MEDIA] && !rtp_session->flags[SWITCH_RTP_FLAG_UDPTL] && !rtp_session->flags[SWITCH_RTP_FLAG_VIDEO] &&
		*bytes && rtp_session->last_rtp_hdr.pt != rtp_session->recv_te &&
		ts && !rtp_session->jb && !rtp_session->pause_jb && jb_valid(rtp_session) && ts == rtp_session->last_cng_ts) {
		/* we already sent this frame..... */
		*bytes = 0;
		return SWITCH_STATUS_SUCCESS;
	}

	if (rtp_session->fork.fork_rx.active) {

		switch_fork_state_t *fork = &rtp_session->fork;

		if (!rtp_session->fork.start_event_fired) {

			if (!rtp_session->remote_ssrc) {
				switch_time_t now = switch_micro_time_now();
				uint8_t timeout = ((now - rtp_session->fork.wait_ssrc_time_start_us) / 1000 > rtp_session->fork.wait_ssrc_timeout_ms ? 1 : 0);
				if (timeout) {
					switch_rtp_fork_fire_start_event(rtp_session);
				}

				goto fork_done;
			}

			if (!fork->fork_rx.ssrc) {
				fork->fork_rx.ssrc = rtp_session->remote_ssrc;
				if (fork->wait_ssrc) {
					switch_rtp_fork_fire_start_event(rtp_session);
				}
			}
		}
	}

fork_done:

	if (*bytes) {
		if (!rtp_session->flags[SWITCH_RTP_FLAG_PROXY_MEDIA] && !rtp_session->flags[SWITCH_RTP_FLAG_UDPTL]) {
#ifdef ENABLE_ZRTP
			/* ZRTP Recv */
			if (zrtp_on) {

				unsigned int sbytes = (int) *bytes;
				zrtp_status_t stat = 0;

				stat = zrtp_process_srtp(rtp_session->zrtp_stream, (void *) &rtp_session->recv_msg, &sbytes);

				switch (stat) {
				case zrtp_status_ok:
					*bytes = sbytes;
					break;
				case zrtp_status_drop:
					/* switch_log_printf(SWITCH_CHANNEL_LOG, SWITCH_LOG_DEBUG, "Error: zRTP protection drop with code %d\n", stat); */
					*bytes = 0;
					return SWITCH_STATUS_SUCCESS;
				case zrtp_status_fail:
					switch_log_printf(SWITCH_CHANNEL_LOG, SWITCH_LOG_ERROR, "Error: zRTP protection fail with code %d\n", stat);
					return SWITCH_STATUS_FALSE;
				default:
					break;
				}
			}
#endif

#ifdef ENABLE_SRTP
			switch_mutex_lock(rtp_session->ice_mutex);
			if (rtp_session->flags[SWITCH_RTP_FLAG_SECURE_RECV] && rtp_session->has_rtp &&
				(check_recv_payload(rtp_session) ||
				 rtp_session->last_rtp_hdr.pt == rtp_session->recv_te ||
				 rtp_session->last_rtp_hdr.pt == rtp_session->cng_pt)) {
				//if (rtp_session->flags[SWITCH_RTP_FLAG_SECURE_RECV] && (!rtp_session->ice.ice_user || rtp_session->has_rtp)) {
				int sbytes = (int) *bytes;
				srtp_err_status_t stat = 0;

				if (rtp_session->flags[SWITCH_RTP_FLAG_SECURE_RECV_RESET] || !rtp_session->recv_ctx[rtp_session->srtp_idx_rtp]) {
					switch_rtp_clear_flag(rtp_session, SWITCH_RTP_FLAG_SECURE_RECV_RESET);
					srtp_dealloc(rtp_session->recv_ctx[rtp_session->srtp_idx_rtp]);
					rtp_session->recv_ctx[rtp_session->srtp_idx_rtp] = NULL;
					if ((stat = srtp_create(&rtp_session->recv_ctx[rtp_session->srtp_idx_rtp],
											&rtp_session->recv_policy[rtp_session->srtp_idx_rtp])) || !rtp_session->recv_ctx[rtp_session->srtp_idx_rtp]) {

						rtp_session->flags[SWITCH_RTP_FLAG_SECURE_RECV] = 0;
						switch_log_printf(SWITCH_CHANNEL_SESSION_LOG(rtp_session->session), SWITCH_LOG_ERROR, "Error! RE-Activating Secure RTP RECV\n");
						rtp_session->flags[SWITCH_RTP_FLAG_SECURE_RECV] = 0;
						switch_mutex_unlock(rtp_session->ice_mutex);
						return SWITCH_STATUS_FALSE;
					} else {

						switch_log_printf(SWITCH_CHANNEL_SESSION_LOG(rtp_session->session), SWITCH_LOG_INFO, "RE-Activating Secure RTP RECV\n");
						rtp_session->srtp_errs[rtp_session->srtp_idx_rtp] = 0;
					}
				}

				if (!(*flags & SFF_PLC) && rtp_session->recv_ctx[rtp_session->srtp_idx_rtp]) {
					if (!rtp_session->flags[SWITCH_RTP_FLAG_SECURE_RECV_MKI]) {
						stat = srtp_unprotect(rtp_session->recv_ctx[rtp_session->srtp_idx_rtp], &rtp_session->recv_msg.header, &sbytes);
					} else {
						stat = srtp_unprotect_mki(rtp_session->recv_ctx[rtp_session->srtp_idx_rtp], &rtp_session->recv_msg.header, &sbytes, 1);
					}

					if (rtp_session->flags[SWITCH_RTP_FLAG_NACK] && stat == srtp_err_status_replay_fail) {
						/* false alarm nack */
						switch_log_printf(SWITCH_CHANNEL_SESSION_LOG(rtp_session->session), SWITCH_LOG_DEBUG1, "REPLAY ERR, FALSE NACK\n");
						sbytes = 0;
						*bytes = 0;
						if (rtp_session->stats.rtcp.pkt_count) {
							rtp_session->stats.rtcp.period_pkt_count--;
							rtp_session->stats.rtcp.pkt_count--;
						}
						switch_mutex_unlock(rtp_session->ice_mutex);
						goto more;
					}
				}

				if (stat && rtp_session->recv_msg.header.pt != rtp_session->recv_te && rtp_session->recv_msg.header.pt != rtp_session->cng_pt) {
					int errs = ++rtp_session->srtp_errs[rtp_session->srtp_idx_rtp];
					if (rtp_session->flags[SWITCH_RTP_FLAG_SRTP_HANGUP_ON_ERROR] && stat != srtp_err_status_replay_old) {
						char *msg;
						switch_srtp_err_to_txt(stat, &msg);
						if (errs >= MAX_SRTP_ERRS) {
							switch_channel_t *channel = switch_core_session_get_channel(rtp_session->session);
							switch_log_printf(SWITCH_CHANNEL_SESSION_LOG(rtp_session->session), SWITCH_LOG_WARNING,
											  "SRTP %s unprotect failed with code %d (%s) %ld bytes %d errors\n",
											  rtp_type(rtp_session), stat, msg, (long)*bytes, errs);
							switch_log_printf(SWITCH_CHANNEL_SESSION_LOG(rtp_session->session), SWITCH_LOG_WARNING,
											  "Ending call due to SRTP error\n");
							switch_channel_hangup(channel, SWITCH_CAUSE_SRTP_READ_ERROR);
						} else if (errs >= WARN_SRTP_ERRS && !(errs % WARN_SRTP_ERRS)) {
							switch_log_printf(SWITCH_CHANNEL_SESSION_LOG(rtp_session->session), SWITCH_LOG_WARNING,
											  "SRTP %s unprotect failed with code %d (%s) %ld bytes %d errors\n",
											  rtp_type(rtp_session), stat, msg, (long)*bytes, errs);
						}
					}
					sbytes = 0;
				} else {
					rtp_session->srtp_errs[rtp_session->srtp_idx_rtp] = 0;
				}

				*bytes = sbytes;
			}
			switch_mutex_unlock(rtp_session->ice_mutex);
#endif
		}

		if (rtp_session->fork.fork_rx.active) {
			if (rtp_session->sock_output && (*bytes > 0)) {

				size_t lbytes = *bytes;
				switch_fork_state_t *fork = &rtp_session->fork;

				// IF Send only SSRC that was fired in event ?
				if (FORK_SSRC_CHECK && (rtp_session->remote_ssrc != fork->fork_rx.ssrc)) {
					uint32_t ssrc = rtp_session->remote_ssrc;
					switch_log_printf(SWITCH_CHANNEL_SESSION_LOG(rtp_session->session), SWITCH_LOG_WARNING, "Fork (rx): skip transmit %zu bytes as ssrc %u does not match fork ssrc %u\n", lbytes, ssrc, fork->fork_rx.ssrc);
					goto fork_end;
				}

				if (switch_socket_sendto(rtp_session->sock_output, fork->fork_rx.addr, 0, (void *) &rtp_session->recv_msg.header, &lbytes) != SWITCH_STATUS_SUCCESS) {
					switch_log_printf(SWITCH_CHANNEL_SESSION_LOG(rtp_session->session), SWITCH_LOG_ERROR, "Fork (rx): failed to transmit %zu bytes\n", lbytes);
				}
			}
		}

fork_end:

		if (rtp_session->has_rtp) {
			if (rtp_session->recv_msg.header.cc > 0) { /* Contributing Source Identifiers (4 bytes = sizeof CSRC header)*/
				rtp_session->recv_msg.ebody = RTP_BODY(rtp_session) + (rtp_session->recv_msg.header.cc * 4);
			}

			/* recalculate body length in case rtp extension used */
			if (!rtp_session->flags[SWITCH_RTP_FLAG_PROXY_MEDIA] && !rtp_session->flags[SWITCH_RTP_FLAG_UDPTL] &&
				rtp_session->recv_msg.header.x) { /* header extensions */
				uint16_t length;

				rtp_session->recv_msg.ext = (switch_rtp_hdr_ext_t *) RTP_BODY(rtp_session);
				length = ntohs((uint16_t)rtp_session->recv_msg.ext->length);

				if (length < SWITCH_RTP_MAX_BUF_LEN_WORDS) {
					rtp_session->recv_msg.ebody = (char *)rtp_session->recv_msg.ext + (length * 4) + 4;
					if (*bytes > (length * 4 + 4)) {
						*bytes -= (length * 4 + 4);
					} else {
						*bytes = 0;
					}
				}
			}


#ifdef DEBUG_CHROME

			if (rtp_session->flags[SWITCH_RTP_FLAG_VIDEO] && rtp_session->has_rtp) {

				switch_log_printf(SWITCH_CHANNEL_LOG, SWITCH_LOG_INFO,
								  "VIDEO: seq: %d ts: %u len: %ld %02x %02x %02x %02x %02x %02x %02x %02x %02x %02x %02x mark: %d\n",
								  ntohs(rtp_session->last_rtp_hdr.seq), ntohl(rtp_session->last_rtp_hdr.ts), *bytes,
								  *((uint8_t *)RTP_BODY(rtp_session)), *((uint8_t *)RTP_BODY(rtp_session) + 1),
								  *((uint8_t *)RTP_BODY(rtp_session) + 2), *((uint8_t *)RTP_BODY(rtp_session) + 3),
								  *((uint8_t *)RTP_BODY(rtp_session) + 4), *((uint8_t *)RTP_BODY(rtp_session) + 5),
								  *((uint8_t *)RTP_BODY(rtp_session) + 6), *((uint8_t *)RTP_BODY(rtp_session) + 7),
								  *((uint8_t *)RTP_BODY(rtp_session) + 8), *((uint8_t *)RTP_BODY(rtp_session) + 9),
								  *((uint8_t *)RTP_BODY(rtp_session) + 10), rtp_session->last_rtp_hdr.m);

			}
#endif



		}


		rtp_session->stats.inbound.raw_bytes += *bytes;

		if (rtp_session->last_rtp_hdr.pt == rtp_session->recv_te) {
			rtp_session->stats.inbound.dtmf_packet_count++;
		} else if (rtp_session->last_rtp_hdr.pt == rtp_session->cng_pt || rtp_session->last_rtp_hdr.pt == 13) {
			rtp_session->stats.inbound.cng_packet_count++;
		} else {
			rtp_session->stats.inbound.media_packet_count++;
			rtp_session->stats.inbound.media_bytes += *bytes;
		}

		rtp_session->stats.inbound.packet_count++;
	}

	if (!rtp_session->flags[SWITCH_RTP_FLAG_VIDEO] &&
		((rtp_session->recv_te && rtp_session->last_rtp_hdr.pt == rtp_session->recv_te) ||
		 (*bytes < rtp_header_len && *bytes > 0 && !(rtp_session->flags[SWITCH_RTP_FLAG_PROXY_MEDIA] || rtp_session->flags[SWITCH_RTP_FLAG_UDPTL])))) {
		return SWITCH_STATUS_BREAK;
	}

	if (ts) {
		rtp_session->prev_read_ts = rtp_session->last_read_ts;
		rtp_session->last_read_ts = ts;
	}

	if (rtp_session->flags[SWITCH_RTP_FLAG_BYTESWAP] && check_recv_payload(rtp_session)) {
		switch_swap_linear((int16_t *)RTP_BODY(rtp_session), (int) *bytes - rtp_header_len);
	}

	if (rtp_session->flags[SWITCH_RTP_FLAG_KILL_JB]) {
		rtp_session->flags[SWITCH_RTP_FLAG_KILL_JB] = 0;

		if (rtp_session->jb) {
			switch_jb_destroy(&rtp_session->jb);
		}

		if (rtp_session->vb) {
			switch_jb_destroy(&rtp_session->vb);
		}

		if (rtp_session->vbw) {
			switch_jb_destroy(&rtp_session->vbw);
		}

	}

	if (rtp_session->has_rtp && *bytes) {
		uint32_t read_ssrc = ntohl(rtp_session->last_rtp_hdr.ssrc);

		if (rtp_session->flags[SWITCH_RTP_FLAG_PROXY_MEDIA] || rtp_session->flags[SWITCH_RTP_FLAG_UDPTL]) {
			return SWITCH_STATUS_SUCCESS;
		}

		if (rtp_session->vb && !rtp_session->pause_jb && jb_valid(rtp_session)) {
			status = switch_jb_put_packet(rtp_session->vb, (switch_rtp_packet_t *) &rtp_session->recv_msg, *bytes);

			if (status == SWITCH_STATUS_TOO_LATE) {
				goto more;
			}

			status = SWITCH_STATUS_FALSE;
			*bytes = 0;

			if (!return_jb_packet) {
				return status;
			}
		}

		if (rtp_session->jb && jb_valid(rtp_session)) {
			if (rtp_session->last_jb_read_ssrc && rtp_session->last_jb_read_ssrc != read_ssrc) {
				switch_jb_reset(rtp_session->jb);
			}

			rtp_session->last_jb_read_ssrc = read_ssrc;
		}

		if (rtp_session->jb && !rtp_session->pause_jb && jb_valid(rtp_session)) {

			if (!rtp_session->flags[SWITCH_RTP_FLAG_USE_TIMER] && rtp_session->timer.interval) {
				switch_core_timer_sync(&rtp_session->timer);
				reset_jitter_seq(rtp_session);
			}

			status = switch_jb_put_packet(rtp_session->jb, (switch_rtp_packet_t *) &rtp_session->recv_msg, *bytes);
			if (status == SWITCH_STATUS_TOO_LATE) {
				goto more;
			}


			status = SWITCH_STATUS_FALSE;
			*bytes = 0;

			if (!return_jb_packet) {
				return status;
			}
		} else {
			if (rtp_session->last_rtp_hdr.m && rtp_session->last_rtp_hdr.pt != rtp_session->recv_te &&
				!rtp_session->flags[SWITCH_RTP_FLAG_VIDEO] && !(rtp_session->rtp_bugs & RTP_BUG_IGNORE_MARK_BIT) && 
				rtp_session->last_read_ts - rtp_session->prev_read_ts < rtp_session->samples_per_interval * 3) {  
				switch_rtp_set_flag(rtp_session, SWITCH_RTP_FLAG_FLUSH);
			} else if (rtp_session->last_jb_read_ssrc && rtp_session->last_jb_read_ssrc != read_ssrc) {
				switch_rtp_set_flag(rtp_session, SWITCH_RTP_FLAG_FLUSH);
			}
		}
	}

	if (!*bytes || rtp_session->has_rtp) {

		if (rtp_session->jb && !rtp_session->pause_jb && jb_valid(rtp_session)) {
			switch_status_t jstatus = switch_jb_get_packet(rtp_session->jb, (switch_rtp_packet_t *) &rtp_session->recv_msg, bytes);

			status = jstatus;

			switch(jstatus) {
			case SWITCH_STATUS_MORE_DATA:
				if (rtp_session->punts < 4) {
					block = 1;
					goto more;
				}
				*bytes = 0;
				break;
			case SWITCH_STATUS_NOTFOUND:
				{
					int pt = get_recv_payload(rtp_session);
					(*flags) |= SFF_PLC;
					status = SWITCH_STATUS_SUCCESS;
					*bytes = switch_jb_get_last_read_len(rtp_session->jb);
					rtp_session->last_rtp_hdr = rtp_session->recv_msg.header;
					rtp_session->last_rtp_hdr.pt = pt;
				}
				break;
			case SWITCH_STATUS_BREAK:
				break;
			case SWITCH_STATUS_SUCCESS:
			case SWITCH_STATUS_TIMEOUT:
			default:
				{
					if (status == SWITCH_STATUS_TIMEOUT) {
						rtp_session->skip_timer = 1;
					}
					rtp_session->stats.inbound.jb_packet_count++;
					status = SWITCH_STATUS_SUCCESS;
					rtp_session->last_rtp_hdr = rtp_session->recv_msg.header;
					if (++rtp_session->clean > 200) {
						rtp_session->punts = 0;
					}
					if (!xcheck_jitter) {
						check_jitter(rtp_session);
					}
				}
				break;
			}
		}

		if (rtp_session->vb && !rtp_session->pause_jb && jb_valid(rtp_session)) {
			switch_status_t vstatus = switch_jb_get_packet(rtp_session->vb, (switch_rtp_packet_t *) &rtp_session->recv_msg, bytes);
			status = vstatus;

			switch(vstatus) {
			case SWITCH_STATUS_RESTART:
				switch_core_session_request_video_refresh(rtp_session->session);
				status = SWITCH_STATUS_BREAK;
				break;
			case SWITCH_STATUS_MORE_DATA:
				status = SWITCH_STATUS_BREAK;
				break;
			case SWITCH_STATUS_BREAK:
			default:
				break;
			}

			if (vstatus == SWITCH_STATUS_NOTFOUND && rtp_session->flags[SWITCH_RTP_FLAG_TEXT]) {
				int pt = get_recv_payload(rtp_session);
				(*flags) |= SFF_PLC;
				status = SWITCH_STATUS_SUCCESS;
				*bytes = switch_jb_get_last_read_len(rtp_session->vb);
				rtp_session->last_rtp_hdr = rtp_session->recv_msg.header;
				if (pt > -1) {
					rtp_session->last_rtp_hdr.pt = pt;
				}
			}

			if (vstatus == SWITCH_STATUS_SUCCESS) {
				rtp_session->last_rtp_hdr = rtp_session->recv_msg.header;

				if (!xcheck_jitter) {
					check_jitter(rtp_session);
				}
			}
		}
	}

	return status;
}

static void handle_nack(switch_rtp_t *rtp_session, uint32_t nack)
{
	switch_size_t bytes = 0;
	rtp_msg_t send_msg[1] = {{{0}}};
	uint16_t seq = (uint16_t) (nack & 0xFFFF);
	uint16_t blp = (uint16_t) (nack >> 16);
	int i;
	const char *tx_host = NULL;
	const char *old_host = NULL;
	const char *my_host = NULL;
	char bufa[50], bufb[50], bufc[50];

	if (!(rtp_session->flags[SWITCH_RTP_FLAG_NACK] && rtp_session->vbw)) {
		return;  /* not enabled */
	}

	if (rtp_session->flags[SWITCH_RTP_FLAG_DEBUG_RTP_WRITE]) {
		tx_host = switch_get_addr(bufa, sizeof(bufa), rtp_session->rtcp_from_addr);
		old_host = switch_get_addr(bufb, sizeof(bufb), rtp_session->remote_addr);
		my_host = switch_get_addr(bufc, sizeof(bufc), rtp_session->local_addr);
	}

	switch_log_printf(SWITCH_CHANNEL_SESSION_LOG(rtp_session->session), SWITCH_LOG_DEBUG2, "%s Got NACK [%u][0x%x] for seq %u\n", 
					  switch_core_session_get_name(rtp_session->session), nack, nack, ntohs(seq));

	if (switch_jb_get_packet_by_seq(rtp_session->vbw, seq, (switch_rtp_packet_t *) send_msg, &bytes) == SWITCH_STATUS_SUCCESS) {

		if (rtp_session->flags[SWITCH_RTP_FLAG_DEBUG_RTP_WRITE]) {
			switch_log_printf(SWITCH_CHANNEL_SESSION_LOG_CLEAN(rtp_session->session), SWITCH_LOG_CONSOLE,
							  "X %s b=%4ld %s:%u %s:%u %s:%u pt=%d ts=%u seq=%u m=%d\n",
							  rtp_session->session ? switch_channel_get_name(switch_core_session_get_channel(rtp_session->session)) : "NoName",
							  (long) bytes,
							  my_host, switch_sockaddr_get_port(rtp_session->local_addr),
							  old_host, rtp_session->remote_port,
							  tx_host, switch_sockaddr_get_port(rtp_session->rtcp_from_addr),
							  send_msg->header.pt, ntohl(send_msg->header.ts), ntohs(send_msg->header.seq), send_msg->header.m);

		}
		//switch_log_printf(SWITCH_CHANNEL_LOG, SWITCH_LOG_DEBUG2, "RE----SEND %u\n", ntohs(send_msg->header.seq));
		switch_rtp_write_raw(rtp_session, (void *) send_msg, &bytes, SWITCH_FALSE);
	} else {
		switch_log_printf(SWITCH_CHANNEL_SESSION_LOG(rtp_session->session), SWITCH_LOG_DEBUG2, "Cannot send NACK for seq %u\n", ntohs(seq));
	}

	blp = ntohs(blp);
	for (i = 0; i < 16; i++) {
		if (blp & (1 << i)) {
			switch_log_printf(SWITCH_CHANNEL_SESSION_LOG(rtp_session->session), SWITCH_LOG_DEBUG2, "%s Also Got NACK for seq %u\n", 
							  switch_core_session_get_name(rtp_session->session), ntohs(seq) + i + 1);
			/* If they are missing more than one, may as well gen a key frame for good measure */
			//switch_core_media_gen_key_frame(rtp_session->session);
			if (switch_jb_get_packet_by_seq(rtp_session->vbw, htons(ntohs(seq) + i + 1), (switch_rtp_packet_t *) &send_msg, &bytes) == SWITCH_STATUS_SUCCESS) {
				if (rtp_session->flags[SWITCH_RTP_FLAG_DEBUG_RTP_WRITE]) {
					switch_log_printf(SWITCH_CHANNEL_SESSION_LOG_CLEAN(rtp_session->session), SWITCH_LOG_CONSOLE,
									  "X %s b=%4ld %s:%u %s:%u %s:%u pt=%d ts=%u seq=%u m=%d\n",
									  rtp_session->session ? switch_channel_get_name(switch_core_session_get_channel(rtp_session->session)) : "NoName",
									  (long) bytes,
									  my_host, switch_sockaddr_get_port(rtp_session->local_addr),
									  old_host, rtp_session->remote_port,
									  tx_host, switch_sockaddr_get_port(rtp_session->rtcp_from_addr),
									  send_msg->header.pt, ntohl(send_msg->header.ts), ntohs(send_msg->header.seq), send_msg->header.m);

				}
				//switch_log_printf(SWITCH_CHANNEL_LOG, SWITCH_LOG_DEBUG1, "RE----SEND %u\n", ntohs(send_msg->header.seq));

				switch_rtp_write_raw(rtp_session, (void *) &send_msg, &bytes, SWITCH_FALSE);
			} else {
				switch_log_printf(SWITCH_CHANNEL_SESSION_LOG(rtp_session->session), SWITCH_LOG_DEBUG2, "Cannot send NACK for seq %u\n", ntohs(seq) + i);
			}
		}
	}
}

static switch_status_t process_rtcp_report(switch_rtp_t *rtp_session, rtcp_msg_t *msg, switch_size_t bytes)
{
	switch_status_t status = SWITCH_STATUS_FALSE;

	switch_log_printf(SWITCH_CHANNEL_SESSION_LOG(rtp_session->session), SWITCH_LOG_DEBUG3,
					  "RTCP packet bytes %" SWITCH_SIZE_T_FMT " type %d pad %d\n",
					  bytes, msg->header.type, msg->header.p);

	if (rtp_session->flags[SWITCH_RTP_FLAG_VIDEO] && (msg->header.type == _RTCP_PT_RTPFB || msg->header.type == _RTCP_PT_PSFB || msg->header.type < 200)) {
		rtcp_ext_msg_t *extp = (rtcp_ext_msg_t *) msg;

		if (extp->header.fmt != 15) { // <---- REMOVE WHEN BRIA STOPS SENDING UNSOLICITED REMB
			switch_log_printf(SWITCH_CHANNEL_SESSION_LOG(rtp_session->session), SWITCH_LOG_DEBUG2, "%s PICKED UP %s XRTCP type: %d fmt: %d\n",
							  switch_core_session_get_name(rtp_session->session), rtp_type(rtp_session), msg->header.type, extp->header.fmt);
		}

		if (msg->header.type == _RTCP_PT_FIR ||
			(msg->header.type == _RTCP_PT_PSFB && (extp->header.fmt == _RTCP_PSFB_FIR || extp->header.fmt == _RTCP_PSFB_PLI))) {
#if 0
			if (msg->header.type == _RTCP_PT_FIR) {
				switch_log_printf(SWITCH_CHANNEL_SESSION_LOG(rtp_session->session), SWITCH_LOG_WARNING, "Ancient FIR Received. Hello from 1996!\n");

				if (!switch_rtp_test_flag(rtp_session, SWITCH_RTP_FLAG_OLD_FIR)) {
					switch_rtp_set_flag(rtp_session, SWITCH_RTP_FLAG_OLD_FIR);
					switch_core_session_request_video_refresh(rtp_session->session);
				}
			}
#endif
			
			if (switch_core_session_media_flow(rtp_session->session, SWITCH_MEDIA_TYPE_VIDEO) == SWITCH_MEDIA_FLOW_RECVONLY) {
				switch_log_printf(SWITCH_CHANNEL_SESSION_LOG(rtp_session->session), SWITCH_LOG_DEBUG2, "%s Ignoring FIR/PLI from a sendonly stream.\n", 
								  switch_core_session_get_name(rtp_session->session));
			} else {
				switch_core_media_gen_key_frame(rtp_session->session);
				switch_core_session_request_video_refresh(rtp_session->session);
				switch_log_printf(SWITCH_CHANNEL_SESSION_LOG(rtp_session->session), SWITCH_LOG_DEBUG2, "%s Got FIR/PLI\n", 
								  switch_core_session_get_name(rtp_session->session));
				switch_channel_set_flag(switch_core_session_get_channel(rtp_session->session), CF_VIDEO_REFRESH_REQ);
			}
		}

		if (msg->header.type == _RTCP_PT_RTPFB && extp->header.fmt == _RTCP_RTPFB_NACK) {
			uint32_t *nack = (uint32_t *) extp->body;
			int i;

			switch_log_printf(SWITCH_CHANNEL_SESSION_LOG(rtp_session->session), SWITCH_LOG_DEBUG2, "%s Got NACK count %d\n", 
							  switch_core_session_get_name(rtp_session->session), ntohs(extp->header.length) - 2);


			for (i = 0; i < ntohs(extp->header.length) - 2; i++) {
				handle_nack(rtp_session, nack[i]);
			}

			//switch_core_media_gen_key_frame(rtp_session->session);
		}
		
	} else {
		struct switch_rtcp_report_block *report;

		if (msg->header.type == _RTCP_PT_SR || msg->header.type == _RTCP_PT_RR) {
			int i;
#ifdef DEBUG_RTCP
			switch_time_t now = switch_micro_time_now();
#endif 
			uint32_t lsr_now;
			uint32_t lsr;
			uint32_t packet_ssrc;
			double rtt_now = 0;
			uint8_t rtt_valid = 0;
			int rtt_increase = 0, packet_loss_increase=0;
      struct switch_rtcp_sender_info *rtcp_sender_info = 0;

			//if (msg->header.type == _RTCP_PT_SR && rtp_session->ice.ice_user) {
			//	rtp_session->send_rr = 1;
			//}

			lsr_now = calc_local_lsr_now();

			if (msg->header.type == _RTCP_PT_SR) { /* Sender report */
				struct switch_rtcp_sender_report* sr = (struct switch_rtcp_sender_report*)msg->body;

				rtp_session->stats.rtcp.packet_count = ntohl(sr->sender_info.pc);
				rtp_session->stats.rtcp.octet_count = ntohl(sr->sender_info.oc);
				packet_ssrc = sr->ssrc;
				/* Extracting LSR from NTP timestamp and save it */
				lsr = (ntohl(sr->sender_info.ntp_lsw)&0xffff0000)>>16 | (ntohl(sr->sender_info.ntp_msw)&0x0000ffff)<<16; /* The middle 32 bits out of 64 in the NTP timestamp */
				rtp_session->stats.rtcp.last_recv_lsr_peer = htonl(lsr);  /* Save it include it in the next SR */
				rtp_session->stats.rtcp.last_recv_lsr_local = lsr_now;    /* Save it to calculate DLSR when generating next SR */
				rtcp_sender_info = &sr->sender_info;
				switch_log_printf(SWITCH_CHANNEL_SESSION_LOG(rtp_session->session), SWITCH_LOG_DEBUG3,"Received a SR with %d report blocks, " \
								  "length in words = %d, " \
								  "SSRC = 0x%X, " \
								  "NTP MSW = %u, " \
								  "NTP LSW = %u, " \
								  "RTP timestamp = %u, " \
								  "Sender Packet Count = %u, " \
								  "Sender Octet Count = %u\n",
								  msg->header.count,
								  ntohs((uint16_t)msg->header.length),
								  ntohl(sr->ssrc),
								  ntohl(sr->sender_info.ntp_msw),
								  ntohl(sr->sender_info.ntp_lsw),
								  ntohl(sr->sender_info.ts),
								  ntohl(sr->sender_info.pc),
								  ntohl(sr->sender_info.oc));


				rtp_session->rtcp_frame.ssrc = ntohl(sr->ssrc);
				rtp_session->rtcp_frame.packet_type = (uint16_t)rtp_session->rtcp_recv_msg_p->header.type;
				rtp_session->rtcp_frame.ntp_msw = ntohl(sr->sender_info.ntp_msw);
				rtp_session->rtcp_frame.ntp_lsw = ntohl(sr->sender_info.ntp_lsw);
				rtp_session->rtcp_frame.timestamp = ntohl(sr->sender_info.ts);
				rtp_session->rtcp_frame.packet_count =  ntohl(sr->sender_info.pc);
				rtp_session->rtcp_frame.octect_count = ntohl(sr->sender_info.oc);

				report = &sr->report_block;
			} else { /* Receiver report */
				struct switch_rtcp_receiver_report* rr = (struct switch_rtcp_receiver_report*)msg->body;
				packet_ssrc = rr->ssrc;
				//memset(&rtp_session->rtcp_frame, 0, sizeof(rtp_session->rtcp_frame));
				report = &rr->report_block;

				switch_log_printf(SWITCH_CHANNEL_SESSION_LOG(rtp_session->session), SWITCH_LOG_DEBUG3,"Received a RR with %d report blocks, " \
								  "length in words = %d, " \
								  "SSRC = 0x%X, ",
								  msg->header.count,
								  ntohs((uint16_t)msg->header.length),
								  ntohl(rr->ssrc));

			}
			
			if (rtp_session->rtcp_probe) {
				switch_channel_t *channel = switch_core_session_get_channel(rtp_session->session);
				if (channel && switch_channel_test_flag(channel, CF_ENABLE_RTCP_PROBE)) {
#ifdef DEBUG_HOMER
					switch_log_printf(SWITCH_CHANNEL_SESSION_LOG(rtp_session->session), SWITCH_LOG_DEBUG, "[not ours] RTCP probe report block (pt=%u, ssrc=%u, ia_jitter=%u) [type=%s remote_ssrc=%u peer_ssrc=%u local ssrc=%u]\n",
						msg->header.type, ntohl(report->ssrc), ntohl(report->jitter), rtp_type(rtp_session), rtp_session->remote_ssrc, rtp_session->stats.rtcp.peer_ssrc, rtp_session->ssrc);
#endif
					if (ntohl(report->ssrc) != rtp_session->ssrc) {
#ifdef DEBUG_HOMER
						switch_log_printf(SWITCH_CHANNEL_SESSION_LOG(rtp_session->session), SWITCH_LOG_DEBUG, "Skip RTCP probe report for %s with pt=%u and probably sloppy jitter of %u, as ssrc=%u does not match local ssrc=%u\n",
							rtp_type(rtp_session), msg->header.type, ntohl(report->jitter), ntohl(report->ssrc), rtp_session->ssrc);
#endif
					} else if (RTCP_BUG_SSRC == ntohl(report->ssrc)) {
#ifdef DEBUG_HOMER
						switch_log_printf(SWITCH_CHANNEL_SESSION_LOG(rtp_session->session), SWITCH_LOG_DEBUG, "Skip RTCP probe report for %s with pt=%u and probably sloppy jitter of %u, as ssrc=%u matches RTCP bug ssrc=%u\n",
							rtp_type(rtp_session), msg->header.type, ntohl(report->jitter), ntohl(report->ssrc), RTCP_BUG_SSRC);
#endif
					} else {
						if (ntohl(report->jitter) > HIGH_JITTER_LOG_THRESHOLD) {
#ifdef DEBUG_HOMER
							switch_log_printf(SWITCH_CHANNEL_SESSION_LOG(rtp_session->session), SWITCH_LOG_WARNING, "(huge jitter) [not ours] RTCP probe report block (pt=%u, ssrc=%u, ia_jitter=%u) [type=%s remote_ssrc=%u peer_ssrc=%u local ssrc=%u]\n",
								msg->header.type, ntohl(report->ssrc), ntohl(report->jitter), rtp_type(rtp_session), rtp_session->remote_ssrc, rtp_session->stats.rtcp.peer_ssrc, rtp_session->ssrc);
#endif
						}
						rtp_session->rtcp_probe(channel, rtp_session, msg->header.type, FALSE, report, rtcp_sender_info);
					}
				}
			}

			for (i = 0; i < (int)msg->header.count && i < MAX_REPORT_BLOCKS ; i++) {
				uint32_t old_avg = rtp_session->rtcp_frame.reports[i].loss_avg;
				uint8_t percent_fraction = (uint8_t)((uint16_t/* prevent overflow when '* 100' */)(uint8_t)report->fraction * 100 / 255);
				if (!rtp_session->rtcp_frame.reports[i].loss_avg) {
					rtp_session->rtcp_frame.reports[i].loss_avg = percent_fraction;
				} else {
					rtp_session->rtcp_frame.reports[i].loss_avg = (uint32_t)(((float)rtp_session->rtcp_frame.reports[i].loss_avg * .7) +
																			 ((float)percent_fraction * .3));
				}

				rtp_session->rtcp_frame.reports[i].ssrc = ntohl(report->ssrc);
				rtp_session->rtcp_frame.reports[i].fraction = (uint8_t)report->fraction;
#if SWITCH_BYTE_ORDER == __BIG_ENDIAN
				rtp_session->rtcp_frame.reports[i].lost = report->lost; // signed 24bit will extended signess to int32_t automatically
#else
				rtp_session->rtcp_frame.reports[i].lost = ntohl(report->lost)>>8; // signed 24bit casted to uint32_t need >>8 after ntohl()...
				rtp_session->rtcp_frame.reports[i].lost = rtp_session->rtcp_frame.reports[i].lost | ((rtp_session->rtcp_frame.reports[i].lost & 0x00800000) ? 0xff000000 : 0x00000000); // ...and signess compensation
#endif
				rtp_session->rtcp_frame.reports[i].highest_sequence_number_received = ntohl(report->highest_sequence_number_received);
				rtp_session->rtcp_frame.reports[i].jitter = ntohl(report->jitter);
				rtp_session->rtcp_frame.reports[i].lsr = ntohl(report->lsr);
				rtp_session->rtcp_frame.reports[i].dlsr = ntohl(report->dlsr);
				
				if (rtp_session->rtcp_frame.reports[i].lsr && !rtp_session->flags[SWITCH_RTP_FLAG_RTCP_PASSTHRU]) {

					/* Calculating RTT = A - DLSR - LSR */
					rtt_now = ((double)(((int64_t)lsr_now) - rtp_session->rtcp_frame.reports[i].dlsr - rtp_session->rtcp_frame.reports[i].lsr))/65536;

					/* Only account RTT if it didn't overflow. */
					if (lsr_now > rtp_session->rtcp_frame.reports[i].dlsr + rtp_session->rtcp_frame.reports[i].lsr) {
#ifdef DEBUG_RTCP
						switch_time_exp_t now_hr;
						switch_time_exp_gmt(&now_hr,now);
						switch_log_printf(SWITCH_CHANNEL_SESSION_LOG(rtp_session->session), SWITCH_LOG_DEBUG3,
								"Receiving an RTCP packet\n[%04d-%02d-%02d %02d:%02d:%02d.%d] SSRC[0x%x]\n"
								"RTT[%f] = A[%u] - DLSR[%u] - LSR[%u]\n",
								1900 + now_hr.tm_year, now_hr.tm_mday, now_hr.tm_mon, now_hr.tm_hour, now_hr.tm_min, now_hr.tm_sec, now_hr.tm_usec,
								rtp_session->rtcp_frame.reports[i].ssrc, rtt_now,
								lsr_now, rtp_session->rtcp_frame.reports[i].dlsr, rtp_session->rtcp_frame.reports[i].lsr);
#endif 
						rtt_valid = 1;
						if (!rtp_session->rtcp_frame.reports[i].rtt_avg) {
							rtp_session->rtcp_frame.reports[i].rtt_avg = rtt_now;
						} else {
							rtp_session->rtcp_frame.reports[i].rtt_avg = (double)((rtp_session->rtcp_frame.reports[i].rtt_avg * .7) + (rtt_now * .3 ));
						}
					} else {
#ifdef DEBUG_RTCP
						switch_time_exp_t now_hr;
						switch_time_exp_gmt(&now_hr,now);
						switch_log_printf(SWITCH_CHANNEL_SESSION_LOG(rtp_session->session), SWITCH_LOG_WARNING,
								"Receiving RTCP packet\n[%04d-%02d-%02d %02d:%02d:%02d.%d] SSRC[0x%x]\n"
								"Ignoring erroneous RTT[%f] = A[%u] - DLSR[%u] - LSR[%u]\n",
								1900 + now_hr.tm_year, now_hr.tm_mday, now_hr.tm_mon, now_hr.tm_hour, now_hr.tm_min, now_hr.tm_sec, now_hr.tm_usec,
								rtp_session->rtcp_frame.reports[i].ssrc, rtt_now,
								lsr_now, rtp_session->rtcp_frame.reports[i].dlsr, rtp_session->rtcp_frame.reports[i].lsr);
#endif
						rtt_valid = 0;
						rtt_now = 0;
					}


					switch_log_printf(SWITCH_CHANNEL_SESSION_LOG(rtp_session->session), SWITCH_LOG_DEBUG3, "RTT average %f\n",
							rtp_session->rtcp_frame.reports[i].rtt_avg);
				}

				if (rtp_session->flags[SWITCH_RTP_FLAG_ADJ_BITRATE_CAP] && rtp_session->flags[SWITCH_RTP_FLAG_ESTIMATORS] && !rtp_session->flags[SWITCH_RTP_FLAG_VIDEO]) {

					/* SWITCH_RTP_FLAG_ADJ_BITRATE_CAP : Can the codec change its bitrate on the fly per API command ? */
#ifdef DEBUG_ESTIMATORS_
					switch_log_printf(SWITCH_CHANNEL_SESSION_LOG(rtp_session->session), SWITCH_LOG_DEBUG3, "Current packet loss: [%d %%] Current RTT: [%f ms]\n", percent_fraction, rtt_now);
#endif

					if (rtt_valid) {

						switch_kalman_estimate(rtp_session->estimators[EST_RTT], rtt_now, EST_RTT);

						if (switch_kalman_cusum_detect_change(rtp_session->detectors[EST_RTT], rtt_now, rtp_session->estimators[EST_RTT]->val_estimate_last)) {
							/* sudden change in the mean value of RTT */
#ifdef DEBUG_ESTIMATORS_
							switch_log_printf(SWITCH_CHANNEL_SESSION_LOG(rtp_session->session), SWITCH_LOG_DEBUG3,"Sudden change in the mean value of RTT !\n");
#endif
							rtt_increase = 1;
						}
					}

					switch_kalman_estimate(rtp_session->estimators[EST_LOSS], percent_fraction, EST_LOSS);

					if (switch_kalman_cusum_detect_change(rtp_session->detectors[EST_LOSS], percent_fraction, rtp_session->estimators[EST_LOSS]->val_estimate_last)){
						/* sudden change in the mean value of packet loss */
#ifdef DEBUG_ESTIMATORS_
						switch_log_printf(SWITCH_CHANNEL_SESSION_LOG(rtp_session->session), SWITCH_LOG_DEBUG3,"Sudden change in the mean value of packet loss!\n");
#endif
						packet_loss_increase = 1;
					}
#ifdef DEBUG_ESTIMATORS_
					switch_log_printf(SWITCH_CHANNEL_SESSION_LOG(rtp_session->session), SWITCH_LOG_DEBUG3, "ESTIMATORS: Packet loss will be: [%f] RTT will be: [%f ms]\n",
									  rtp_session->estimators[EST_LOSS]->val_estimate_last, rtp_session->estimators[EST_RTT]->val_estimate_last);
#endif

					if (rtp_session->rtcp_frame.reports[i].loss_avg != old_avg) {
						/*getting bad*/
						if (switch_kalman_is_slow_link(rtp_session->estimators[EST_LOSS],
													   rtp_session->estimators[EST_RTT])) {
							/* going to minimum bitrate */
#ifdef DEBUG_ESTIMATORS_
							switch_log_printf(SWITCH_CHANNEL_SESSION_LOG(rtp_session->session), SWITCH_LOG_DEBUG3, "Slow link conditions: Loss average: [%d %%], Previous loss: [%d %%]. \
																	Going to minimum bitrate!",rtp_session->rtcp_frame.reports[i].loss_avg, old_avg);
#endif
							switch_core_media_codec_control(rtp_session->session, SWITCH_MEDIA_TYPE_AUDIO,
															SWITCH_IO_WRITE, SCC_AUDIO_ADJUST_BITRATE, SCCT_STRING, "minimum", SCCT_NONE, NULL, NULL, NULL);
							/* if after going to minimum bitrate we still have packet loss then we increase ptime. TODO */

						} else if (packet_loss_increase && (rtp_session->estimators[EST_LOSS]->val_estimate_last >= 5)) {
							/* sudden change in the mean value of packet loss percentage */
							switch_core_media_codec_control(rtp_session->session, SWITCH_MEDIA_TYPE_AUDIO,
															SWITCH_IO_WRITE, SCC_AUDIO_ADJUST_BITRATE,
															SCCT_STRING, "decrease",
															SCCT_NONE, NULL, NULL, NULL);
#ifdef DEBUG_ESTIMATORS_
							switch_log_printf(SWITCH_CHANNEL_SESSION_LOG(rtp_session->session), SWITCH_LOG_DEBUG3,"Sudden change in the mean value of packet loss percentage !\n");
#endif
							switch_core_media_codec_control(rtp_session->session, SWITCH_MEDIA_TYPE_AUDIO,
															SWITCH_IO_WRITE, SCC_AUDIO_PACKET_LOSS, SCCT_INT,
															(void *)&rtp_session->rtcp_frame.reports[i].loss_avg,
															SCCT_NONE, NULL, NULL, NULL);

						} else if (rtt_valid && !rtt_increase && rtp_session->estimators[EST_LOSS]->val_estimate_last >= rtp_session->rtcp_frame.reports[i].loss_avg ) {
							/* lossy because of congestion (queues full somewhere -> some packets are dropped , but RTT is good ), packet loss with many small gaps */
#ifdef DEBUG_ESTIMATORS_
							switch_log_printf(SWITCH_CHANNEL_SESSION_LOG(rtp_session->session), SWITCH_LOG_DEBUG3, "packet loss, but RTT is not bad\n");
#endif
							switch_core_media_codec_control(rtp_session->session, SWITCH_MEDIA_TYPE_AUDIO,
															SWITCH_IO_WRITE, SCC_AUDIO_PACKET_LOSS, SCCT_INT,
															(void *)&rtp_session->rtcp_frame.reports[i].loss_avg,
															SCCT_NONE, NULL, NULL, NULL);

						} else if ((rtp_session->estimators[EST_LOSS]->val_estimate_last < 1) && packet_loss_increase) {
#ifdef DEBUG_ESTIMATORS_
							switch_log_printf(SWITCH_CHANNEL_SESSION_LOG(rtp_session->session), SWITCH_LOG_DEBUG3, "small packet loss average\n");
#endif
							/*small loss_avg*/
							switch_core_media_codec_control(rtp_session->session, SWITCH_MEDIA_TYPE_AUDIO,
															SWITCH_IO_WRITE, SCC_AUDIO_ADJUST_BITRATE,
															SCCT_STRING, "default",
															SCCT_NONE, NULL, NULL, NULL);

							switch_core_media_codec_control(rtp_session->session, SWITCH_MEDIA_TYPE_AUDIO,
															SWITCH_IO_WRITE, SCC_AUDIO_PACKET_LOSS, SCCT_INT,
															(void *)&rtp_session->rtcp_frame.reports[i].loss_avg,
															SCCT_NONE, NULL, NULL, NULL);

						} else if ((rtp_session->estimators[EST_LOSS]->val_estimate_last < 5) &&
								   (rtp_session->rtcp_frame.reports[i].rtt_avg < rtp_session->estimators[EST_RTT]->val_estimate_last))  {

							/* estimate that packet loss will decrease, we can increase the bitrate */
							switch_core_media_codec_control(rtp_session->session, SWITCH_MEDIA_TYPE_AUDIO,
															SWITCH_IO_WRITE, SCC_AUDIO_ADJUST_BITRATE,
															SCCT_STRING, "increase",
															SCCT_NONE, NULL, NULL, NULL);

							switch_core_media_codec_control(rtp_session->session, SWITCH_MEDIA_TYPE_AUDIO,
															SWITCH_IO_WRITE, SCC_AUDIO_PACKET_LOSS, SCCT_INT,
															(void *)&rtp_session->rtcp_frame.reports[i].loss_avg,
															SCCT_NONE, NULL, NULL, NULL);

						} else {
							/* *do nothing about bitrate, just pass the packet loss to the codec */
#ifdef DEBUG_ESTIMATORS_
							switch_log_printf(SWITCH_CHANNEL_SESSION_LOG(rtp_session->session), SWITCH_LOG_DEBUG3,"do nothing about bitrate, just pass the packet loss to the codec\n");
#endif
							switch_core_media_codec_control(rtp_session->session, SWITCH_MEDIA_TYPE_AUDIO,
															SWITCH_IO_WRITE, SCC_AUDIO_PACKET_LOSS, SCCT_INT,
															(void *)&rtp_session->rtcp_frame.reports[i].loss_avg,
															SCCT_NONE, NULL, NULL, NULL);
						}
					}
				} else {
					if (!rtp_session->flags[SWITCH_RTP_FLAG_VIDEO] && rtp_session->rtcp_frame.reports[i].loss_avg != old_avg) {
						switch_core_media_codec_control(rtp_session->session, SWITCH_MEDIA_TYPE_AUDIO,
														SWITCH_IO_WRITE, SCC_AUDIO_PACKET_LOSS, SCCT_INT,
														(void *)&rtp_session->rtcp_frame.reports[i].loss_avg,
														SCCT_NONE, NULL, NULL, NULL);
					}
				}

				report++;
			}
			rtp_session->rtcp_frame.report_count = (uint16_t)i;
				




			rtp_session->rtcp_fresh_frame = 1;
			rtp_session->stats.rtcp.peer_ssrc = ntohl(packet_ssrc);
		}
	}

	if (msg->header.type > 194 && msg->header.type < 255) {
		status = SWITCH_STATUS_SUCCESS;
	}

	return status;
}


static switch_status_t process_rtcp_packet(switch_rtp_t *rtp_session, switch_size_t *bytes)
{
	switch_size_t len;
	switch_size_t remain = *bytes;
	switch_status_t status = SWITCH_STATUS_FALSE;
	rtcp_msg_t *msg = rtp_session->rtcp_recv_msg_p;

	if (remain < sizeof(switch_rtcp_ext_hdr_t) || remain > sizeof(rtcp_msg_t)) {
		return status;
	}
	if (msg->header.version != 2) {
		if (msg->header.version == 0) {
			if (rtp_session->ice.ice_user) {
				handle_ice(rtp_session, &rtp_session->rtcp_ice, (void *) msg, *bytes);
			}
			return SWITCH_STATUS_SUCCESS;
		} else {
			switch_log_printf(SWITCH_CHANNEL_SESSION_LOG(rtp_session->session),
							  SWITCH_LOG_WARNING, "Received an unsupported RTCP packet version %d\n", msg->header.version);
			return SWITCH_STATUS_FALSE;
		}
	}

	do {
		len = ((switch_size_t)ntohs(msg->header.length) * 4) + 4;

		if (msg->header.version != 2 || !(msg->header.type > 191 && msg->header.type < 210)) {
			switch_log_printf(SWITCH_CHANNEL_SESSION_LOG(rtp_session->session), SWITCH_LOG_WARNING,
							  "INVALID RTCP PACKET TYPE %d VER %d LEN %" SWITCH_SIZE_T_FMT "\n", msg->header.type,
							  msg->header.version, len);
			status = SWITCH_STATUS_BREAK;
			break;
		}

		//switch_log_printf(SWITCH_CHANNEL_SESSION_LOG(rtp_session->session), SWITCH_LOG_CRIT,
		//"WTF BYTES %ld REMAIN %ld PACKET TYPE %d LEN %ld\n", *bytes, remain, msg->header.type, len);

		if (len > remain) {
			switch_log_printf(SWITCH_CHANNEL_SESSION_LOG(rtp_session->session), SWITCH_LOG_WARNING,
							  "RTCP INVALID LENGTH %" SWITCH_SIZE_T_FMT "\n", len);
			len = remain;
		}

		status = process_rtcp_report(rtp_session, msg, len);

		if (remain > len) {
			unsigned char *p = (unsigned char *) msg;
			p += len;
			msg = (rtcp_msg_t *) p;
		}

		remain -= len;

	} while (remain >= 4);

	return status;
}

static switch_status_t read_rtcp_packet(switch_rtp_t *rtp_session, switch_size_t *bytes, switch_frame_flag_t *flags)
{
	switch_status_t status = SWITCH_STATUS_FALSE;

	if (!rtp_session->flags[SWITCH_RTP_FLAG_ENABLE_RTCP]) {
		return SWITCH_STATUS_FALSE;
	}

	switch_assert(bytes);

	*bytes = sizeof(rtcp_msg_t);

	if ((status = switch_socket_recvfrom(rtp_session->rtcp_from_addr, rtp_session->rtcp_sock_input, 0, (void *) rtp_session->rtcp_recv_msg_p, bytes))
		!= SWITCH_STATUS_SUCCESS) {
		*bytes = 0;
	}

	switch_mutex_lock(rtp_session->ice_mutex);
	if (rtp_session->rtcp_dtls) {
		char *b = (char *) rtp_session->rtcp_recv_msg_p;

		if (*b == 0 || *b == 1) {
			if (rtp_session->rtcp_ice.ice_user) {
				handle_ice(rtp_session, &rtp_session->rtcp_ice, (void *) rtp_session->rtcp_recv_msg_p, *bytes);
			}
			*bytes = 0;
		}

		if (*bytes && (*b >= 20) && (*b <= 64)) {
			rtp_session->rtcp_dtls->bytes = *bytes;
			rtp_session->rtcp_dtls->data = (void *) rtp_session->rtcp_recv_msg_p;
		} else {
			rtp_session->rtcp_dtls->bytes = 0;
			rtp_session->rtcp_dtls->data = NULL;
		}

		do_dtls(rtp_session, rtp_session->rtcp_dtls);


		if (rtp_session->rtcp_dtls->bytes) {
			*bytes = 0;
		}
	}

#ifdef ENABLE_SRTP
	if (rtp_session->flags[SWITCH_RTP_FLAG_SECURE_RECV] && rtp_session->rtcp_recv_msg_p->header.version == 2) {
		//if (rtp_session->flags[SWITCH_RTP_FLAG_SECURE_RECV] && (!rtp_session->ice.ice_user || rtp_session->rtcp_recv_msg_p->header.version == 2)) {
		int sbytes = (int) *bytes;
		srtp_err_status_t stat = 0;


		if (!rtp_session->flags[SWITCH_RTP_FLAG_SECURE_RECV_MKI]) {
			stat = srtp_unprotect_rtcp(rtp_session->recv_ctx[rtp_session->srtp_idx_rtcp], &rtp_session->rtcp_recv_msg_p->header, &sbytes);
		} else {
			stat = srtp_unprotect_rtcp_mki(rtp_session->recv_ctx[rtp_session->srtp_idx_rtcp], &rtp_session->rtcp_recv_msg_p->header, &sbytes, 1);
		}

		if (stat) {
			//++rtp_session->srtp_errs[rtp_session->srtp_idx_rtp]++;
			switch_log_printf(SWITCH_CHANNEL_SESSION_LOG(rtp_session->session), SWITCH_LOG_ERROR, "RTCP UNPROTECT ERR\n");
		} else {
			//rtp_session->srtp_errs[rtp_session->srtp_idx_rtp] = 0;
		}

		*bytes = sbytes;

	}
#endif

	switch_mutex_unlock(rtp_session->ice_mutex);

#ifdef ENABLE_ZRTP
	if (zrtp_on && !rtp_session->flags[SWITCH_RTP_FLAG_PROXY_MEDIA] && rtp_session->rtcp_recv_msg_p->header.version == 2) {
		/* ZRTP Recv */
		if (bytes) {
			unsigned int sbytes = (int) *bytes;
			zrtp_status_t stat = 0;

			stat = zrtp_process_srtcp(rtp_session->zrtp_stream, (void *) rtp_session->rtcp_recv_msg_p, &sbytes);

			switch (stat) {
			case zrtp_status_ok:
				*bytes = sbytes;
				break;
			case zrtp_status_drop:
				switch_log_printf(SWITCH_CHANNEL_LOG, SWITCH_LOG_ERROR, "Error: zRTP protection drop with code %d\n", stat);
				*bytes = 0;
				break;
			case zrtp_status_fail:
				switch_log_printf(SWITCH_CHANNEL_LOG, SWITCH_LOG_ERROR, "Error: zRTP protection fail with code %d\n", stat);
				*bytes = 0;
				break;
			default:
				break;
			}
		}
	}
#endif

	/* RTCP Auto ADJ */
	if (*bytes && rtp_session->flags[SWITCH_RTP_FLAG_RTCP_AUTOADJ] &&  switch_sockaddr_get_port(rtp_session->rtcp_from_addr)) {
		if (!switch_cmp_addr(rtp_session->rtcp_from_addr, rtp_session->rtcp_remote_addr, SWITCH_FALSE)) {
				if (++rtp_session->rtcp_autoadj_tally >= rtp_session->rtcp_autoadj_threshold) {
					const char *err;
					uint32_t old = rtp_session->remote_rtcp_port;
					const char *tx_host;
					const char *old_host;
					char bufa[50], bufb[50];

					tx_host = switch_get_addr(bufa, sizeof(bufa), rtp_session->rtcp_from_addr);
					old_host = switch_get_addr(bufb, sizeof(bufb), rtp_session->rtcp_remote_addr);

					switch_log_printf(SWITCH_CHANNEL_SESSION_LOG(rtp_session->session), SWITCH_LOG_INFO,
									  "Auto Changing %s RTCP port from %s:%u to %s:%u\n", rtp_type(rtp_session), old_host, old, tx_host,
									  switch_sockaddr_get_port(rtp_session->rtcp_from_addr));


					rtp_session->eff_remote_host_str = switch_core_strdup(rtp_session->pool, tx_host);
					rtp_session->remote_rtcp_port = switch_sockaddr_get_port(rtp_session->rtcp_from_addr);
					status = enable_remote_rtcp_socket(rtp_session, &err);
					rtp_session->rtcp_auto_adj_used = 1;

					if ((rtp_session->rtp_bugs & RTP_BUG_ALWAYS_AUTO_ADJUST)) {
						switch_rtp_set_flag(rtp_session, SWITCH_RTP_FLAG_RTCP_AUTOADJ);
					} else {
						switch_rtp_clear_flag(rtp_session, SWITCH_RTP_FLAG_RTCP_AUTOADJ);
					}
				}
			} else {

				if ((rtp_session->rtp_bugs & RTP_BUG_ALWAYS_AUTO_ADJUST)) {
					switch_rtp_set_flag(rtp_session, SWITCH_RTP_FLAG_RTCP_AUTOADJ);
				} else {
					switch_log_printf(SWITCH_CHANNEL_SESSION_LOG(rtp_session->session),
									  SWITCH_LOG_DEBUG, "Correct %s RTCP ip/port confirmed.\n", rtp_type(rtp_session));
					switch_rtp_clear_flag(rtp_session, SWITCH_RTP_FLAG_RTCP_AUTOADJ);
				}
				rtp_session->rtcp_auto_adj_used = 0;

			}
	}

	if (*bytes) {
		return process_rtcp_packet(rtp_session, bytes);
	}

	return status;
}

static void check_timeout(switch_rtp_t *rtp_session)
{

	switch_time_t now = switch_micro_time_now();
	uint32_t elapsed = 0;

	if (now >= rtp_session->last_media) {
		elapsed = (now - rtp_session->last_media) / 1000;
	}

	switch_log_printf(SWITCH_CHANNEL_SESSION_LOG(rtp_session->session), SWITCH_LOG_DEBUG10,
					  "%s MEDIA TIMEOUT %s %d/%d", switch_core_session_get_name(rtp_session->session), rtp_type(rtp_session),
					  elapsed, rtp_session->media_timeout);

	if (elapsed > rtp_session->media_timeout) {

		if (rtp_session->session) {
			switch_channel_t *channel = switch_core_session_get_channel(rtp_session->session);

			if (switch_telnyx_sip_on_media_timeout(channel, rtp_session)) {
				switch_channel_execute_on(channel, "execute_on_media_timeout");
				switch_channel_hangup(channel, SWITCH_CAUSE_MEDIA_TIMEOUT);
			} else {
				switch_log_printf(SWITCH_CHANNEL_SESSION_LOG(rtp_session->session), SWITCH_LOG_WARNING, "%s Reset rtp media timer\n", rtp_session_name(rtp_session));
				switch_rtp_reset_media_timer(rtp_session);
			}
		}
	}
}

static int rtp_common_read(switch_rtp_t *rtp_session, switch_payload_t *payload_type,
						   payload_map_t **pmapP, switch_frame_flag_t *flags, switch_io_flag_t io_flags)
{

	switch_channel_t *channel = NULL;
	switch_size_t bytes = 0;
	switch_size_t rtcp_bytes = 0;
	switch_status_t status = SWITCH_STATUS_SUCCESS, poll_status = SWITCH_STATUS_SUCCESS;
	switch_status_t rtcp_status = SWITCH_STATUS_SUCCESS, rtcp_poll_status = SWITCH_STATUS_SUCCESS;
	int check = 0;
	int ret = -1;
	int sleep_mss = 1000;
	int poll_sec = 5;
	int poll_loop = 0;
	int fdr = 0;
	int rtcp_fdr = 0;
	int hot_socket = 0;
	int read_loops = 0;
	int slept = 0;
	switch_bool_t got_jb = SWITCH_FALSE;

	if (!switch_rtp_ready(rtp_session)) {
		return -1;
	}

	if (rtp_session->session) {
		channel = switch_core_session_get_channel(rtp_session->session);
	}

	if (rtp_session->flags[SWITCH_RTP_FLAG_USE_TIMER]) {
		sleep_mss = rtp_session->timer.interval * 1000;
	}

	READ_INC(rtp_session);

	//io_flags = io_flags | SWITCH_IO_FLAG_NOBLOCK;
	//rtp_session->flags[SWITCH_RTP_FLAG_AUTOADJ] = 1;
	{
		const char *val = NULL;
		if ((channel && (val = switch_channel_get_variable(channel, "telnyx_voicemail")) && switch_true(val))) {
			switch_log_printf(SWITCH_CHANNEL_SESSION_LOG(rtp_session->session), SWITCH_LOG_DEBUG7, "Turning SWITCH_RTP_FLAG_AUTOADJ on, as required by telnyx_voicemail\n");
			rtp_session->flags[SWITCH_RTP_FLAG_AUTOADJ] = 1;
		}
	}

	while (switch_rtp_ready(rtp_session)) {
		int do_cng = 0;
		int read_pretriggered = 0;
		int has_rtcp = 0;
		int got_rtp_poll = 0;

		bytes = 0;

		if (rtp_session->flags[SWITCH_RTP_FLAG_USE_TIMER] &&
			!rtp_session->flags[SWITCH_RTP_FLAG_PROXY_MEDIA] &&
			!rtp_session->flags[SWITCH_RTP_FLAG_VIDEO] &&
			!rtp_session->flags[SWITCH_RTP_FLAG_UDPTL] &&
			rtp_session->read_pollfd) {

			if (rtp_session->jb && !rtp_session->pause_jb && jb_valid(rtp_session)) {
				while (switch_poll(rtp_session->read_pollfd, 1, &fdr, 0) == SWITCH_STATUS_SUCCESS) {
					status = read_rtp_packet(rtp_session, &bytes, flags, pmapP, SWITCH_STATUS_SUCCESS, SWITCH_FALSE);

					if (status == SWITCH_STATUS_GENERR) {
						ret = -1;
						goto end;
					}

					if ((*flags & SFF_RTCP)) {
						*flags &= ~SFF_RTCP;
						has_rtcp = 1;
						read_pretriggered = 0;
						goto rtcp;
					}

					if (status == SWITCH_STATUS_BREAK) {
						read_pretriggered = 1;
						break;
					}
				}

			} else if ((rtp_session->flags[SWITCH_RTP_FLAG_AUTOFLUSH] || rtp_session->flags[SWITCH_RTP_FLAG_STICKY_FLUSH])) {

				if (switch_poll(rtp_session->read_pollfd, 1, &fdr, 0) == SWITCH_STATUS_SUCCESS) {
					status = read_rtp_packet(rtp_session, &bytes, flags, pmapP, SWITCH_STATUS_SUCCESS, SWITCH_FALSE);
					if (status == SWITCH_STATUS_GENERR) {
						ret = -1;
						goto end;
					}
					if ((*flags & SFF_RTCP)) {
						*flags &= ~SFF_RTCP;
						has_rtcp = 1;
						read_pretriggered = 0;
						goto rtcp;
					}

					/* switch_log_printf(SWITCH_CHANNEL_SESSION_LOG(rtp_session->session), SWITCH_LOG_DEBUG, "Initial (%i) %d\n", status, bytes); */
					if (status != SWITCH_STATUS_FALSE) {
						read_pretriggered = 1;
					}

					if (bytes) {
						if (switch_poll(rtp_session->read_pollfd, 1, &fdr, 0) == SWITCH_STATUS_SUCCESS) {
							rtp_session->hot_hits++;//+= rtp_session->samples_per_interval;

							switch_log_printf(SWITCH_CHANNEL_SESSION_LOG(rtp_session->session), SWITCH_LOG_DEBUG10, "%s Hot Hit %d\n",
											  rtp_session_name(rtp_session),
											  rtp_session->hot_hits);
						} else {
							rtp_session->hot_hits = 0;
						}
					}

					if (rtp_session->hot_hits > 1 && !rtp_session->sync_packets) {// >= (rtp_session->samples_per_second * 30)) {
						hot_socket = 1;
					}
				} else {
					rtp_session->hot_hits = 0;
				}
			}

			if (rtp_session->flags[SWITCH_RTP_FLAG_TEXT]) {
				///NOOP
			} else if (hot_socket && (rtp_session->hot_hits % 10) != 0) {
				switch_log_printf(SWITCH_CHANNEL_SESSION_LOG(rtp_session->session), SWITCH_LOG_DEBUG10, "%s timer while HOT\n", rtp_session_name(rtp_session));
				switch_core_timer_next(&rtp_session->timer);
			} else if (hot_socket) {
				switch_log_printf(SWITCH_CHANNEL_SESSION_LOG(rtp_session->session), SWITCH_LOG_DEBUG10, "%s skip timer once\n", rtp_session_name(rtp_session));
				rtp_session->sync_packets++;
				switch_core_timer_sync(&rtp_session->timer);
				reset_jitter_seq(rtp_session);
			} else {

				if (rtp_session->sync_packets) {

					switch_log_printf(SWITCH_CHANNEL_SESSION_LOG(rtp_session->session), SWITCH_LOG_DEBUG10,
									  "%s Auto-Flush catching up %d packets (%d)ms.\n",
									  rtp_session_name(rtp_session),
									  rtp_session->sync_packets, (rtp_session->ms_per_packet * rtp_session->sync_packets) / 1000);
					if (!rtp_session->flags[SWITCH_RTP_FLAG_PAUSE]) {
						switch_log_printf(SWITCH_CHANNEL_SESSION_LOG(rtp_session->session), SWITCH_LOG_DEBUG3, "%s syncing %d %s packet(s)\n",
										 rtp_session_name(rtp_session),
										  rtp_session->sync_packets, rtp_type(rtp_session));

						rtp_session->bad_stream++;
						rtp_session->stats.inbound.flaws += rtp_session->sync_packets;

						if (rtp_session->stats.inbound.error_log) {
							rtp_session->stats.inbound.error_log->flaws += rtp_session->sync_packets;
						}
					}

					switch_core_timer_sync(&rtp_session->timer);
					reset_jitter_seq(rtp_session);
					rtp_session->hot_hits = 0;
				} else {
					if (slept) {
						switch_cond_next();
					} else {
						if (rtp_session->skip_timer) {
							rtp_session->skip_timer = 0;
							switch_cond_next();
						} else {
							switch_core_timer_next(&rtp_session->timer);
						}
						slept++;
					}

				}

				rtp_session->sync_packets = 0;
			}
		}

		rtp_session->stats.read_count++;

	recvfrom:

		if (!read_pretriggered) {
			bytes = 0;
		}
		read_loops++;
		//poll_loop = 0;

		if (!switch_rtp_ready(rtp_session)) {
			break;
		}

		if (!rtp_session->flags[SWITCH_RTP_FLAG_USE_TIMER] && rtp_session->read_pollfd) {
			int pt = poll_sec * 1000000;

			do_2833(rtp_session);

			if (rtp_session->dtmf_data.out_digit_dur > 0 || rtp_session->dtmf_data.in_digit_sanity || rtp_session->sending_dtmf ||
				switch_queue_size(rtp_session->dtmf_data.dtmf_queue) || switch_queue_size(rtp_session->dtmf_data.dtmf_inqueue)) {
				pt = 20000;
			}

			if (rtp_session->flags[SWITCH_RTP_FLAG_VIDEO] && !rtp_session->flags[SWITCH_RTP_FLAG_PROXY_MEDIA]) {
				pt = 100000;
			}

			if (rtp_session->vb && !rtp_session->pause_jb) {
				if (switch_jb_poll(rtp_session->vb)) {
					pt = 1000;
				}
			}

			if ((io_flags & SWITCH_IO_FLAG_NOBLOCK)) {
				pt = 0;
			}

			//switch_log_printf(SWITCH_CHANNEL_SESSION_LOG(rtp_session->session), SWITCH_LOG_DEBUG1, "POLL\n");
			poll_status = switch_poll(rtp_session->read_pollfd, 1, &fdr, pt);

			if (rtp_session->flags[SWITCH_RTP_FLAG_VIDEO] && poll_status != SWITCH_STATUS_SUCCESS && rtp_session->media_timeout && rtp_session->last_media) {
				check_timeout(rtp_session);
			}

			if (!rtp_session->flags[SWITCH_RTP_FLAG_VIDEO] && rtp_session->dtmf_data.out_digit_dur > 0) {
				return_cng_frame();
			}

			if (rtp_session->flags[SWITCH_RTP_FLAG_VIDEO] && rtp_session->flags[SWITCH_RTP_FLAG_BREAK]) {
				switch_rtp_clear_flag(rtp_session, SWITCH_RTP_FLAG_BREAK);
				bytes = 0;
				reset_jitter_seq(rtp_session);
				return_cng_frame();
			}

		}

		if (rtp_session->flags[SWITCH_RTP_FLAG_VIDEO]) {
			got_jb = (rtp_session->vb && !rtp_session->pause_jb && switch_jb_poll(rtp_session->vb));
		} else {
			got_jb = SWITCH_TRUE;
		}

		if (poll_status == SWITCH_STATUS_SUCCESS || got_jb) {

			got_rtp_poll = 1;

			if (read_pretriggered) {
				read_pretriggered = 0;
			} else {
				
				
				status = read_rtp_packet(rtp_session, &bytes, flags, pmapP, poll_status, got_jb);

				if (status == SWITCH_STATUS_GENERR) {
					ret = -1;
					goto end;
				}

				if (rtp_session->max_missed_packets && read_loops == 1 && !rtp_session->flags[SWITCH_RTP_FLAG_VIDEO] &&
					!rtp_session->flags[SWITCH_RTP_FLAG_UDPTL]) {
					if (bytes && status == SWITCH_STATUS_SUCCESS) {
						rtp_session->missed_count = 0;
					} else {
						if (rtp_session->media_timeout && rtp_session->last_media) {
							check_timeout(rtp_session);
						} else {
							if (++rtp_session->missed_count >= rtp_session->max_missed_packets) {
								ret = -2;
								goto end;
							}
						}
					}
				}

				if (rtp_session->flags[SWITCH_RTP_FLAG_VIDEO]) {
					//switch_log_printf(SWITCH_CHANNEL_SESSION_LOG(rtp_session->session), SWITCH_LOG_CRIT, "Read bytes (%i) %ld\n", status, bytes);

					if (bytes == 0) {
						if (check_rtcp_and_ice(rtp_session) == -1) {
							ret = -1;
							goto end;
						}
						// This is dumb
						//switch_rtp_video_refresh(rtp_session);
						goto  rtcp;
					}
				}

				if ((*flags & SFF_PROXY_PACKET)) {
					ret = (int) bytes;
					goto end;
				}

				if ((*flags & SFF_RTCP)) {
					*flags &= ~SFF_RTCP;
					has_rtcp = 1;
					goto rtcp;
				}


			}
			poll_loop = 0;
		} else {

			if (!switch_rtp_ready(rtp_session)) {
				ret = -1;
				goto end;
			}

			if (!SWITCH_STATUS_IS_BREAK(poll_status) && poll_status != SWITCH_STATUS_TIMEOUT) {
				char tmp[128] = "";
				switch_log_printf(SWITCH_CHANNEL_SESSION_LOG(rtp_session->session), SWITCH_LOG_ERROR, "Poll failed with error: %d [%s]\n",
								  poll_status, switch_strerror_r(poll_status, tmp, sizeof(tmp)));
				ret = -1;
				goto end;
			}

			if (!rtp_session->flags[SWITCH_RTP_FLAG_UDPTL] && !rtp_session->flags[SWITCH_RTP_FLAG_VIDEO]) {
				rtp_session->missed_count += (poll_sec * 1000) / (rtp_session->ms_per_packet ? rtp_session->ms_per_packet / 1000 : 20);
				bytes = 0;

				if (rtp_session->media_timeout && rtp_session->last_media) {
					check_timeout(rtp_session);
				} else if (rtp_session->max_missed_packets) {
					if (rtp_session->missed_count >= rtp_session->max_missed_packets) {
						ret = -2;
						goto end;
					}
				}
			}


			if (check_rtcp_and_ice(rtp_session) == -1) {
				ret = -1;
				goto end;
			}


			if ((!(io_flags & SWITCH_IO_FLAG_NOBLOCK)) &&
				(rtp_session->dtmf_data.out_digit_dur == 0) && !rtp_session->flags[SWITCH_RTP_FLAG_ENABLE_RTCP]) {
				return_cng_frame();
			}
		}

	rtcp:

		if (rtp_session->flags[SWITCH_RTP_FLAG_ENABLE_RTCP]) {
			rtcp_poll_status = SWITCH_STATUS_FALSE;

			if (rtp_session->flags[SWITCH_RTP_FLAG_RTCP_MUX] && has_rtcp) {
				if (rtp_session->rtcp_recv_msg_p->header.version == 2) { //rtcp muxed
					rtp_session->rtcp_from_addr = rtp_session->from_addr;
					rtcp_status = rtcp_poll_status = SWITCH_STATUS_SUCCESS;
					rtcp_bytes = bytes;
				}

				has_rtcp = 0;

			} else if (rtp_session->rtcp_read_pollfd) {
				rtcp_poll_status = switch_poll(rtp_session->rtcp_read_pollfd, 1, &rtcp_fdr, 0);
			}

			if (rtcp_poll_status == SWITCH_STATUS_SUCCESS) {

				if (!rtp_session->flags[SWITCH_RTP_FLAG_RTCP_MUX]) {
					rtcp_status = read_rtcp_packet(rtp_session, &rtcp_bytes, flags);
				}

				if (rtcp_status == SWITCH_STATUS_SUCCESS) {
					switch_rtp_reset_media_timer(rtp_session);
					
					if (rtp_session->flags[SWITCH_RTP_FLAG_RTCP_PASSTHRU]) {
						switch_channel_t *channel = switch_core_session_get_channel(rtp_session->session);
						const char *uuid = switch_channel_get_partner_uuid(channel);

						if (uuid) {
							switch_core_session_t *other_session;
							switch_rtp_t *other_rtp_session = NULL;

							if ((other_session = switch_core_session_locate(uuid))) {
								switch_channel_t *other_channel = switch_core_session_get_channel(other_session);
								if ((other_rtp_session = switch_channel_get_private(other_channel, "__rtcp_audio_rtp_session")) &&
									other_rtp_session->rtcp_sock_output &&
									switch_rtp_test_flag(other_rtp_session, SWITCH_RTP_FLAG_ENABLE_RTCP)) {
									other_rtp_session->rtcp_send_msg = rtp_session->rtcp_recv_msg;

#ifdef ENABLE_SRTP
									switch_mutex_lock(other_rtp_session->ice_mutex);
									if (switch_rtp_test_flag(other_rtp_session, SWITCH_RTP_FLAG_SECURE_SEND)) {
										int stat = 0;
										int sbytes = (int) rtcp_bytes;
										
										if (!other_rtp_session->flags[SWITCH_RTP_FLAG_SECURE_SEND_MKI]) {
											stat = srtp_protect_rtcp(other_rtp_session->send_ctx[rtp_session->srtp_idx_rtcp], &other_rtp_session->rtcp_send_msg.header, &sbytes);
										} else {
											stat = srtp_protect_rtcp_mki(other_rtp_session->send_ctx[other_rtp_session->srtp_idx_rtcp], &other_rtp_session->rtcp_send_msg.header, &sbytes, 1, SWITCH_CRYPTO_MKI_INDEX);
										}

										if (stat) {
											switch_log_printf(SWITCH_CHANNEL_SESSION_LOG(rtp_session->session), SWITCH_LOG_ERROR, "Error: SRTP RTCP protection failed with code %d\n", stat);
										}
										rtcp_bytes = sbytes;
									}
									switch_mutex_unlock(other_rtp_session->ice_mutex);
#endif

#ifdef ENABLE_ZRTP
									/* ZRTP Send */
									if (zrtp_on && !rtp_session->flags[SWITCH_RTP_FLAG_PROXY_MEDIA]) {
										unsigned int sbytes = (unsigned int) bytes;
										zrtp_status_t stat = zrtp_status_fail;

										stat = zrtp_process_rtcp(other_rtp_session->zrtp_stream, (void *) &other_rtp_session->rtcp_send_msg, &sbytes);

										switch (stat) {
										case zrtp_status_ok:
											break;
										case zrtp_status_drop:
											switch_log_printf(SWITCH_CHANNEL_SESSION_LOG(rtp_session->session), SWITCH_LOG_ERROR, "Error: zRTP protection drop with code %d\n", stat);
											ret = (int) bytes;
											goto end;
											break;
										case zrtp_status_fail:
											switch_log_printf(SWITCH_CHANNEL_SESSION_LOG(rtp_session->session), SWITCH_LOG_ERROR, "Error: zRTP protection fail with code %d\n", stat);
											break;
										default:
											break;
										}

										bytes = sbytes;
									}
#endif
									if (switch_socket_sendto(other_rtp_session->rtcp_sock_output, other_rtp_session->rtcp_remote_addr, 0,
															 (const char*)&other_rtp_session->rtcp_send_msg, &rtcp_bytes ) != SWITCH_STATUS_SUCCESS) {
										switch_log_printf(SWITCH_CHANNEL_SESSION_LOG(rtp_session->session), SWITCH_LOG_DEBUG,"RTCP packet not written\n");
									}


								}
								switch_core_session_rwunlock(other_session);
							}
						}

					}

					if (rtp_session->flags[SWITCH_RTP_FLAG_RTCP_MUX]) {
						process_rtcp_packet(rtp_session, &rtcp_bytes);
						ret = 1;

						if (!rtp_session->flags[SWITCH_RTP_FLAG_USE_TIMER] && rtp_session->timer.interval && !rtp_session->flags[SWITCH_RTP_FLAG_VIDEO]) {
							switch_core_timer_sync(&rtp_session->timer);
							reset_jitter_seq(rtp_session);
						}
						goto recvfrom;
					}
				}
			}
		}

		if ((!(io_flags & SWITCH_IO_FLAG_NOBLOCK)) &&
			(rtp_session->dtmf_data.out_digit_dur == 0) && !got_rtp_poll) {
			return_cng_frame();
		}

		if (!bytes && (io_flags & SWITCH_IO_FLAG_NOBLOCK)) {
			rtp_session->missed_count = 0;
			ret = 0;
			goto end;
		}

		check = !bytes;

		if (rtp_session->flags[SWITCH_RTP_FLAG_FLUSH]) {
			bytes = do_flush(rtp_session, SWITCH_FALSE, bytes);
			switch_rtp_clear_flag(rtp_session, SWITCH_RTP_FLAG_FLUSH);
		}

		if ((!bytes && rtp_session->flags[SWITCH_RTP_FLAG_BREAK]) || (bytes && bytes == 4 && *((int *) &rtp_session->recv_msg) == UINT_MAX)) {
			switch_rtp_clear_flag(rtp_session, SWITCH_RTP_FLAG_BREAK);

			if (!rtp_session->flags[SWITCH_RTP_FLAG_NOBLOCK] || !rtp_session->flags[SWITCH_RTP_FLAG_USE_TIMER] ||
				rtp_session->flags[SWITCH_RTP_FLAG_PROXY_MEDIA] || rtp_session->flags[SWITCH_RTP_FLAG_UDPTL] ||
				(bytes && bytes < 5) || (!bytes && poll_loop)) {
				bytes = 0;
				reset_jitter_seq(rtp_session);
				return_cng_frame();
			}
		}

		if (bytes && bytes < 5) {
			continue;
		}

		if (!bytes && poll_loop) {
			goto recvfrom;
		}

		if (bytes && rtp_session->last_rtp_hdr.m && rtp_session->last_rtp_hdr.pt != rtp_session->recv_te &&
			!rtp_session->flags[SWITCH_RTP_FLAG_VIDEO] &&
			!rtp_session->flags[SWITCH_RTP_FLAG_TEXT] &&
			!(rtp_session->rtp_bugs & RTP_BUG_IGNORE_MARK_BIT)) {
			rtp_flush_read_buffer(rtp_session, SWITCH_RTP_FLUSH_ONCE);
		}

		if (rtp_session->last_rtp_hdr.pt == rtp_session->cng_pt || rtp_session->last_rtp_hdr.pt == 13) {
			*flags |= SFF_NOT_AUDIO;
		} else {
			*flags &= ~SFF_NOT_AUDIO; /* If this flag was already set, make sure to remove it when we get real audio */
		}

		/* ignore packets not meant for us unless the auto-adjust window is open (ice mode has its own alternatives to this) */
#ifdef IGNORE_CN_AUTOADJUST
		if (!using_ice(rtp_session) && bytes) {
			if (rtp_session->flags[SWITCH_RTP_FLAG_AUTOADJ]) {
				if (rtp_session->last_rtp_hdr.pt == rtp_session->cng_pt || rtp_session->last_rtp_hdr.pt == 13) {
					goto recvfrom;

				}
			} else if (!(rtp_session->rtp_bugs & RTP_BUG_ACCEPT_ANY_PACKETS) && !switch_cmp_addr(rtp_session->rtp_from_addr, rtp_session->remote_addr, SWITCH_FALSE)) {
				goto recvfrom;
			}
		}
#else
		if (!using_ice(rtp_session) && bytes) {
<<<<<<< HEAD
			if (!rtp_session->flags[SWITCH_RTP_FLAG_AUTOADJ] && !(rtp_session->rtp_bugs & RTP_BUG_ACCEPT_ANY_PACKETS) && !switch_cmp_addr(rtp_session->rtp_from_addr, rtp_session->remote_addr, SWITCH_FALSE)) {
=======
			//switch_log_printf(SWITCH_CHANNEL_SESSION_LOG(rtp_session->session), SWITCH_LOG_NOTICE, "HAHA\n");
			if (!rtp_session->flags[SWITCH_RTP_FLAG_AUTOADJ] && !(rtp_session->rtp_bugs & RTP_BUG_ACCEPT_ANY_PACKETS) && !switch_cmp_addr(rtp_session->rtp_from_addr, rtp_session->remote_addr)) {
>>>>>>> fdb206e9
				goto recvfrom;
			}
		}
#endif

		if (bytes && rtp_session->flags[SWITCH_RTP_FLAG_AUTOADJ] && switch_sockaddr_get_port(rtp_session->rtp_from_addr)) {
			const char *rtp_auto_adjust_always = NULL;
			if (channel) {
				rtp_auto_adjust_always = switch_channel_get_variable(channel, "rtp_auto_adjust_always");
			}
			if (!switch_cmp_addr(rtp_session->rtp_from_addr, rtp_session->remote_addr, SWITCH_FALSE)) {
				if (++rtp_session->autoadj_tally >= rtp_session->autoadj_threshold) {
					const char *err;
					uint32_t old = rtp_session->remote_port;
					const char *tx_host;
					const char *old_host;
					char bufa[50], bufb[50];
					char adj_port[6];

					tx_host = switch_get_addr(bufa, sizeof(bufa), rtp_session->rtp_from_addr);
					old_host = switch_get_addr(bufb, sizeof(bufb), rtp_session->remote_addr);

					switch_log_printf(SWITCH_CHANNEL_SESSION_LOG(rtp_session->session), SWITCH_LOG_INFO,
									  "Auto Changing %s port from %s:%u to %s:%u\n", rtp_type(rtp_session), old_host, old, tx_host,
									  switch_sockaddr_get_port(rtp_session->rtp_from_addr));

					if (channel) {
						char varname[80] = "";

						switch_snprintf(varname, sizeof(varname), "remote_%s_ip_reported", rtp_type(rtp_session));
						switch_channel_set_variable(channel, varname, switch_channel_get_variable(channel, "remote_media_ip"));

						switch_snprintf(varname, sizeof(varname), "remote_%s_ip", rtp_type(rtp_session));
						switch_channel_set_variable(channel, varname, tx_host);

						switch_snprintf(varname, sizeof(varname), "remote_%s_port_reported", rtp_type(rtp_session));
						switch_snprintf(adj_port, sizeof(adj_port), "%u", switch_sockaddr_get_port(rtp_session->rtp_from_addr));
						switch_channel_set_variable(channel, varname, switch_channel_get_variable(channel, "remote_media_port"));

						switch_snprintf(varname, sizeof(varname), "remote_%s_port", rtp_type(rtp_session));
						switch_channel_set_variable(channel, varname, adj_port);

						switch_snprintf(varname, sizeof(varname), "rtp_auto_adjust_%s", rtp_type(rtp_session));
						switch_channel_set_variable(channel, varname, "true");
					}
					rtp_session->auto_adj_used = 1;
					switch_rtp_set_remote_address(rtp_session, tx_host, switch_sockaddr_get_port(rtp_session->rtp_from_addr), 0, SWITCH_FALSE, &err);
					if ((!zstr(rtp_auto_adjust_always) && switch_true(rtp_auto_adjust_always)) || (rtp_session->rtp_bugs & RTP_BUG_ALWAYS_AUTO_ADJUST)) {
						switch_rtp_set_flag(rtp_session, SWITCH_RTP_FLAG_AUTOADJ);
						switch_rtp_set_flag(rtp_session, SWITCH_RTP_FLAG_RTCP_AUTOADJ);
					} else {
						switch_rtp_clear_flag(rtp_session, SWITCH_RTP_FLAG_AUTOADJ);
					}
					if (rtp_session->ice.ice_user) {
						rtp_session->ice.addr = rtp_session->remote_addr;
					}
				}
			} else {
				if ((!zstr(rtp_auto_adjust_always) && switch_true(rtp_auto_adjust_always)) || (rtp_session->rtp_bugs & RTP_BUG_ALWAYS_AUTO_ADJUST)) {
					switch_rtp_set_flag(rtp_session, SWITCH_RTP_FLAG_AUTOADJ);
					switch_rtp_set_flag(rtp_session, SWITCH_RTP_FLAG_RTCP_AUTOADJ);
				} else {
					switch_log_printf(SWITCH_CHANNEL_SESSION_LOG(rtp_session->session), SWITCH_LOG_DEBUG1, "Correct %s ip/port confirmed.\n", rtp_type(rtp_session));
					switch_rtp_clear_flag(rtp_session, SWITCH_RTP_FLAG_AUTOADJ);
				}
				rtp_session->auto_adj_used = 0;
			}
		}

		if (bytes && !(rtp_session->rtp_bugs & RTP_BUG_ALWAYS_AUTO_ADJUST) && rtp_session->autoadj_window) {
			if (--rtp_session->autoadj_window == 0) {
				switch_rtp_clear_flag(rtp_session, SWITCH_RTP_FLAG_AUTOADJ);
			}
		}

		if (rtp_session->flags[SWITCH_RTP_FLAG_TEXT]) {
			if (!bytes) {
				if (rtp_session->flags[SWITCH_RTP_FLAG_USE_TIMER]) {
					switch_core_timer_next(&rtp_session->timer);
				}
				return_cng_frame();
			} else {
				*payload_type = rtp_session->last_rtp_hdr.pt;
				ret = (int) bytes;
				goto end;
			}
		}

		if (bytes && (rtp_session->flags[SWITCH_RTP_FLAG_PROXY_MEDIA] || rtp_session->flags[SWITCH_RTP_FLAG_UDPTL])) {
			/* Fast PASS! */
			*flags |= SFF_PROXY_PACKET;

			if (rtp_session->flags[SWITCH_RTP_FLAG_UDPTL]) {
#if 0
				if (rtp_session->has_rtp && check_recv_payload(rtp_session)) {
					switch_log_printf(SWITCH_CHANNEL_SESSION_LOG(rtp_session->session), SWITCH_LOG_WARNING,
									  "Ignoring udptl packet of size of %ld bytes that looks strikingly like a RTP packet.\n", (long)bytes);
					bytes = 0;
					goto do_continue;
				}
#endif
				*flags |= SFF_UDPTL_PACKET;
			}

			ret = (int) bytes;
			goto end;
		}

		if (bytes) {
			rtp_session->missed_count = 0;

			if (bytes < rtp_header_len) {
				switch_log_printf(SWITCH_CHANNEL_SESSION_LOG(rtp_session->session), SWITCH_LOG_WARNING, "Ignoring invalid RTP packet size of %ld bytes.\n", (long)bytes);
				bytes = 0;
				goto do_continue;
			}

			if (rtp_session->last_rtp_hdr.pt && (rtp_session->last_rtp_hdr.pt == rtp_session->cng_pt || rtp_session->last_rtp_hdr.pt == 13)) {
				return_cng_frame();
			}
		}

		if (check || bytes) {
			do_2833(rtp_session);
		}

		if (bytes && rtp_session->recv_msg.header.version != 2) {
			uint8_t *data = (uint8_t *) RTP_BODY(rtp_session);

			//if (rtp_session->recv_msg.header.version == 0) {
			//	if (rtp_session->ice.ice_user) {
			//		handle_ice(rtp_session, &rtp_session->ice, (void *) &rtp_session->recv_msg, bytes);
			//		goto recvfrom;
			//	}
			//}

			if (rtp_session->invalid_handler) {
				rtp_session->invalid_handler(rtp_session, rtp_session->sock_input, (void *) &rtp_session->recv_msg, bytes, rtp_session->rtp_from_addr);
			}

			memset(data, 0, 2);
			data[0] = 65;

			rtp_session->last_rtp_hdr.pt = rtp_session->cng_pt != INVALID_PT ? rtp_session->cng_pt : SWITCH_RTP_CNG_PAYLOAD;
			*flags |= SFF_CNG;
			*payload_type = (switch_payload_t) rtp_session->last_rtp_hdr.pt;
			ret = 2 + rtp_header_len;
			goto end;
		} else if (bytes) {
			rtp_session->stats.inbound.period_packet_count++;
		}


		/* Handle incoming RFC2833 packets */
		switch (handle_rfc2833(rtp_session, bytes, &do_cng)) {
		case RESULT_GOTO_END:
			goto end;
		case RESULT_GOTO_RECVFROM:
			goto recvfrom;
		case RESULT_GOTO_TIMERCHECK:
			goto timer_check;
		case RESULT_CONTINUE:
			status = SWITCH_STATUS_SUCCESS;
			goto result_continue;
		}

	result_continue:
	timer_check:

		if (!rtp_session->media_timeout && rtp_session->flags[SWITCH_RTP_FLAG_MUTE]) {
			do_cng++;
		}

		if (do_cng) {
			uint8_t *data = (uint8_t *) RTP_BODY(rtp_session);

			do_2833(rtp_session);

			if (rtp_session->last_cng_ts == rtp_session->last_read_ts + rtp_session->samples_per_interval) {
				rtp_session->last_cng_ts = 0;
			} else {
				rtp_session->last_cng_ts = rtp_session->last_read_ts + rtp_session->samples_per_interval;
			}

			memset(data, 0, 2);
			data[0] = 65;
			rtp_session->last_rtp_hdr.pt = rtp_session->cng_pt != INVALID_PT ? rtp_session->cng_pt : SWITCH_RTP_CNG_PAYLOAD;
			*flags |= SFF_CNG;
			*payload_type = (switch_payload_t) rtp_session->last_rtp_hdr.pt;
			ret = 2 + rtp_header_len;
			rtp_session->stats.inbound.skip_packet_count++;
			goto end;
		}


		if (check || (bytes && !rtp_session->flags[SWITCH_RTP_FLAG_USE_TIMER])) {
			if (!bytes && rtp_session->flags[SWITCH_RTP_FLAG_USE_TIMER]) {	/* We're late! We're Late! */
				if (!rtp_session->flags[SWITCH_RTP_FLAG_NOBLOCK] && status == SWITCH_STATUS_BREAK) {
					switch_cond_next();
					continue;
				}



				if (!rtp_session->flags[SWITCH_RTP_FLAG_PAUSE] && !rtp_session->flags[SWITCH_RTP_FLAG_DTMF_ON] && !rtp_session->dtmf_data.in_digit_ts
					&& rtp_session->cng_count > (rtp_session->one_second * 2) && rtp_session->jitter_lead > JITTER_LEAD_FRAMES) {

					switch_log_printf(SWITCH_CHANNEL_SESSION_LOG(rtp_session->session), SWITCH_LOG_DEBUG1, "%s %s timeout\n",
									  rtp_session_name(rtp_session), rtp_type(rtp_session));

					if (rtp_session->media_timeout && rtp_session->last_media) {
						check_timeout(rtp_session);
					}

					if (rtp_session->stats.inbound.error_log) {
						rtp_session->stats.inbound.error_log->flaws++;
					}
					rtp_session->stats.inbound.flaws++;
					do_mos(rtp_session);
				}

				rtp_session->cng_count++;
				return_cng_frame();
			}
		}

		rtp_session->cng_count = 0;

		if (status == SWITCH_STATUS_BREAK || bytes == 0) {
			if (!(io_flags & SWITCH_IO_FLAG_SINGLE_READ) && rtp_session->flags[SWITCH_RTP_FLAG_DATAWAIT]) {
				goto do_continue;
			}
			return_cng_frame();
		}

		if (rtp_session->flags[SWITCH_RTP_FLAG_GOOGLEHACK] && rtp_session->last_rtp_hdr.pt == 102) {
			rtp_session->last_rtp_hdr.pt = 97;
		}

		break;

	do_continue:

		if (!bytes && !rtp_session->flags[SWITCH_RTP_FLAG_USE_TIMER] && !switch_rtp_test_flag(rtp_session, SWITCH_RTP_FLAG_VIDEO)) {

			if (sleep_mss) {
				switch_yield(sleep_mss);
			}
		}

	}

	if (switch_rtp_ready(rtp_session)) {
		*payload_type = (switch_payload_t) rtp_session->last_rtp_hdr.pt;

		if (*payload_type == SWITCH_RTP_CNG_PAYLOAD) {
			*flags |= SFF_CNG;
		}

		ret = (int) bytes;
	} else {
		ret = -1;
	}

 end:

	READ_DEC(rtp_session);

	return ret;
}


SWITCH_DECLARE(switch_byte_t) switch_rtp_check_auto_adj(switch_rtp_t *rtp_session)
{
	return rtp_session->auto_adj_used;
}

SWITCH_DECLARE(switch_size_t) switch_rtp_has_dtmf(switch_rtp_t *rtp_session)
{
	switch_size_t has = 0;

	if (switch_rtp_ready(rtp_session)) {
		switch_mutex_lock(rtp_session->dtmf_data.dtmf_mutex);
		has = switch_queue_size(rtp_session->dtmf_data.dtmf_inqueue);
		switch_mutex_unlock(rtp_session->dtmf_data.dtmf_mutex);
	}

	return has;
}

SWITCH_DECLARE(switch_size_t) switch_rtp_dequeue_dtmf(switch_rtp_t *rtp_session, switch_dtmf_t *dtmf)
{
	switch_size_t bytes = 0;
	switch_dtmf_t *_dtmf = NULL;
	void *pop;

	if (!switch_rtp_ready(rtp_session)) {
		return bytes;
	}

	switch_mutex_lock(rtp_session->dtmf_data.dtmf_mutex);
	if (switch_queue_trypop(rtp_session->dtmf_data.dtmf_inqueue, &pop) == SWITCH_STATUS_SUCCESS) {

		_dtmf = (switch_dtmf_t *)pop;
		*dtmf = *_dtmf;
		/* Only log DTMF buffer if sensitive_dtmf channel variable not set to true */
		if (!(switch_channel_var_true(switch_core_session_get_channel(rtp_session->session), SWITCH_SENSITIVE_DTMF_VARIABLE))) {			
			switch_log_printf(SWITCH_CHANNEL_SESSION_LOG(rtp_session->session), SWITCH_LOG_DEBUG,"RTP RECV DTMF %c:%d\n", dtmf->digit, dtmf->duration);
		}
		bytes++;
		free(pop);
	}
	switch_mutex_unlock(rtp_session->dtmf_data.dtmf_mutex);

	return bytes;
}

SWITCH_DECLARE(switch_status_t) switch_rtp_queue_rfc2833(switch_rtp_t *rtp_session, const switch_dtmf_t *dtmf)
{

	switch_dtmf_t *rdigit;

	if (!switch_rtp_ready(rtp_session)) {
		return SWITCH_STATUS_FALSE;
	}

	if ((rdigit = malloc(sizeof(*rdigit))) != 0) {
		*rdigit = *dtmf;
		if (rdigit->duration < switch_core_min_dtmf_duration(0)) {
			rdigit->duration = switch_core_min_dtmf_duration(0);
		}

		if ((switch_queue_trypush(rtp_session->dtmf_data.dtmf_queue, rdigit)) != SWITCH_STATUS_SUCCESS) {
			free(rdigit);
			return SWITCH_STATUS_FALSE;
		}
	} else {
		abort();
	}

	return SWITCH_STATUS_SUCCESS;
}

SWITCH_DECLARE(switch_status_t) switch_rtp_queue_rfc2833_in(switch_rtp_t *rtp_session, const switch_dtmf_t *dtmf)
{
	switch_dtmf_t *rdigit;

	if (!switch_rtp_ready(rtp_session)) {
		return SWITCH_STATUS_FALSE;
	}

	if ((rdigit = malloc(sizeof(*rdigit))) != 0) {
		*rdigit = *dtmf;
		if (rdigit->duration < switch_core_min_dtmf_duration(0)) {
			rdigit->duration = switch_core_min_dtmf_duration(0);
		}

		if ((switch_queue_trypush(rtp_session->dtmf_data.dtmf_inqueue, rdigit)) != SWITCH_STATUS_SUCCESS) {
			free(rdigit);
			return SWITCH_STATUS_FALSE;
		}
	} else {
		abort();
	}

	return SWITCH_STATUS_SUCCESS;
}

SWITCH_DECLARE(switch_status_t) switch_rtp_read(switch_rtp_t *rtp_session, void *data, uint32_t *datalen,
												switch_payload_t *payload_type, switch_frame_flag_t *flags, switch_io_flag_t io_flags)
{
	int bytes = 0;

	if (!switch_rtp_ready(rtp_session)) {
		return SWITCH_STATUS_FALSE;
	}

	bytes = rtp_common_read(rtp_session, payload_type, NULL, flags, io_flags);

	if (bytes < 0) {
		*datalen = 0;
		return bytes == -2 ? SWITCH_STATUS_TIMEOUT : SWITCH_STATUS_GENERR;
	} else if (bytes == 0) {
		*datalen = 0;
		return SWITCH_STATUS_BREAK;
	} else {
		if (bytes > rtp_header_len) {
			bytes -= rtp_header_len;
		}
	}

	*datalen = bytes;

	memcpy(data, RTP_BODY(rtp_session), bytes);

	return SWITCH_STATUS_SUCCESS;
}

SWITCH_DECLARE(switch_status_t) switch_rtcp_zerocopy_read_frame(switch_rtp_t *rtp_session, switch_rtcp_frame_t *frame)
{

	if (!rtp_session->flags[SWITCH_RTP_FLAG_ENABLE_RTCP]) {
		return SWITCH_STATUS_FALSE;
	}

	/* A fresh frame has been found! */
	if (rtp_session->rtcp_fresh_frame) {
		/* turn the flag off! */
		rtp_session->rtcp_fresh_frame = 0;

		*frame = rtp_session->rtcp_frame;

		return SWITCH_STATUS_SUCCESS;
	}

	return SWITCH_STATUS_TIMEOUT;
}

SWITCH_DECLARE(switch_status_t) switch_rtp_zerocopy_read_frame(switch_rtp_t *rtp_session, switch_frame_t *frame, switch_io_flag_t io_flags)
{
	int bytes = 0;

	if (!switch_rtp_ready(rtp_session)) {
		return SWITCH_STATUS_FALSE;
	}

	bytes = rtp_common_read(rtp_session, &frame->payload, &frame->pmap, &frame->flags, io_flags);

	frame->data = RTP_BODY(rtp_session);

	if (!rtp_session->flags[SWITCH_RTP_FLAG_UDPTL] && (bytes < rtp_header_len || switch_test_flag(frame, SFF_CNG))) {
		frame->packet = NULL;
		frame->timestamp = 0;
		frame->seq = 0;
		frame->ssrc = 0;
		frame->m = 0;
	} else {

		frame->packet = &rtp_session->recv_msg;
		frame->packetlen = bytes;
		frame->source = __FILE__;

		switch_set_flag(frame, SFF_RAW_RTP);
		switch_set_flag(frame, SFF_EXTERNAL);
		if (frame->payload == rtp_session->recv_te) {
			switch_set_flag(frame, SFF_RFC2833);
		}
		frame->timestamp = ntohl(rtp_session->last_rtp_hdr.ts);
		frame->seq = (uint16_t) ntohs((uint16_t) rtp_session->last_rtp_hdr.seq);
		frame->ssrc = ntohl(rtp_session->last_rtp_hdr.ssrc);
		frame->m = rtp_session->last_rtp_hdr.m ? SWITCH_TRUE : SWITCH_FALSE;
	}

#ifdef ENABLE_ZRTP
	if (zrtp_on && rtp_session->flags[SWITCH_ZRTP_FLAG_SECURE_MITM_RECV]) {
		zrtp_session_info_t zrtp_session_info;

		if (rtp_session->zrtp_session && (zrtp_status_ok == zrtp_session_get(rtp_session->zrtp_session, &zrtp_session_info))) {
			if (zrtp_session_info.sas_is_ready) {

				switch_channel_t *channel = switch_core_session_get_channel(rtp_session->session);

				const char *uuid = switch_channel_get_partner_uuid(channel);
				if (uuid) {
					switch_core_session_t *other_session;

					if ((other_session = switch_core_session_locate(uuid))) {
						switch_channel_t *other_channel = switch_core_session_get_channel(other_session);
						switch_rtp_t *other_rtp_session = switch_channel_get_private(other_channel, "__zrtp_audio_rtp_session");

						if (other_rtp_session) {
							if (switch_channel_direction(channel) == SWITCH_CALL_DIRECTION_INBOUND) {
								switch_mutex_lock(other_rtp_session->read_mutex);
								if (zrtp_status_ok == zrtp_session_get(other_rtp_session->zrtp_session, &zrtp_session_info)) {
									if (rtp_session->zrtp_mitm_tries > ZRTP_MITM_TRIES) {
										switch_rtp_clear_flag(other_rtp_session, SWITCH_ZRTP_FLAG_SECURE_MITM_RECV);
										switch_rtp_clear_flag(other_rtp_session, SWITCH_ZRTP_FLAG_SECURE_MITM_SEND);
										rtp_session->flags[SWITCH_ZRTP_FLAG_SECURE_MITM_RECV] = 0;
										rtp_session->flags[SWITCH_ZRTP_FLAG_SECURE_MITM_SEND] = 0;
									} else if (zrtp_status_ok == zrtp_resolve_mitm_call(other_rtp_session->zrtp_stream, rtp_session->zrtp_stream)) {
										rtp_session->flags[SWITCH_ZRTP_FLAG_SECURE_MITM_RECV] = 0;
										rtp_session->flags[SWITCH_ZRTP_FLAG_SECURE_MITM_SEND] = 0;
										switch_rtp_clear_flag(other_rtp_session, SWITCH_ZRTP_FLAG_SECURE_MITM_RECV);
										switch_rtp_clear_flag(other_rtp_session, SWITCH_ZRTP_FLAG_SECURE_MITM_SEND);
										rtp_session->zrtp_mitm_tries++;
									}
								}
								switch_mutex_unlock(other_rtp_session->read_mutex);
							}
						}

						switch_core_session_rwunlock(other_session);
					}
				}
			}
		} else {
			rtp_session->flags[SWITCH_ZRTP_FLAG_SECURE_MITM_RECV] = 0;
			rtp_session->flags[SWITCH_ZRTP_FLAG_SECURE_MITM_SEND] = 0;
		}
	}
#endif

	if (bytes < 0) {
		frame->datalen = 0;
		return bytes == -2 ? SWITCH_STATUS_TIMEOUT : SWITCH_STATUS_GENERR;
	} else if (!rtp_session->flags[SWITCH_RTP_FLAG_UDPTL]) {
		if (bytes < rtp_header_len) {
			frame->datalen = 0;
			return SWITCH_STATUS_BREAK;
		} else {
			bytes -= rtp_header_len;
		}
	}

	frame->datalen = bytes;
	return SWITCH_STATUS_SUCCESS;
}

SWITCH_DECLARE(switch_status_t) switch_rtp_zerocopy_read(switch_rtp_t *rtp_session,
														 void **data, uint32_t *datalen, switch_payload_t *payload_type, switch_frame_flag_t *flags,
														 switch_io_flag_t io_flags)
{
	int bytes = 0;

	if (!switch_rtp_ready(rtp_session)) {
		return SWITCH_STATUS_FALSE;
	}

	bytes = rtp_common_read(rtp_session, payload_type, NULL, flags, io_flags);
	*data = RTP_BODY(rtp_session);

	if (bytes < 0) {
		*datalen = 0;
		return SWITCH_STATUS_GENERR;
	} else {
		if (bytes > rtp_header_len) {
			bytes -= rtp_header_len;
		}
	}

	*datalen = bytes;
	return SWITCH_STATUS_SUCCESS;
}

static int rtp_write_ready(switch_rtp_t *rtp_session, uint32_t bytes, int line)
{
	if (!rtp_session) return 0;

	if (rtp_session->ice.ice_user && !(rtp_session->ice.rready || rtp_session->ice.ready)) {
		switch_log_printf(SWITCH_CHANNEL_SESSION_LOG(rtp_session->session), SWITCH_LOG_DEBUG3, "Skip sending %s packet %ld bytes (ice not ready @ line %d!)\n",
						  rtp_type(rtp_session), (long)bytes, line);
		return 0;
	}

	if (rtp_session->dtls && rtp_session->dtls->state != DS_READY) {
		switch_log_printf(SWITCH_CHANNEL_SESSION_LOG(rtp_session->session), SWITCH_LOG_DEBUG3, "Skip sending %s packet %ld bytes (dtls not ready @ line %d!)\n",
						  rtp_type(rtp_session), (long)bytes, line);
		return 0;
	}

	return 1;
}


static int rtp_common_write(switch_rtp_t *rtp_session,
							rtp_msg_t *send_msg, void *data, uint32_t datalen, switch_payload_t payload, uint32_t timestamp, switch_frame_flag_t *flags)
{
	switch_size_t bytes;
	uint8_t send = 1;
	uint32_t this_ts = 0;
	int ret;
	switch_time_t now;
	uint8_t m = 0;

	if (!switch_rtp_ready(rtp_session)) {
		return -1;
	}

	if (!rtp_write_ready(rtp_session, datalen, __LINE__)) {
		return 0;
	}

	WRITE_INC(rtp_session);
	
	if (rtp_session->flags[SWITCH_RTP_FLAG_USE_TIMER]) {
		//switch_core_timer_sync(&rtp_session->write_timer);
	}

	if (send_msg) {
		bytes = datalen;

		m = (uint8_t) send_msg->header.m;
		rtp_session->ts = ntohl(send_msg->header.ts);

		if (flags && *flags & SFF_RFC2833) {
			if (rtp_session->te == INVALID_PT) {
				ret = 0;
				goto end;
			}
			send_msg->header.pt = rtp_session->te;
		}
		data = send_msg->body;
		if (datalen > rtp_header_len) {
			datalen -= rtp_header_len;
		}
	} else {
		if (*flags & SFF_RFC2833) {
			if (rtp_session->te == INVALID_PT) {
				ret = 0;
				goto end;
			}
			payload = rtp_session->te;
		}

		send_msg = &rtp_session->send_msg;
		send_msg->header.pt = payload;

		m = get_next_write_ts(rtp_session, timestamp);

		rtp_session->send_msg.header.ts = htonl(rtp_session->ts);

		memcpy(send_msg->body, data, datalen);
		bytes = datalen + rtp_header_len;
	}

	if (!switch_rtp_test_flag(rtp_session, SWITCH_RTP_FLAG_VIDEO)) {
		
		if ((rtp_session->rtp_bugs & RTP_BUG_NEVER_SEND_MARKER)) {
			m = 0;
		} else {
			int delta = rtp_session->ts - rtp_session->last_write_ts;

			if (!rtp_session->flags[SWITCH_RTP_FLAG_UDPTL] &&
				((!rtp_session->flags[SWITCH_RTP_FLAG_RESET] && (abs(delta) > rtp_session->samples_per_interval * 10))
				|| rtp_session->ts == rtp_session->samples_per_interval)) {
				m++;
			}

			if (rtp_session->flags[SWITCH_RTP_FLAG_USE_TIMER]) {
				//switch_core_timer_sync(&rtp_session->write_timer);
			}

			if (rtp_session->flags[SWITCH_RTP_FLAG_USE_TIMER] &&
				(rtp_session->write_timer.samplecount - rtp_session->last_write_samplecount) > rtp_session->samples_per_interval * 10) {
				m++;
			}

			if (!rtp_session->flags[SWITCH_RTP_FLAG_USE_TIMER] &&
				((unsigned) ((switch_micro_time_now() - rtp_session->last_write_timestamp))) > (rtp_session->ms_per_packet * 10)) {
				m++;
			}

			if (rtp_session->cn && payload != rtp_session->cng_pt) {
				rtp_session->cn = 0;
				m++;
			}

			if (rtp_session->need_mark && !rtp_session->sending_dtmf) {
				m++;
				rtp_session->need_mark = 0;
			}
		}

		if (m) {
			rtp_session->flags[SWITCH_RTP_FLAG_RESET] = 1;
			rtp_session->ts = 0;
		}

		/* If the marker was set, and the timestamp seems to have started over - set a new SSRC, to indicate this is a new stream */
		if (m && !switch_rtp_test_flag(rtp_session, SWITCH_RTP_FLAG_SECURE_SEND) && (rtp_session->rtp_bugs & RTP_BUG_CHANGE_SSRC_ON_MARKER) &&
			(rtp_session->flags[SWITCH_RTP_FLAG_RESET] || (rtp_session->ts <= rtp_session->last_write_ts && rtp_session->last_write_ts > 0))) {
			switch_rtp_set_ssrc(rtp_session, (uint32_t) ((intptr_t) rtp_session + (uint32_t) switch_epoch_time_now(NULL)));
		}

		if (!switch_rtp_test_flag(rtp_session, SWITCH_RTP_FLAG_VIDEO) && !switch_rtp_test_flag(rtp_session, SWITCH_RTP_FLAG_UDPTL)) {
			send_msg->header.m = (m && !(rtp_session->rtp_bugs & RTP_BUG_NEVER_SEND_MARKER)) ? 1 : 0;
		}
	}

	if (switch_rtp_test_flag(rtp_session, SWITCH_RTP_FLAG_VIDEO)) {
		int external = (flags && *flags & SFF_EXTERNAL);
		/* Normalize the timestamps to our own base by generating a made up starting point then adding the measured deltas to that base
		   so if the timestamps and ssrc of the source change, it will not break the other end's jitter bufffer / decoder etc *cough* CHROME *cough*
		 */

		if (!rtp_session->ts_norm.ts) {
			rtp_session->ts_norm.ts = (uint32_t) rand() % 1000000 + 1;
		}

		if (!rtp_session->ts_norm.last_ssrc || send_msg->header.ssrc != rtp_session->ts_norm.last_ssrc || rtp_session->ts_norm.last_external != external) {
			switch_core_session_t *other_session;
			
			switch_core_session_request_video_refresh(rtp_session->session);
			switch_core_media_gen_key_frame(rtp_session->session);

			if (switch_core_session_get_partner(rtp_session->session, &other_session) == SWITCH_STATUS_SUCCESS) {
				switch_core_session_request_video_refresh(other_session);
				switch_core_media_gen_key_frame(other_session);
				switch_core_session_rwunlock(other_session);
			}

			if (rtp_session->ts_norm.last_ssrc) {
				rtp_session->ts_norm.delta_ttl = 0;
				rtp_session->ts_norm.ts++;
			}

			rtp_session->ts_norm.last_ssrc = send_msg->header.ssrc;
			rtp_session->ts_norm.last_frame = ntohl(send_msg->header.ts);
		}

		rtp_session->ts_norm.last_external = external;

		if (ntohl(send_msg->header.ts) != rtp_session->ts_norm.last_frame) {
			int32_t delta = ntohl(send_msg->header.ts) - rtp_session->ts_norm.last_frame;

			if (delta < 0 || delta > 90000) {
				switch_core_media_gen_key_frame(rtp_session->session);
				switch_log_printf(SWITCH_CHANNEL_SESSION_LOG(rtp_session->session), SWITCH_LOG_DEBUG1, 
								  "Timestamp shift detected last: %d this: %d delta: %d stick with prev delta: %d\n", 
								  rtp_session->ts_norm.last_frame, ntohl(send_msg->header.ts), delta, rtp_session->ts_norm.delta);
			} else {
				rtp_session->ts_norm.delta = delta;
			}

			rtp_session->ts_norm.ts += rtp_session->ts_norm.delta;

		}
		
		rtp_session->ts_norm.last_frame = ntohl(send_msg->header.ts);
		send_msg->header.ts = htonl(rtp_session->ts_norm.ts);
		this_ts = rtp_session->ts_norm.ts;
	}

	send_msg->header.ssrc = htonl(rtp_session->ssrc);

	if (rtp_session->flags[SWITCH_RTP_FLAG_GOOGLEHACK] && rtp_session->send_msg.header.pt == 97) {
		rtp_session->last_rtp_hdr.pt = 102;
	}

	if (rtp_session->flags[SWITCH_RTP_FLAG_VAD] &&
		rtp_session->last_rtp_hdr.pt == rtp_session->vad_data.read_codec->implementation->ianacode) {

		int16_t decoded[SWITCH_RECOMMENDED_BUFFER_SIZE / sizeof(int16_t)] = { 0 };
		uint32_t rate = 0;
		uint32_t codec_flags = 0;
		uint32_t len = sizeof(decoded);
		time_t now = switch_epoch_time_now(NULL);
		send = 0;

		if (rtp_session->vad_data.scan_freq && rtp_session->vad_data.next_scan <= now) {
			rtp_session->vad_data.bg_count = rtp_session->vad_data.bg_level = 0;
			rtp_session->vad_data.next_scan = now + rtp_session->vad_data.scan_freq;
		}

		if (switch_core_codec_decode(&rtp_session->vad_data.vad_codec,
									 rtp_session->vad_data.read_codec,
									 data,
									 datalen,
									 rtp_session->vad_data.read_codec->implementation->actual_samples_per_second,
									 decoded, &len, &rate, &codec_flags) == SWITCH_STATUS_SUCCESS) {

			uint32_t energy = 0;
			uint32_t x, y = 0, z = len / sizeof(int16_t);
			uint32_t score = 0;
			int divisor = 0;
			if (z) {

				if (!(divisor = rtp_session->vad_data.read_codec->implementation->actual_samples_per_second / 8000)) {
					divisor = 1;
				}

				for (x = 0; x < z; x++) {
					energy += abs(decoded[y]);
					y += rtp_session->vad_data.read_codec->implementation->number_of_channels;
				}

				if (++rtp_session->vad_data.start_count < rtp_session->vad_data.start) {
					send = 1;
				} else {
					score = (energy / (z / divisor));
					if (score && (rtp_session->vad_data.bg_count < rtp_session->vad_data.bg_len)) {
						rtp_session->vad_data.bg_level += score;
						if (++rtp_session->vad_data.bg_count == rtp_session->vad_data.bg_len) {
							rtp_session->vad_data.bg_level /= rtp_session->vad_data.bg_len;
						}
						send = 1;
					} else {
						if (score > rtp_session->vad_data.bg_level && !switch_test_flag(&rtp_session->vad_data, SWITCH_VAD_FLAG_TALKING)) {
							uint32_t diff = score - rtp_session->vad_data.bg_level;

							if (rtp_session->vad_data.hangover_hits) {
								rtp_session->vad_data.hangover_hits--;
							}

							if (diff >= rtp_session->vad_data.diff_level || ++rtp_session->vad_data.hangunder_hits >= rtp_session->vad_data.hangunder) {

								switch_set_flag(&rtp_session->vad_data, SWITCH_VAD_FLAG_TALKING);

								rtp_session->vad_data.start_talking = switch_micro_time_now();

								if (!(rtp_session->rtp_bugs & RTP_BUG_NEVER_SEND_MARKER)) {
									send_msg->header.m = 1;
								}
								rtp_session->vad_data.hangover_hits = rtp_session->vad_data.hangunder_hits = rtp_session->vad_data.cng_count = 0;
								if (switch_test_flag(&rtp_session->vad_data, SWITCH_VAD_FLAG_EVENTS_TALK)) {

									if ((rtp_session->vad_data.fire_events & VAD_FIRE_TALK)) {
										switch_event_t *event;
										if (switch_event_create(&event, SWITCH_EVENT_TALK) == SWITCH_STATUS_SUCCESS) {
											switch_channel_event_set_data(switch_core_session_get_channel(rtp_session->vad_data.session), event);
											switch_event_fire(&event);
										}
									}
								}
							}
						} else {
							if (rtp_session->vad_data.hangunder_hits) {
								rtp_session->vad_data.hangunder_hits--;
							}
							if (switch_test_flag(&rtp_session->vad_data, SWITCH_VAD_FLAG_TALKING)) {
								if (++rtp_session->vad_data.hangover_hits >= rtp_session->vad_data.hangover) {
									rtp_session->vad_data.stop_talking = switch_micro_time_now();
									rtp_session->vad_data.total_talk_time += (rtp_session->vad_data.stop_talking - rtp_session->vad_data.start_talking);

									switch_clear_flag(&rtp_session->vad_data, SWITCH_VAD_FLAG_TALKING);

									rtp_session->vad_data.hangover_hits = rtp_session->vad_data.hangunder_hits = rtp_session->vad_data.cng_count = 0;
									if (switch_test_flag(&rtp_session->vad_data, SWITCH_VAD_FLAG_EVENTS_NOTALK)) {

										if ((rtp_session->vad_data.fire_events & VAD_FIRE_NOT_TALK)) {
											switch_event_t *event;
											if (switch_event_create(&event, SWITCH_EVENT_NOTALK) == SWITCH_STATUS_SUCCESS) {
												switch_channel_event_set_data(switch_core_session_get_channel(rtp_session->vad_data.session), event);
												switch_event_fire(&event);
											}
										}
									}
								}
							}
						}
					}
				}

				if (switch_test_flag(&rtp_session->vad_data, SWITCH_VAD_FLAG_TALKING)) {
					send = 1;
				}
			}
		} else {
			ret = -1;
			goto end;
		}
	}

	if (!switch_rtp_test_flag(rtp_session, SWITCH_RTP_FLAG_VIDEO)) {
		uint32_t ts_delta;
		this_ts = ntohl(send_msg->header.ts);
		ts_delta = abs((int32_t)(this_ts - rtp_session->last_write_ts));

		if (ts_delta > rtp_session->samples_per_second * 2) {
			rtp_session->flags[SWITCH_RTP_FLAG_RESET] = 1;
		}
#ifdef DEBUG_TS_ROLLOVER
		switch_log_printf(SWITCH_CHANNEL_LOG, SWITCH_LOG_ERROR, "WRITE TS LAST:%u THIS:%u DELTA:%u\n", rtp_session->last_write_ts, this_ts, ts_delta);
#endif
		if ((!(flags && *flags & SFF_RFC2833) && ts_delta == 0) || !switch_rtp_ready(rtp_session) || rtp_session->sending_dtmf) {
			send = 0;
		}
	}

	if (rtp_session->flags[SWITCH_RTP_FLAG_PAUSE]) {
		send = 0;
	}

	if (send) {
		int delta = 1;

		if (rtp_session->flags[SWITCH_RTP_FLAG_VIDEO] && (*flags & SFF_EXTERNAL) && 
			rtp_session->stats.outbound.packet_count && rtp_session->flags[SWITCH_RTP_FLAG_PASSTHRU]) {
			int32_t x = rtp_session->last_write_seq;
			int32_t y = ntohs(send_msg->header.seq);

			if (!rtp_session->video_delta_mode) {
				rtp_session->video_delta_mode = 1;
			} else {
				if (x > UINT16_MAX / 2 && y < UINT16_MAX / 2) {
					x -= (int32_t)UINT16_MAX+1;
				}
			
				delta = y-x;
			}
			
			rtp_session->last_write_seq = y;
		}

		if (!rtp_session->flags[SWITCH_RTP_FLAG_PASSTHRU]) {
			rtp_session->video_delta_mode = 0;
		}

		rtp_session->seq += delta;

		send_msg->header.seq = htons(rtp_session->seq);
		
		if (rtp_session->flags[SWITCH_RTP_FLAG_BYTESWAP] && send_msg->header.pt == rtp_session->payload) {
			switch_swap_linear((int16_t *)send_msg->body, (int) datalen);
		}

		if (rtp_session->fork.fork_tx.active) {

			if (rtp_session->sock_output && (bytes > 0)) {
				size_t lbytes = bytes;

				// IF Send only SSRC that was fired in event ?
				if (FORK_SSRC_CHECK && (rtp_session->ssrc != rtp_session->fork.fork_tx.ssrc)) {
					uint32_t ssrc = rtp_session->ssrc;
					switch_log_printf(SWITCH_CHANNEL_SESSION_LOG(rtp_session->session), SWITCH_LOG_WARNING, "Fork (tx): skip transmit %zu bytes as ssrc %u does not match fork ssrc %u\n", lbytes, ssrc, rtp_session->fork.fork_tx.ssrc);
					goto fork_done;
				}

				if (switch_socket_sendto(rtp_session->sock_output, rtp_session->fork.fork_tx.addr, 0, (void *) send_msg, &lbytes) != SWITCH_STATUS_SUCCESS) {
					switch_log_printf(SWITCH_CHANNEL_SESSION_LOG(rtp_session->session), SWITCH_LOG_ERROR, "Fork (tx): failed to transmit %zu bytes\n", lbytes);
				}
			}
		}

fork_done:

#ifdef ENABLE_SRTP
		switch_mutex_lock(rtp_session->ice_mutex);
		if (rtp_session->flags[SWITCH_RTP_FLAG_SECURE_SEND]) {
			int sbytes = (int) bytes;
			srtp_err_status_t stat;


			if (rtp_session->flags[SWITCH_RTP_FLAG_SECURE_SEND_RESET] || !rtp_session->send_ctx[rtp_session->srtp_idx_rtp]) {

				switch_rtp_clear_flag(rtp_session, SWITCH_RTP_FLAG_SECURE_SEND_RESET);
				srtp_dealloc(rtp_session->send_ctx[rtp_session->srtp_idx_rtp]);
				rtp_session->send_ctx[rtp_session->srtp_idx_rtp] = NULL;
				if ((stat = srtp_create(&rtp_session->send_ctx[rtp_session->srtp_idx_rtp],
										&rtp_session->send_policy[rtp_session->srtp_idx_rtp])) || !rtp_session->send_ctx[rtp_session->srtp_idx_rtp]) {
					switch_log_printf(SWITCH_CHANNEL_SESSION_LOG(rtp_session->session), SWITCH_LOG_ERROR,
									  "Error! RE-Activating %s Secure RTP SEND\n", rtp_type(rtp_session));
					rtp_session->flags[SWITCH_RTP_FLAG_SECURE_SEND] = 0;
					ret = -1;
					switch_mutex_unlock(rtp_session->ice_mutex);
					goto end;
				} else {
					switch_log_printf(SWITCH_CHANNEL_SESSION_LOG(rtp_session->session), SWITCH_LOG_INFO,
									  "RE-Activating %s Secure RTP SEND\n", rtp_type(rtp_session));
				}
			}

			if (!rtp_session->flags[SWITCH_RTP_FLAG_SECURE_SEND_MKI]) {
				stat = srtp_protect(rtp_session->send_ctx[rtp_session->srtp_idx_rtp], &send_msg->header, &sbytes);
			} else {
				stat = srtp_protect_mki(rtp_session->send_ctx[rtp_session->srtp_idx_rtp], &send_msg->header, &sbytes, 1, SWITCH_CRYPTO_MKI_INDEX);
			}

			if (stat) {
				switch_log_printf(SWITCH_CHANNEL_SESSION_LOG(rtp_session->session), SWITCH_LOG_ERROR,
								  "Error: %s SRTP protection failed with code %d\n", rtp_type(rtp_session), stat);
			}

			bytes = sbytes;
		}
		switch_mutex_unlock(rtp_session->ice_mutex);
#endif
#ifdef ENABLE_ZRTP
		/* ZRTP Send */
		if (zrtp_on && !rtp_session->flags[SWITCH_RTP_FLAG_PROXY_MEDIA]) {
			unsigned int sbytes = (int) bytes;
			zrtp_status_t stat = zrtp_status_fail;


			stat = zrtp_process_rtp(rtp_session->zrtp_stream, (void *) send_msg, &sbytes);

			switch (stat) {
			case zrtp_status_ok:
				break;
			case zrtp_status_drop:
				/* switch_log_printf(SWITCH_CHANNEL_SESSION_LOG(rtp_session->session), SWITCH_LOG_DEBUG, "Error: zRTP protection drop with code %d\n", stat); */
				ret = (int) bytes;
				goto end;
				break;
			case zrtp_status_fail:
				switch_log_printf(SWITCH_CHANNEL_SESSION_LOG(rtp_session->session), SWITCH_LOG_ERROR, "Error: zRTP protection fail with code %d\n", stat);
				break;
			default:
				break;
			}

			bytes = sbytes;
		}
#endif

		now = switch_micro_time_now();
#ifdef RTP_DEBUG_WRITE_DELTA
		{
			int delta = (int) (now - rtp_session->send_time) / 1000;
			switch_log_printf(SWITCH_CHANNEL_LOG, SWITCH_LOG_ERROR, "WRITE %d delta %d\n", (int) bytes, delta);
		}
#endif
		rtp_session->send_time = now;

		if (rtp_session->flags[SWITCH_RTP_FLAG_DEBUG_RTP_WRITE]) {
			const char *tx_host;
			const char *old_host;
			const char *my_host;

			char bufa[50], bufb[50], bufc[50];


			tx_host = switch_get_addr(bufa, sizeof(bufa), rtp_session->rtp_from_addr);
			old_host = switch_get_addr(bufb, sizeof(bufb), rtp_session->remote_addr);
			my_host = switch_get_addr(bufc, sizeof(bufc), rtp_session->local_addr);

			switch_log_printf(SWITCH_CHANNEL_SESSION_LOG_CLEAN(rtp_session->session), SWITCH_LOG_CONSOLE,
							  "W %s b=%4ld %s:%u %s:%u %s:%u pt=%d ts=%u seq=%u m=%d\n",
							  rtp_session->session ? switch_channel_get_name(switch_core_session_get_channel(rtp_session->session)) : "NoName",
							  (long) bytes,
							  my_host, switch_sockaddr_get_port(rtp_session->local_addr),
							  old_host, rtp_session->remote_port,
							  tx_host, switch_sockaddr_get_port(rtp_session->rtp_from_addr),
							  send_msg->header.pt, ntohl(send_msg->header.ts), ntohs(send_msg->header.seq), send_msg->header.m);

		}

		if (rtp_session->flags[SWITCH_RTP_FLAG_NACK]) {
			switch_channel_t *channel = switch_core_session_get_channel(rtp_session->session);

			if (!rtp_session->vbw) {
				int nack_size = 100;
				const char *var;
				
				if ((var = switch_channel_get_variable(channel, "rtp_nack_buffer_size"))) {
					int tmp = atoi(var);
					
					if (tmp > 0 && tmp < 500) {
						nack_size = tmp;
					}
				}

				switch_jb_create(&rtp_session->vbw, SJB_VIDEO, nack_size, nack_size, rtp_session->pool);

				if (rtp_session->vbw) {
					switch_jb_set_flag(rtp_session->vbw, SJB_QUEUE_ONLY);
					//switch_jb_debug_level(rtp_session->vbw, 10);
				}
			}
			switch_jb_put_packet(rtp_session->vbw, (switch_rtp_packet_t *)send_msg, bytes);
		}

#ifdef RTP_WRITE_PLOSS
		{
			int r = (rand() % 10000) + 1;

			if (r <= 200) {
				switch_log_printf(SWITCH_CHANNEL_SESSION_LOG(rtp_session->session), SWITCH_LOG_ALERT,
								  "Simulate dropping packet ......... ts: %u seq: %u\n", ntohl(send_msg->header.ts), ntohs(send_msg->header.seq));
			} else {
				if (switch_socket_sendto(rtp_session->sock_output, rtp_session->remote_addr, 0, (void *) send_msg, &bytes) != SWITCH_STATUS_SUCCESS) {
					rtp_session->seq--;
					ret = -1;
					goto end;
				}
			}
		}
#else
		//if (rtp_session->flags[SWITCH_RTP_FLAG_VIDEO]) {
		//
		//	rtp_session->flags[SWITCH_RTP_FLAG_DEBUG_RTP_READ]++;
		//
		//	//switch_log_printf(SWITCH_CHANNEL_LOG, SWITCH_LOG_WARNING, "SEND %u\n", ntohs(send_msg->header.seq));
		//}
		if (switch_socket_sendto(rtp_session->sock_output, rtp_session->remote_addr, 0, (void *) send_msg, &bytes) != SWITCH_STATUS_SUCCESS) {
			rtp_session->seq -= delta;

			ret = -1;
			goto end;
		}
#endif
		rtp_session->last_write_ts = this_ts;
		rtp_session->flags[SWITCH_RTP_FLAG_RESET] = 0;

		if (rtp_session->queue_delay) {
			rtp_session->delay_samples = rtp_session->queue_delay;
			rtp_session->queue_delay = 0;
		}

		rtp_session->stats.outbound.raw_bytes += bytes;
		rtp_session->stats.outbound.packet_count++;

		if (rtp_session->flags[SWITCH_RTP_FLAG_ENABLE_RTCP]) {
			rtp_session->stats.rtcp.sent_pkt_count++;
		}

		if (send_msg->header.pt == rtp_session->cng_pt) {
			rtp_session->stats.outbound.cng_packet_count++;
		} else {
			rtp_session->stats.outbound.media_packet_count++;
			rtp_session->stats.outbound.media_bytes += bytes;
		}

		if (rtp_session->flags[SWITCH_RTP_FLAG_USE_TIMER]) {
			//switch_core_timer_sync(&rtp_session->write_timer);
			rtp_session->last_write_samplecount = rtp_session->write_timer.samplecount;
		}

		rtp_session->last_write_timestamp = switch_micro_time_now();
	}

	ret = (int) bytes;

 end:

	WRITE_DEC(rtp_session);

	return ret;
}

SWITCH_DECLARE(switch_status_t) switch_rtp_disable_vad(switch_rtp_t *rtp_session)
{

	if (!rtp_session) {
		return SWITCH_STATUS_FALSE;
	}

	if (!rtp_session->flags[SWITCH_RTP_FLAG_VAD]) {
		return SWITCH_STATUS_GENERR;
	}
	switch_core_codec_destroy(&rtp_session->vad_data.vad_codec);
	switch_rtp_clear_flag(rtp_session, SWITCH_RTP_FLAG_VAD);
	return SWITCH_STATUS_SUCCESS;
}

SWITCH_DECLARE(switch_status_t) switch_rtp_enable_vad(switch_rtp_t *rtp_session, switch_core_session_t *session, switch_codec_t *codec,
													  switch_vad_flag_t flags)
{
	if (!switch_rtp_ready(rtp_session)) {
		return SWITCH_STATUS_FALSE;
	}

	if (rtp_session->flags[SWITCH_RTP_FLAG_VAD]) {
		return SWITCH_STATUS_GENERR;
	}

	memset(&rtp_session->vad_data, 0, sizeof(rtp_session->vad_data));

	if (switch_true(switch_channel_get_variable(switch_core_session_get_channel(rtp_session->session), "fire_talk_events"))) {
		rtp_session->vad_data.fire_events |= VAD_FIRE_TALK;
	}

	if (switch_true(switch_channel_get_variable(switch_core_session_get_channel(rtp_session->session), "fire_not_talk_events"))) {
		rtp_session->vad_data.fire_events |= VAD_FIRE_NOT_TALK;
	}


	if (switch_core_codec_init(&rtp_session->vad_data.vad_codec,
							   codec->implementation->iananame,
							   codec->implementation->modname,
							   NULL,
							   codec->implementation->samples_per_second,
							   codec->implementation->microseconds_per_packet / 1000,
							   codec->implementation->number_of_channels,
							   SWITCH_CODEC_FLAG_ENCODE | SWITCH_CODEC_FLAG_DECODE, NULL, rtp_session->pool) != SWITCH_STATUS_SUCCESS) {
		switch_log_printf(SWITCH_CHANNEL_SESSION_LOG(rtp_session->session), SWITCH_LOG_ERROR, "Can't load codec?\n");
		return SWITCH_STATUS_FALSE;
	}
	switch_log_printf(SWITCH_CHANNEL_SESSION_LOG(rtp_session->session), SWITCH_LOG_DEBUG, "Activate VAD codec %s %dms\n", codec->implementation->iananame,
					  codec->implementation->microseconds_per_packet / 1000);
	rtp_session->vad_data.diff_level = 400;
	rtp_session->vad_data.hangunder = 15;
	rtp_session->vad_data.hangover = 40;
	rtp_session->vad_data.bg_len = 5;
	rtp_session->vad_data.bg_count = 5;
	rtp_session->vad_data.bg_level = 300;
	rtp_session->vad_data.read_codec = codec;
	rtp_session->vad_data.session = session;
	rtp_session->vad_data.flags = flags;
	rtp_session->vad_data.cng_freq = 50;
	rtp_session->vad_data.ts = 1;
	rtp_session->vad_data.start = 0;
	rtp_session->vad_data.next_scan = switch_epoch_time_now(NULL);
	rtp_session->vad_data.scan_freq = 0;
	if (switch_test_flag(&rtp_session->vad_data, SWITCH_VAD_FLAG_TALKING)) {
		rtp_session->vad_data.start_talking = switch_micro_time_now();
	}
	switch_rtp_set_flag(rtp_session, SWITCH_RTP_FLAG_VAD);
	switch_set_flag(&rtp_session->vad_data, SWITCH_VAD_FLAG_CNG);
	return SWITCH_STATUS_SUCCESS;
}

SWITCH_DECLARE(int) switch_rtp_write_frame(switch_rtp_t *rtp_session, switch_frame_t *frame)
{
	uint8_t fwd = 0;
	void *data = NULL;
	uint32_t len, ts = 0;
	switch_payload_t payload = 0;
	rtp_msg_t *send_msg = NULL;
	srtp_hdr_t local_header;
	int r = 0;
	switch_status_t status;

	if (!switch_rtp_ready(rtp_session) || !rtp_session->remote_addr) {
		return -1;
	}

	if (!rtp_write_ready(rtp_session, frame->datalen, __LINE__)) {
		return 0;
	}

	//if (rtp_session->flags[SWITCH_RTP_FLAG_VIDEO]) {
	//	rtp_session->flags[SWITCH_RTP_FLAG_DEBUG_RTP_READ]++;
	//	rtp_session->flags[SWITCH_RTP_FLAG_DEBUG_RTP_WRITE]++;
	//}


	if (switch_test_flag(frame, SFF_PROXY_PACKET) || switch_test_flag(frame, SFF_UDPTL_PACKET) ||
		rtp_session->flags[SWITCH_RTP_FLAG_PROXY_MEDIA] || rtp_session->flags[SWITCH_RTP_FLAG_UDPTL]) {

		//if (rtp_session->flags[SWITCH_RTP_FLAG_PROXY_MEDIA] || rtp_session->flags[SWITCH_RTP_FLAG_UDPTL]) {
		switch_size_t bytes;
		//char bufa[50];

		/* Fast PASS! */
		if (!switch_test_flag(frame, SFF_PROXY_PACKET) && !switch_test_flag(frame, SFF_UDPTL_PACKET)) {
			return 0;
		}
		bytes = frame->packetlen;
		//tx_host = switch_get_addr(bufa, sizeof(bufa), rtp_session->remote_addr);

		send_msg = frame->packet;

		if (!rtp_session->flags[SWITCH_RTP_FLAG_UDPTL] && !switch_test_flag(frame, SFF_UDPTL_PACKET)) {

			if (rtp_session->flags[SWITCH_RTP_FLAG_VIDEO] && rtp_session->payload > 0) {
				send_msg->header.pt = rtp_session->payload;
			}

			send_msg->header.ssrc = htonl(rtp_session->ssrc);
			send_msg->header.seq = htons(++rtp_session->seq);
		}

		if (rtp_session->flags[SWITCH_RTP_FLAG_DEBUG_RTP_WRITE]) {
			const char *tx_host;
			const char *old_host;
			const char *my_host;

			char bufa[50], bufb[50], bufc[50];


			tx_host = switch_get_addr(bufa, sizeof(bufa), rtp_session->rtp_from_addr);
			old_host = switch_get_addr(bufb, sizeof(bufb), rtp_session->remote_addr);
			my_host = switch_get_addr(bufc, sizeof(bufc), rtp_session->local_addr);

			switch_log_printf(SWITCH_CHANNEL_SESSION_LOG_CLEAN(rtp_session->session), SWITCH_LOG_CONSOLE,
							  "W %s b=%4ld %s:%u %s:%u %s:%u pt=%d ts=%u seq=%u m=%d\n",
							  rtp_session->session ? switch_channel_get_name(switch_core_session_get_channel(rtp_session->session)) : "NoName",
							  (long) bytes,
							  my_host, switch_sockaddr_get_port(rtp_session->local_addr),
							  old_host, rtp_session->remote_port,
							  tx_host, switch_sockaddr_get_port(rtp_session->rtp_from_addr),
							  send_msg->header.pt, ntohl(send_msg->header.ts), ntohs(send_msg->header.seq), send_msg->header.m);

		}

		if ((status = switch_socket_sendto(rtp_session->sock_output, rtp_session->remote_addr, 0, frame->packet, &bytes)) != SWITCH_STATUS_SUCCESS) {
			if (rtp_session->flags[SWITCH_RTP_FLAG_DEBUG_RTP_WRITE]) {
				switch_log_printf(SWITCH_CHANNEL_SESSION_LOG_CLEAN(rtp_session->session), SWITCH_LOG_ERROR, "bytes: %" SWITCH_SIZE_T_FMT ", status: %d", bytes, status);
			}

			return -1 * status;
		}


		rtp_session->stats.outbound.raw_bytes += bytes;
		rtp_session->stats.outbound.media_bytes += bytes;
		rtp_session->stats.outbound.media_packet_count++;
		rtp_session->stats.outbound.packet_count++;
		return (int) bytes;
	}
#ifdef ENABLE_ZRTP
	if (zrtp_on && rtp_session->flags[SWITCH_ZRTP_FLAG_SECURE_MITM_SEND]) {
		zrtp_session_info_t zrtp_session_info;

		if (zrtp_status_ok == zrtp_session_get(rtp_session->zrtp_session, &zrtp_session_info)) {
			if (zrtp_session_info.sas_is_ready) {

				switch_channel_t *channel = switch_core_session_get_channel(rtp_session->session);

				const char *uuid = switch_channel_get_partner_uuid(channel);
				if (uuid) {
					switch_core_session_t *other_session;

					if ((other_session = switch_core_session_locate(uuid))) {
						switch_channel_t *other_channel = switch_core_session_get_channel(other_session);
						switch_rtp_t *other_rtp_session = switch_channel_get_private(other_channel, "__zrtp_audio_rtp_session");


						if (other_rtp_session) {
							if (zrtp_status_ok == zrtp_session_get(other_rtp_session->zrtp_session, &zrtp_session_info)) {
								if (rtp_session->zrtp_mitm_tries > ZRTP_MITM_TRIES) {
									rtp_session->flags[SWITCH_ZRTP_FLAG_SECURE_MITM_RECV] = 0;
									rtp_session->flags[SWITCH_ZRTP_FLAG_SECURE_MITM_SEND] = 0;
									switch_rtp_clear_flag(other_rtp_session, SWITCH_ZRTP_FLAG_SECURE_MITM_RECV);
									switch_rtp_clear_flag(other_rtp_session, SWITCH_ZRTP_FLAG_SECURE_MITM_SEND);
								} else if (zrtp_status_ok == zrtp_resolve_mitm_call(other_rtp_session->zrtp_stream, rtp_session->zrtp_stream)) {
									rtp_session->flags[SWITCH_ZRTP_FLAG_SECURE_MITM_RECV] = 0;
									rtp_session->flags[SWITCH_ZRTP_FLAG_SECURE_MITM_SEND] = 0;
									switch_rtp_clear_flag(other_rtp_session, SWITCH_ZRTP_FLAG_SECURE_MITM_RECV);
									switch_rtp_clear_flag(other_rtp_session, SWITCH_ZRTP_FLAG_SECURE_MITM_SEND);
									rtp_session->zrtp_mitm_tries++;
								}
								rtp_session->zrtp_mitm_tries++;
							}
						}

						switch_core_session_rwunlock(other_session);
					}
				}
			}
		}
	}
#endif

	fwd = (rtp_session->flags[SWITCH_RTP_FLAG_RAW_WRITE] &&
		   (switch_test_flag(frame, SFF_RAW_RTP) || switch_test_flag(frame, SFF_RAW_RTP_PARSE_FRAME))) ? 1 : 0;

	if (!fwd && !rtp_session->sending_dtmf && !rtp_session->queue_delay && !rtp_session->flags[SWITCH_RTP_FLAG_VIDEO] &&
		rtp_session->flags[SWITCH_RTP_FLAG_RAW_WRITE] && (rtp_session->rtp_bugs & RTP_BUG_GEN_ONE_GEN_ALL)) {

		switch_log_printf(SWITCH_CHANNEL_SESSION_LOG(rtp_session->session), SWITCH_LOG_WARNING, "Generating RTP locally but timestamp passthru is configured, disabling....\n");
		rtp_session->flags[SWITCH_RTP_FLAG_RAW_WRITE] = 0;
		rtp_session->flags[SWITCH_RTP_FLAG_RESET] = 1;
	}

	switch_assert(frame != NULL);

	if (switch_test_flag(frame, SFF_CNG)) {
		if (rtp_session->cng_pt != INVALID_PT) {
			payload = rtp_session->cng_pt;
		} else {
			return (int) frame->packetlen;
		}
	} else {
		payload = rtp_session->payload;
#if 0
		if (rtp_session->pmaps && *rtp_session->pmaps) {
			payload_map_t *pmap;
			for (pmap = *rtp_session->pmaps; pmap; pmap = pmap->next) {
				if (pmap->current) {
					payload = pmap->pt;
				}
			}
		}
#endif
	}


	if (switch_test_flag(frame, SFF_RTP_HEADER) || rtp_session->flags[SWITCH_RTP_FLAG_TEXT]) {
		switch_size_t wrote;

		wrote = switch_rtp_write_manual(rtp_session, frame->data, frame->datalen,
										frame->m, frame->payload, (uint32_t) (frame->timestamp), &frame->flags);

		rtp_session->stats.outbound.raw_bytes += wrote;
		rtp_session->stats.outbound.media_bytes += wrote;
		rtp_session->stats.outbound.media_packet_count++;
		rtp_session->stats.outbound.packet_count++;

		return wrote;
	}

	if (frame->pmap && rtp_session->pmaps && *rtp_session->pmaps) {
		payload_map_t *pmap;

		switch_mutex_lock(rtp_session->flag_mutex);
		for (pmap = *rtp_session->pmaps; pmap; pmap = pmap->next) {
			if (pmap->negotiated && pmap->hash == frame->pmap->hash) {
				payload = pmap->recv_pt;
				break;
			}
		}
		switch_mutex_unlock(rtp_session->flag_mutex);
	}

	if (fwd) {
		send_msg = frame->packet;
		local_header = send_msg->header;
		len = frame->packetlen;
		ts = 0;

		send_msg->header.pt = payload;

		if (switch_test_flag(frame, SFF_RAW_RTP_PARSE_FRAME)) {
			send_msg->header.version = 2;
			send_msg->header.m = frame->m;

			send_msg->header.ts = htonl(frame->timestamp);
			if (frame->ssrc) {
				send_msg->header.ssrc = htonl(frame->ssrc);
			} else {
				send_msg->header.ssrc = htonl(rtp_session->ssrc);
			}
		}

	} else {
		data = frame->data;
		len = frame->datalen;
		ts = rtp_session->flags[SWITCH_RTP_FLAG_RAW_WRITE] ? (uint32_t) frame->timestamp : 0;
	}

	/*
	  if (rtp_session->flags[SWITCH_RTP_FLAG_VIDEO]) {
	  send_msg->header.pt = rtp_session->payload;
	  }
	*/

	r = rtp_common_write(rtp_session, send_msg, data, len, payload, ts, &frame->flags);

	if (send_msg) {
		send_msg->header = local_header;
	}

	return r;

}

SWITCH_DECLARE(switch_rtp_stats_t *) switch_rtp_get_stats(switch_rtp_t *rtp_session, switch_memory_pool_t *pool)
{
	switch_rtp_stats_t *s;

	if (!rtp_session) {
		return NULL;
	}

	switch_mutex_lock(rtp_session->flag_mutex);
	if (pool) {
		s = switch_core_alloc(pool, sizeof(*s));
		*s = rtp_session->stats;
	} else {
		s = &rtp_session->stats;
	}

	if (rtp_session->jb) {
		switch_jb_get_frames(rtp_session->jb, NULL, NULL, NULL, (uint32_t *)&s->inbound.largest_jb_size);
	}

	do_mos(rtp_session);

	switch_mutex_unlock(rtp_session->flag_mutex);

	return s;
}

SWITCH_DECLARE(int) switch_rtp_write_manual(switch_rtp_t *rtp_session,
											void *data, uint32_t datalen, uint8_t m, switch_payload_t payload, uint32_t ts, switch_frame_flag_t *flags)
{
	switch_size_t bytes;
	int ret = -1;

	if (!switch_rtp_ready(rtp_session) || !rtp_session->remote_addr || datalen > SWITCH_RTP_MAX_BUF_LEN) {
		return -1;
	}

	if (!rtp_write_ready(rtp_session, datalen, __LINE__)) {
		return 0;
	}

	if (payload == INVALID_PT) {
		return 0;
	}

	WRITE_INC(rtp_session);

	rtp_session->write_msg = rtp_session->send_msg;
	rtp_session->write_msg.header.seq = htons(++rtp_session->seq);
	rtp_session->write_msg.header.ts = htonl(ts);
	rtp_session->write_msg.header.pt = payload;
	rtp_session->write_msg.header.m = m;
	memcpy(rtp_session->write_msg.body, data, datalen);

	bytes = rtp_header_len + datalen;

	if (switch_rtp_write_raw(rtp_session, (void *) &rtp_session->write_msg, &bytes, SWITCH_TRUE) != SWITCH_STATUS_SUCCESS) {
		rtp_session->seq--;
		ret = -1;
		goto end;
	}

	if (((*flags) & SFF_RTP_HEADER)) {
		rtp_session->last_write_ts = ts;
		rtp_session->flags[SWITCH_RTP_FLAG_RESET] = 0;
	}

	ret = (int) bytes;

 end:

	WRITE_DEC(rtp_session);

	return ret;
}



SWITCH_DECLARE(switch_status_t) switch_rtp_write_raw(switch_rtp_t *rtp_session, void *data, switch_size_t *bytes, switch_bool_t process_encryption)
{
	switch_status_t status = SWITCH_STATUS_FALSE;

	switch_assert(bytes);

	if (!switch_rtp_ready(rtp_session) || !rtp_session->remote_addr || *bytes > SWITCH_RTP_MAX_BUF_LEN) {
		return status;
	}

	if (!rtp_write_ready(rtp_session, *bytes, __LINE__)) {
		return SWITCH_STATUS_NOT_INITALIZED;
	}

	WRITE_INC(rtp_session);

	if (process_encryption) {
#ifdef ENABLE_SRTP
		switch_mutex_lock(rtp_session->ice_mutex);
		if (rtp_session->flags[SWITCH_RTP_FLAG_SECURE_SEND]) {

			int sbytes = (int) *bytes;
			srtp_err_status_t stat;

			if (rtp_session->flags[SWITCH_RTP_FLAG_SECURE_SEND_RESET]) {
				switch_rtp_clear_flag(rtp_session, SWITCH_RTP_FLAG_SECURE_SEND_RESET);
				srtp_dealloc(rtp_session->send_ctx[rtp_session->srtp_idx_rtp]);
				rtp_session->send_ctx[rtp_session->srtp_idx_rtp] = NULL;
				if ((stat = srtp_create(&rtp_session->send_ctx[rtp_session->srtp_idx_rtp],
										&rtp_session->send_policy[rtp_session->srtp_idx_rtp])) || !rtp_session->send_ctx[rtp_session->srtp_idx_rtp]) {
					switch_log_printf(SWITCH_CHANNEL_SESSION_LOG(rtp_session->session), SWITCH_LOG_ERROR, "Error! RE-Activating Secure RTP SEND\n");
					rtp_session->flags[SWITCH_RTP_FLAG_SECURE_SEND] = 0;
					status = SWITCH_STATUS_FALSE;
					switch_mutex_unlock(rtp_session->ice_mutex);
					goto end;
				} else {
					switch_log_printf(SWITCH_CHANNEL_SESSION_LOG(rtp_session->session), SWITCH_LOG_INFO, "RE-Activating Secure RTP SEND\n");
				}
			}

			if (!rtp_session->flags[SWITCH_RTP_FLAG_SECURE_SEND_MKI]) {
				stat = srtp_protect(rtp_session->send_ctx[rtp_session->srtp_idx_rtp], &rtp_session->write_msg.header, &sbytes);
			} else {
				stat = srtp_protect_mki(rtp_session->send_ctx[rtp_session->srtp_idx_rtp], &rtp_session->write_msg.header, &sbytes, 1, SWITCH_CRYPTO_MKI_INDEX);
			}

			if (stat) {
				switch_log_printf(SWITCH_CHANNEL_SESSION_LOG(rtp_session->session), SWITCH_LOG_ERROR, "Error: SRTP protection failed with code %d\n", stat);
			}
			*bytes = sbytes;
		}
		switch_mutex_unlock(rtp_session->ice_mutex);
#endif
#ifdef ENABLE_ZRTP
		/* ZRTP Send */
		if (zrtp_on && !rtp_session->flags[SWITCH_RTP_FLAG_PROXY_MEDIA]) {
			unsigned int sbytes = (int) *bytes;
			zrtp_status_t stat = zrtp_status_fail;

			stat = zrtp_process_rtp(rtp_session->zrtp_stream, (void *) &rtp_session->write_msg, &sbytes);

			switch (stat) {
			case zrtp_status_ok:
				break;
			case zrtp_status_drop:
				switch_log_printf(SWITCH_CHANNEL_LOG, SWITCH_LOG_ERROR, "Error: zRTP protection drop with code %d\n", stat);
				status = SWITCH_STATUS_SUCCESS;
				goto end;
				break;
			case zrtp_status_fail:
				switch_log_printf(SWITCH_CHANNEL_LOG, SWITCH_LOG_ERROR, "Error: zRTP protection fail with code %d\n", stat);
				break;
			default:
				break;
			}

			*bytes = sbytes;
		}
#endif
	}

	status = switch_socket_sendto(rtp_session->sock_output, rtp_session->remote_addr, 0, data, bytes);
#if defined(ENABLE_SRTP) || defined(ENABLE_ZRTP)
 end:
#endif

	WRITE_DEC(rtp_session);

	return status;
}

SWITCH_DECLARE(uint32_t) switch_rtp_get_ssrc(switch_rtp_t *rtp_session)
{
	return rtp_session->ssrc;
}

SWITCH_DECLARE(void) switch_rtp_set_private(switch_rtp_t *rtp_session, void *private_data)
{
	rtp_session->private_data = private_data;
}

SWITCH_DECLARE(void *) switch_rtp_get_private(switch_rtp_t *rtp_session)
{
	return rtp_session->private_data;
}

SWITCH_DECLARE(switch_core_session_t*) switch_rtp_get_core_session(switch_rtp_t *rtp_session)
{
	return rtp_session->session;
}

SWITCH_DECLARE(void) switch_rtp_fork_fire_start_event(switch_rtp_t *rtp_session)
{
	switch_fork_state_t *fork = NULL;
	switch_fork_session_t *fork_rx = NULL, *fork_tx = NULL;
	char *s = NULL;
	cJSON *f = NULL;
	cJSON *forkInfo = NULL;

	if (!rtp_session) {
		goto end;
	}

	fork = &rtp_session->fork;

	if (fork->start_event_fired) {
		goto end;
	}

	f = cJSON_CreateObject();
	forkInfo = cJSON_CreateObject();
	if (!f || !forkInfo) {
		goto end;
	}

	fork_rx = &fork->fork_rx;
	fork_tx = &fork->fork_tx;

	{
		// fill in 'fork' content

		if (strlen(fork->id)) {
			if (cJSON_AddStringToObject(forkInfo, "id", fork->id) == NULL) {
				goto end;
			}
		}

		if (cJSON_AddStringToObject(forkInfo, "ip_address", fork->local_ip) == NULL) {
			goto end;
		}

		if (cJSON_AddNumberToObject(forkInfo, "tx_port", fork->local_port) == NULL) {
			goto end;
		}

		if (cJSON_AddNumberToObject(forkInfo, "rx_port", fork->local_port) == NULL) {
			goto end;
		}

		cJSON_AddItemToObject(f, "fork", forkInfo);
	}


	if (fork_rx->active) {

		cJSON *rx = cJSON_CreateObject();

		// fill in 'rx' content

		if (cJSON_AddNumberToObject(rx, "ssrc", fork_rx->ssrc) == NULL) {
			goto end;
		}

		if (cJSON_AddStringToObject(rx, "ip", fork_rx->host_str) == NULL) {
			goto end;
		}

		if (cJSON_AddNumberToObject(rx, "port", fork_rx->port) == NULL) {
			goto end;
		}

		cJSON_AddItemToObject(f, "rx", rx);
	}


	if (fork_tx->active) {

		cJSON *tx = cJSON_CreateObject();
		// fill in 'tx' content

		if (cJSON_AddNumberToObject(tx, "ssrc", fork_tx->ssrc) == NULL) {
			goto end;
		}

		if (cJSON_AddStringToObject(tx, "ip", fork_tx->host_str) == NULL) {
			goto end;
		}

		if (cJSON_AddNumberToObject(tx, "port", fork_tx->port) == NULL) {
			goto end;
		}

		cJSON_AddItemToObject(f, "tx", tx);
	}

	if (f) {
		s = cJSON_Print(f);
		if (s == NULL) {
			goto end;
		}

		switch_core_media_fork_do_fire_start_event(rtp_session->session, fork, s);
		fork->start_event_fired = 1;
		switch_log_printf(SWITCH_CHANNEL_SESSION_LOG(rtp_session->session), SWITCH_LOG_NOTICE, "%s Fork: fired event with variable_media_fork_request:\n%s\n", (rtp_session->session ? switch_channel_get_name(switch_core_session_get_channel(rtp_session->session)) : "NoName"), s);
	}

end:
    if (f) cJSON_Delete(f);
	if (s) free(s);
}

/* For Emacs:
 * Local Variables:
 * mode:c
 * indent-tabs-mode:t
 * tab-width:4
 * c-basic-offset:4
 * End:
 * For VIM:
 * vim:set softtabstop=4 shiftwidth=4 tabstop=4 noet:
 */<|MERGE_RESOLUTION|>--- conflicted
+++ resolved
@@ -8213,12 +8213,7 @@
 		}
 #else
 		if (!using_ice(rtp_session) && bytes) {
-<<<<<<< HEAD
 			if (!rtp_session->flags[SWITCH_RTP_FLAG_AUTOADJ] && !(rtp_session->rtp_bugs & RTP_BUG_ACCEPT_ANY_PACKETS) && !switch_cmp_addr(rtp_session->rtp_from_addr, rtp_session->remote_addr, SWITCH_FALSE)) {
-=======
-			//switch_log_printf(SWITCH_CHANNEL_SESSION_LOG(rtp_session->session), SWITCH_LOG_NOTICE, "HAHA\n");
-			if (!rtp_session->flags[SWITCH_RTP_FLAG_AUTOADJ] && !(rtp_session->rtp_bugs & RTP_BUG_ACCEPT_ANY_PACKETS) && !switch_cmp_addr(rtp_session->rtp_from_addr, rtp_session->remote_addr)) {
->>>>>>> fdb206e9
 				goto recvfrom;
 			}
 		}
