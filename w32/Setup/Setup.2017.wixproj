--- conflicted
+++ resolved
@@ -1,1090 +1,1076 @@
-﻿<?xml version="1.0" encoding="utf-8"?>
-<Project ToolsVersion="4.0" DefaultTargets="Build" InitialTargets="GetSoundsDirTarget;GitVersion;LoadDynamicVariables" xmlns="http://schemas.microsoft.com/developer/msbuild/2003">
-  <PropertyGroup>
-    <GitSkipCache>true</GitSkipCache>
-  </PropertyGroup>
-  <ImportGroup Label="PropertySheets">
-    <Import Project="$(VCTargetsPath)\Microsoft.Cpp.Common.props" />
-    <Import Project="..\sound_tools.props" />
-    <Import Project="GitInfo\GitInfo.targets" />
-  </ImportGroup>
-  <PropertyGroup>
-    <ProjectGuid>{47213370-b933-487d-9f45-bca26d7e2b6f}</ProjectGuid>
-    <SchemaVersion>2.0</SchemaVersion>
-    <OutputName>FreeSWITCH</OutputName>
-    <OutputType>Package</OutputType>
-    <CertificateThumbprint>076ce3c57198fc39443bd87f4aab86dac0aab62d</CertificateThumbprint>
-    <TimestampUrl>http://timestamp.comodoca.com</TimestampUrl>
-    <SignToolPath Condition=" Exists('$(WindowsSDK80Path)bin\x86\signtool.exe') and '$(SignToolPath)'=='' and '$(PROCESSOR_ARCHITECTURE)'=='x86' ">$(WindowsSDK80Path)bin\x86\signtool.exe</SignToolPath>
-    <SignToolPath Condition=" Exists('$(WindowsSDK80Path)bin\x64\signtool.exe') and '$(SignToolPath)'=='' and '$(PROCESSOR_ARCHITECTURE)'=='AMD64' ">$(WindowsSDK80Path)bin\x64\signtool.exe</SignToolPath>
-    <WixTargetsPath Condition=" '$(WixTargetsPath)' == '' AND '$(MSBuildExtensionsPath32)' != '' ">$(MSBuildExtensionsPath32)\Microsoft\WiX\v3.x\Wix.targets</WixTargetsPath>
-    <WixTargetsPath Condition=" '$(WixTargetsPath)' == '' ">$(MSBuildExtensionsPath)\Microsoft\WiX\v3.x\Wix.targets</WixTargetsPath>
-  </PropertyGroup>
-  <PropertyGroup Condition=" '$(Configuration)|$(Platform)' == 'Debug|x86' ">
-    <OutputPath>bin\x86\Debug\</OutputPath>
-    <IntermediateOutputPath>obj\X86\$(Configuration)\</IntermediateOutputPath>
-    <DefineConstants>Debug;FreeSWITCHConfFilesDir=$(ProjectDir)..\..\conf\vanilla;FreeSWITCHBaseDir=$(SolutionDir)Win32\$(Configuration);</DefineConstants>
-    <WixVariables>
-    </WixVariables>
-  </PropertyGroup>
-  <PropertyGroup Condition=" '$(Configuration)|$(Platform)' == 'Release|x86' ">
-    <OutputPath>bin\x86\release\</OutputPath>
-    <IntermediateOutputPath>obj\X86\$(Configuration)\</IntermediateOutputPath>
-    <DefineConstants>FreeSWITCHConfFilesDir=$(ProjectDir)..\..\conf\vanilla;FreeSWITCHBaseDir=$(SolutionDir)Win32\$(Configuration);</DefineConstants>
-  </PropertyGroup>
-  <PropertyGroup Condition=" '$(Configuration)|$(Platform)' == 'Debug|x64' ">
-    <OutputPath>bin\x64\Debug\</OutputPath>
-    <IntermediateOutputPath>obj\X64\$(Configuration)\</IntermediateOutputPath>
-    <DefineConstants>Debug;FreeSWITCHConfFilesDir=$(ProjectDir)..\..\conf\vanilla;FreeSWITCHBaseDir=$(SolutionDir)$(Platform)\$(Configuration);</DefineConstants>
-    <WixVariables>
-    </WixVariables>
-  </PropertyGroup>
-  <PropertyGroup Condition=" '$(Configuration)|$(Platform)' == 'Release|x64' ">
-    <OutputPath>bin\x64\Release\</OutputPath>
-    <IntermediateOutputPath>obj\X64\$(Configuration)\</IntermediateOutputPath>
-    <DefineConstants>FreeSWITCHConfFilesDir=$(ProjectDir)..\..\conf\vanilla;FreeSWITCHBaseDir=$(SolutionDir)$(Platform)\$(Configuration);</DefineConstants>
-  </PropertyGroup>
-  <ItemGroup>
-    <Compile Include="Fragments\FreeSWITCHConfFiles.wxs" />
-    <Compile Include="Fragments\FreeSWITCHSoundFiles8.wxs" />
-    <Compile Include="Fragments\FreeSWITCHBaseFiles.wxs" />
-    <Compile Include="Fragments\FreeSWITCHhtdocsFilesDir.wxs" />
-    <Compile Include="Fragments\FreeSWITCHimagesFilesDir.wxs" />
-    <Compile Include="Fragments\FreeSWITCHfontsFilesDir.wxs" />
-    <Compile Include="Fragments\FreeSWITCHgrammarFilesDir.wxs" />
-    <Compile Include="FreeSWITCHConsole.wxs" />
-    <Compile Include="Product.2017.wxs" />
-  </ItemGroup>
-  <ItemGroup>
-    <WixExtension Include="WixUIExtension">
-      <HintPath>$(WixExtDir)\WixUIExtension.dll</HintPath>
-      <Name>WixUIExtension</Name>
-    </WixExtension>
-  </ItemGroup>
-  <ItemGroup>
-    <Folder Include="Fragments" />
-  </ItemGroup>
-  <ItemGroup>
-    <ProjectReference Include="..\..\libs\esl\fs_cli.2017.vcxproj">
-      <Name>fs_cli</Name>
-      <Project>{d2fb8043-d208-4aee-8f18-3b5857c871b9}</Project>
-      <Private>True</Private>
-      <DoNotHarvest>True</DoNotHarvest>
-      <RefProjectOutputGroups>Binaries;Content;Satellites</RefProjectOutputGroups>
-      <RefTargetDir>INSTALLFOLDER</RefTargetDir>
-    </ProjectReference>
-    <ProjectReference Include="..\..\libs\win32\Sound_Files\8khz.2017.vcxproj">
-      <Name>8khz</Name>
-      <Project>{7a8d8174-b355-4114-afc1-04777cb9de0a}</Project>
-      <Private>True</Private>
-      <DoNotHarvest>True</DoNotHarvest>
-      <RefProjectOutputGroups>Binaries;Content;Satellites</RefProjectOutputGroups>
-      <RefTargetDir>INSTALLFOLDER</RefTargetDir>
-    </ProjectReference>
-    <ProjectReference Include="..\..\libs\win32\Sound_Files\8khzmusic.2017.vcxproj">
-      <Name>8khz music</Name>
-      <Project>{d1abe208-6442-4fb4-9aad-1677e41bc870}</Project>
-      <Private>True</Private>
-      <DoNotHarvest>True</DoNotHarvest>
-      <RefProjectOutputGroups>Binaries;Content;Satellites</RefProjectOutputGroups>
-      <RefTargetDir>INSTALLFOLDER</RefTargetDir>
-    </ProjectReference>
-    <ProjectReference Include="..\..\src\mod\applications\mod_avmd\mod_avmd.2017.vcxproj">
-      <Name>mod_avmd</Name>
-      <Project>{990baa76-89d3-4e38-8479-c7b28784efc8}</Project>
-      <Private>True</Private>
-      <DoNotHarvest>True</DoNotHarvest>
-      <RefProjectOutputGroups>Binaries;Content;Satellites</RefProjectOutputGroups>
-      <RefTargetDir>INSTALLFOLDER</RefTargetDir>
-    </ProjectReference>
-    <ProjectReference Include="..\..\src\mod\applications\mod_av\mod_av.2017.vcxproj">
-      <Name>mod_av</Name>
-      <Project>{7aee504b-23b6-4b05-829e-7cd34855f146}</Project>
-      <Private>True</Private>
-      <DoNotHarvest>True</DoNotHarvest>
-      <RefProjectOutputGroups>Binaries;Content;Satellites</RefProjectOutputGroups>
-      <RefTargetDir>INSTALLFOLDER</RefTargetDir>
-    </ProjectReference>
-    <ProjectReference Include="..\..\src\mod\applications\mod_blacklist\mod_blacklist.2017.vcxproj">
-      <Name>mod_blacklist</Name>
-      <Project>{50aac2ce-bfc9-4912-87cc-c6381850d735}</Project>
-      <Private>True</Private>
-      <DoNotHarvest>True</DoNotHarvest>
-      <RefProjectOutputGroups>Binaries;Content;Satellites</RefProjectOutputGroups>
-      <RefTargetDir>INSTALLFOLDER</RefTargetDir>
-    </ProjectReference>
-    <ProjectReference Include="..\..\src\mod\applications\mod_callcenter\mod_callcenter.2017.vcxproj">
-      <Name>mod_callcenter</Name>
-      <Project>{47886a6c-cca6-4f9f-a7d4-f97d06fb2b1a}</Project>
-      <Private>True</Private>
-      <DoNotHarvest>True</DoNotHarvest>
-      <RefProjectOutputGroups>Binaries;Content;Satellites</RefProjectOutputGroups>
-      <RefTargetDir>INSTALLFOLDER</RefTargetDir>
-    </ProjectReference>
-    <ProjectReference Include="..\..\src\mod\applications\mod_cidlookup\mod_cidlookup.2017.vcxproj">
-      <Name>mod_cidlookup</Name>
-      <Project>{0a130a8b-3076-4619-badf-9e86f621aeec}</Project>
-      <Private>True</Private>
-      <DoNotHarvest>True</DoNotHarvest>
-      <RefProjectOutputGroups>Binaries;Content;Satellites</RefProjectOutputGroups>
-      <RefTargetDir>INSTALLFOLDER</RefTargetDir>
-    </ProjectReference>
-    <ProjectReference Include="..\..\src\mod\applications\mod_commands\mod_commands.2017.vcxproj">
-      <Name>mod_commands</Name>
-      <Project>{30a5b29c-983e-4580-9fd0-d647ccdcc7eb}</Project>
-      <Private>True</Private>
-      <DoNotHarvest>True</DoNotHarvest>
-      <RefProjectOutputGroups>Binaries;Content;Satellites</RefProjectOutputGroups>
-      <RefTargetDir>INSTALLFOLDER</RefTargetDir>
-    </ProjectReference>
-    <ProjectReference Include="..\..\src\mod\applications\mod_conference\mod_conference.2017.vcxproj">
-      <Name>mod_conference</Name>
-      <Project>{c24fb505-05d7-4319-8485-7540b44c8603}</Project>
-      <Private>True</Private>
-      <DoNotHarvest>True</DoNotHarvest>
-      <RefProjectOutputGroups>Binaries;Content;Satellites</RefProjectOutputGroups>
-      <RefTargetDir>INSTALLFOLDER</RefTargetDir>
-    </ProjectReference>
-    <ProjectReference Include="..\..\src\mod\applications\mod_curl\mod_curl.2017.vcxproj">
-      <Name>mod_curl</Name>
-      <Project>{ef300386-a8df-4372-b6d8-fb9bffca9aed}</Project>
-      <Private>True</Private>
-      <DoNotHarvest>True</DoNotHarvest>
-      <RefProjectOutputGroups>Binaries;Content;Satellites</RefProjectOutputGroups>
-      <RefTargetDir>INSTALLFOLDER</RefTargetDir>
-    </ProjectReference>
-    <ProjectReference Include="..\..\src\mod\applications\mod_cv\mod_cv.2017.vcxproj">
-      <Name>mod_cv</Name>
-      <Project>{40c4e2a2-b49b-496c-96d6-c04b890f7f88}</Project>
-      <Private>True</Private>
-      <DoNotHarvest>True</DoNotHarvest>
-      <RefProjectOutputGroups>Binaries;Content;Satellites</RefProjectOutputGroups>
-      <RefTargetDir>INSTALLFOLDER</RefTargetDir>
-    </ProjectReference>
-    <ProjectReference Include="..\..\src\mod\applications\mod_db\mod_db.2017.vcxproj">
-      <Name>mod_db</Name>
-      <Project>{f6a33240-8f29-48bd-98f0-826995911799}</Project>
-      <Private>True</Private>
-      <DoNotHarvest>True</DoNotHarvest>
-      <RefProjectOutputGroups>Binaries;Content;Satellites</RefProjectOutputGroups>
-      <RefTargetDir>INSTALLFOLDER</RefTargetDir>
-    </ProjectReference>
-    <ProjectReference Include="..\..\src\mod\applications\mod_directory\mod_directory.2017.vcxproj">
-      <Name>mod_directory</Name>
-      <Project>{b889a18e-70a7-44b5-b2c9-47798d4f43b3}</Project>
-      <Private>True</Private>
-      <DoNotHarvest>True</DoNotHarvest>
-      <RefProjectOutputGroups>Binaries;Content;Satellites</RefProjectOutputGroups>
-      <RefTargetDir>INSTALLFOLDER</RefTargetDir>
-    </ProjectReference>
-    <ProjectReference Include="..\..\src\mod\applications\mod_distributor\mod_distributor.2017.vcxproj">
-      <Name>mod_distributor</Name>
-      <Project>{5c2b4d88-3bea-4fe0-90df-fa9836099d5f}</Project>
-      <Private>True</Private>
-      <DoNotHarvest>True</DoNotHarvest>
-      <RefProjectOutputGroups>Binaries;Content;Satellites</RefProjectOutputGroups>
-      <RefTargetDir>INSTALLFOLDER</RefTargetDir>
-    </ProjectReference>
-    <ProjectReference Include="..\..\src\mod\applications\mod_dptools\mod_dptools.2017.vcxproj">
-      <Name>mod_dptools</Name>
-      <Project>{b5881a85-fe70-4f64-8607-2caae52669c6}</Project>
-      <Private>True</Private>
-      <DoNotHarvest>True</DoNotHarvest>
-      <RefProjectOutputGroups>Binaries;Content;Satellites</RefProjectOutputGroups>
-      <RefTargetDir>INSTALLFOLDER</RefTargetDir>
-    </ProjectReference>
-    <ProjectReference Include="..\..\src\mod\applications\mod_easyroute\mod_easyroute.2017.vcxproj">
-      <Name>mod_easyroute</Name>
-      <Project>{329fd5b0-ef28-4606-86d0-f6ea21cf8e36}</Project>
-      <Private>True</Private>
-      <DoNotHarvest>True</DoNotHarvest>
-      <RefProjectOutputGroups>Binaries;Content;Satellites</RefProjectOutputGroups>
-      <RefTargetDir>INSTALLFOLDER</RefTargetDir>
-    </ProjectReference>
-    <ProjectReference Include="..\..\src\mod\applications\mod_enum\mod_enum.2017.vcxproj">
-      <Name>mod_enum</Name>
-      <Project>{71a967d5-0e99-4cef-a587-98836ee6f2ef}</Project>
-      <Private>True</Private>
-      <DoNotHarvest>True</DoNotHarvest>
-      <RefProjectOutputGroups>Binaries;Content;Satellites</RefProjectOutputGroups>
-      <RefTargetDir>INSTALLFOLDER</RefTargetDir>
-    </ProjectReference>
-    <ProjectReference Include="..\..\src\mod\applications\mod_esf\mod_esf.2017.vcxproj">
-      <Name>mod_esf</Name>
-      <Project>{3850d93a-5f24-4922-bc1c-74d08c37c256}</Project>
-      <Private>True</Private>
-      <DoNotHarvest>True</DoNotHarvest>
-      <RefProjectOutputGroups>Binaries;Content;Satellites</RefProjectOutputGroups>
-      <RefTargetDir>INSTALLFOLDER</RefTargetDir>
-    </ProjectReference>
-    <ProjectReference Include="..\..\src\mod\applications\mod_expr\mod_expr.2017.vcxproj">
-      <Name>mod_expr</Name>
-      <Project>{65a6273d-fcab-4c55-b09e-65100141a5d4}</Project>
-      <Private>True</Private>
-      <DoNotHarvest>True</DoNotHarvest>
-      <RefProjectOutputGroups>Binaries;Content;Satellites</RefProjectOutputGroups>
-      <RefTargetDir>INSTALLFOLDER</RefTargetDir>
-    </ProjectReference>
-    <ProjectReference Include="..\..\src\mod\applications\mod_fifo\mod_fifo.2017.vcxproj">
-      <Name>mod_fifo</Name>
-      <Project>{75df7f29-2fbf-47f7-b5af-5b4952dc1abd}</Project>
-      <Private>True</Private>
-      <DoNotHarvest>True</DoNotHarvest>
-      <RefProjectOutputGroups>Binaries;Content;Satellites</RefProjectOutputGroups>
-      <RefTargetDir>INSTALLFOLDER</RefTargetDir>
-    </ProjectReference>
-    <ProjectReference Include="..\..\src\mod\applications\mod_fsv\mod_fsv.2017.vcxproj">
-      <Name>mod_fsv</Name>
-      <Project>{e3246d17-e29b-4ab5-962a-c69b0c5837bb}</Project>
-      <Private>True</Private>
-      <DoNotHarvest>True</DoNotHarvest>
-      <RefProjectOutputGroups>Binaries;Content;Satellites</RefProjectOutputGroups>
-      <RefTargetDir>INSTALLFOLDER</RefTargetDir>
-    </ProjectReference>
-    <ProjectReference Include="..\..\src\mod\applications\mod_hash\mod_hash.2017.vcxproj">
-      <Name>mod_hash</Name>
-      <Project>{2e250296-0c08-4342-9c8a-bcbdd0e7df65}</Project>
-      <Private>True</Private>
-      <DoNotHarvest>True</DoNotHarvest>
-      <RefProjectOutputGroups>Binaries;Content;Satellites</RefProjectOutputGroups>
-      <RefTargetDir>INSTALLFOLDER</RefTargetDir>
-    </ProjectReference>
-    <ProjectReference Include="..\..\src\mod\applications\mod_httapi\mod_httapi.2017.vcxproj">
-      <Name>mod_httapi</Name>
-      <Project>{4748ff56-ca85-4809-97d6-a94c0fac1d77}</Project>
-      <Private>True</Private>
-      <DoNotHarvest>True</DoNotHarvest>
-      <RefProjectOutputGroups>Binaries;Content;Satellites</RefProjectOutputGroups>
-      <RefTargetDir>INSTALLFOLDER</RefTargetDir>
-    </ProjectReference>
-    <ProjectReference Include="..\..\src\mod\applications\mod_http_cache\mod_http_cache.2017.vcxproj">
-      <Name>mod_http_cache</Name>
-      <Project>{87933c2d-0159-46f7-b326-e1b6e982c21e}</Project>
-      <Private>True</Private>
-      <DoNotHarvest>True</DoNotHarvest>
-      <RefProjectOutputGroups>Binaries;Content;Satellites</RefProjectOutputGroups>
-      <RefTargetDir>INSTALLFOLDER</RefTargetDir>
-    </ProjectReference>
-    <ProjectReference Include="..\..\src\mod\applications\mod_lcr\mod_lcr.2017.vcxproj">
-      <Name>mod_lcr</Name>
-      <Project>{1a3793d1-05d1-4b57-9b0f-5af3e79dc439}</Project>
-      <Private>True</Private>
-      <DoNotHarvest>True</DoNotHarvest>
-      <RefProjectOutputGroups>Binaries;Content;Satellites</RefProjectOutputGroups>
-      <RefTargetDir>INSTALLFOLDER</RefTargetDir>
-    </ProjectReference>
-    <ProjectReference Include="..\..\src\mod\applications\mod_nibblebill\mod_nibblebill.2017.vcxproj">
-      <Name>mod_nibblebill</Name>
-      <Project>{3c977801-fe88-48f2-83d3-fa2ebff6688e}</Project>
-      <Private>True</Private>
-      <DoNotHarvest>True</DoNotHarvest>
-      <RefProjectOutputGroups>Binaries;Content;Satellites</RefProjectOutputGroups>
-      <RefTargetDir>INSTALLFOLDER</RefTargetDir>
-    </ProjectReference>
-<<<<<<< HEAD
-    <ProjectReference Include="..\..\src\mod\applications\mod_rss\mod_rss.2017.vcxproj">
-      <Name>mod_rss</Name>
-      <Project>{b69247fa-ecd6-40ed-8e44-5ca6c3baf9a4}</Project>
-=======
-    <ProjectReference Include="..\..\src\mod\applications\mod_redis\mod_redis.2017.vcxproj">
-      <Name>mod_redis</Name>
-      <Project>{886b5e9d-f2c2-4af2-98c8-ef98c4c770e6}</Project>
->>>>>>> 559a97ec
-      <Private>True</Private>
-      <DoNotHarvest>True</DoNotHarvest>
-      <RefProjectOutputGroups>Binaries;Content;Satellites</RefProjectOutputGroups>
-      <RefTargetDir>INSTALLFOLDER</RefTargetDir>
-    </ProjectReference>
-    <ProjectReference Include="..\..\src\mod\applications\mod_signalwire\mod_signalwire.2017.vcxproj">
-      <Name>mod_signalwire</Name>
-      <Project>{b19ae6fc-bfff-428d-b483-3bbeaeccc618}</Project>
-      <Private>True</Private>
-      <DoNotHarvest>True</DoNotHarvest>
-      <RefProjectOutputGroups>Binaries;Content;Satellites</RefProjectOutputGroups>
-      <RefTargetDir>INSTALLFOLDER</RefTargetDir>
-    </ProjectReference>
-    <ProjectReference Include="..\..\src\mod\applications\mod_sms\mod_sms.2017.vcxproj">
-      <Name>mod_sms</Name>
-      <Project>{2469b306-b027-4ff2-8815-c9c1ea2cae79}</Project>
-      <Private>True</Private>
-      <DoNotHarvest>True</DoNotHarvest>
-      <RefProjectOutputGroups>Binaries;Content;Satellites</RefProjectOutputGroups>
-      <RefTargetDir>INSTALLFOLDER</RefTargetDir>
-    </ProjectReference>
-    <ProjectReference Include="..\..\src\mod\applications\mod_spandsp\mod_spandsp.2017.vcxproj">
-      <Name>mod_spandsp</Name>
-      <Project>{1e21afe0-6fdb-41d2-942d-863607c24b91}</Project>
-      <Private>True</Private>
-      <DoNotHarvest>True</DoNotHarvest>
-      <RefProjectOutputGroups>Binaries;Content;Satellites</RefProjectOutputGroups>
-      <RefTargetDir>INSTALLFOLDER</RefTargetDir>
-    </ProjectReference>
-    <ProjectReference Include="..\..\src\mod\applications\mod_spy\mod_spy.2017.vcxproj">
-      <Name>mod_spy</Name>
-      <Project>{a61d7cb4-75a5-4a55-8ca1-be5af615d921}</Project>
-      <Private>True</Private>
-      <DoNotHarvest>True</DoNotHarvest>
-      <RefProjectOutputGroups>Binaries;Content;Satellites</RefProjectOutputGroups>
-      <RefTargetDir>INSTALLFOLDER</RefTargetDir>
-    </ProjectReference>
-    <ProjectReference Include="..\..\src\mod\applications\mod_valet_parking\mod_valet_parking.2017.vcxproj">
-      <Name>mod_valet_parking</Name>
-      <Project>{432db165-1eb2-4781-a9c0-71e62610b20a}</Project>
-      <Private>True</Private>
-      <DoNotHarvest>True</DoNotHarvest>
-      <RefProjectOutputGroups>Binaries;Content;Satellites</RefProjectOutputGroups>
-      <RefTargetDir>INSTALLFOLDER</RefTargetDir>
-    </ProjectReference>
-    <ProjectReference Include="..\..\src\mod\applications\mod_vmd\mod_vmd.2017.vcxproj">
-      <Name>mod_vmd</Name>
-      <Project>{14e4a972-9cfb-436d-b0a5-4943f3f80d47}</Project>
-      <Private>True</Private>
-      <DoNotHarvest>True</DoNotHarvest>
-      <RefProjectOutputGroups>Binaries;Content;Satellites</RefProjectOutputGroups>
-      <RefTargetDir>INSTALLFOLDER</RefTargetDir>
-    </ProjectReference>
-    <ProjectReference Include="..\..\src\mod\applications\mod_voicemail\mod_voicemail.2017.vcxproj">
-      <Name>mod_voicemail</Name>
-      <Project>{d7f1e3f2-a3f4-474c-8555-15122571af52}</Project>
-      <Private>True</Private>
-      <DoNotHarvest>True</DoNotHarvest>
-      <RefProjectOutputGroups>Binaries;Content;Satellites</RefProjectOutputGroups>
-      <RefTargetDir>INSTALLFOLDER</RefTargetDir>
-    </ProjectReference>
-    <ProjectReference Include="..\..\src\mod\asr_tts\mod_flite\mod_flite.2017.vcxproj">
-      <Name>mod_flite</Name>
-      <Project>{66444aee-554c-11dd-a9f0-8c5d56d89593}</Project>
-      <Private>True</Private>
-      <DoNotHarvest>True</DoNotHarvest>
-      <RefProjectOutputGroups>Binaries;Content;Satellites</RefProjectOutputGroups>
-      <RefTargetDir>INSTALLFOLDER</RefTargetDir>
-    </ProjectReference>
-    <ProjectReference Include="..\..\src\mod\asr_tts\mod_pocketsphinx\mod_pocketsphinx.2017.vcxproj">
-      <Name>mod_pocketsphinx</Name>
-      <Project>{2286da73-9fc5-45bc-a508-85994c3317ab}</Project>
-      <Private>True</Private>
-      <DoNotHarvest>True</DoNotHarvest>
-      <RefProjectOutputGroups>Binaries;Content;Satellites</RefProjectOutputGroups>
-      <RefTargetDir>INSTALLFOLDER</RefTargetDir>
-    </ProjectReference>
-    <ProjectReference Include="..\..\src\mod\codecs\mod_amr\mod_amr.2017.vcxproj">
-      <Name>mod_amr</Name>
-      <Project>{8deb383c-4091-4f42-a56f-c9e46d552d79}</Project>
-      <Private>True</Private>
-      <DoNotHarvest>True</DoNotHarvest>
-      <RefProjectOutputGroups>Binaries;Content;Satellites</RefProjectOutputGroups>
-      <RefTargetDir>INSTALLFOLDER</RefTargetDir>
-    </ProjectReference>
-    <ProjectReference Include="..\..\src\mod\codecs\mod_bv\mod_bv.2017.vcxproj">
-      <Name>mod_bv</Name>
-      <Project>{d5c87b19-150d-4ef3-a671-96589bd2d14a}</Project>
-      <Private>True</Private>
-      <DoNotHarvest>True</DoNotHarvest>
-      <RefProjectOutputGroups>Binaries;Content;Satellites</RefProjectOutputGroups>
-      <RefTargetDir>INSTALLFOLDER</RefTargetDir>
-    </ProjectReference>
-    <ProjectReference Include="..\..\src\mod\codecs\mod_codec2\mod_codec2.2017.vcxproj">
-      <Name>mod_codec2</Name>
-      <Project>{cb4e68a1-8d19-4b5e-87b9-97a895e1ba17}</Project>
-      <Private>True</Private>
-      <DoNotHarvest>True</DoNotHarvest>
-      <RefProjectOutputGroups>Binaries;Content;Satellites</RefProjectOutputGroups>
-      <RefTargetDir>INSTALLFOLDER</RefTargetDir>
-    </ProjectReference>
-    <ProjectReference Include="..\..\src\mod\codecs\mod_g723_1\mod_g723_1.2017.vcxproj">
-      <Name>mod_g723_1</Name>
-      <Project>{fea1eef7-876f-48de-88bf-c0e3e606d758}</Project>
-      <Private>True</Private>
-      <DoNotHarvest>True</DoNotHarvest>
-      <RefProjectOutputGroups>Binaries;Content;Satellites</RefProjectOutputGroups>
-      <RefTargetDir>INSTALLFOLDER</RefTargetDir>
-    </ProjectReference>
-    <ProjectReference Include="..\..\src\mod\codecs\mod_g729\mod_g729.2017.vcxproj">
-      <Name>mod_g729</Name>
-      <Project>{1d95cd95-0de2-48c3-ac23-d5c7d1c9c0f0}</Project>
-      <Private>True</Private>
-      <DoNotHarvest>True</DoNotHarvest>
-      <RefProjectOutputGroups>Binaries;Content;Satellites</RefProjectOutputGroups>
-      <RefTargetDir>INSTALLFOLDER</RefTargetDir>
-    </ProjectReference>
-    <ProjectReference Include="..\..\src\mod\codecs\mod_h26x\mod_h26x.2017.vcxproj">
-      <Name>mod_h26x</Name>
-      <Project>{2c3c2423-234b-4772-8899-d3b137e5ca35}</Project>
-      <Private>True</Private>
-      <DoNotHarvest>True</DoNotHarvest>
-      <RefProjectOutputGroups>Binaries;Content;Satellites</RefProjectOutputGroups>
-      <RefTargetDir>INSTALLFOLDER</RefTargetDir>
-    </ProjectReference>
-    <ProjectReference Include="..\..\src\mod\codecs\mod_ilbc\mod_ilbc.2017.vcxproj">
-      <Name>mod_ilbc</Name>
-      <Project>{d3ec0aff-76fc-4210-a825-9a17410660a3}</Project>
-      <Private>True</Private>
-      <DoNotHarvest>True</DoNotHarvest>
-      <RefProjectOutputGroups>Binaries;Content;Satellites</RefProjectOutputGroups>
-      <RefTargetDir>INSTALLFOLDER</RefTargetDir>
-    </ProjectReference>
-    <ProjectReference Include="..\..\src\mod\codecs\mod_opus\mod_opus.2017.vcxproj">
-      <Name>mod_opus</Name>
-      <Project>{64e99cca-3c6f-4aeb-9fa3-cfac711257bb}</Project>
-      <Private>True</Private>
-      <DoNotHarvest>True</DoNotHarvest>
-      <RefProjectOutputGroups>Binaries;Content;Satellites</RefProjectOutputGroups>
-      <RefTargetDir>INSTALLFOLDER</RefTargetDir>
-    </ProjectReference>
-    <ProjectReference Include="..\..\src\mod\codecs\mod_silk\mod_silk.2017.vcxproj">
-      <Name>mod_silk</Name>
-      <Project>{afa983d6-4569-4f88-ba94-555ed00fd9a8}</Project>
-      <Private>True</Private>
-      <DoNotHarvest>True</DoNotHarvest>
-      <RefProjectOutputGroups>Binaries;Content;Satellites</RefProjectOutputGroups>
-      <RefTargetDir>INSTALLFOLDER</RefTargetDir>
-    </ProjectReference>
-    <ProjectReference Include="..\..\src\mod\codecs\mod_siren\mod_siren.2017.vcxproj">
-      <Name>mod_siren</Name>
-      <Project>{0b6c905b-142e-4999-b39d-92ff7951e921}</Project>
-      <Private>True</Private>
-      <DoNotHarvest>True</DoNotHarvest>
-      <RefProjectOutputGroups>Binaries;Content;Satellites</RefProjectOutputGroups>
-      <RefTargetDir>INSTALLFOLDER</RefTargetDir>
-    </ProjectReference>
-    <ProjectReference Include="..\..\src\mod\databases\mod_mariadb\mod_mariadb.2017.vcxproj">
-      <Name>mod_mariadb</Name>
-      <Project>{0b612f84-7533-4dec-aedd-5c9cbcf15eac}</Project>
-      <Private>True</Private>
-      <DoNotHarvest>True</DoNotHarvest>
-      <RefProjectOutputGroups>Binaries;Content;Satellites</RefProjectOutputGroups>
-      <RefTargetDir>INSTALLFOLDER</RefTargetDir>
-    </ProjectReference>
-    <ProjectReference Include="..\..\src\mod\databases\mod_pgsql\mod_pgsql.2017.vcxproj">
-      <Name>mod_pgsql</Name>
-      <Project>{1ba65811-5453-46f6-8190-9eceefeb7df2}</Project>
-      <Private>True</Private>
-      <DoNotHarvest>True</DoNotHarvest>
-      <RefProjectOutputGroups>Binaries;Content;Satellites</RefProjectOutputGroups>
-      <RefTargetDir>INSTALLFOLDER</RefTargetDir>
-    </ProjectReference>
-    <ProjectReference Include="..\..\src\mod\dialplans\mod_dialplan_asterisk\mod_dialplan_asterisk.2017.vcxproj">
-      <Name>mod_dialplan_asterisk</Name>
-      <Project>{e7bc026c-7cc5-45a3-bc7c-3b88eef01f24}</Project>
-      <Private>True</Private>
-      <DoNotHarvest>True</DoNotHarvest>
-      <RefProjectOutputGroups>Binaries;Content;Satellites</RefProjectOutputGroups>
-      <RefTargetDir>INSTALLFOLDER</RefTargetDir>
-    </ProjectReference>
-    <ProjectReference Include="..\..\src\mod\dialplans\mod_dialplan_directory\mod_dialplan_directory.2017.vcxproj">
-      <Name>mod_dialplan_directory</Name>
-      <Project>{a27cca23-1541-4337-81a4-f0a6413078a0}</Project>
-      <Private>True</Private>
-      <DoNotHarvest>True</DoNotHarvest>
-      <RefProjectOutputGroups>Binaries;Content;Satellites</RefProjectOutputGroups>
-      <RefTargetDir>INSTALLFOLDER</RefTargetDir>
-    </ProjectReference>
-    <ProjectReference Include="..\..\src\mod\dialplans\mod_dialplan_xml\mod_dialplan_xml.2017.vcxproj">
-      <Name>mod_dialplan_xml</Name>
-      <Project>{07113b25-d3af-4e04-ba77-4cd1171f022c}</Project>
-      <Private>True</Private>
-      <DoNotHarvest>True</DoNotHarvest>
-      <RefProjectOutputGroups>Binaries;Content;Satellites</RefProjectOutputGroups>
-      <RefTargetDir>INSTALLFOLDER</RefTargetDir>
-    </ProjectReference>
-    <ProjectReference Include="..\..\src\mod\directories\mod_ldap\mod_ldap.2017.vcxproj">
-      <Name>mod_ldap</Name>
-      <Project>{ec3e5c7f-ee09-47e2-80fe-546363d14a98}</Project>
-      <Private>True</Private>
-      <DoNotHarvest>True</DoNotHarvest>
-      <RefProjectOutputGroups>Binaries;Content;Satellites</RefProjectOutputGroups>
-      <RefTargetDir>INSTALLFOLDER</RefTargetDir>
-    </ProjectReference>
-    <ProjectReference Include="..\..\src\mod\endpoints\mod_loopback\mod_loopback.2017.vcxproj">
-      <Name>mod_loopback</Name>
-      <Project>{b3f424ec-3d8f-417c-b244-3919d5e1a577}</Project>
-      <Private>True</Private>
-      <DoNotHarvest>True</DoNotHarvest>
-      <RefProjectOutputGroups>Binaries;Content;Satellites</RefProjectOutputGroups>
-      <RefTargetDir>INSTALLFOLDER</RefTargetDir>
-    </ProjectReference>
-    <ProjectReference Include="..\..\src\mod\endpoints\mod_rtc\mod_rtc.2017.vcxproj">
-      <Name>mod_rtc</Name>
-      <Project>{3884add2-91d0-4cd6-86d3-d5fb2d4aab9e}</Project>
-      <Private>True</Private>
-      <DoNotHarvest>True</DoNotHarvest>
-      <RefProjectOutputGroups>Binaries;Content;Satellites</RefProjectOutputGroups>
-      <RefTargetDir>INSTALLFOLDER</RefTargetDir>
-    </ProjectReference>
-    <ProjectReference Include="..\..\src\mod\endpoints\mod_rtmp\mod_rtmp.2017.vcxproj">
-      <Name>mod_rtmp</Name>
-      <Project>{48414740-c693-4968-9846-ee058020c64f}</Project>
-      <Private>True</Private>
-      <DoNotHarvest>True</DoNotHarvest>
-      <RefProjectOutputGroups>Binaries;Content;Satellites</RefProjectOutputGroups>
-      <RefTargetDir>INSTALLFOLDER</RefTargetDir>
-    </ProjectReference>
-    <ProjectReference Include="..\..\src\mod\endpoints\mod_skinny\mod_skinny.2017.vcxproj">
-      <Name>mod_skinny</Name>
-      <Project>{cc1dd008-9406-448d-a0ad-33c3186cfadb}</Project>
-      <Private>True</Private>
-      <DoNotHarvest>True</DoNotHarvest>
-      <RefProjectOutputGroups>Binaries;Content;Satellites</RefProjectOutputGroups>
-      <RefTargetDir>INSTALLFOLDER</RefTargetDir>
-    </ProjectReference>
-    <ProjectReference Include="..\..\src\mod\endpoints\mod_sofia\mod_sofia.2017.vcxproj">
-      <Name>mod_sofia</Name>
-      <Project>{0df3abd0-ddc0-4265-b778-07c66780979b}</Project>
-      <Private>True</Private>
-      <DoNotHarvest>True</DoNotHarvest>
-      <RefProjectOutputGroups>Binaries;Content;Satellites</RefProjectOutputGroups>
-      <RefTargetDir>INSTALLFOLDER</RefTargetDir>
-    </ProjectReference>
-    <ProjectReference Include="..\..\src\mod\endpoints\mod_verto\mod_verto.2017.vcxproj">
-      <Name>mod_verto</Name>
-      <Project>{5b2bace4-0f5a-4a21-930d-c0f4b1f58fa6}</Project>
-      <Private>True</Private>
-      <DoNotHarvest>True</DoNotHarvest>
-      <RefProjectOutputGroups>Binaries;Content;Satellites</RefProjectOutputGroups>
-      <RefTargetDir>INSTALLFOLDER</RefTargetDir>
-    </ProjectReference>
-    <ProjectReference Include="..\..\src\mod\event_handlers\mod_amqp\mod_amqp.2017.vcxproj">
-      <Name>mod_amqp</Name>
-      <Project>{7ac7ab4f-5ef3-40a0-ad2b-cf4d9720fac3}</Project>
-      <Private>True</Private>
-      <DoNotHarvest>True</DoNotHarvest>
-      <RefProjectOutputGroups>Binaries;Content;Satellites</RefProjectOutputGroups>
-      <RefTargetDir>INSTALLFOLDER</RefTargetDir>
-    </ProjectReference>
-    <ProjectReference Include="..\..\src\mod\event_handlers\mod_cdr_csv\mod_cdr_csv.2017.vcxproj">
-      <Name>mod_cdr_csv</Name>
-      <Project>{44d7deaf-fda5-495e-8b9d-1439e4f4c21e}</Project>
-      <Private>True</Private>
-      <DoNotHarvest>True</DoNotHarvest>
-      <RefProjectOutputGroups>Binaries;Content;Satellites</RefProjectOutputGroups>
-      <RefTargetDir>INSTALLFOLDER</RefTargetDir>
-    </ProjectReference>
-    <ProjectReference Include="..\..\src\mod\event_handlers\mod_cdr_mongodb\mod_cdr_mongodb.2017.vcxproj">
-      <Name>mod_cdr_mongodb</Name>
-      <Project>{4dff29b4-2976-447d-a8b3-43476451517c}</Project>
-      <Private>True</Private>
-      <DoNotHarvest>True</DoNotHarvest>
-      <RefProjectOutputGroups>Binaries;Content;Satellites</RefProjectOutputGroups>
-      <RefTargetDir>INSTALLFOLDER</RefTargetDir>
-    </ProjectReference>
-    <ProjectReference Include="..\..\src\mod\event_handlers\mod_cdr_pg_csv\mod_cdr_pg_csv.2017.vcxproj">
-      <Name>mod_cdr_pg_csv</Name>
-      <Project>{411f6d43-9f09-47d0-8b04-e1eb6b67c5bf}</Project>
-      <Private>True</Private>
-      <DoNotHarvest>True</DoNotHarvest>
-      <RefProjectOutputGroups>Binaries;Content;Satellites</RefProjectOutputGroups>
-      <RefTargetDir>INSTALLFOLDER</RefTargetDir>
-    </ProjectReference>
-    <ProjectReference Include="..\..\src\mod\event_handlers\mod_cdr_sqlite\mod_cdr_sqlite.2017.vcxproj">
-      <Name>mod_cdr_sqlite</Name>
-      <Project>{2ca661a7-01dd-4532-bf88-b6629dfb544a}</Project>
-      <Private>True</Private>
-      <DoNotHarvest>True</DoNotHarvest>
-      <RefProjectOutputGroups>Binaries;Content;Satellites</RefProjectOutputGroups>
-      <RefTargetDir>INSTALLFOLDER</RefTargetDir>
-    </ProjectReference>
-    <ProjectReference Include="..\..\src\mod\event_handlers\mod_event_multicast\mod_event_multicast.2017.vcxproj">
-      <Name>mod_event_multicast</Name>
-      <Project>{784113ef-44d9-4949-835d-7065d3c7ad08}</Project>
-      <Private>True</Private>
-      <DoNotHarvest>True</DoNotHarvest>
-      <RefProjectOutputGroups>Binaries;Content;Satellites</RefProjectOutputGroups>
-      <RefTargetDir>INSTALLFOLDER</RefTargetDir>
-    </ProjectReference>
-    <ProjectReference Include="..\..\src\mod\event_handlers\mod_event_socket\mod_event_socket.2017.vcxproj">
-      <Name>mod_event_socket</Name>
-      <Project>{05515420-16de-4e63-be73-85be85ba5142}</Project>
-      <Private>True</Private>
-      <DoNotHarvest>True</DoNotHarvest>
-      <RefProjectOutputGroups>Binaries;Content;Satellites</RefProjectOutputGroups>
-      <RefTargetDir>INSTALLFOLDER</RefTargetDir>
-    </ProjectReference>
-    <ProjectReference Include="..\..\src\mod\event_handlers\mod_odbc_cdr\mod_odbc_cdr.2017.vcxproj">
-      <Name>mod_odbc_cdr</Name>
-      <Project>{096c9a84-55b2-4f9b-97e5-0fdf116fd25f}</Project>
-      <Private>True</Private>
-      <DoNotHarvest>True</DoNotHarvest>
-      <RefProjectOutputGroups>Binaries;Content;Satellites</RefProjectOutputGroups>
-      <RefTargetDir>INSTALLFOLDER</RefTargetDir>
-    </ProjectReference>
-    <ProjectReference Include="..\..\src\mod\formats\mod_local_stream\mod_local_stream.2017.vcxproj">
-      <Name>mod_local_stream</Name>
-      <Project>{2ca40887-1622-46a1-a7f9-17fd7e7e545b}</Project>
-      <Private>True</Private>
-      <DoNotHarvest>True</DoNotHarvest>
-      <RefProjectOutputGroups>Binaries;Content;Satellites</RefProjectOutputGroups>
-      <RefTargetDir>INSTALLFOLDER</RefTargetDir>
-    </ProjectReference>
-    <ProjectReference Include="..\..\src\mod\formats\mod_native_file\mod_native_file.2017.vcxproj">
-      <Name>mod_native_file</Name>
-      <Project>{9254c4b0-6f60-42b6-bb3a-36d63fc001c7}</Project>
-      <Private>True</Private>
-      <DoNotHarvest>True</DoNotHarvest>
-      <RefProjectOutputGroups>Binaries;Content;Satellites</RefProjectOutputGroups>
-      <RefTargetDir>INSTALLFOLDER</RefTargetDir>
-    </ProjectReference>
-    <ProjectReference Include="..\..\src\mod\formats\mod_png\mod_png.2017.vcxproj">
-      <Name>mod_png</Name>
-      <Project>{fbc7e2a4-b989-4289-ba7f-68f440e9ef8b}</Project>
-      <Private>True</Private>
-      <DoNotHarvest>True</DoNotHarvest>
-      <RefProjectOutputGroups>Binaries;Content;Satellites</RefProjectOutputGroups>
-      <RefTargetDir>INSTALLFOLDER</RefTargetDir>
-    </ProjectReference>
-    <ProjectReference Include="..\..\src\mod\formats\mod_shout\mod_shout.2017.vcxproj">
-      <Name>mod_shout</Name>
-      <Project>{38fe0559-9910-43a8-9e45-3e5004c27692}</Project>
-      <Private>True</Private>
-      <DoNotHarvest>True</DoNotHarvest>
-      <RefProjectOutputGroups>Binaries;Content;Satellites</RefProjectOutputGroups>
-      <RefTargetDir>INSTALLFOLDER</RefTargetDir>
-    </ProjectReference>
-    <ProjectReference Include="..\..\src\mod\formats\mod_sndfile\mod_sndfile.2017.vcxproj">
-      <Name>mod_sndfile</Name>
-      <Project>{afac0568-7548-42d5-9f6a-8d3400a1e4f6}</Project>
-      <Private>True</Private>
-      <DoNotHarvest>True</DoNotHarvest>
-      <RefProjectOutputGroups>Binaries;Content;Satellites</RefProjectOutputGroups>
-      <RefTargetDir>INSTALLFOLDER</RefTargetDir>
-    </ProjectReference>
-    <ProjectReference Include="..\..\src\mod\formats\mod_tone_stream\mod_tone_stream.2017.vcxproj">
-      <Name>mod_tone_stream</Name>
-      <Project>{6ff941ac-82c5-429f-aa4c-ad2fb9e5da52}</Project>
-      <Private>True</Private>
-      <DoNotHarvest>True</DoNotHarvest>
-      <RefProjectOutputGroups>Binaries;Content;Satellites</RefProjectOutputGroups>
-      <RefTargetDir>INSTALLFOLDER</RefTargetDir>
-    </ProjectReference>
-    <ProjectReference Include="..\..\src\mod\languages\mod_lua\mod_lua.2017.vcxproj">
-      <Name>mod_lua</Name>
-      <Project>{7b077e7f-1be7-4291-ab86-55e527b25cac}</Project>
-      <Private>True</Private>
-      <DoNotHarvest>True</DoNotHarvest>
-      <RefProjectOutputGroups>Binaries;Content;Satellites</RefProjectOutputGroups>
-      <RefTargetDir>INSTALLFOLDER</RefTargetDir>
-    </ProjectReference>
-    <ProjectReference Include="..\..\src\mod\languages\mod_managed\mod_managed.2017.vcxproj">
-      <Name>mod_managed</Name>
-      <Project>{7b42bda1-72c0-4378-a9b6-5c530f8cd61e}</Project>
-      <Private>True</Private>
-      <DoNotHarvest>True</DoNotHarvest>
-      <RefProjectOutputGroups>Binaries;Content;Satellites</RefProjectOutputGroups>
-      <RefTargetDir>INSTALLFOLDER</RefTargetDir>
-    </ProjectReference>
-    <ProjectReference Include="..\..\src\mod\languages\mod_v8\mod_v8.2017.vcxproj">
-      <Name>mod_v8</Name>
-      <Project>{9b9d2551-d6bd-4f20-8be5-de30e154a064}</Project>
-      <Private>True</Private>
-      <DoNotHarvest>True</DoNotHarvest>
-      <RefProjectOutputGroups>Binaries;Content;Satellites</RefProjectOutputGroups>
-      <RefTargetDir>INSTALLFOLDER</RefTargetDir>
-    </ProjectReference>
-    <ProjectReference Include="..\..\src\mod\loggers\mod_console\mod_console.2017.vcxproj">
-      <Name>mod_console</Name>
-      <Project>{1c453396-d912-4213-89fd-9b489162b7b5}</Project>
-      <Private>True</Private>
-      <DoNotHarvest>True</DoNotHarvest>
-      <RefProjectOutputGroups>Binaries;Content;Satellites</RefProjectOutputGroups>
-      <RefTargetDir>INSTALLFOLDER</RefTargetDir>
-    </ProjectReference>
-    <ProjectReference Include="..\..\src\mod\loggers\mod_logfile\mod_logfile.2017.vcxproj">
-      <Name>mod_logfile</Name>
-      <Project>{d0bcac02-d94b-46b8-9b49-cddcc2bd7909}</Project>
-      <Private>True</Private>
-      <DoNotHarvest>True</DoNotHarvest>
-      <RefProjectOutputGroups>Binaries;Content;Satellites</RefProjectOutputGroups>
-      <RefTargetDir>INSTALLFOLDER</RefTargetDir>
-    </ProjectReference>
-    <ProjectReference Include="..\..\src\mod\say\mod_say_de\mod_say_de.2017.vcxproj">
-      <Name>mod_say_de</Name>
-      <Project>{5bc072db-3826-48ea-af34-fe32aa01e83b}</Project>
-      <Private>True</Private>
-      <DoNotHarvest>True</DoNotHarvest>
-      <RefProjectOutputGroups>Binaries;Content;Satellites</RefProjectOutputGroups>
-      <RefTargetDir>INSTALLFOLDER</RefTargetDir>
-    </ProjectReference>
-    <ProjectReference Include="..\..\src\mod\say\mod_say_en\mod_say_en.2017.vcxproj">
-      <Name>mod_say_en</Name>
-      <Project>{988cacf7-3fcb-4992-be69-77872ae67dc8}</Project>
-      <Private>True</Private>
-      <DoNotHarvest>True</DoNotHarvest>
-      <RefProjectOutputGroups>Binaries;Content;Satellites</RefProjectOutputGroups>
-      <RefTargetDir>INSTALLFOLDER</RefTargetDir>
-    </ProjectReference>
-    <ProjectReference Include="..\..\src\mod\say\mod_say_es\mod_say_es.2017.vcxproj">
-      <Name>mod_say_es</Name>
-      <Project>{fa429e98-8b03-45e6-a096-a4bc5e821de4}</Project>
-      <Private>True</Private>
-      <DoNotHarvest>True</DoNotHarvest>
-      <RefProjectOutputGroups>Binaries;Content;Satellites</RefProjectOutputGroups>
-      <RefTargetDir>INSTALLFOLDER</RefTargetDir>
-    </ProjectReference>
-    <ProjectReference Include="..\..\src\mod\say\mod_say_es_ar\mod_say_es_ar.2017.vcxproj">
-      <Name>mod_say_es_ar</Name>
-      <Project>{ceee31e6-8a08-42c7-bebd-5ec12072c136}</Project>
-      <Private>True</Private>
-      <DoNotHarvest>True</DoNotHarvest>
-      <RefProjectOutputGroups>Binaries;Content;Satellites</RefProjectOutputGroups>
-      <RefTargetDir>INSTALLFOLDER</RefTargetDir>
-    </ProjectReference>
-    <ProjectReference Include="..\..\src\mod\say\mod_say_fa\mod_say_fa.2017.vcxproj">
-      <Name>mod_say_fa</Name>
-      <Project>{0e469f3a-ddd0-43ba-a94f-7d93c02219f3}</Project>
-      <Private>True</Private>
-      <DoNotHarvest>True</DoNotHarvest>
-      <RefProjectOutputGroups>Binaries;Content;Satellites</RefProjectOutputGroups>
-      <RefTargetDir>INSTALLFOLDER</RefTargetDir>
-    </ProjectReference>
-    <ProjectReference Include="..\..\src\mod\say\mod_say_fr\mod_say_fr.2017.vcxproj">
-      <Name>mod_say_fr</Name>
-      <Project>{06e3a538-ab32-44f2-b477-755ff9cb5d37}</Project>
-      <Private>True</Private>
-      <DoNotHarvest>True</DoNotHarvest>
-      <RefProjectOutputGroups>Binaries;Content;Satellites</RefProjectOutputGroups>
-      <RefTargetDir>INSTALLFOLDER</RefTargetDir>
-    </ProjectReference>
-    <ProjectReference Include="..\..\src\mod\say\mod_say_he\mod_say_he.2017.vcxproj">
-      <Name>mod_say_he</Name>
-      <Project>{a3d7c6cf-aeb1-4159-b741-160eb4b37345}</Project>
-      <Private>True</Private>
-      <DoNotHarvest>True</DoNotHarvest>
-      <RefProjectOutputGroups>Binaries;Content;Satellites</RefProjectOutputGroups>
-      <RefTargetDir>INSTALLFOLDER</RefTargetDir>
-    </ProjectReference>
-    <ProjectReference Include="..\..\src\mod\say\mod_say_hr\mod_say_hr.2017.vcxproj">
-      <Name>mod_say_hr</Name>
-      <Project>{da7addf1-da33-4194-83a5-b48db714d35b}</Project>
-      <Private>True</Private>
-      <DoNotHarvest>True</DoNotHarvest>
-      <RefProjectOutputGroups>Binaries;Content;Satellites</RefProjectOutputGroups>
-      <RefTargetDir>INSTALLFOLDER</RefTargetDir>
-    </ProjectReference>
-    <ProjectReference Include="..\..\src\mod\say\mod_say_hu\mod_say_hu.2017.vcxproj">
-      <Name>mod_say_hu</Name>
-      <Project>{af675478-995a-4115-90c4-b2b0d6470688}</Project>
-      <Private>True</Private>
-      <DoNotHarvest>True</DoNotHarvest>
-      <RefProjectOutputGroups>Binaries;Content;Satellites</RefProjectOutputGroups>
-      <RefTargetDir>INSTALLFOLDER</RefTargetDir>
-    </ProjectReference>
-    <ProjectReference Include="..\..\src\mod\say\mod_say_it\mod_say_it.2017.vcxproj">
-      <Name>mod_say_it</Name>
-      <Project>{6d1bec70-4dcd-4fe9-adbd-4a43a67e4d05}</Project>
-      <Private>True</Private>
-      <DoNotHarvest>True</DoNotHarvest>
-      <RefProjectOutputGroups>Binaries;Content;Satellites</RefProjectOutputGroups>
-      <RefTargetDir>INSTALLFOLDER</RefTargetDir>
-    </ProjectReference>
-    <ProjectReference Include="..\..\src\mod\say\mod_say_ja\mod_say_ja.2017.vcxproj">
-      <Name>mod_say_ja</Name>
-      <Project>{07ea6e5a-d181-4abb-becf-67a906867d04}</Project>
-      <Private>True</Private>
-      <DoNotHarvest>True</DoNotHarvest>
-      <RefProjectOutputGroups>Binaries;Content;Satellites</RefProjectOutputGroups>
-      <RefTargetDir>INSTALLFOLDER</RefTargetDir>
-    </ProjectReference>
-    <ProjectReference Include="..\..\src\mod\say\mod_say_nl\mod_say_nl.2017.vcxproj">
-      <Name>mod_say_nl</Name>
-      <Project>{a4b122cf-5196-476b-8c0e-d8bd59ac3c14}</Project>
-      <Private>True</Private>
-      <DoNotHarvest>True</DoNotHarvest>
-      <RefProjectOutputGroups>Binaries;Content;Satellites</RefProjectOutputGroups>
-      <RefTargetDir>INSTALLFOLDER</RefTargetDir>
-    </ProjectReference>
-    <ProjectReference Include="..\..\src\mod\say\mod_say_pl\mod_say_pl.2017.vcxproj">
-      <Name>mod_say_pl</Name>
-      <Project>{20b15650-f910-4211-8729-aab0f520c805}</Project>
-      <Private>True</Private>
-      <DoNotHarvest>True</DoNotHarvest>
-      <RefProjectOutputGroups>Binaries;Content;Satellites</RefProjectOutputGroups>
-      <RefTargetDir>INSTALLFOLDER</RefTargetDir>
-    </ProjectReference>
-    <ProjectReference Include="..\..\src\mod\say\mod_say_pt\mod_say_pt.2017.vcxproj">
-      <Name>mod_say_pt</Name>
-      <Project>{7c22bdff-cc09-400c-8a09-660733980028}</Project>
-      <Private>True</Private>
-      <DoNotHarvest>True</DoNotHarvest>
-      <RefProjectOutputGroups>Binaries;Content;Satellites</RefProjectOutputGroups>
-      <RefTargetDir>INSTALLFOLDER</RefTargetDir>
-    </ProjectReference>
-    <ProjectReference Include="..\..\src\mod\say\mod_say_ru\mod_say_ru.2017.vcxproj">
-      <Name>mod_say_ru</Name>
-      <Project>{0382e8fd-cfdc-41c0-8b03-792c7c84fc31}</Project>
-      <Private>True</Private>
-      <DoNotHarvest>True</DoNotHarvest>
-      <RefProjectOutputGroups>Binaries;Content;Satellites</RefProjectOutputGroups>
-      <RefTargetDir>INSTALLFOLDER</RefTargetDir>
-    </ProjectReference>
-    <ProjectReference Include="..\..\src\mod\say\mod_say_sv\mod_say_sv.2017.vcxproj">
-      <Name>mod_say_sv</Name>
-      <Project>{8cda2b34-fa44-49cc-9ec2-b8f35856cd15}</Project>
-      <Private>True</Private>
-      <DoNotHarvest>True</DoNotHarvest>
-      <RefProjectOutputGroups>Binaries;Content;Satellites</RefProjectOutputGroups>
-      <RefTargetDir>INSTALLFOLDER</RefTargetDir>
-    </ProjectReference>
-    <ProjectReference Include="..\..\src\mod\say\mod_say_th\mod_say_th.2017.vcxproj">
-      <Name>mod_say_th</Name>
-      <Project>{c955e1a9-c12c-4bad-ac32-8d53d9268af7}</Project>
-      <Private>True</Private>
-      <DoNotHarvest>True</DoNotHarvest>
-      <RefProjectOutputGroups>Binaries;Content;Satellites</RefProjectOutputGroups>
-      <RefTargetDir>INSTALLFOLDER</RefTargetDir>
-    </ProjectReference>
-    <ProjectReference Include="..\..\src\mod\say\mod_say_zh\mod_say_zh.2017.vcxproj">
-      <Name>mod_say_zh</Name>
-      <Project>{b6a9fb7a-1cc4-442b-812d-ec33e4e4a36e}</Project>
-      <Private>True</Private>
-      <DoNotHarvest>True</DoNotHarvest>
-      <RefProjectOutputGroups>Binaries;Content;Satellites</RefProjectOutputGroups>
-      <RefTargetDir>INSTALLFOLDER</RefTargetDir>
-    </ProjectReference>
-    <ProjectReference Include="..\..\src\mod\xml_int\mod_xml_cdr\mod_xml_cdr.2017.vcxproj">
-      <Name>mod_xml_cdr</Name>
-      <Project>{08dad348-9e0a-4a2e-97f1-f1e7e24a7836}</Project>
-      <Private>True</Private>
-      <DoNotHarvest>True</DoNotHarvest>
-      <RefProjectOutputGroups>Binaries;Content;Satellites</RefProjectOutputGroups>
-      <RefTargetDir>INSTALLFOLDER</RefTargetDir>
-    </ProjectReference>
-    <ProjectReference Include="..\..\src\mod\xml_int\mod_xml_curl\mod_xml_curl.2017.vcxproj">
-      <Name>mod_xml_curl</Name>
-      <Project>{ab91a099-7690-4ecf-8994-e458f4ea1ed4}</Project>
-      <Private>True</Private>
-      <DoNotHarvest>True</DoNotHarvest>
-      <RefProjectOutputGroups>Binaries;Content;Satellites</RefProjectOutputGroups>
-      <RefTargetDir>INSTALLFOLDER</RefTargetDir>
-    </ProjectReference>
-    <ProjectReference Include="..\..\src\mod\xml_int\mod_xml_rpc\mod_xml_rpc.2017.vcxproj">
-      <Name>mod_xml_rpc</Name>
-      <Project>{cbec7225-0c21-4da8-978e-1f158f8ad950}</Project>
-      <Private>True</Private>
-      <DoNotHarvest>True</DoNotHarvest>
-      <RefProjectOutputGroups>Binaries;Content;Satellites</RefProjectOutputGroups>
-      <RefTargetDir>INSTALLFOLDER</RefTargetDir>
-    </ProjectReference>
-    <ProjectReference Include="..\Console\FreeSwitchConsole.2017.vcxproj">
-      <Name>FreeSwitchConsole</Name>
-      <Project>{1af3a893-f7be-43dd-b697-8ab2397c0d67}</Project>
-      <Private>True</Private>
-      <DoNotHarvest>True</DoNotHarvest>
-      <RefProjectOutputGroups>Binaries;Content;Satellites</RefProjectOutputGroups>
-      <RefTargetDir>INSTALLFOLDER</RefTargetDir>
-    </ProjectReference>
-    <ProjectReference Include="CustomActions\Setup.CA.DownloadOpenH264\Setup.CA.DownloadOpenH264.csproj">
-      <Name>Setup.CA.DownloadOpenH264</Name>
-      <Project>{ebfdcfca-8095-4ecc-98be-b494bcb4e042}</Project>
-      <Private>True</Private>
-      <DoNotHarvest>True</DoNotHarvest>
-      <RefProjectOutputGroups>Binaries;Content;Satellites</RefProjectOutputGroups>
-      <RefTargetDir>INSTALLFOLDER</RefTargetDir>
-    </ProjectReference>
-  </ItemGroup>
-  <ItemGroup>
-    <Content Include="filter.xslt" />
-  </ItemGroup>
-  <Import Project="$(WixTargetsPath)" />
-  <Target Name="LoadDynamicVariables">
-    <Exec Command="$(SolutionDir)w32\Setup\FullVersion.cmd" ConsoleToMSBuild="true">
-      <Output TaskParameter="ConsoleOutput" PropertyName="FullVersion" />
-    </Exec>
-    <CreateProperty Condition="'$(Configuration)' == 'Debug'" Value="-debug">
-      <Output TaskParameter="Value" PropertyName="DebugConfiguration" />
-    </CreateProperty>
-    <CreateProperty Condition="'$(GitCommits)' != '0'" Value="$(GitCommits)-$(GitCommit)-$([System.DateTime]::Now.ToString(yyyyMMddHHmmss))">
-      <Output TaskParameter="Value" PropertyName="SnapshotName" />
-    </CreateProperty>
-    <CreateProperty Condition="'$(GitCommits)' != '0'" Value=".$(GitCommits)">
-      <Output TaskParameter="Value" PropertyName="Revision" />
-    </CreateProperty>
-    <CreateProperty Condition="$(FullVersion) != ''" Value="ProductVersion=$(FullVersion)$(Revision);$(DefineConstants)">
-      <Output TaskParameter="Value" PropertyName="DefineConstants" />
-    </CreateProperty>
-    <CreateProperty Condition="'$(Platform)'=='x86'" Value="win32">
-      <Output TaskParameter="Value" PropertyName="UserFriendlyPlatform" />
-    </CreateProperty>
-    <CreateProperty Condition="'$(Platform)'=='x64'" Value="x64">
-      <Output TaskParameter="Value" PropertyName="UserFriendlyPlatform" />
-    </CreateProperty>
-    <CreateProperty Condition="$(FullVersion) != '' AND '$(GitCommits)' != '0'" Value="$(SolutionDir)$(UserFriendlyPlatform)\$(OutputName)-$(FullVersion)-Dev-$(SnapshotName)-$(UserFriendlyPlatform)$(DebugConfiguration).msi">
-      <Output TaskParameter="Value" PropertyName="DestinationFileName" />
-    </CreateProperty>
-    <CreateProperty Condition="$(FullVersion) != '' AND '$(GitCommits)' == '0'" Value="$(SolutionDir)$(UserFriendlyPlatform)\$(OutputName)-$(FullVersion)-Release-$(UserFriendlyPlatform)$(DebugConfiguration).msi">
-      <Output TaskParameter="Value" PropertyName="DestinationFileName" />
-    </CreateProperty>
-    <CreateProperty Value="$(VCToolsRedistVersion)">
-      <Output TaskParameter="Value" PropertyName="VCLibVersion" />
-    </CreateProperty>
-    <CreateProperty Condition="'$(VCLibVersion)' == ''" Value="$(registry:HKEY_LOCAL_MACHINE\SOFTWARE\Microsoft\VisualStudio\14.0\VC\Runtimes\x64@Major).$(registry:HKEY_LOCAL_MACHINE\SOFTWARE\Microsoft\VisualStudio\14.0\VC\Runtimes\x64@Minor).$(registry:HKEY_LOCAL_MACHINE\SOFTWARE\Microsoft\VisualStudio\14.0\VC\Runtimes\x64@Bld)">
-      <Output TaskParameter="Value" PropertyName="VCLibVersion" />
-    </CreateProperty>
-    <CreateProperty Value="$(VSInstallDir)\VC\Redist\MSVC\$(VCLibVersion)\MergeModules\">
-      <Output TaskParameter="Value" PropertyName="MergeModules" />
-    </CreateProperty>
-    <CreateProperty Value="
-        FreeSWITCHgrammarFilesDir=$(SolutionDir)$(UserFriendlyPlatform)\$(Configuration)\grammar;
-        FreeSWITCHfontsFilesDir=$(SolutionDir)fonts;
-        FreeSWITCHimagesFilesDir=$(SolutionDir)images;
-        FreeSWITCHhtdocsFilesDir=$(SolutionDir)htdocs;
-        FreeSWITCHSoundFilesDir=$(SoundsDir);
-        MergeModules=$(MergeModules);
-        VCVer=$(PlatformToolsetVersion);
-        $(DefineConstants)">
-      <Output TaskParameter="Value" PropertyName="DefineConstants" />
-    </CreateProperty>
-    <Message Importance="High" Text="Visual C++ lib-version: $(VCLibVersion)" />
-    <Message Importance="High" Text="PlatformToolsetVersion: $(PlatformToolsetVersion)" />
-    <Message Importance="High" Text="VSInstallDir: $(VSInstallDir)" />
-    <Message Importance="High" Text="SoundsDir: $(SoundsDir)" />
-    <Message Importance="High" Text="DefineConstants: $(DefineConstants)" />
-    <Message Importance="High" Text="DestinationFileName: $(DestinationFileName)" />
-  </Target>
-  <!--
-      To modify your build process, add your task inside one of the targets below.
-      Other similar extension points exist, see Wix.targets.
-  -->
-  <Target Name="AfterResolveReferences">
-    <Message Importance="High" Text="GitExe: $(GitExe)" />
-    <Message Importance="High" Text="GitCommits: $(GitCommits)" />
-    <Message Importance="High" Text="SnapshotName: $(SnapshotName)" />
-    <Message Importance="High" Text="Revision: $(Revision)" />
-    <Message Importance="High" Text="Deleting previously created MSI files." />
-    <Delete Files="$(OutputPath)$(OutputName).msi" />
-    <Delete Files="$(DestinationFileName)" />
-    <CreateItem Include="$(SolutionDir)$(UserFriendlyPlatform)\$(Configuration)\f*.exe">
-        <Output ItemName="ExeFiles" TaskParameter="Include" />
-    </CreateItem>
-    <CreateItem Include="$(SolutionDir)$(UserFriendlyPlatform)\$(Configuration)\mod\*.dll">
-        <Output ItemName="Modules" TaskParameter="Include" />
-    </CreateItem>
-    <Message Importance="High" Text="Signing FreeSWITCH Core Library" />
-    <SignFile ContinueOnError="WarnAndContinue"
-            CertificateThumbprint="$(CertificateThumbprint)"
-            TimestampUrl="$(TimestampUrl)"
-            SigningTarget="$(SolutionDir)$(UserFriendlyPlatform)\$(Configuration)\FreeSwitch.dll"
-            TargetFrameworkVersion="v4.5" />
-    <Message Importance="High" Text="Signing FreeSWITCH Executables" />
-    <SignFile ContinueOnError="WarnAndContinue"
-            CertificateThumbprint="$(CertificateThumbprint)"
-            TimestampUrl="$(TimestampUrl)"
-            SigningTarget="%(ExeFiles.Identity)"
-            TargetFrameworkVersion="v4.5" />
-    <Message Importance="High" Text="Signing FreeSWITCH Modules" />
-    <SignFile Condition="'$(GitCommits)' != '0'" ContinueOnError="WarnAndContinue"
-            CertificateThumbprint="$(CertificateThumbprint)"
-            SigningTarget="%(Modules.Identity)"
-            TargetFrameworkVersion="v4.5" />
-    <SignFile Condition="'$(GitCommits)' == '0'" ContinueOnError="WarnAndContinue"
-            CertificateThumbprint="$(CertificateThumbprint)"
-            TimestampUrl="$(TimestampUrl)"
-            SigningTarget="%(Modules.Identity)"
-            TargetFrameworkVersion="v4.5" />
-    <HeatDirectory
-        ToolPath="$(WixToolPath)"
-        OutputFile="$(ProjectDir)Fragments\FreeSWITCHConfFiles.wxs"
-        Directory="$(ProjectDir)..\..\conf\vanilla"
-        DirectoryRefId="CONFLOCATION"
-        ComponentGroupName="FreeSWITCHConfFiles"
-        GenerateGuidsNow="true"
-        SuppressRootDirectory="true"
-        SuppressRegistry="true"
-        SuppressCom="true"
-        SuppressFragments="true"
-        RunAsSeparateProcess="true"
-        PreprocessorVariable="var.FreeSWITCHConfFilesDir">
-    </HeatDirectory>
-    <HeatDirectory
-        ToolPath="$(WixToolPath)"
-        OutputFile="$(ProjectDir)Fragments\FreeSWITCHSoundFiles8.wxs"
-        Directory="$(SoundsDir)"
-        DirectoryRefId="SOUNDLOCATION"
-        ComponentGroupName="FreeSWITCHSoundFiles8"
-        GenerateGuidsNow="true"
-        SuppressRootDirectory="true"
-        SuppressRegistry="true"
-        SuppressCom="true"
-        SuppressFragments="true"
-        RunAsSeparateProcess="true"
-        PreprocessorVariable="var.FreeSWITCHSoundFilesDir">
-    </HeatDirectory>
-    <HeatDirectory
-        ToolPath="$(WixToolPath)"
-        OutputFile="$(ProjectDir)Fragments\FreeSWITCHhtdocsFilesDir.wxs"
-        Directory="$(ProjectDir)..\..\htdocs"
-        DirectoryRefId="INSTALLLOCATION"
-        ComponentGroupName="FreeSWITCHhtdocsFiles"
-        GenerateGuidsNow="true"
-        SuppressRootDirectory="false"
-        SuppressRegistry="true"
-        SuppressCom="true"
-        SuppressFragments="true"
-        RunAsSeparateProcess="true"
-        PreprocessorVariable="var.FreeSWITCHhtdocsFilesDir">
-    </HeatDirectory>
-    <HeatDirectory
-        ToolPath="$(WixToolPath)"
-        OutputFile="$(ProjectDir)Fragments\FreeSWITCHimagesFilesDir.wxs"
-        Directory="$(ProjectDir)..\..\images"
-        DirectoryRefId="INSTALLLOCATION"
-        ComponentGroupName="FreeSWITCHimagesFiles"
-        GenerateGuidsNow="true"
-        SuppressRootDirectory="false"
-        SuppressRegistry="true"
-        SuppressCom="true"
-        SuppressFragments="true"
-        RunAsSeparateProcess="true"
-        PreprocessorVariable="var.FreeSWITCHimagesFilesDir">
-    </HeatDirectory>
-    <HeatDirectory
-        ToolPath="$(WixToolPath)"
-        OutputFile="$(ProjectDir)Fragments\FreeSWITCHfontsFilesDir.wxs"
-        Directory="$(ProjectDir)..\..\fonts"
-        DirectoryRefId="INSTALLLOCATION"
-        ComponentGroupName="FreeSWITCHfontsFiles"
-        GenerateGuidsNow="true"
-        SuppressRootDirectory="false"
-        SuppressRegistry="true"
-        SuppressCom="true"
-        SuppressFragments="true"
-        RunAsSeparateProcess="true"
-        PreprocessorVariable="var.FreeSWITCHfontsFilesDir">
-    </HeatDirectory>
-    <HeatDirectory
-        ToolPath="$(WixToolPath)"
-        OutputFile="$(ProjectDir)Fragments\FreeSWITCHgrammarFilesDir.wxs"
-        Directory="$(SolutionDir)$(UserFriendlyPlatform)\$(Configuration)\grammar"
-        DirectoryRefId="INSTALLLOCATION"
-        ComponentGroupName="FreeSWITCHgrammarFiles"
-        GenerateGuidsNow="true"
-        SuppressRootDirectory="false"
-        SuppressRegistry="true"
-        SuppressCom="true"
-        SuppressFragments="true"
-        RunAsSeparateProcess="true"
-        PreprocessorVariable="var.FreeSWITCHgrammarFilesDir">
-    </HeatDirectory>
-    <HeatDirectory
-        ToolPath="$(WixToolPath)"
-        OutputFile="$(ProjectDir)Fragments\FreeSWITCHBaseFiles.wxs"
-        Directory="$(SolutionDir)$(UserFriendlyPlatform)\$(Configuration)"
-        Transforms="$(ProjectDir)filter.xslt"
-        DirectoryRefId="INSTALLLOCATION"
-        ComponentGroupName="FreeSWITCHBaseFiles"
-        GenerateGuidsNow="true"
-        SuppressRootDirectory="true"
-        SuppressRegistry="true"
-        SuppressCom="true"
-        SuppressFragments="true"
-        RunAsSeparateProcess="true"
-        PreprocessorVariable="var.FreeSWITCHBaseDir">
-    </HeatDirectory>
-  </Target>
-  <Target Name="AfterBuild">
-    <Copy SourceFiles="$(OutputPath)$(OutputName).msi" DestinationFiles="$(DestinationFileName)" />
-    <Message Importance="High" Text="Signing FreeSWITCH MSI Package" />
-    <Exec ContinueOnError="WarnAndContinue"
-        Command="&quot;$(SignToolPath)&quot; sign /fd sha256 /sha1 $(CertificateThumbprint) /t &quot;$(TimestampUrl)&quot; &quot;$(DestinationFileName)&quot;"
-        StandardOutputImportance="high" />
-    <Message Importance="High" Condition="Exists('$(DestinationFileName)')" Text="Success. An output MSI has been copied to $(DestinationFileName)" />
-  </Target>
+﻿<?xml version="1.0" encoding="utf-8"?>
+<Project ToolsVersion="4.0" DefaultTargets="Build" InitialTargets="GetSoundsDirTarget;GitVersion;LoadDynamicVariables" xmlns="http://schemas.microsoft.com/developer/msbuild/2003">
+  <PropertyGroup>
+    <GitSkipCache>true</GitSkipCache>
+  </PropertyGroup>
+  <ImportGroup Label="PropertySheets">
+    <Import Project="$(VCTargetsPath)\Microsoft.Cpp.Common.props" />
+    <Import Project="..\sound_tools.props" />
+    <Import Project="GitInfo\GitInfo.targets" />
+  </ImportGroup>
+  <PropertyGroup>
+    <ProjectGuid>{47213370-b933-487d-9f45-bca26d7e2b6f}</ProjectGuid>
+    <SchemaVersion>2.0</SchemaVersion>
+    <OutputName>FreeSWITCH</OutputName>
+    <OutputType>Package</OutputType>
+    <CertificateThumbprint>076ce3c57198fc39443bd87f4aab86dac0aab62d</CertificateThumbprint>
+    <TimestampUrl>http://timestamp.comodoca.com</TimestampUrl>
+    <SignToolPath Condition=" Exists('$(WindowsSDK80Path)bin\x86\signtool.exe') and '$(SignToolPath)'=='' and '$(PROCESSOR_ARCHITECTURE)'=='x86' ">$(WindowsSDK80Path)bin\x86\signtool.exe</SignToolPath>
+    <SignToolPath Condition=" Exists('$(WindowsSDK80Path)bin\x64\signtool.exe') and '$(SignToolPath)'=='' and '$(PROCESSOR_ARCHITECTURE)'=='AMD64' ">$(WindowsSDK80Path)bin\x64\signtool.exe</SignToolPath>
+    <WixTargetsPath Condition=" '$(WixTargetsPath)' == '' AND '$(MSBuildExtensionsPath32)' != '' ">$(MSBuildExtensionsPath32)\Microsoft\WiX\v3.x\Wix.targets</WixTargetsPath>
+    <WixTargetsPath Condition=" '$(WixTargetsPath)' == '' ">$(MSBuildExtensionsPath)\Microsoft\WiX\v3.x\Wix.targets</WixTargetsPath>
+  </PropertyGroup>
+  <PropertyGroup Condition=" '$(Configuration)|$(Platform)' == 'Debug|x86' ">
+    <OutputPath>bin\x86\Debug\</OutputPath>
+    <IntermediateOutputPath>obj\X86\$(Configuration)\</IntermediateOutputPath>
+    <DefineConstants>Debug;FreeSWITCHConfFilesDir=$(ProjectDir)..\..\conf\vanilla;FreeSWITCHBaseDir=$(SolutionDir)Win32\$(Configuration);</DefineConstants>
+    <WixVariables>
+    </WixVariables>
+  </PropertyGroup>
+  <PropertyGroup Condition=" '$(Configuration)|$(Platform)' == 'Release|x86' ">
+    <OutputPath>bin\x86\release\</OutputPath>
+    <IntermediateOutputPath>obj\X86\$(Configuration)\</IntermediateOutputPath>
+    <DefineConstants>FreeSWITCHConfFilesDir=$(ProjectDir)..\..\conf\vanilla;FreeSWITCHBaseDir=$(SolutionDir)Win32\$(Configuration);</DefineConstants>
+  </PropertyGroup>
+  <PropertyGroup Condition=" '$(Configuration)|$(Platform)' == 'Debug|x64' ">
+    <OutputPath>bin\x64\Debug\</OutputPath>
+    <IntermediateOutputPath>obj\X64\$(Configuration)\</IntermediateOutputPath>
+    <DefineConstants>Debug;FreeSWITCHConfFilesDir=$(ProjectDir)..\..\conf\vanilla;FreeSWITCHBaseDir=$(SolutionDir)$(Platform)\$(Configuration);</DefineConstants>
+    <WixVariables>
+    </WixVariables>
+  </PropertyGroup>
+  <PropertyGroup Condition=" '$(Configuration)|$(Platform)' == 'Release|x64' ">
+    <OutputPath>bin\x64\Release\</OutputPath>
+    <IntermediateOutputPath>obj\X64\$(Configuration)\</IntermediateOutputPath>
+    <DefineConstants>FreeSWITCHConfFilesDir=$(ProjectDir)..\..\conf\vanilla;FreeSWITCHBaseDir=$(SolutionDir)$(Platform)\$(Configuration);</DefineConstants>
+  </PropertyGroup>
+  <ItemGroup>
+    <Compile Include="Fragments\FreeSWITCHConfFiles.wxs" />
+    <Compile Include="Fragments\FreeSWITCHSoundFiles8.wxs" />
+    <Compile Include="Fragments\FreeSWITCHBaseFiles.wxs" />
+    <Compile Include="Fragments\FreeSWITCHhtdocsFilesDir.wxs" />
+    <Compile Include="Fragments\FreeSWITCHimagesFilesDir.wxs" />
+    <Compile Include="Fragments\FreeSWITCHfontsFilesDir.wxs" />
+    <Compile Include="Fragments\FreeSWITCHgrammarFilesDir.wxs" />
+    <Compile Include="FreeSWITCHConsole.wxs" />
+    <Compile Include="Product.2017.wxs" />
+  </ItemGroup>
+  <ItemGroup>
+    <WixExtension Include="WixUIExtension">
+      <HintPath>$(WixExtDir)\WixUIExtension.dll</HintPath>
+      <Name>WixUIExtension</Name>
+    </WixExtension>
+  </ItemGroup>
+  <ItemGroup>
+    <Folder Include="Fragments" />
+  </ItemGroup>
+  <ItemGroup>
+    <ProjectReference Include="..\..\libs\esl\fs_cli.2017.vcxproj">
+      <Name>fs_cli</Name>
+      <Project>{d2fb8043-d208-4aee-8f18-3b5857c871b9}</Project>
+      <Private>True</Private>
+      <DoNotHarvest>True</DoNotHarvest>
+      <RefProjectOutputGroups>Binaries;Content;Satellites</RefProjectOutputGroups>
+      <RefTargetDir>INSTALLFOLDER</RefTargetDir>
+    </ProjectReference>
+    <ProjectReference Include="..\..\libs\win32\Sound_Files\8khz.2017.vcxproj">
+      <Name>8khz</Name>
+      <Project>{7a8d8174-b355-4114-afc1-04777cb9de0a}</Project>
+      <Private>True</Private>
+      <DoNotHarvest>True</DoNotHarvest>
+      <RefProjectOutputGroups>Binaries;Content;Satellites</RefProjectOutputGroups>
+      <RefTargetDir>INSTALLFOLDER</RefTargetDir>
+    </ProjectReference>
+    <ProjectReference Include="..\..\libs\win32\Sound_Files\8khzmusic.2017.vcxproj">
+      <Name>8khz music</Name>
+      <Project>{d1abe208-6442-4fb4-9aad-1677e41bc870}</Project>
+      <Private>True</Private>
+      <DoNotHarvest>True</DoNotHarvest>
+      <RefProjectOutputGroups>Binaries;Content;Satellites</RefProjectOutputGroups>
+      <RefTargetDir>INSTALLFOLDER</RefTargetDir>
+    </ProjectReference>
+    <ProjectReference Include="..\..\src\mod\applications\mod_avmd\mod_avmd.2017.vcxproj">
+      <Name>mod_avmd</Name>
+      <Project>{990baa76-89d3-4e38-8479-c7b28784efc8}</Project>
+      <Private>True</Private>
+      <DoNotHarvest>True</DoNotHarvest>
+      <RefProjectOutputGroups>Binaries;Content;Satellites</RefProjectOutputGroups>
+      <RefTargetDir>INSTALLFOLDER</RefTargetDir>
+    </ProjectReference>
+    <ProjectReference Include="..\..\src\mod\applications\mod_av\mod_av.2017.vcxproj">
+      <Name>mod_av</Name>
+      <Project>{7aee504b-23b6-4b05-829e-7cd34855f146}</Project>
+      <Private>True</Private>
+      <DoNotHarvest>True</DoNotHarvest>
+      <RefProjectOutputGroups>Binaries;Content;Satellites</RefProjectOutputGroups>
+      <RefTargetDir>INSTALLFOLDER</RefTargetDir>
+    </ProjectReference>
+    <ProjectReference Include="..\..\src\mod\applications\mod_blacklist\mod_blacklist.2017.vcxproj">
+      <Name>mod_blacklist</Name>
+      <Project>{50aac2ce-bfc9-4912-87cc-c6381850d735}</Project>
+      <Private>True</Private>
+      <DoNotHarvest>True</DoNotHarvest>
+      <RefProjectOutputGroups>Binaries;Content;Satellites</RefProjectOutputGroups>
+      <RefTargetDir>INSTALLFOLDER</RefTargetDir>
+    </ProjectReference>
+    <ProjectReference Include="..\..\src\mod\applications\mod_callcenter\mod_callcenter.2017.vcxproj">
+      <Name>mod_callcenter</Name>
+      <Project>{47886a6c-cca6-4f9f-a7d4-f97d06fb2b1a}</Project>
+      <Private>True</Private>
+      <DoNotHarvest>True</DoNotHarvest>
+      <RefProjectOutputGroups>Binaries;Content;Satellites</RefProjectOutputGroups>
+      <RefTargetDir>INSTALLFOLDER</RefTargetDir>
+    </ProjectReference>
+    <ProjectReference Include="..\..\src\mod\applications\mod_cidlookup\mod_cidlookup.2017.vcxproj">
+      <Name>mod_cidlookup</Name>
+      <Project>{0a130a8b-3076-4619-badf-9e86f621aeec}</Project>
+      <Private>True</Private>
+      <DoNotHarvest>True</DoNotHarvest>
+      <RefProjectOutputGroups>Binaries;Content;Satellites</RefProjectOutputGroups>
+      <RefTargetDir>INSTALLFOLDER</RefTargetDir>
+    </ProjectReference>
+    <ProjectReference Include="..\..\src\mod\applications\mod_commands\mod_commands.2017.vcxproj">
+      <Name>mod_commands</Name>
+      <Project>{30a5b29c-983e-4580-9fd0-d647ccdcc7eb}</Project>
+      <Private>True</Private>
+      <DoNotHarvest>True</DoNotHarvest>
+      <RefProjectOutputGroups>Binaries;Content;Satellites</RefProjectOutputGroups>
+      <RefTargetDir>INSTALLFOLDER</RefTargetDir>
+    </ProjectReference>
+    <ProjectReference Include="..\..\src\mod\applications\mod_conference\mod_conference.2017.vcxproj">
+      <Name>mod_conference</Name>
+      <Project>{c24fb505-05d7-4319-8485-7540b44c8603}</Project>
+      <Private>True</Private>
+      <DoNotHarvest>True</DoNotHarvest>
+      <RefProjectOutputGroups>Binaries;Content;Satellites</RefProjectOutputGroups>
+      <RefTargetDir>INSTALLFOLDER</RefTargetDir>
+    </ProjectReference>
+    <ProjectReference Include="..\..\src\mod\applications\mod_curl\mod_curl.2017.vcxproj">
+      <Name>mod_curl</Name>
+      <Project>{ef300386-a8df-4372-b6d8-fb9bffca9aed}</Project>
+      <Private>True</Private>
+      <DoNotHarvest>True</DoNotHarvest>
+      <RefProjectOutputGroups>Binaries;Content;Satellites</RefProjectOutputGroups>
+      <RefTargetDir>INSTALLFOLDER</RefTargetDir>
+    </ProjectReference>
+    <ProjectReference Include="..\..\src\mod\applications\mod_cv\mod_cv.2017.vcxproj">
+      <Name>mod_cv</Name>
+      <Project>{40c4e2a2-b49b-496c-96d6-c04b890f7f88}</Project>
+      <Private>True</Private>
+      <DoNotHarvest>True</DoNotHarvest>
+      <RefProjectOutputGroups>Binaries;Content;Satellites</RefProjectOutputGroups>
+      <RefTargetDir>INSTALLFOLDER</RefTargetDir>
+    </ProjectReference>
+    <ProjectReference Include="..\..\src\mod\applications\mod_db\mod_db.2017.vcxproj">
+      <Name>mod_db</Name>
+      <Project>{f6a33240-8f29-48bd-98f0-826995911799}</Project>
+      <Private>True</Private>
+      <DoNotHarvest>True</DoNotHarvest>
+      <RefProjectOutputGroups>Binaries;Content;Satellites</RefProjectOutputGroups>
+      <RefTargetDir>INSTALLFOLDER</RefTargetDir>
+    </ProjectReference>
+    <ProjectReference Include="..\..\src\mod\applications\mod_directory\mod_directory.2017.vcxproj">
+      <Name>mod_directory</Name>
+      <Project>{b889a18e-70a7-44b5-b2c9-47798d4f43b3}</Project>
+      <Private>True</Private>
+      <DoNotHarvest>True</DoNotHarvest>
+      <RefProjectOutputGroups>Binaries;Content;Satellites</RefProjectOutputGroups>
+      <RefTargetDir>INSTALLFOLDER</RefTargetDir>
+    </ProjectReference>
+    <ProjectReference Include="..\..\src\mod\applications\mod_distributor\mod_distributor.2017.vcxproj">
+      <Name>mod_distributor</Name>
+      <Project>{5c2b4d88-3bea-4fe0-90df-fa9836099d5f}</Project>
+      <Private>True</Private>
+      <DoNotHarvest>True</DoNotHarvest>
+      <RefProjectOutputGroups>Binaries;Content;Satellites</RefProjectOutputGroups>
+      <RefTargetDir>INSTALLFOLDER</RefTargetDir>
+    </ProjectReference>
+    <ProjectReference Include="..\..\src\mod\applications\mod_dptools\mod_dptools.2017.vcxproj">
+      <Name>mod_dptools</Name>
+      <Project>{b5881a85-fe70-4f64-8607-2caae52669c6}</Project>
+      <Private>True</Private>
+      <DoNotHarvest>True</DoNotHarvest>
+      <RefProjectOutputGroups>Binaries;Content;Satellites</RefProjectOutputGroups>
+      <RefTargetDir>INSTALLFOLDER</RefTargetDir>
+    </ProjectReference>
+    <ProjectReference Include="..\..\src\mod\applications\mod_easyroute\mod_easyroute.2017.vcxproj">
+      <Name>mod_easyroute</Name>
+      <Project>{329fd5b0-ef28-4606-86d0-f6ea21cf8e36}</Project>
+      <Private>True</Private>
+      <DoNotHarvest>True</DoNotHarvest>
+      <RefProjectOutputGroups>Binaries;Content;Satellites</RefProjectOutputGroups>
+      <RefTargetDir>INSTALLFOLDER</RefTargetDir>
+    </ProjectReference>
+    <ProjectReference Include="..\..\src\mod\applications\mod_enum\mod_enum.2017.vcxproj">
+      <Name>mod_enum</Name>
+      <Project>{71a967d5-0e99-4cef-a587-98836ee6f2ef}</Project>
+      <Private>True</Private>
+      <DoNotHarvest>True</DoNotHarvest>
+      <RefProjectOutputGroups>Binaries;Content;Satellites</RefProjectOutputGroups>
+      <RefTargetDir>INSTALLFOLDER</RefTargetDir>
+    </ProjectReference>
+    <ProjectReference Include="..\..\src\mod\applications\mod_esf\mod_esf.2017.vcxproj">
+      <Name>mod_esf</Name>
+      <Project>{3850d93a-5f24-4922-bc1c-74d08c37c256}</Project>
+      <Private>True</Private>
+      <DoNotHarvest>True</DoNotHarvest>
+      <RefProjectOutputGroups>Binaries;Content;Satellites</RefProjectOutputGroups>
+      <RefTargetDir>INSTALLFOLDER</RefTargetDir>
+    </ProjectReference>
+    <ProjectReference Include="..\..\src\mod\applications\mod_expr\mod_expr.2017.vcxproj">
+      <Name>mod_expr</Name>
+      <Project>{65a6273d-fcab-4c55-b09e-65100141a5d4}</Project>
+      <Private>True</Private>
+      <DoNotHarvest>True</DoNotHarvest>
+      <RefProjectOutputGroups>Binaries;Content;Satellites</RefProjectOutputGroups>
+      <RefTargetDir>INSTALLFOLDER</RefTargetDir>
+    </ProjectReference>
+    <ProjectReference Include="..\..\src\mod\applications\mod_fifo\mod_fifo.2017.vcxproj">
+      <Name>mod_fifo</Name>
+      <Project>{75df7f29-2fbf-47f7-b5af-5b4952dc1abd}</Project>
+      <Private>True</Private>
+      <DoNotHarvest>True</DoNotHarvest>
+      <RefProjectOutputGroups>Binaries;Content;Satellites</RefProjectOutputGroups>
+      <RefTargetDir>INSTALLFOLDER</RefTargetDir>
+    </ProjectReference>
+    <ProjectReference Include="..\..\src\mod\applications\mod_fsv\mod_fsv.2017.vcxproj">
+      <Name>mod_fsv</Name>
+      <Project>{e3246d17-e29b-4ab5-962a-c69b0c5837bb}</Project>
+      <Private>True</Private>
+      <DoNotHarvest>True</DoNotHarvest>
+      <RefProjectOutputGroups>Binaries;Content;Satellites</RefProjectOutputGroups>
+      <RefTargetDir>INSTALLFOLDER</RefTargetDir>
+    </ProjectReference>
+    <ProjectReference Include="..\..\src\mod\applications\mod_hash\mod_hash.2017.vcxproj">
+      <Name>mod_hash</Name>
+      <Project>{2e250296-0c08-4342-9c8a-bcbdd0e7df65}</Project>
+      <Private>True</Private>
+      <DoNotHarvest>True</DoNotHarvest>
+      <RefProjectOutputGroups>Binaries;Content;Satellites</RefProjectOutputGroups>
+      <RefTargetDir>INSTALLFOLDER</RefTargetDir>
+    </ProjectReference>
+    <ProjectReference Include="..\..\src\mod\applications\mod_httapi\mod_httapi.2017.vcxproj">
+      <Name>mod_httapi</Name>
+      <Project>{4748ff56-ca85-4809-97d6-a94c0fac1d77}</Project>
+      <Private>True</Private>
+      <DoNotHarvest>True</DoNotHarvest>
+      <RefProjectOutputGroups>Binaries;Content;Satellites</RefProjectOutputGroups>
+      <RefTargetDir>INSTALLFOLDER</RefTargetDir>
+    </ProjectReference>
+    <ProjectReference Include="..\..\src\mod\applications\mod_http_cache\mod_http_cache.2017.vcxproj">
+      <Name>mod_http_cache</Name>
+      <Project>{87933c2d-0159-46f7-b326-e1b6e982c21e}</Project>
+      <Private>True</Private>
+      <DoNotHarvest>True</DoNotHarvest>
+      <RefProjectOutputGroups>Binaries;Content;Satellites</RefProjectOutputGroups>
+      <RefTargetDir>INSTALLFOLDER</RefTargetDir>
+    </ProjectReference>
+    <ProjectReference Include="..\..\src\mod\applications\mod_lcr\mod_lcr.2017.vcxproj">
+      <Name>mod_lcr</Name>
+      <Project>{1a3793d1-05d1-4b57-9b0f-5af3e79dc439}</Project>
+      <Private>True</Private>
+      <DoNotHarvest>True</DoNotHarvest>
+      <RefProjectOutputGroups>Binaries;Content;Satellites</RefProjectOutputGroups>
+      <RefTargetDir>INSTALLFOLDER</RefTargetDir>
+    </ProjectReference>
+    <ProjectReference Include="..\..\src\mod\applications\mod_nibblebill\mod_nibblebill.2017.vcxproj">
+      <Name>mod_nibblebill</Name>
+      <Project>{3c977801-fe88-48f2-83d3-fa2ebff6688e}</Project>
+      <Private>True</Private>
+      <DoNotHarvest>True</DoNotHarvest>
+      <RefProjectOutputGroups>Binaries;Content;Satellites</RefProjectOutputGroups>
+      <RefTargetDir>INSTALLFOLDER</RefTargetDir>
+    </ProjectReference>
+    <ProjectReference Include="..\..\src\mod\applications\mod_signalwire\mod_signalwire.2017.vcxproj">
+      <Name>mod_signalwire</Name>
+      <Project>{b19ae6fc-bfff-428d-b483-3bbeaeccc618}</Project>
+      <Private>True</Private>
+      <DoNotHarvest>True</DoNotHarvest>
+      <RefProjectOutputGroups>Binaries;Content;Satellites</RefProjectOutputGroups>
+      <RefTargetDir>INSTALLFOLDER</RefTargetDir>
+    </ProjectReference>
+    <ProjectReference Include="..\..\src\mod\applications\mod_sms\mod_sms.2017.vcxproj">
+      <Name>mod_sms</Name>
+      <Project>{2469b306-b027-4ff2-8815-c9c1ea2cae79}</Project>
+      <Private>True</Private>
+      <DoNotHarvest>True</DoNotHarvest>
+      <RefProjectOutputGroups>Binaries;Content;Satellites</RefProjectOutputGroups>
+      <RefTargetDir>INSTALLFOLDER</RefTargetDir>
+    </ProjectReference>
+    <ProjectReference Include="..\..\src\mod\applications\mod_spandsp\mod_spandsp.2017.vcxproj">
+      <Name>mod_spandsp</Name>
+      <Project>{1e21afe0-6fdb-41d2-942d-863607c24b91}</Project>
+      <Private>True</Private>
+      <DoNotHarvest>True</DoNotHarvest>
+      <RefProjectOutputGroups>Binaries;Content;Satellites</RefProjectOutputGroups>
+      <RefTargetDir>INSTALLFOLDER</RefTargetDir>
+    </ProjectReference>
+    <ProjectReference Include="..\..\src\mod\applications\mod_spy\mod_spy.2017.vcxproj">
+      <Name>mod_spy</Name>
+      <Project>{a61d7cb4-75a5-4a55-8ca1-be5af615d921}</Project>
+      <Private>True</Private>
+      <DoNotHarvest>True</DoNotHarvest>
+      <RefProjectOutputGroups>Binaries;Content;Satellites</RefProjectOutputGroups>
+      <RefTargetDir>INSTALLFOLDER</RefTargetDir>
+    </ProjectReference>
+    <ProjectReference Include="..\..\src\mod\applications\mod_valet_parking\mod_valet_parking.2017.vcxproj">
+      <Name>mod_valet_parking</Name>
+      <Project>{432db165-1eb2-4781-a9c0-71e62610b20a}</Project>
+      <Private>True</Private>
+      <DoNotHarvest>True</DoNotHarvest>
+      <RefProjectOutputGroups>Binaries;Content;Satellites</RefProjectOutputGroups>
+      <RefTargetDir>INSTALLFOLDER</RefTargetDir>
+    </ProjectReference>
+    <ProjectReference Include="..\..\src\mod\applications\mod_vmd\mod_vmd.2017.vcxproj">
+      <Name>mod_vmd</Name>
+      <Project>{14e4a972-9cfb-436d-b0a5-4943f3f80d47}</Project>
+      <Private>True</Private>
+      <DoNotHarvest>True</DoNotHarvest>
+      <RefProjectOutputGroups>Binaries;Content;Satellites</RefProjectOutputGroups>
+      <RefTargetDir>INSTALLFOLDER</RefTargetDir>
+    </ProjectReference>
+    <ProjectReference Include="..\..\src\mod\applications\mod_voicemail\mod_voicemail.2017.vcxproj">
+      <Name>mod_voicemail</Name>
+      <Project>{d7f1e3f2-a3f4-474c-8555-15122571af52}</Project>
+      <Private>True</Private>
+      <DoNotHarvest>True</DoNotHarvest>
+      <RefProjectOutputGroups>Binaries;Content;Satellites</RefProjectOutputGroups>
+      <RefTargetDir>INSTALLFOLDER</RefTargetDir>
+    </ProjectReference>
+    <ProjectReference Include="..\..\src\mod\asr_tts\mod_flite\mod_flite.2017.vcxproj">
+      <Name>mod_flite</Name>
+      <Project>{66444aee-554c-11dd-a9f0-8c5d56d89593}</Project>
+      <Private>True</Private>
+      <DoNotHarvest>True</DoNotHarvest>
+      <RefProjectOutputGroups>Binaries;Content;Satellites</RefProjectOutputGroups>
+      <RefTargetDir>INSTALLFOLDER</RefTargetDir>
+    </ProjectReference>
+    <ProjectReference Include="..\..\src\mod\asr_tts\mod_pocketsphinx\mod_pocketsphinx.2017.vcxproj">
+      <Name>mod_pocketsphinx</Name>
+      <Project>{2286da73-9fc5-45bc-a508-85994c3317ab}</Project>
+      <Private>True</Private>
+      <DoNotHarvest>True</DoNotHarvest>
+      <RefProjectOutputGroups>Binaries;Content;Satellites</RefProjectOutputGroups>
+      <RefTargetDir>INSTALLFOLDER</RefTargetDir>
+    </ProjectReference>
+    <ProjectReference Include="..\..\src\mod\codecs\mod_amr\mod_amr.2017.vcxproj">
+      <Name>mod_amr</Name>
+      <Project>{8deb383c-4091-4f42-a56f-c9e46d552d79}</Project>
+      <Private>True</Private>
+      <DoNotHarvest>True</DoNotHarvest>
+      <RefProjectOutputGroups>Binaries;Content;Satellites</RefProjectOutputGroups>
+      <RefTargetDir>INSTALLFOLDER</RefTargetDir>
+    </ProjectReference>
+    <ProjectReference Include="..\..\src\mod\codecs\mod_bv\mod_bv.2017.vcxproj">
+      <Name>mod_bv</Name>
+      <Project>{d5c87b19-150d-4ef3-a671-96589bd2d14a}</Project>
+      <Private>True</Private>
+      <DoNotHarvest>True</DoNotHarvest>
+      <RefProjectOutputGroups>Binaries;Content;Satellites</RefProjectOutputGroups>
+      <RefTargetDir>INSTALLFOLDER</RefTargetDir>
+    </ProjectReference>
+    <ProjectReference Include="..\..\src\mod\codecs\mod_codec2\mod_codec2.2017.vcxproj">
+      <Name>mod_codec2</Name>
+      <Project>{cb4e68a1-8d19-4b5e-87b9-97a895e1ba17}</Project>
+      <Private>True</Private>
+      <DoNotHarvest>True</DoNotHarvest>
+      <RefProjectOutputGroups>Binaries;Content;Satellites</RefProjectOutputGroups>
+      <RefTargetDir>INSTALLFOLDER</RefTargetDir>
+    </ProjectReference>
+    <ProjectReference Include="..\..\src\mod\codecs\mod_g723_1\mod_g723_1.2017.vcxproj">
+      <Name>mod_g723_1</Name>
+      <Project>{fea1eef7-876f-48de-88bf-c0e3e606d758}</Project>
+      <Private>True</Private>
+      <DoNotHarvest>True</DoNotHarvest>
+      <RefProjectOutputGroups>Binaries;Content;Satellites</RefProjectOutputGroups>
+      <RefTargetDir>INSTALLFOLDER</RefTargetDir>
+    </ProjectReference>
+    <ProjectReference Include="..\..\src\mod\codecs\mod_g729\mod_g729.2017.vcxproj">
+      <Name>mod_g729</Name>
+      <Project>{1d95cd95-0de2-48c3-ac23-d5c7d1c9c0f0}</Project>
+      <Private>True</Private>
+      <DoNotHarvest>True</DoNotHarvest>
+      <RefProjectOutputGroups>Binaries;Content;Satellites</RefProjectOutputGroups>
+      <RefTargetDir>INSTALLFOLDER</RefTargetDir>
+    </ProjectReference>
+    <ProjectReference Include="..\..\src\mod\codecs\mod_h26x\mod_h26x.2017.vcxproj">
+      <Name>mod_h26x</Name>
+      <Project>{2c3c2423-234b-4772-8899-d3b137e5ca35}</Project>
+      <Private>True</Private>
+      <DoNotHarvest>True</DoNotHarvest>
+      <RefProjectOutputGroups>Binaries;Content;Satellites</RefProjectOutputGroups>
+      <RefTargetDir>INSTALLFOLDER</RefTargetDir>
+    </ProjectReference>
+    <ProjectReference Include="..\..\src\mod\codecs\mod_ilbc\mod_ilbc.2017.vcxproj">
+      <Name>mod_ilbc</Name>
+      <Project>{d3ec0aff-76fc-4210-a825-9a17410660a3}</Project>
+      <Private>True</Private>
+      <DoNotHarvest>True</DoNotHarvest>
+      <RefProjectOutputGroups>Binaries;Content;Satellites</RefProjectOutputGroups>
+      <RefTargetDir>INSTALLFOLDER</RefTargetDir>
+    </ProjectReference>
+    <ProjectReference Include="..\..\src\mod\codecs\mod_opus\mod_opus.2017.vcxproj">
+      <Name>mod_opus</Name>
+      <Project>{64e99cca-3c6f-4aeb-9fa3-cfac711257bb}</Project>
+      <Private>True</Private>
+      <DoNotHarvest>True</DoNotHarvest>
+      <RefProjectOutputGroups>Binaries;Content;Satellites</RefProjectOutputGroups>
+      <RefTargetDir>INSTALLFOLDER</RefTargetDir>
+    </ProjectReference>
+    <ProjectReference Include="..\..\src\mod\codecs\mod_silk\mod_silk.2017.vcxproj">
+      <Name>mod_silk</Name>
+      <Project>{afa983d6-4569-4f88-ba94-555ed00fd9a8}</Project>
+      <Private>True</Private>
+      <DoNotHarvest>True</DoNotHarvest>
+      <RefProjectOutputGroups>Binaries;Content;Satellites</RefProjectOutputGroups>
+      <RefTargetDir>INSTALLFOLDER</RefTargetDir>
+    </ProjectReference>
+    <ProjectReference Include="..\..\src\mod\codecs\mod_siren\mod_siren.2017.vcxproj">
+      <Name>mod_siren</Name>
+      <Project>{0b6c905b-142e-4999-b39d-92ff7951e921}</Project>
+      <Private>True</Private>
+      <DoNotHarvest>True</DoNotHarvest>
+      <RefProjectOutputGroups>Binaries;Content;Satellites</RefProjectOutputGroups>
+      <RefTargetDir>INSTALLFOLDER</RefTargetDir>
+    </ProjectReference>
+    <ProjectReference Include="..\..\src\mod\databases\mod_mariadb\mod_mariadb.2017.vcxproj">
+      <Name>mod_mariadb</Name>
+      <Project>{0b612f84-7533-4dec-aedd-5c9cbcf15eac}</Project>
+      <Private>True</Private>
+      <DoNotHarvest>True</DoNotHarvest>
+      <RefProjectOutputGroups>Binaries;Content;Satellites</RefProjectOutputGroups>
+      <RefTargetDir>INSTALLFOLDER</RefTargetDir>
+    </ProjectReference>
+    <ProjectReference Include="..\..\src\mod\databases\mod_pgsql\mod_pgsql.2017.vcxproj">
+      <Name>mod_pgsql</Name>
+      <Project>{1ba65811-5453-46f6-8190-9eceefeb7df2}</Project>
+      <Private>True</Private>
+      <DoNotHarvest>True</DoNotHarvest>
+      <RefProjectOutputGroups>Binaries;Content;Satellites</RefProjectOutputGroups>
+      <RefTargetDir>INSTALLFOLDER</RefTargetDir>
+    </ProjectReference>
+    <ProjectReference Include="..\..\src\mod\dialplans\mod_dialplan_asterisk\mod_dialplan_asterisk.2017.vcxproj">
+      <Name>mod_dialplan_asterisk</Name>
+      <Project>{e7bc026c-7cc5-45a3-bc7c-3b88eef01f24}</Project>
+      <Private>True</Private>
+      <DoNotHarvest>True</DoNotHarvest>
+      <RefProjectOutputGroups>Binaries;Content;Satellites</RefProjectOutputGroups>
+      <RefTargetDir>INSTALLFOLDER</RefTargetDir>
+    </ProjectReference>
+    <ProjectReference Include="..\..\src\mod\dialplans\mod_dialplan_directory\mod_dialplan_directory.2017.vcxproj">
+      <Name>mod_dialplan_directory</Name>
+      <Project>{a27cca23-1541-4337-81a4-f0a6413078a0}</Project>
+      <Private>True</Private>
+      <DoNotHarvest>True</DoNotHarvest>
+      <RefProjectOutputGroups>Binaries;Content;Satellites</RefProjectOutputGroups>
+      <RefTargetDir>INSTALLFOLDER</RefTargetDir>
+    </ProjectReference>
+    <ProjectReference Include="..\..\src\mod\dialplans\mod_dialplan_xml\mod_dialplan_xml.2017.vcxproj">
+      <Name>mod_dialplan_xml</Name>
+      <Project>{07113b25-d3af-4e04-ba77-4cd1171f022c}</Project>
+      <Private>True</Private>
+      <DoNotHarvest>True</DoNotHarvest>
+      <RefProjectOutputGroups>Binaries;Content;Satellites</RefProjectOutputGroups>
+      <RefTargetDir>INSTALLFOLDER</RefTargetDir>
+    </ProjectReference>
+    <ProjectReference Include="..\..\src\mod\directories\mod_ldap\mod_ldap.2017.vcxproj">
+      <Name>mod_ldap</Name>
+      <Project>{ec3e5c7f-ee09-47e2-80fe-546363d14a98}</Project>
+      <Private>True</Private>
+      <DoNotHarvest>True</DoNotHarvest>
+      <RefProjectOutputGroups>Binaries;Content;Satellites</RefProjectOutputGroups>
+      <RefTargetDir>INSTALLFOLDER</RefTargetDir>
+    </ProjectReference>
+    <ProjectReference Include="..\..\src\mod\endpoints\mod_loopback\mod_loopback.2017.vcxproj">
+      <Name>mod_loopback</Name>
+      <Project>{b3f424ec-3d8f-417c-b244-3919d5e1a577}</Project>
+      <Private>True</Private>
+      <DoNotHarvest>True</DoNotHarvest>
+      <RefProjectOutputGroups>Binaries;Content;Satellites</RefProjectOutputGroups>
+      <RefTargetDir>INSTALLFOLDER</RefTargetDir>
+    </ProjectReference>
+    <ProjectReference Include="..\..\src\mod\endpoints\mod_rtc\mod_rtc.2017.vcxproj">
+      <Name>mod_rtc</Name>
+      <Project>{3884add2-91d0-4cd6-86d3-d5fb2d4aab9e}</Project>
+      <Private>True</Private>
+      <DoNotHarvest>True</DoNotHarvest>
+      <RefProjectOutputGroups>Binaries;Content;Satellites</RefProjectOutputGroups>
+      <RefTargetDir>INSTALLFOLDER</RefTargetDir>
+    </ProjectReference>
+    <ProjectReference Include="..\..\src\mod\endpoints\mod_rtmp\mod_rtmp.2017.vcxproj">
+      <Name>mod_rtmp</Name>
+      <Project>{48414740-c693-4968-9846-ee058020c64f}</Project>
+      <Private>True</Private>
+      <DoNotHarvest>True</DoNotHarvest>
+      <RefProjectOutputGroups>Binaries;Content;Satellites</RefProjectOutputGroups>
+      <RefTargetDir>INSTALLFOLDER</RefTargetDir>
+    </ProjectReference>
+    <ProjectReference Include="..\..\src\mod\endpoints\mod_skinny\mod_skinny.2017.vcxproj">
+      <Name>mod_skinny</Name>
+      <Project>{cc1dd008-9406-448d-a0ad-33c3186cfadb}</Project>
+      <Private>True</Private>
+      <DoNotHarvest>True</DoNotHarvest>
+      <RefProjectOutputGroups>Binaries;Content;Satellites</RefProjectOutputGroups>
+      <RefTargetDir>INSTALLFOLDER</RefTargetDir>
+    </ProjectReference>
+    <ProjectReference Include="..\..\src\mod\endpoints\mod_sofia\mod_sofia.2017.vcxproj">
+      <Name>mod_sofia</Name>
+      <Project>{0df3abd0-ddc0-4265-b778-07c66780979b}</Project>
+      <Private>True</Private>
+      <DoNotHarvest>True</DoNotHarvest>
+      <RefProjectOutputGroups>Binaries;Content;Satellites</RefProjectOutputGroups>
+      <RefTargetDir>INSTALLFOLDER</RefTargetDir>
+    </ProjectReference>
+    <ProjectReference Include="..\..\src\mod\endpoints\mod_verto\mod_verto.2017.vcxproj">
+      <Name>mod_verto</Name>
+      <Project>{5b2bace4-0f5a-4a21-930d-c0f4b1f58fa6}</Project>
+      <Private>True</Private>
+      <DoNotHarvest>True</DoNotHarvest>
+      <RefProjectOutputGroups>Binaries;Content;Satellites</RefProjectOutputGroups>
+      <RefTargetDir>INSTALLFOLDER</RefTargetDir>
+    </ProjectReference>
+    <ProjectReference Include="..\..\src\mod\event_handlers\mod_amqp\mod_amqp.2017.vcxproj">
+      <Name>mod_amqp</Name>
+      <Project>{7ac7ab4f-5ef3-40a0-ad2b-cf4d9720fac3}</Project>
+      <Private>True</Private>
+      <DoNotHarvest>True</DoNotHarvest>
+      <RefProjectOutputGroups>Binaries;Content;Satellites</RefProjectOutputGroups>
+      <RefTargetDir>INSTALLFOLDER</RefTargetDir>
+    </ProjectReference>
+    <ProjectReference Include="..\..\src\mod\event_handlers\mod_cdr_csv\mod_cdr_csv.2017.vcxproj">
+      <Name>mod_cdr_csv</Name>
+      <Project>{44d7deaf-fda5-495e-8b9d-1439e4f4c21e}</Project>
+      <Private>True</Private>
+      <DoNotHarvest>True</DoNotHarvest>
+      <RefProjectOutputGroups>Binaries;Content;Satellites</RefProjectOutputGroups>
+      <RefTargetDir>INSTALLFOLDER</RefTargetDir>
+    </ProjectReference>
+    <ProjectReference Include="..\..\src\mod\event_handlers\mod_cdr_mongodb\mod_cdr_mongodb.2017.vcxproj">
+      <Name>mod_cdr_mongodb</Name>
+      <Project>{4dff29b4-2976-447d-a8b3-43476451517c}</Project>
+      <Private>True</Private>
+      <DoNotHarvest>True</DoNotHarvest>
+      <RefProjectOutputGroups>Binaries;Content;Satellites</RefProjectOutputGroups>
+      <RefTargetDir>INSTALLFOLDER</RefTargetDir>
+    </ProjectReference>
+    <ProjectReference Include="..\..\src\mod\event_handlers\mod_cdr_pg_csv\mod_cdr_pg_csv.2017.vcxproj">
+      <Name>mod_cdr_pg_csv</Name>
+      <Project>{411f6d43-9f09-47d0-8b04-e1eb6b67c5bf}</Project>
+      <Private>True</Private>
+      <DoNotHarvest>True</DoNotHarvest>
+      <RefProjectOutputGroups>Binaries;Content;Satellites</RefProjectOutputGroups>
+      <RefTargetDir>INSTALLFOLDER</RefTargetDir>
+    </ProjectReference>
+    <ProjectReference Include="..\..\src\mod\event_handlers\mod_cdr_sqlite\mod_cdr_sqlite.2017.vcxproj">
+      <Name>mod_cdr_sqlite</Name>
+      <Project>{2ca661a7-01dd-4532-bf88-b6629dfb544a}</Project>
+      <Private>True</Private>
+      <DoNotHarvest>True</DoNotHarvest>
+      <RefProjectOutputGroups>Binaries;Content;Satellites</RefProjectOutputGroups>
+      <RefTargetDir>INSTALLFOLDER</RefTargetDir>
+    </ProjectReference>
+    <ProjectReference Include="..\..\src\mod\event_handlers\mod_event_multicast\mod_event_multicast.2017.vcxproj">
+      <Name>mod_event_multicast</Name>
+      <Project>{784113ef-44d9-4949-835d-7065d3c7ad08}</Project>
+      <Private>True</Private>
+      <DoNotHarvest>True</DoNotHarvest>
+      <RefProjectOutputGroups>Binaries;Content;Satellites</RefProjectOutputGroups>
+      <RefTargetDir>INSTALLFOLDER</RefTargetDir>
+    </ProjectReference>
+    <ProjectReference Include="..\..\src\mod\event_handlers\mod_event_socket\mod_event_socket.2017.vcxproj">
+      <Name>mod_event_socket</Name>
+      <Project>{05515420-16de-4e63-be73-85be85ba5142}</Project>
+      <Private>True</Private>
+      <DoNotHarvest>True</DoNotHarvest>
+      <RefProjectOutputGroups>Binaries;Content;Satellites</RefProjectOutputGroups>
+      <RefTargetDir>INSTALLFOLDER</RefTargetDir>
+    </ProjectReference>
+    <ProjectReference Include="..\..\src\mod\event_handlers\mod_odbc_cdr\mod_odbc_cdr.2017.vcxproj">
+      <Name>mod_odbc_cdr</Name>
+      <Project>{096c9a84-55b2-4f9b-97e5-0fdf116fd25f}</Project>
+      <Private>True</Private>
+      <DoNotHarvest>True</DoNotHarvest>
+      <RefProjectOutputGroups>Binaries;Content;Satellites</RefProjectOutputGroups>
+      <RefTargetDir>INSTALLFOLDER</RefTargetDir>
+    </ProjectReference>
+    <ProjectReference Include="..\..\src\mod\formats\mod_local_stream\mod_local_stream.2017.vcxproj">
+      <Name>mod_local_stream</Name>
+      <Project>{2ca40887-1622-46a1-a7f9-17fd7e7e545b}</Project>
+      <Private>True</Private>
+      <DoNotHarvest>True</DoNotHarvest>
+      <RefProjectOutputGroups>Binaries;Content;Satellites</RefProjectOutputGroups>
+      <RefTargetDir>INSTALLFOLDER</RefTargetDir>
+    </ProjectReference>
+    <ProjectReference Include="..\..\src\mod\formats\mod_native_file\mod_native_file.2017.vcxproj">
+      <Name>mod_native_file</Name>
+      <Project>{9254c4b0-6f60-42b6-bb3a-36d63fc001c7}</Project>
+      <Private>True</Private>
+      <DoNotHarvest>True</DoNotHarvest>
+      <RefProjectOutputGroups>Binaries;Content;Satellites</RefProjectOutputGroups>
+      <RefTargetDir>INSTALLFOLDER</RefTargetDir>
+    </ProjectReference>
+    <ProjectReference Include="..\..\src\mod\formats\mod_png\mod_png.2017.vcxproj">
+      <Name>mod_png</Name>
+      <Project>{fbc7e2a4-b989-4289-ba7f-68f440e9ef8b}</Project>
+      <Private>True</Private>
+      <DoNotHarvest>True</DoNotHarvest>
+      <RefProjectOutputGroups>Binaries;Content;Satellites</RefProjectOutputGroups>
+      <RefTargetDir>INSTALLFOLDER</RefTargetDir>
+    </ProjectReference>
+    <ProjectReference Include="..\..\src\mod\formats\mod_shout\mod_shout.2017.vcxproj">
+      <Name>mod_shout</Name>
+      <Project>{38fe0559-9910-43a8-9e45-3e5004c27692}</Project>
+      <Private>True</Private>
+      <DoNotHarvest>True</DoNotHarvest>
+      <RefProjectOutputGroups>Binaries;Content;Satellites</RefProjectOutputGroups>
+      <RefTargetDir>INSTALLFOLDER</RefTargetDir>
+    </ProjectReference>
+    <ProjectReference Include="..\..\src\mod\formats\mod_sndfile\mod_sndfile.2017.vcxproj">
+      <Name>mod_sndfile</Name>
+      <Project>{afac0568-7548-42d5-9f6a-8d3400a1e4f6}</Project>
+      <Private>True</Private>
+      <DoNotHarvest>True</DoNotHarvest>
+      <RefProjectOutputGroups>Binaries;Content;Satellites</RefProjectOutputGroups>
+      <RefTargetDir>INSTALLFOLDER</RefTargetDir>
+    </ProjectReference>
+    <ProjectReference Include="..\..\src\mod\formats\mod_tone_stream\mod_tone_stream.2017.vcxproj">
+      <Name>mod_tone_stream</Name>
+      <Project>{6ff941ac-82c5-429f-aa4c-ad2fb9e5da52}</Project>
+      <Private>True</Private>
+      <DoNotHarvest>True</DoNotHarvest>
+      <RefProjectOutputGroups>Binaries;Content;Satellites</RefProjectOutputGroups>
+      <RefTargetDir>INSTALLFOLDER</RefTargetDir>
+    </ProjectReference>
+    <ProjectReference Include="..\..\src\mod\languages\mod_lua\mod_lua.2017.vcxproj">
+      <Name>mod_lua</Name>
+      <Project>{7b077e7f-1be7-4291-ab86-55e527b25cac}</Project>
+      <Private>True</Private>
+      <DoNotHarvest>True</DoNotHarvest>
+      <RefProjectOutputGroups>Binaries;Content;Satellites</RefProjectOutputGroups>
+      <RefTargetDir>INSTALLFOLDER</RefTargetDir>
+    </ProjectReference>
+    <ProjectReference Include="..\..\src\mod\languages\mod_managed\mod_managed.2017.vcxproj">
+      <Name>mod_managed</Name>
+      <Project>{7b42bda1-72c0-4378-a9b6-5c530f8cd61e}</Project>
+      <Private>True</Private>
+      <DoNotHarvest>True</DoNotHarvest>
+      <RefProjectOutputGroups>Binaries;Content;Satellites</RefProjectOutputGroups>
+      <RefTargetDir>INSTALLFOLDER</RefTargetDir>
+    </ProjectReference>
+    <ProjectReference Include="..\..\src\mod\languages\mod_v8\mod_v8.2017.vcxproj">
+      <Name>mod_v8</Name>
+      <Project>{9b9d2551-d6bd-4f20-8be5-de30e154a064}</Project>
+      <Private>True</Private>
+      <DoNotHarvest>True</DoNotHarvest>
+      <RefProjectOutputGroups>Binaries;Content;Satellites</RefProjectOutputGroups>
+      <RefTargetDir>INSTALLFOLDER</RefTargetDir>
+    </ProjectReference>
+    <ProjectReference Include="..\..\src\mod\loggers\mod_console\mod_console.2017.vcxproj">
+      <Name>mod_console</Name>
+      <Project>{1c453396-d912-4213-89fd-9b489162b7b5}</Project>
+      <Private>True</Private>
+      <DoNotHarvest>True</DoNotHarvest>
+      <RefProjectOutputGroups>Binaries;Content;Satellites</RefProjectOutputGroups>
+      <RefTargetDir>INSTALLFOLDER</RefTargetDir>
+    </ProjectReference>
+    <ProjectReference Include="..\..\src\mod\loggers\mod_logfile\mod_logfile.2017.vcxproj">
+      <Name>mod_logfile</Name>
+      <Project>{d0bcac02-d94b-46b8-9b49-cddcc2bd7909}</Project>
+      <Private>True</Private>
+      <DoNotHarvest>True</DoNotHarvest>
+      <RefProjectOutputGroups>Binaries;Content;Satellites</RefProjectOutputGroups>
+      <RefTargetDir>INSTALLFOLDER</RefTargetDir>
+    </ProjectReference>
+    <ProjectReference Include="..\..\src\mod\say\mod_say_de\mod_say_de.2017.vcxproj">
+      <Name>mod_say_de</Name>
+      <Project>{5bc072db-3826-48ea-af34-fe32aa01e83b}</Project>
+      <Private>True</Private>
+      <DoNotHarvest>True</DoNotHarvest>
+      <RefProjectOutputGroups>Binaries;Content;Satellites</RefProjectOutputGroups>
+      <RefTargetDir>INSTALLFOLDER</RefTargetDir>
+    </ProjectReference>
+    <ProjectReference Include="..\..\src\mod\say\mod_say_en\mod_say_en.2017.vcxproj">
+      <Name>mod_say_en</Name>
+      <Project>{988cacf7-3fcb-4992-be69-77872ae67dc8}</Project>
+      <Private>True</Private>
+      <DoNotHarvest>True</DoNotHarvest>
+      <RefProjectOutputGroups>Binaries;Content;Satellites</RefProjectOutputGroups>
+      <RefTargetDir>INSTALLFOLDER</RefTargetDir>
+    </ProjectReference>
+    <ProjectReference Include="..\..\src\mod\say\mod_say_es\mod_say_es.2017.vcxproj">
+      <Name>mod_say_es</Name>
+      <Project>{fa429e98-8b03-45e6-a096-a4bc5e821de4}</Project>
+      <Private>True</Private>
+      <DoNotHarvest>True</DoNotHarvest>
+      <RefProjectOutputGroups>Binaries;Content;Satellites</RefProjectOutputGroups>
+      <RefTargetDir>INSTALLFOLDER</RefTargetDir>
+    </ProjectReference>
+    <ProjectReference Include="..\..\src\mod\say\mod_say_es_ar\mod_say_es_ar.2017.vcxproj">
+      <Name>mod_say_es_ar</Name>
+      <Project>{ceee31e6-8a08-42c7-bebd-5ec12072c136}</Project>
+      <Private>True</Private>
+      <DoNotHarvest>True</DoNotHarvest>
+      <RefProjectOutputGroups>Binaries;Content;Satellites</RefProjectOutputGroups>
+      <RefTargetDir>INSTALLFOLDER</RefTargetDir>
+    </ProjectReference>
+    <ProjectReference Include="..\..\src\mod\say\mod_say_fa\mod_say_fa.2017.vcxproj">
+      <Name>mod_say_fa</Name>
+      <Project>{0e469f3a-ddd0-43ba-a94f-7d93c02219f3}</Project>
+      <Private>True</Private>
+      <DoNotHarvest>True</DoNotHarvest>
+      <RefProjectOutputGroups>Binaries;Content;Satellites</RefProjectOutputGroups>
+      <RefTargetDir>INSTALLFOLDER</RefTargetDir>
+    </ProjectReference>
+    <ProjectReference Include="..\..\src\mod\say\mod_say_fr\mod_say_fr.2017.vcxproj">
+      <Name>mod_say_fr</Name>
+      <Project>{06e3a538-ab32-44f2-b477-755ff9cb5d37}</Project>
+      <Private>True</Private>
+      <DoNotHarvest>True</DoNotHarvest>
+      <RefProjectOutputGroups>Binaries;Content;Satellites</RefProjectOutputGroups>
+      <RefTargetDir>INSTALLFOLDER</RefTargetDir>
+    </ProjectReference>
+    <ProjectReference Include="..\..\src\mod\say\mod_say_he\mod_say_he.2017.vcxproj">
+      <Name>mod_say_he</Name>
+      <Project>{a3d7c6cf-aeb1-4159-b741-160eb4b37345}</Project>
+      <Private>True</Private>
+      <DoNotHarvest>True</DoNotHarvest>
+      <RefProjectOutputGroups>Binaries;Content;Satellites</RefProjectOutputGroups>
+      <RefTargetDir>INSTALLFOLDER</RefTargetDir>
+    </ProjectReference>
+    <ProjectReference Include="..\..\src\mod\say\mod_say_hr\mod_say_hr.2017.vcxproj">
+      <Name>mod_say_hr</Name>
+      <Project>{da7addf1-da33-4194-83a5-b48db714d35b}</Project>
+      <Private>True</Private>
+      <DoNotHarvest>True</DoNotHarvest>
+      <RefProjectOutputGroups>Binaries;Content;Satellites</RefProjectOutputGroups>
+      <RefTargetDir>INSTALLFOLDER</RefTargetDir>
+    </ProjectReference>
+    <ProjectReference Include="..\..\src\mod\say\mod_say_hu\mod_say_hu.2017.vcxproj">
+      <Name>mod_say_hu</Name>
+      <Project>{af675478-995a-4115-90c4-b2b0d6470688}</Project>
+      <Private>True</Private>
+      <DoNotHarvest>True</DoNotHarvest>
+      <RefProjectOutputGroups>Binaries;Content;Satellites</RefProjectOutputGroups>
+      <RefTargetDir>INSTALLFOLDER</RefTargetDir>
+    </ProjectReference>
+    <ProjectReference Include="..\..\src\mod\say\mod_say_it\mod_say_it.2017.vcxproj">
+      <Name>mod_say_it</Name>
+      <Project>{6d1bec70-4dcd-4fe9-adbd-4a43a67e4d05}</Project>
+      <Private>True</Private>
+      <DoNotHarvest>True</DoNotHarvest>
+      <RefProjectOutputGroups>Binaries;Content;Satellites</RefProjectOutputGroups>
+      <RefTargetDir>INSTALLFOLDER</RefTargetDir>
+    </ProjectReference>
+    <ProjectReference Include="..\..\src\mod\say\mod_say_ja\mod_say_ja.2017.vcxproj">
+      <Name>mod_say_ja</Name>
+      <Project>{07ea6e5a-d181-4abb-becf-67a906867d04}</Project>
+      <Private>True</Private>
+      <DoNotHarvest>True</DoNotHarvest>
+      <RefProjectOutputGroups>Binaries;Content;Satellites</RefProjectOutputGroups>
+      <RefTargetDir>INSTALLFOLDER</RefTargetDir>
+    </ProjectReference>
+    <ProjectReference Include="..\..\src\mod\say\mod_say_nl\mod_say_nl.2017.vcxproj">
+      <Name>mod_say_nl</Name>
+      <Project>{a4b122cf-5196-476b-8c0e-d8bd59ac3c14}</Project>
+      <Private>True</Private>
+      <DoNotHarvest>True</DoNotHarvest>
+      <RefProjectOutputGroups>Binaries;Content;Satellites</RefProjectOutputGroups>
+      <RefTargetDir>INSTALLFOLDER</RefTargetDir>
+    </ProjectReference>
+    <ProjectReference Include="..\..\src\mod\say\mod_say_pl\mod_say_pl.2017.vcxproj">
+      <Name>mod_say_pl</Name>
+      <Project>{20b15650-f910-4211-8729-aab0f520c805}</Project>
+      <Private>True</Private>
+      <DoNotHarvest>True</DoNotHarvest>
+      <RefProjectOutputGroups>Binaries;Content;Satellites</RefProjectOutputGroups>
+      <RefTargetDir>INSTALLFOLDER</RefTargetDir>
+    </ProjectReference>
+    <ProjectReference Include="..\..\src\mod\say\mod_say_pt\mod_say_pt.2017.vcxproj">
+      <Name>mod_say_pt</Name>
+      <Project>{7c22bdff-cc09-400c-8a09-660733980028}</Project>
+      <Private>True</Private>
+      <DoNotHarvest>True</DoNotHarvest>
+      <RefProjectOutputGroups>Binaries;Content;Satellites</RefProjectOutputGroups>
+      <RefTargetDir>INSTALLFOLDER</RefTargetDir>
+    </ProjectReference>
+    <ProjectReference Include="..\..\src\mod\say\mod_say_ru\mod_say_ru.2017.vcxproj">
+      <Name>mod_say_ru</Name>
+      <Project>{0382e8fd-cfdc-41c0-8b03-792c7c84fc31}</Project>
+      <Private>True</Private>
+      <DoNotHarvest>True</DoNotHarvest>
+      <RefProjectOutputGroups>Binaries;Content;Satellites</RefProjectOutputGroups>
+      <RefTargetDir>INSTALLFOLDER</RefTargetDir>
+    </ProjectReference>
+    <ProjectReference Include="..\..\src\mod\say\mod_say_sv\mod_say_sv.2017.vcxproj">
+      <Name>mod_say_sv</Name>
+      <Project>{8cda2b34-fa44-49cc-9ec2-b8f35856cd15}</Project>
+      <Private>True</Private>
+      <DoNotHarvest>True</DoNotHarvest>
+      <RefProjectOutputGroups>Binaries;Content;Satellites</RefProjectOutputGroups>
+      <RefTargetDir>INSTALLFOLDER</RefTargetDir>
+    </ProjectReference>
+    <ProjectReference Include="..\..\src\mod\say\mod_say_th\mod_say_th.2017.vcxproj">
+      <Name>mod_say_th</Name>
+      <Project>{c955e1a9-c12c-4bad-ac32-8d53d9268af7}</Project>
+      <Private>True</Private>
+      <DoNotHarvest>True</DoNotHarvest>
+      <RefProjectOutputGroups>Binaries;Content;Satellites</RefProjectOutputGroups>
+      <RefTargetDir>INSTALLFOLDER</RefTargetDir>
+    </ProjectReference>
+    <ProjectReference Include="..\..\src\mod\say\mod_say_zh\mod_say_zh.2017.vcxproj">
+      <Name>mod_say_zh</Name>
+      <Project>{b6a9fb7a-1cc4-442b-812d-ec33e4e4a36e}</Project>
+      <Private>True</Private>
+      <DoNotHarvest>True</DoNotHarvest>
+      <RefProjectOutputGroups>Binaries;Content;Satellites</RefProjectOutputGroups>
+      <RefTargetDir>INSTALLFOLDER</RefTargetDir>
+    </ProjectReference>
+    <ProjectReference Include="..\..\src\mod\xml_int\mod_xml_cdr\mod_xml_cdr.2017.vcxproj">
+      <Name>mod_xml_cdr</Name>
+      <Project>{08dad348-9e0a-4a2e-97f1-f1e7e24a7836}</Project>
+      <Private>True</Private>
+      <DoNotHarvest>True</DoNotHarvest>
+      <RefProjectOutputGroups>Binaries;Content;Satellites</RefProjectOutputGroups>
+      <RefTargetDir>INSTALLFOLDER</RefTargetDir>
+    </ProjectReference>
+    <ProjectReference Include="..\..\src\mod\xml_int\mod_xml_curl\mod_xml_curl.2017.vcxproj">
+      <Name>mod_xml_curl</Name>
+      <Project>{ab91a099-7690-4ecf-8994-e458f4ea1ed4}</Project>
+      <Private>True</Private>
+      <DoNotHarvest>True</DoNotHarvest>
+      <RefProjectOutputGroups>Binaries;Content;Satellites</RefProjectOutputGroups>
+      <RefTargetDir>INSTALLFOLDER</RefTargetDir>
+    </ProjectReference>
+    <ProjectReference Include="..\..\src\mod\xml_int\mod_xml_rpc\mod_xml_rpc.2017.vcxproj">
+      <Name>mod_xml_rpc</Name>
+      <Project>{cbec7225-0c21-4da8-978e-1f158f8ad950}</Project>
+      <Private>True</Private>
+      <DoNotHarvest>True</DoNotHarvest>
+      <RefProjectOutputGroups>Binaries;Content;Satellites</RefProjectOutputGroups>
+      <RefTargetDir>INSTALLFOLDER</RefTargetDir>
+    </ProjectReference>
+    <ProjectReference Include="..\Console\FreeSwitchConsole.2017.vcxproj">
+      <Name>FreeSwitchConsole</Name>
+      <Project>{1af3a893-f7be-43dd-b697-8ab2397c0d67}</Project>
+      <Private>True</Private>
+      <DoNotHarvest>True</DoNotHarvest>
+      <RefProjectOutputGroups>Binaries;Content;Satellites</RefProjectOutputGroups>
+      <RefTargetDir>INSTALLFOLDER</RefTargetDir>
+    </ProjectReference>
+    <ProjectReference Include="CustomActions\Setup.CA.DownloadOpenH264\Setup.CA.DownloadOpenH264.csproj">
+      <Name>Setup.CA.DownloadOpenH264</Name>
+      <Project>{ebfdcfca-8095-4ecc-98be-b494bcb4e042}</Project>
+      <Private>True</Private>
+      <DoNotHarvest>True</DoNotHarvest>
+      <RefProjectOutputGroups>Binaries;Content;Satellites</RefProjectOutputGroups>
+      <RefTargetDir>INSTALLFOLDER</RefTargetDir>
+    </ProjectReference>
+  </ItemGroup>
+  <ItemGroup>
+    <Content Include="filter.xslt" />
+  </ItemGroup>
+  <Import Project="$(WixTargetsPath)" />
+  <Target Name="LoadDynamicVariables">
+    <Exec Command="$(SolutionDir)w32\Setup\FullVersion.cmd" ConsoleToMSBuild="true">
+      <Output TaskParameter="ConsoleOutput" PropertyName="FullVersion" />
+    </Exec>
+    <CreateProperty Condition="'$(Configuration)' == 'Debug'" Value="-debug">
+      <Output TaskParameter="Value" PropertyName="DebugConfiguration" />
+    </CreateProperty>
+    <CreateProperty Condition="'$(GitCommits)' != '0'" Value="$(GitCommits)-$(GitCommit)-$([System.DateTime]::Now.ToString(yyyyMMddHHmmss))">
+      <Output TaskParameter="Value" PropertyName="SnapshotName" />
+    </CreateProperty>
+    <CreateProperty Condition="'$(GitCommits)' != '0'" Value=".$(GitCommits)">
+      <Output TaskParameter="Value" PropertyName="Revision" />
+    </CreateProperty>
+    <CreateProperty Condition="$(FullVersion) != ''" Value="ProductVersion=$(FullVersion)$(Revision);$(DefineConstants)">
+      <Output TaskParameter="Value" PropertyName="DefineConstants" />
+    </CreateProperty>
+    <CreateProperty Condition="'$(Platform)'=='x86'" Value="win32">
+      <Output TaskParameter="Value" PropertyName="UserFriendlyPlatform" />
+    </CreateProperty>
+    <CreateProperty Condition="'$(Platform)'=='x64'" Value="x64">
+      <Output TaskParameter="Value" PropertyName="UserFriendlyPlatform" />
+    </CreateProperty>
+    <CreateProperty Condition="$(FullVersion) != '' AND '$(GitCommits)' != '0'" Value="$(SolutionDir)$(UserFriendlyPlatform)\$(OutputName)-$(FullVersion)-Dev-$(SnapshotName)-$(UserFriendlyPlatform)$(DebugConfiguration).msi">
+      <Output TaskParameter="Value" PropertyName="DestinationFileName" />
+    </CreateProperty>
+    <CreateProperty Condition="$(FullVersion) != '' AND '$(GitCommits)' == '0'" Value="$(SolutionDir)$(UserFriendlyPlatform)\$(OutputName)-$(FullVersion)-Release-$(UserFriendlyPlatform)$(DebugConfiguration).msi">
+      <Output TaskParameter="Value" PropertyName="DestinationFileName" />
+    </CreateProperty>
+    <CreateProperty Value="$(VCToolsRedistVersion)">
+      <Output TaskParameter="Value" PropertyName="VCLibVersion" />
+    </CreateProperty>
+    <CreateProperty Condition="'$(VCLibVersion)' == ''" Value="$(registry:HKEY_LOCAL_MACHINE\SOFTWARE\Microsoft\VisualStudio\14.0\VC\Runtimes\x64@Major).$(registry:HKEY_LOCAL_MACHINE\SOFTWARE\Microsoft\VisualStudio\14.0\VC\Runtimes\x64@Minor).$(registry:HKEY_LOCAL_MACHINE\SOFTWARE\Microsoft\VisualStudio\14.0\VC\Runtimes\x64@Bld)">
+      <Output TaskParameter="Value" PropertyName="VCLibVersion" />
+    </CreateProperty>
+    <CreateProperty Value="$(VSInstallDir)\VC\Redist\MSVC\$(VCLibVersion)\MergeModules\">
+      <Output TaskParameter="Value" PropertyName="MergeModules" />
+    </CreateProperty>
+    <CreateProperty Value="
+        FreeSWITCHgrammarFilesDir=$(SolutionDir)$(UserFriendlyPlatform)\$(Configuration)\grammar;
+        FreeSWITCHfontsFilesDir=$(SolutionDir)fonts;
+        FreeSWITCHimagesFilesDir=$(SolutionDir)images;
+        FreeSWITCHhtdocsFilesDir=$(SolutionDir)htdocs;
+        FreeSWITCHSoundFilesDir=$(SoundsDir);
+        MergeModules=$(MergeModules);
+        VCVer=$(PlatformToolsetVersion);
+        $(DefineConstants)">
+      <Output TaskParameter="Value" PropertyName="DefineConstants" />
+    </CreateProperty>
+    <Message Importance="High" Text="Visual C++ lib-version: $(VCLibVersion)" />
+    <Message Importance="High" Text="PlatformToolsetVersion: $(PlatformToolsetVersion)" />
+    <Message Importance="High" Text="VSInstallDir: $(VSInstallDir)" />
+    <Message Importance="High" Text="SoundsDir: $(SoundsDir)" />
+    <Message Importance="High" Text="DefineConstants: $(DefineConstants)" />
+    <Message Importance="High" Text="DestinationFileName: $(DestinationFileName)" />
+  </Target>
+  <!--
+      To modify your build process, add your task inside one of the targets below.
+      Other similar extension points exist, see Wix.targets.
+  -->
+  <Target Name="AfterResolveReferences">
+    <Message Importance="High" Text="GitExe: $(GitExe)" />
+    <Message Importance="High" Text="GitCommits: $(GitCommits)" />
+    <Message Importance="High" Text="SnapshotName: $(SnapshotName)" />
+    <Message Importance="High" Text="Revision: $(Revision)" />
+    <Message Importance="High" Text="Deleting previously created MSI files." />
+    <Delete Files="$(OutputPath)$(OutputName).msi" />
+    <Delete Files="$(DestinationFileName)" />
+    <CreateItem Include="$(SolutionDir)$(UserFriendlyPlatform)\$(Configuration)\f*.exe">
+        <Output ItemName="ExeFiles" TaskParameter="Include" />
+    </CreateItem>
+    <CreateItem Include="$(SolutionDir)$(UserFriendlyPlatform)\$(Configuration)\mod\*.dll">
+        <Output ItemName="Modules" TaskParameter="Include" />
+    </CreateItem>
+    <Message Importance="High" Text="Signing FreeSWITCH Core Library" />
+    <SignFile ContinueOnError="WarnAndContinue"
+            CertificateThumbprint="$(CertificateThumbprint)"
+            TimestampUrl="$(TimestampUrl)"
+            SigningTarget="$(SolutionDir)$(UserFriendlyPlatform)\$(Configuration)\FreeSwitch.dll"
+            TargetFrameworkVersion="v4.5" />
+    <Message Importance="High" Text="Signing FreeSWITCH Executables" />
+    <SignFile ContinueOnError="WarnAndContinue"
+            CertificateThumbprint="$(CertificateThumbprint)"
+            TimestampUrl="$(TimestampUrl)"
+            SigningTarget="%(ExeFiles.Identity)"
+            TargetFrameworkVersion="v4.5" />
+    <Message Importance="High" Text="Signing FreeSWITCH Modules" />
+    <SignFile Condition="'$(GitCommits)' != '0'" ContinueOnError="WarnAndContinue"
+            CertificateThumbprint="$(CertificateThumbprint)"
+            SigningTarget="%(Modules.Identity)"
+            TargetFrameworkVersion="v4.5" />
+    <SignFile Condition="'$(GitCommits)' == '0'" ContinueOnError="WarnAndContinue"
+            CertificateThumbprint="$(CertificateThumbprint)"
+            TimestampUrl="$(TimestampUrl)"
+            SigningTarget="%(Modules.Identity)"
+            TargetFrameworkVersion="v4.5" />
+    <HeatDirectory
+        ToolPath="$(WixToolPath)"
+        OutputFile="$(ProjectDir)Fragments\FreeSWITCHConfFiles.wxs"
+        Directory="$(ProjectDir)..\..\conf\vanilla"
+        DirectoryRefId="CONFLOCATION"
+        ComponentGroupName="FreeSWITCHConfFiles"
+        GenerateGuidsNow="true"
+        SuppressRootDirectory="true"
+        SuppressRegistry="true"
+        SuppressCom="true"
+        SuppressFragments="true"
+        RunAsSeparateProcess="true"
+        PreprocessorVariable="var.FreeSWITCHConfFilesDir">
+    </HeatDirectory>
+    <HeatDirectory
+        ToolPath="$(WixToolPath)"
+        OutputFile="$(ProjectDir)Fragments\FreeSWITCHSoundFiles8.wxs"
+        Directory="$(SoundsDir)"
+        DirectoryRefId="SOUNDLOCATION"
+        ComponentGroupName="FreeSWITCHSoundFiles8"
+        GenerateGuidsNow="true"
+        SuppressRootDirectory="true"
+        SuppressRegistry="true"
+        SuppressCom="true"
+        SuppressFragments="true"
+        RunAsSeparateProcess="true"
+        PreprocessorVariable="var.FreeSWITCHSoundFilesDir">
+    </HeatDirectory>
+    <HeatDirectory
+        ToolPath="$(WixToolPath)"
+        OutputFile="$(ProjectDir)Fragments\FreeSWITCHhtdocsFilesDir.wxs"
+        Directory="$(ProjectDir)..\..\htdocs"
+        DirectoryRefId="INSTALLLOCATION"
+        ComponentGroupName="FreeSWITCHhtdocsFiles"
+        GenerateGuidsNow="true"
+        SuppressRootDirectory="false"
+        SuppressRegistry="true"
+        SuppressCom="true"
+        SuppressFragments="true"
+        RunAsSeparateProcess="true"
+        PreprocessorVariable="var.FreeSWITCHhtdocsFilesDir">
+    </HeatDirectory>
+    <HeatDirectory
+        ToolPath="$(WixToolPath)"
+        OutputFile="$(ProjectDir)Fragments\FreeSWITCHimagesFilesDir.wxs"
+        Directory="$(ProjectDir)..\..\images"
+        DirectoryRefId="INSTALLLOCATION"
+        ComponentGroupName="FreeSWITCHimagesFiles"
+        GenerateGuidsNow="true"
+        SuppressRootDirectory="false"
+        SuppressRegistry="true"
+        SuppressCom="true"
+        SuppressFragments="true"
+        RunAsSeparateProcess="true"
+        PreprocessorVariable="var.FreeSWITCHimagesFilesDir">
+    </HeatDirectory>
+    <HeatDirectory
+        ToolPath="$(WixToolPath)"
+        OutputFile="$(ProjectDir)Fragments\FreeSWITCHfontsFilesDir.wxs"
+        Directory="$(ProjectDir)..\..\fonts"
+        DirectoryRefId="INSTALLLOCATION"
+        ComponentGroupName="FreeSWITCHfontsFiles"
+        GenerateGuidsNow="true"
+        SuppressRootDirectory="false"
+        SuppressRegistry="true"
+        SuppressCom="true"
+        SuppressFragments="true"
+        RunAsSeparateProcess="true"
+        PreprocessorVariable="var.FreeSWITCHfontsFilesDir">
+    </HeatDirectory>
+    <HeatDirectory
+        ToolPath="$(WixToolPath)"
+        OutputFile="$(ProjectDir)Fragments\FreeSWITCHgrammarFilesDir.wxs"
+        Directory="$(SolutionDir)$(UserFriendlyPlatform)\$(Configuration)\grammar"
+        DirectoryRefId="INSTALLLOCATION"
+        ComponentGroupName="FreeSWITCHgrammarFiles"
+        GenerateGuidsNow="true"
+        SuppressRootDirectory="false"
+        SuppressRegistry="true"
+        SuppressCom="true"
+        SuppressFragments="true"
+        RunAsSeparateProcess="true"
+        PreprocessorVariable="var.FreeSWITCHgrammarFilesDir">
+    </HeatDirectory>
+    <HeatDirectory
+        ToolPath="$(WixToolPath)"
+        OutputFile="$(ProjectDir)Fragments\FreeSWITCHBaseFiles.wxs"
+        Directory="$(SolutionDir)$(UserFriendlyPlatform)\$(Configuration)"
+        Transforms="$(ProjectDir)filter.xslt"
+        DirectoryRefId="INSTALLLOCATION"
+        ComponentGroupName="FreeSWITCHBaseFiles"
+        GenerateGuidsNow="true"
+        SuppressRootDirectory="true"
+        SuppressRegistry="true"
+        SuppressCom="true"
+        SuppressFragments="true"
+        RunAsSeparateProcess="true"
+        PreprocessorVariable="var.FreeSWITCHBaseDir">
+    </HeatDirectory>
+  </Target>
+  <Target Name="AfterBuild">
+    <Copy SourceFiles="$(OutputPath)$(OutputName).msi" DestinationFiles="$(DestinationFileName)" />
+    <Message Importance="High" Text="Signing FreeSWITCH MSI Package" />
+    <Exec ContinueOnError="WarnAndContinue"
+        Command="&quot;$(SignToolPath)&quot; sign /fd sha256 /sha1 $(CertificateThumbprint) /t &quot;$(TimestampUrl)&quot; &quot;$(DestinationFileName)&quot;"
+        StandardOutputImportance="high" />
+    <Message Importance="High" Condition="Exists('$(DestinationFileName)')" Text="Success. An output MSI has been copied to $(DestinationFileName)" />
+  </Target>
 </Project>