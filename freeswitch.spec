######################################################################################################################
#
# spec file for package freeswitch
#
# includes module(s): freeswitch-devel freeswitch-codec-passthru-amr freeswitch-codec-passthru-amrwb freeswitch-codec-passthru-g729 
#                     freeswitch-codec-passthru-g7231 freeswitch-lua freeswitch-perl freeswitch-python freeswitch-v8
#                     freeswitch-lan-de freeswitch-lang-en freeswitch-lang-fr freeswitch-lang-hu freeswitch-lang-ru freeswitch-freetdm
#		      and others
#
# Initial Version Copyright (C) 2007 Peter Nixon and Michal Bielicki, All Rights Reserved.
#
# This file is part of:
# FreeSWITCH Modular Media Switching Software Library / Soft-Switch Application
# Copyright (C) 2005-2014, Anthony Minessale II <anthm@freeswitch.org>
#
# This file and all modifications and additions to the pristine package are under the same license as the package itself.
#
# Contributor(s): Mike Jerris
#                 Brian West
#                 Anthony Minessale II <anthm@freeswitch.org>
#                 Raul Fragoso
#                 Rupa Shomaker
#                 Marc Olivier Chouinard
#                 Raymond Chandler
#                 Ken Rice <krice@freeswitch.org>
#                 Chris Rienzo <crienzo@grasshopper.com>
#
# Maintainer(s): Ken Rice <krice@freeswitch.org>
#
######################################################################################################################
# Module build settings
%define build_sng_isdn 0
%define build_sng_ss7 0
%define build_sng_tc 0
%define build_py26_esl 0
%define build_timerfd 0
%define build_mod_esl 0
%define build_mod_rayo 1
%define build_mod_ssml 1

%{?with_sang_tc:%define build_sng_tc 1 }
%{?with_sang_isdn:%define build_sng_isdn 1 }
%{?with_sang_ss7:%define build_sng_ss7 1 }
%{?with_py26_esl:%define build_py26_esl 1 }
%{?with_timerfd:%define build_timerfd 1 }
%{?with_mod_esl:%define build_mod_esl 1 }

%define version %{VERSION_NUMBER}
%define release %{BUILD_NUMBER}

######################################################################################################################
#
# disable rpath checking
#%define __arch_install_post /usr/lib/rpm/check-buildroot
#%define _prefix   /usr
#%define prefix    %{_prefix}
#%define sysconfdir	/etc/freeswitch
#%define _sysconfdir	%{sysconfdir}
#%define logfiledir	/var/log/freeswitch
#%define _logfiledir	%{logfiledir}
#%define runtimedir	/var/run/freeswitch
#%define _runtimedir	%{runtimedir}

######################################################################################################################
# Layout of packages FHS (Redhat/SUSE), FS (Standard FreeSWITCH layout using /usr/local), OPT (/opt based layout)
%define packagelayout	FHS

%define	PREFIX		%{_prefix}
%define EXECPREFIX	%{_exec_prefix}
%define BINDIR		%{_bindir}
%define SBINDIR		%{_sbindir}
%define LIBEXECDIR	%{_libexecdir}/%name
%define SYSCONFDIR	%{_sysconfdir}/%name
%define SHARESTATEDIR	%{_sharedstatedir}/%name
%define LOCALSTATEDIR	%{_localstatedir}/lib/%name
%define LIBDIR		%{_libdir}
%define INCLUDEDIR	%{_includedir}
%define _datarootdir	%{_prefix}/share
%define DATAROOTDIR	%{_datarootdir}
%define DATADIR		%{_datadir}
%define INFODIR		%{_infodir}
%define LOCALEDIR	%{_datarootdir}/locale
%define MANDIR		%{_mandir}
%define DOCDIR		%{_defaultdocdir}/%name
%define HTMLDIR		%{_defaultdocdir}/%name/html
%define DVIDIR		%{_defaultdocdir}/%name/dvi
%define PDFDIR		%{_defaultdocdir}/%name/pdf
%define PSDIR		%{_defaultdocdir}/%name/ps
%define LOGFILEDIR	/var/log/%name
%define MODINSTDIR	%{_libdir}/%name/mod
%define RUNDIR		%{_localstatedir}/run/%name
%define DBDIR		%{LOCALSTATEDIR}/db
%define HTDOCSDIR	%{_datarootdir}/%name/htdocs
%define SOUNDSDIR	%{_datarootdir}/%name/sounds
%define GRAMMARDIR	%{_datarootdir}/%name/grammar
%define SCRIPTDIR	%{_datarootdir}/%name/scripts
%define RECORDINGSDIR	%{LOCALSTATEDIR}/recordings
%define PKGCONFIGDIR	%{_datarootdir}/%name/pkgconfig
%define HOMEDIR		%{LOCALSTATEDIR}


Name:         	freeswitch
Summary:      	FreeSWITCH open source telephony platform
License:      	MPL1.1
Group:        	Productivity/Telephony/Servers
Version:	%{version}
Release:	%{release}%{?dist}
URL:          	http://www.freeswitch.org/
Packager:     	Ken Rice
Vendor:       	http://www.freeswitch.org/

######################################################################################################################
#
#					Source files and where to get them
#
######################################################################################################################
Source0:        http://files.freeswitch.org/%{name}-%{version}.tar.bz2
Source1:	http://files.freeswitch.org/downloads/libs/celt-0.10.0.tar.gz
Source2:	http://files.freeswitch.org/downloads/libs/flite-1.5.4-current.tar.bz2
Source3:	http://files.freeswitch.org/downloads/libs/lame-3.98.4.tar.gz
Source4:	http://files.freeswitch.org/downloads/libs/libshout-2.2.2.tar.gz
Source5:	http://files.freeswitch.org/downloads/libs/mpg123-1.13.2.tar.gz
#Source6:	http://files.freeswitch.org/downloads/libs/openldap-2.4.11.tar.gz
Source6:	http://files.freeswitch.org/downloads/libs/pocketsphinx-0.8.tar.gz
Source7:	http://files.freeswitch.org/downloads/libs/soundtouch-1.7.1.tar.gz
Source8:	http://files.freeswitch.org/downloads/libs/sphinxbase-0.8.tar.gz
Source9:	http://files.freeswitch.org/downloads/libs/communicator_semi_6000_20080321.tar.gz
Source10:	http://files.freeswitch.org/downloads/libs/libmemcached-0.32.tar.gz
Source11:       http://files.freeswitch.org/downloads/libs/json-c-0.9.tar.gz
Source12:       http://files.freeswitch.org/downloads/libs/opus-1.1-p2.tar.gz
Source13:       http://files.freeswitch.org/downloads/libs/v8-3.24.14.tar.bz2
Prefix:        	%{prefix}


######################################################################################################################
#
#				Build Dependencies
#
######################################################################################################################

%if 0%{?suse_version} > 100
#BuildRequires: openldap2-devel
BuildRequires: lzo-devel
%else
#BuildRequires: openldap-devel
%endif
BuildRequires: autoconf
BuildRequires: automake
BuildRequires: bzip2
BuildRequires: curl-devel
BuildRequires: gcc-c++
BuildRequires: gnutls-devel
BuildRequires: libtool >= 1.5.17
BuildRequires: ncurses-devel
BuildRequires: openssl-devel >= 1.0.1e
BuildRequires: pcre-devel 
BuildRequires: speex-devel 
BuildRequires: sqlite-devel
BuildRequires: ldns-devel
BuildRequires: libedit-devel
BuildRequires: perl
%if 0%{?fedora} >= 8 || 0%{?rhel} >= 6
BuildRequires: perl-ExtUtils-Embed
%endif
BuildRequires: pkgconfig
%if 0%{?rhel} < 6 && 0%{?fedora} <= 6
BuildRequires: termcap
%endif
BuildRequires: unixODBC-devel
BuildRequires: gdbm-devel
%if 0%{?suse_version} > 100
BuildRequires: db-devel
%else
BuildRequires: db4-devel
%endif
BuildRequires: python-devel
BuildRequires: libogg-devel
BuildRequires: libvorbis-devel
BuildRequires: libjpeg-devel
#BuildRequires: mono-devel
BuildRequires: alsa-lib-devel
BuildRequires: which
BuildRequires: zlib-devel
BuildRequires: e2fsprogs-devel
BuildRequires: libtheora-devel
BuildRequires: libxml2-devel
BuildRequires: bison
BuildRequires: net-snmp-devel
BuildRequires: libmemcached-devel
BuildRequires: portaudio-devel
%if %{build_py26_esl}
BuildRequires: python26-devel
Requires: python26
%endif
Requires: alsa-lib
Requires: libogg
Requires: libvorbis
Requires: curl
Requires: ncurses
Requires: pcre
Requires: speex
Requires: sqlite
Requires: libedit
Requires: openssl >= 1.0.1e
Requires: unixODBC
Requires: libjpeg
#Requires: openldap
Requires: db4
Requires: gdbm
Requires: zlib
Requires: libtiff
Requires: python
Requires: libtheora
Requires: libxml2

%if %{?suse_version:1}0
%if 0%{?suse_version} > 910
#BuildRequires: autogen
%endif
%endif

%if 0%{?suse_version} > 800
#PreReq:       /usr/sbin/useradd /usr/sbin/groupadd
PreReq:       %insserv_prereq %fillup_prereq
%endif


######################################################################################################################
#
#					Where the packages are going to be built
#
######################################################################################################################
BuildRoot:    %{_tmppath}/%{name}-%{version}-%{release}-root-%(%{__id_u} -n)

%description
FreeSWITCH is an open source telephony platform designed to facilitate the creation of voice 
and chat driven products scaling from a soft-phone up to a soft-switch.  It can be used as a 
simple switching engine, a media gateway or a media server to host IVR applications using 
simple scripts or XML to control the callflow. 

We support various communication technologies such as SIP, H.323 and GoogleTalk making 
it easy to interface with other open source PBX systems such as sipX, OpenPBX, Bayonne, YATE or Asterisk.

We also support both wide and narrow band codecs making it an ideal solution to bridge legacy 
devices to the future. The voice channels and the conference bridge module all can operate 
at 8, 16 or 32 kilohertz and can bridge channels of different rates.

FreeSWITCH runs on several operating systems including Windows, Max OS X, Linux, BSD and Solaris 
on both 32 and 64 bit platforms.

Our developers are heavily involved in open source and have donated code and other resources to 
other telephony projects including sipXecs, OpenSER, Asterisk, CodeWeaver and OpenPBX.


######################################################################################################################
#
#		    Sub Package definitions. Description and Runtime Requirements go here
#		What goes into which package is in the files section after the whole build enchilada
#
######################################################################################################################


%package devel
Summary:        Development package for FreeSWITCH open source telephony platform
Group:          System/Libraries
Requires:       %{name} = %{version}-%{release}

%description devel
FreeSWITCH development files

######################################################################################################################
#				FreeSWITCH Application Modules
######################################################################################################################
%package application-abstraction
Summary:	FreeSWITCH mod_abstraction
Group:          System/Libraries
Requires:       %{name} = %{version}-%{release}

%description application-abstraction
Provide an abstraction to FreeSWITCH API calls

%package application-avmd
Summary:	FreeSWITCH voicemail detector
Group:          System/Libraries
Requires:       %{name} = %{version}-%{release}

%description application-avmd
Provide an voicemail beep detector for FreeSWITCH

%package application-blacklist
Summary:	FreeSWITCH blacklist module
Group:          System/Libraries
Requires:       %{name} = %{version}-%{release}

%description application-blacklist
Provide black/white listing of various fields used for routing calls in 
FreeSWITCH

%package application-callcenter
Summary:	FreeSWITCH mod_callcenter Call Queuing Application
Group:          System/Libraries
Requires:       %{name} = %{version}-%{release}

%description application-callcenter
Provide Automated Call Distribution capabilities for FreeSWITCH

%package application-cidlookup
Summary:	FreeSWITCH mod_cidlookup 
Group:          System/Libraries
Requires:       %{name} = %{version}-%{release}

%description application-cidlookup
Provide FreeSWITCH access to third party CallerID Name Databases via HTTP

%package application-conference
Summary:	FreeSWITCH mod_conference
Group:          System/Libraries
Requires:       %{name} = %{version}-%{release}

%description application-conference
Provide FreeSWITCH Conference Bridge Services. 

%package application-curl
Summary:	FreeSWITCH mod_curl
Group:          System/Libraries
Requires:       %{name} = %{version}-%{release}

%description application-curl
Provide FreeSWITCH dialplan access to CURL

%package application-db
Summary:	FreeSWITCH mod_db
Group:          System/Libraries
Requires:       %{name} = %{version}-%{release}

%description application-db
mod_db implements an API and dialplan interface to a database backend for 
FreeSWITCH.  The database can either be in sqlite or ODBC.  It also provides 
support for group dialing and provides database backed limit interface. 

%package application-directory
Summary:	FreeSWITCH mod_directory
Group:          System/Libraries
Requires:       %{name} = %{version}-%{release}

%description application-directory
Provides FreeSWITCH mod_directory, a dial by name directory application. 

%package application-distributor
Summary:	FreeSWITCH mod_distributor
Group:          System/Libraries
Requires:       %{name} = %{version}-%{release}

%description application-distributor
Provides FreeSWITCH mod_distributor, a simple round-robbin style distribution 
to call gateways.

%package application-easyroute
Summary:	FreeSWITCH mod_easyroute
Group:          System/Libraries
Requires:       %{name} = %{version}-%{release}

%description application-easyroute
Provides FreeSWITCH mod_easyroute, a simple, easy to use DB Backed DID routing 
Engine. Uses ODBC to connect to the DB of your choice.

%package application-enum
Summary:	FreeSWITCH mod_enum
Group:          System/Libraries
Requires:       %{name} = %{version}-%{release}

%description application-enum
Provides FreeSWITCH mod_enum, a ENUM dialplan, with API and Dialplan extensions 
supporting ENUM lookups.

%package application-esf
Summary:	FreeSWITCH mod_esf
Group:          System/Libraries
Requires:       %{name} = %{version}-%{release}

%description application-esf
Provides FreeSWITCH mod_esf, Extra Sip Functionality such as Multicast Support

%if %{build_mod_esl}
%package application-esl
Summary:	FreeSWITCH mod_esl
Group:          System/Libraries
Requires:       %{name} = %{version}-%{release}

%description application-esl
Provides FreeSWITCH mod_esl, add api commands for remote ESL commands
%endif

%package application-expr
Summary:	FreeSWITCH mod_expr
Group:          System/Libraries
Requires:       %{name} = %{version}-%{release}

%description application-expr
Provides FreeSWITCH mod_expr, implements Brian Allen Vanderburg's ExprEval 
expression evaluation library for FreeSWITCH.

%package application-fifo
Summary:	FreeSWITCH mod_fifo
Group:          System/Libraries
Requires:       %{name} = %{version}-%{release}

%description application-fifo
Provides FreeSWITCH mod_fifo, a parking-like app which allows you to make 
custom call queues

%package application-fsk
Summary:	FreeSWITCH mod_fsk
Group:          System/Libraries
Requires:       %{name} = %{version}-%{release}

%description application-fsk
Provides FreeSWITCH mod_fsk, a module to send and receive information via 
Frequency-shift keying

%package application-fsv
Summary:	FreeSWITCH mod_fsv
Group:          System/Libraries
Requires:       %{name} = %{version}-%{release}

%description application-fsv
Provides FreeSWITCH mod_fsk, implements functions to record and play back video

%package application-hash
Summary:	FreeSWITCH mod_hash
Group:          System/Libraries
Requires:       %{name} = %{version}-%{release}

%description application-hash
Provides FreeSWITCH mod_hash, implements an API and application interface for 
manipulating a hash table. It also provides a limit backend. 

%package application-httapi
Summary:	FreeSWITCH mod_httapi
Group:          System/Libraries
Requires:       %{name} = %{version}-%{release}

%description application-httapi
Provides FreeSWITCH mod_httapi, provides an HTTP based Telephony API using a 
standard FreeSWITCH application interface as well as a cached http file format 
interface

%package application-http-cache
Summary:	FreeSWITCH mod_http_cache
Group:          System/Libraries
Requires:       %{name} = %{version}-%{release}

%description application-http-cache
Provides FreeSWITCH mod_http_cache, allows one to make a HTTP GET request to 
cache a document. The primary use case is to download and cache audio files 
from a web server. 

%package application-lcr
Summary:	FreeSWITCH mod_lcr
Group:          System/Libraries
Requires:       %{name} = %{version}-%{release}

%description application-lcr
Provides FreeSWITCH mod_lcr, provide basic Least Cost Routing Services

%package application-limit
Summary:	FreeSWITCH mod_limit
Group:          System/Libraries
Requires:       %{name} = %{version}-%{release}

%description application-limit
Provides FreeSWITCH mod_limit, provide application to limit both concurrent and call per time period

%package application-memcache
Summary:	FreeSWITCH mod_memcache
Group:          System/Libraries
Requires:       %{name} = %{version}-%{release}

%description application-memcache
Provides FreeSWITCH mod_memcache, implements an API interface to memcached which
is a "high-performance, distributed memory object caching system, generic in 
nature, but intended for use in speeding up dynamic web applications by 
alleviating database load." 

%package application-nibblebill
Summary:	FreeSWITCH mod_nibblebill
Group:          System/Libraries
Requires:       %{name} = %{version}-%{release}

%description application-nibblebill
Provides FreeSWITCH mod_nibblebill, provides a credit/debit module for 
FreeSWITCH to allow real-time debiting of credit or cash from a database 
while calls are in progress.

%package application-redis
Summary:	FreeSWITCH mod_redis
Group:          System/Libraries
Requires:       %{name} = %{version}-%{release}

%description application-redis
Provides FreeSWITCH mod_redis, access to the redis key value pair db system from
FreeSWITCH

%package application-rss
Summary:	FreeSWITCH mod_rss
Group:          System/Libraries
Requires:       %{name} = %{version}-%{release}

%description application-rss
Provides FreeSWITCH mod_rss, edisrse and read an XML based RSS feed, then read
the entries aloud via a TTS engine

%package application-sms
Summary:	FreeSWITCH mod_sms
Group:          System/Libraries
Requires:       %{name} = %{version}-%{release}

%description application-sms
Provides FreeSWITCH mod_sms, provide a way to route messages in freeswitch, 
potentially allowing one to build a powerful chatting system like in XMPP using 
using SIP SIMPLE on SIP clients

%package application-snapshot
Summary:	FreeSWITCH mod_snapshot
Group:          System/Libraries
Requires:       %{name} = %{version}-%{release}

%description application-snapshot
Provides FreeSWITCH mod_snapshot, allows recording a sliding window of audio 
and taking snapshots to disk. 

%package application-snom
Summary:	FreeSWITCH mod_snom
Group:          System/Libraries
Requires:       %{name} = %{version}-%{release}

%description application-snom
Provides FreeSWITCH mod_snom, an application for controlling the functionality 
and appearance of the programmable softkeys on Snom phones

%package application-soundtouch
Summary:	FreeSWITCH mod_soundtouch
Group:          System/Libraries
Requires:       %{name} = %{version}-%{release}

%description application-soundtouch
Provides FreeSWITCH mod_soundtouch, uses the soundtouch library, which can do
pitch shifting and other audio effects, so you can pipe the audio of a call
(or any other channel audio) through this module and achieve those effects. You
can specifically adjust pitch, rate, and tempo.

%package application-spy
Summary:	FreeSWITCH mod_spy
Group:          System/Libraries
Requires:       %{name} = %{version}-%{release}

%description application-spy
Provides FreeSWITCH mod_spy, implements userspy application which provides 
persistent eavesdrop on all channels bridged to a certain user

%package application-stress
Summary:	FreeSWITCH mod_stress
Group:          System/Libraries
Requires:       %{name} = %{version}-%{release}

%description application-stress
Provides FreeSWITCH mod_stress. mod_stress attempts to detect stress in a 
person's voice and generates FreeSWITCH events based on that data. 

%package application-valet_parking
Summary:	FreeSWITCH mod_valet_parking
Group:          System/Libraries
Requires:       %{name} = %{version}-%{release}

%description application-valet_parking
Provides FreeSWITCH mod_valet_parking. Provides 'Call Parking' in the switch
as opposed to on the phone and allows for a number of options to handle call
retrieval

%package application-voicemail
Summary:	FreeSWITCH mod_voicemail
Group:          System/Libraries
Requires:       %{name} = %{version}-%{release}

%description application-voicemail
Provides FreeSWITCH mod_voicemail. Implements Voicemail Application 

%package application-voicemail-ivr
Summary:	FreeSWITCH mod_voicemail_ivr
Group:          System/Libraries
Requires:       %{name} = %{version}-%{release}

%description application-voicemail-ivr
Provides FreeSWITCH mod_voicemail_ivr. Provides a custimizable audio navigation 
system for backend voicemail systems

######################################################################################################################
#				FreeSWITCH ASR TTS Modules
######################################################################################################################

%package asrtts-flite
Summary:	FreeSWITCH mod_flite
Group:          System/Libraries
Requires:       %{name} = %{version}-%{release}

%description asrtts-flite
Provides FreeSWITCH mod_flite, a interface to the flite text to speech engine

%package asrtts-pocketsphinx
Summary:	FreeSWITCH mod_pocketsphinx
Group:          System/Libraries
Requires:       %{name} = %{version}-%{release}

%description asrtts-pocketsphinx
Provides FreeSWITCH mod_pocketsphinx, a interface to the OpenSource 
Pocketsphinx speech recognition engine

%package asrtts-tts-commandline
Summary:	FreeSWITCH mod_tts_commandline
Group:          System/Libraries
Requires:       %{name} = %{version}-%{release}

%description asrtts-tts-commandline
Provides FreeSWITCH mod_tts_commandline, Run a command line and play the 
output file.

%package asrtts-unimrcp
Summary:	FreeSWITCH mod_unimrcp
Group:          System/Libraries
Requires:       %{name} = %{version}-%{release}

%description asrtts-unimrcp
Provides FreeSWITCH mod_unimrcp, allows communication with Media Resource 
Control Protocol (MRCP) servers

######################################################################################################################
#				FreeSWITCH Codec Modules
######################################################################################################################

%package codec-passthru-amr
Summary:        Pass-through AMR Codec support for FreeSWITCH open source telephony platform
Group:          System/Libraries
Requires:       %{name} = %{version}-%{release}
Conflicts:	codec-amr

%description codec-passthru-amr
Pass-through AMR Codec support for FreeSWITCH open source telephony platform

%package codec-passthru-amrwb
Summary:        Pass-through AMR WideBand Codec support for FreeSWITCH open source telephony platform
Group:          System/Libraries
Requires:       %{name} = %{version}-%{release}
Conflicts:      codec-amrwb

%description codec-passthru-amrwb
Pass-through AMR WideBand Codec support for FreeSWITCH open source telephony platform

%package codec-bv
Summary:        BroadVoice16 and BroadVoice32 WideBand Codec support for FreeSWITCH open source telephony platform
Group:          System/Libraries
Requires:       %{name} = %{version}-%{release}

%description codec-bv
BroadVoice16 and BroadVoice32 WideBand Codec support for FreeSWITCH open source telephony platform

%package codec-celt
Summary:        CELT ultra low delay Codec support for FreeSWITCH open source telephony platform
Group:          System/Libraries
Requires:       %{name} = %{version}-%{release}

%description codec-celt
CELT ultra low delay Codec support for FreeSWITCH open source telephony platform

%package codec-codec2
Summary:        Codec2 Narrow Band Codec support for FreeSWITCH open source telephony platform
Group:          System/Libraries
Requires:       %{name} = %{version}-%{release}

%description codec-codec2
CODEC2 narrow band codec support for FreeSWITCH open source telephony platform.
CODEC2 was created by the developers of Speex.

%package codec-passthru-g723_1
Summary:        Pass-through g723.1 Codec support for FreeSWITCH open source telephony platform
Group:          System/Libraries
Requires:       %{name} = %{version}-%{release}
Conflicts:	codec-g723_1

%description codec-passthru-g723_1
Pass-through g723.1 Codec support for FreeSWITCH open source telephony platform

%package codec-passthru-g729
Summary:        Pass-through g729 Codec support for FreeSWITCH open source telephony platform
Group:          System/Libraries
Requires:       %{name} = %{version}-%{release}
Conflicts:	codec-com-g729

%description codec-passthru-g729
Pass-through g729 Codec support for FreeSWITCH open source telephony platform

%package codec-h26x
Summary:        H.263/H.264 Video Codec support for FreeSWITCH open source telephony platform
Group:          System/Libraries
Requires:       %{name} = %{version}-%{release}

%description codec-h26x
H.263/H.264 Video Codec support for FreeSWITCH open source telephony platform

%package codec-ilbc
Summary:        iLCB Codec support for FreeSWITCH open source telephony platform
Group:          System/Libraries
Requires:       %{name} = %{version}-%{release}

%description codec-ilbc
iLBC Codec support for FreeSWITCH open source telephony platform

%package codec-isac
Summary:        iSAC Codec support for FreeSWITCH open source telephony platform
Group:          System/Libraries
Requires:       %{name} = %{version}-%{release}

%description codec-isac
iSAC Codec support for FreeSWITCH open source telephony platform

%package codec-vp8
Summary:        vp8 Codec support for FreeSWITCH open source telephony platform
Group:          System/Libraries
Requires:       %{name} = %{version}-%{release}

%description codec-vp8
iSAC Codec support for FreeSWITCH open source telephony platform

%package codec-mp4v
Summary:        MP4V Video Codec support for FreeSWITCH open source telephony platform
Group:          System/Libraries
Requires:       %{name} = %{version}-%{release}

%description codec-mp4v
MP4V Video Codec support for FreeSWITCH open source telephony platform

%package codec-opus
Summary:        Opus Codec support for FreeSWITCH open source telephony platform
Group:          System/Libraries
Requires:       %{name} = %{version}-%{release}

%description codec-opus
OPUS Codec support for FreeSWITCH open source telephony platform

%if %{build_sng_tc}
%package sangoma-codec
Summary:	Sangoma D100 and D500 Codec Card Support
Group:		System/Libraries
Requires:        %{name} = %{version}-%{release}
Requires: sng-tc-linux
BuildRequires: sng-tc-linux

%description sangoma-codec
Sangoma D100 and D500 Codec Card Support

%endif

%package codec-silk
Summary:        Silk Codec support for FreeSWITCH open source telephony platform
Group:          System/Libraries
Requires:       %{name} = %{version}-%{release}

%description codec-silk
Silk Codec (from Skype) support for FreeSWITCH open source telephony platform

%package codec-siren
Summary:        Siren Codec support for FreeSWITCH open source telephony platform
Group:          System/Libraries
Requires:       %{name} = %{version}-%{release}

%description codec-siren
Siren Codec support for FreeSWITCH open source telephony platform. Using 
mod_siren in a commercial product will require you to acquire a patent license
directly from Polycom(R) for your company. 
see http://www.polycom.com/usa/en/company/about_us/technology/siren_g7221/siren_g7221.html 
and http://www.polycom.com/usa/en/company/about_us/technology/siren14_g7221c/siren14_g7221c.html 
At the time of this packaging, Polycom does not charge for licensing.

%package codec-theora
Summary:        Theora Video Codec support for FreeSWITCH open source telephony platform
Group:          System/Libraries
Requires:       %{name} = %{version}-%{release}

%description codec-theora
Theora Video Codec support for FreeSWITCH open source telephony platform.

######################################################################################################################
#				FreeSWITCH Directory Modules
######################################################################################################################

#%package directory-ldap
#Summary:        LDAP Directory support for FreeSWITCH open source telephony platform
#Group:          System/Libraries
#Requires:       %{name} = %{version}-%{release}

#%description directory-ldap
#LDAP Directory support for FreeSWITCH open source telephony platform.

######################################################################################################################
#				FreeSWITCH Endpoint Modules
######################################################################################################################

%package endpoint-dingaling
Summary:        Generic XMPP support for FreeSWITCH open source telephony platform
Group:          System/Libraries
Requires:       %{name} = %{version}-%{release}

%description endpoint-dingaling
XMPP support for FreeSWITCH open source telephony platform. Allows FreeSWITCH
to be used as a client for GoogleTalk or other XMPP Servers.

#%package endpoint-gsmopen
#Summary:        Generic GSM enpoint support for FreeSWITCH open source telephony platform
#Group:          System/Libraries
#Requires:       %{name} = %{version}-%{release}
#
#%description endpoint-gsmopen
#GSMopen is an endpoint (channel driver) that allows an SMS to be sent or 
#received from FreeSWITCH as well as incoming and outgoing GSM voice calls.
#SMS is handled via the standard CHAT API in FreeSWITCH.

#%package endpoint-h323
#Summary:        H.323 enpoint support for FreeSWITCH open source telephony platform
#Group:          System/Libraries
#Requires:       %{name} = %{version}-%{release}
#
#%description endpoint-h323
#H.323 enpoint support for FreeSWITCH open source telephony platform

#%package endpoint-khomp
#Summary:        khomp endpoint support for FreeSWITCH open source telephony platform
#Group:          System/Libraries
#Requires:       %{name} = %{version}-%{release}
#
#%description endpoint-khomp
#Khomp hardware endpoint support for FreeSWITCH open source telephony platform.

%package endpoint-portaudio
Summary:        PortAudio endpoint support for FreeSWITCH open source telephony platform
Group:          System/Libraries
Requires:       %{name} = %{version}-%{release}
Requires:	alsa-lib
BuildRequires:	alsa-lib-devel

%description endpoint-portaudio
PortAudio endpoint support for FreeSWITCH open source telephony platform.

%package endpoint-rtmp
Summary:        RTPM Endpoint support for FreeSWITCH open source telephony platform
Group:          System/Libraries
Requires:       %{name} = %{version}-%{release}

%description endpoint-rtmp
RTMP Endpoint support for FreeSWITCH open source telephony platform. Allows FreeSWITCH
to be used from a RTMP client. See http://wiki.freeswitch.org/wiki/Mod_rtmp#Flex_Client
for the OpenSouce FreeSWITCH backed Client.

%package endpoint-skinny
Summary:        Skinny/SCCP endpoint support for FreeSWITCH open source telephony platform
Group:          System/Libraries
Requires:       %{name} = %{version}-%{release}

%description endpoint-skinny
SCCP/Skinny support for FreeSWITCH open source telephony platform.

%package endpoint-verto
Summary:        Verto endpoint support for FreeSWITCH open source telephony platform
Group:          System/Libraries
Requires:       %{name} = %{version}-%{release}

%description endpoint-verto
Verto protocol support for FreeSWITCH open source telephony platform.

%package endpoint-rtc
Summary:        Verto endpoint support for FreeSWITCH open source telephony platform
Group:          System/Libraries
Requires:       %{name} = %{version}-%{release}

%description endpoint-rtc
Verto protocol support for FreeSWITCH open source telephony platform.

%package freetdm
Summary:	Provides a unified interface to hardware TDM cards and ss7 stacks for FreeSWITCH
Group:		System/Libraries
Requires:        %{name} = %{version}-%{release}

%description freetdm
FreeTDM

%if %{build_sng_isdn}

%package freetdm-sng-isdn
Summary:	Sangoma ISDN Module for FreeTDM
Group:		System/Libraries
Requires:       %{name} = %{version}-%{release}
Requires:       %{name}-freetdm = %{version}-%{release}
Requires: wanpipe 
Requires: libsng_isdn 
BuildRequires: wanpipe 
BuildRequires: libsng_isdn 

%description freetdm-sng-isdn
Sangoma ISDN Module for freetdm

%endif

%if %{build_sng_ss7}

%package freetdm-sng-ss7
Summary:	Provides a unified interface to hardware TDM cards and ss7 stacks for FreeSWITCH, Sangoma SS7 Module
Group:		System/Libraries
Requires:        %{name} = %{version}-%{release}
Requires:       %{name}-freetdm = %{version}-%{release}
Requires: wanpipe 
Requires: libsng_ss7 
BuildRequires: wanpipe 
BuildRequires: libsng_ss7 
%if 0%{?fedora_version} >= 8 || 0%{?rhel} >= 6
Requires: openssl098e
BuildRequires: openssl098e
%endif

%description freetdm-sng-ss7
Sangoma SMG-SS7 drivers for FreeTDM

%endif

%package endpoint-skypopen
Summary:	Skype Endpoint
Group:          System/Libraries
Requires:       %{name} = %{version}-%{release}
Requires:	libX11
BuildRequires:	libX11-devel

%description endpoint-skypopen
This software (Skypopen) uses the Skype API but is not endorsed, certified or 
otherwise approved in any way by Skype.  Skypopen is an endpoint (channel 
driver) that uses the Skype client as an interface to the Skype network, and 
allows incoming and outgoing Skype calls to/from FreeSWITCH (that can be 
bridged, originated, answered, etc. as in all other endpoints, e.g. Sofia-SIP).

######################################################################################################################
#				FreeSWITCH Event Handler Modules
######################################################################################################################

%package event-cdr-mongodb
Summary:	MongoDB CDR Logger for the FreeSWITCH open source telephony platform
Group:		System/Libraries
Requires:	 %{name} = %{version}-%{release}

%description event-cdr-mongodb
MongoDB CDR Logger for FreeSWITCH

%package event-cdr-pg-csv
Summary:	PostgreSQL CDR Logger for the FreeSWITCH open source telephony platform
Group:		System/Libraries
Requires:	%{name} = %{version}-%{release}
Requires:	postgresql-libs
BuildRequires:	postgresql-devel

%description event-cdr-pg-csv
PostgreSQL CDR Logger for FreeSWITCH.

%package event-cdr-sqlite
Summary:	SQLite CDR Logger for the FreeSWITCH open source telephony platform
Group:		System/Libraries
Requires:	 %{name} = %{version}-%{release}

%description event-cdr-sqlite
SQLite CDR Logger for FreeSWITCH.

%package event-erlang-event
Summary:	Erlang Event Module for the FreeSWITCH open source telephony platform
Group:		System/Libraries
Requires:	 %{name} = %{version}-%{release}
Requires:	erlang
BuildRequires:	erlang

%description event-erlang-event
Erlang Event Module for FreeSWITCH.

%package event-multicast
Summary:	Multicast Event System for the FreeSWITCH open source telephony platform
Group:		System/Libraries
Requires:	 %{name} = %{version}-%{release}

%description event-multicast
Multicast Event System for FreeSWITCH.

#%package event-zmq
#Summary:	ZeroMQ Event System for the FreeSWITCH open source telephony platform
#Group:		System/Libraries
#Requires:	 %{name} = %{version}-%{release}
#
#%description event-zmq
#ZeroMQ Event System for FreeSWITCH.

%package event-json-cdr
Summary:	JSON CDR Logger for the FreeSWITCH open source telephony platform
Group:		System/Libraries
Requires:	%{name} = %{version}-%{release}

%description event-json-cdr
JSON CDR Logger for FreeSWITCH.

%if %{build_mod_rayo}
%package event-rayo
Summary:        Rayo (XMPP 3PCC) server for the FreeSWITCH open source telephony platform
Group:          System/Libraries
Requires:	%{name} = %{version}-%{release}

%description event-rayo
Rayo 3PCC for FreeSWITCH.  http://rayo.org   http://xmpp.org/extensions/xep-0327.html
Rayo is an XMPP protocol extension for third-party control of telephone calls.
%endif

%package event-snmp
Summary:	SNMP stats reporter for the FreeSWITCH open source telephony platform
Group:		System/Libraries
Requires:	%{name} = %{version}-%{release}
Requires:	net-snmp
BuildRequires:	net-snmp-devel

%description event-snmp
SNMP stats reporter for the FreeSWITCH open source telephony platform

######################################################################################################################
#				FreeSWITCH Media Format Modules
######################################################################################################################

%package format-local-stream
Summary:	Local File Streamer for the FreeSWITCH open source telephony platform
Group:		System/Libraries
Requires:	%{name} = %{version}-%{release}

%description format-local-stream
Local File Streamer for FreeSWITCH. It streams files from a directory and 
multiple channels connected to the same stream will hear the same (looped) 
file playback .. similar to a shoutcast stream. Useful for Music-on-hold type 
scenarios. 

%package format-native-file
Summary:	Native Media File support for the FreeSWITCH open source telephony platform
Group:		System/Libraries
Requires:	%{name} = %{version}-%{release}

%description format-native-file
The native file module is designed to make it easy to play sound files where no
transcoding is necessary. The default FreeSWITCH sound files are in wav format.
Generally, these require transcoding when being played to callers. However, if
a native format sound file is available then FreeSWITCH can use it. 

%package format-portaudio-stream
Summary:	PortAudio Media Steam support for the FreeSWITCH open source telephony platform
Group:		System/Libraries
Requires:	%{name} = %{version}-%{release}

%description format-portaudio-stream
Portaudio Streaming interface Audio for FreeSWITCH

%package format-shell-stream
Summary:	Implements Media Steaming from arbitrary shell commands for the FreeSWITCH open source telephony platform
Group:		System/Libraries
Requires:	%{name} = %{version}-%{release}

%description format-shell-stream
Mod shell stream is a FreeSWITCH module to allow you to stream audio from an 
arbitrary shell command. You could use it to read audio from a database, from 
a soundcard, etc. 

%package format-mod-shout
Summary:	Implements Media Steaming from arbitrary shell commands for the FreeSWITCH open source telephony platform
Group:		System/Libraries
Requires:	%{name} = %{version}-%{release}

%description format-mod-shout
Mod Shout is a FreeSWITCH module to allow you to stream audio from MP3s or a i
shoutcast stream.

%if %{build_mod_ssml}
%package format-ssml
Summary:        Adds Speech Synthesis Markup Language (SSML) parser format for the FreeSWITCH open source telephony platform
Group:          System/Libraries
Requires:       %{name} = %{version}-%{release}

%description format-ssml
mod_ssml is a FreeSWITCH module that renders SSML into audio.  This module requires a text-to-speech module for speech synthesis.
%endif

%package format-tone-stream
Summary:	Implements TGML Tone Generation for the FreeSWITCH open source telephony platform
Group:		System/Libraries
Requires:	%{name} = %{version}-%{release}

%description format-tone-stream
Implements TGML Tone Generation for the FreeSWITCH open source telephony platform

######################################################################################################################
#				FreeSWITCH Programing Language Modules
######################################################################################################################

%package lua
Summary:	Lua support for the FreeSWITCH open source telephony platform
Group:		System/Libraries
Requires:	%{name} = %{version}-%{release}

%description	lua

%package	perl
Summary:	Perl support for the FreeSWITCH open source telephony platform
Group:		System/Libraries
Requires:	%{name} = %{version}-%{release}
Requires:	perl

%description	perl

%package        python
Summary:        Python support for the FreeSWITCH open source telephony platform
Group:          System/Libraries
Requires:       %{name} = %{version}-%{release}
Requires:	python

%description    python

%package v8
Summary:	JavaScript support for the FreeSWITCH open source telephony platform, using Google V8 JavaScript engine
Group:		System/Libraries
Requires:	%{name} = %{version}-%{release}

%description v8

######################################################################################################################
#				FreeSWITCH Say Modules
######################################################################################################################

%package lang-en
Summary:	Provides english language dependand modules and speech config for the FreeSWITCH Open Source telephone platform.
Group:          System/Libraries
Requires:        %{name} = %{version}-%{release}

%description lang-en
English language phrases module and directory structure for say module and voicemail

%package lang-ru
Summary:        Provides russian language dependand modules and speech config for the FreeSWITCH Open Source telephone platform.
Group:          System/Libraries
Requires:        %{name} = %{version}-%{release}

%description lang-ru
Russian language phrases module and directory structure for say module and voicemail

%package lang-fr
Summary:        Provides french language dependend modules and speech config for the FreeSWITCH Open Source telephone platform.
Group:          System/Libraries
Requires:        %{name} = %{version}-%{release}

%description lang-fr
French language phrases module and directory structure for say module and voicemail

%package lang-de
Summary:        Provides german language dependend modules and speech config for the FreeSWITCH Open Source telephone platform.
Group:          System/Libraries
Requires:        %{name} = %{version}-%{release}

%description lang-de
German language phrases module and directory structure for say module and voicemail

%package lang-he
Summary:        Provides hebrew language dependend modules and speech config for the FreeSWITCH Open Source telephone platform.
Group:          System/Libraries
Requires:        %{name} = %{version}-%{release}

%description lang-he
Hebrew language phrases module and directory structure for say module and voicemail

%package lang-es
Summary:        Provides Spanish language dependend modules and speech config for the FreeSWITCH Open Source telephone platform.
Group:          System/Libraries
Requires:        %{name} = %{version}-%{release}

%description lang-es
Spanish language phrases module and directory structure for say module and voicemail

%package lang-pt
Summary:        Provides Portugese language dependend modules and speech config for the FreeSWITCH Open Source telephone platform.
Group:          System/Libraries
Requires:        %{name} = %{version}-%{release}

%description lang-pt
Portugese language phrases module and directory structure for say module and voicemail

%package lang-sv
Summary:        Provides Swedish language dependend modules and speech config for the FreeSWITCH Open Source telephone platform.
Group:          System/Libraries
Requires:        %{name} = %{version}-%{release}

%description lang-sv
Swedish language phrases module and directory structure for say module and voicemail

######################################################################################################################
#				FreeSWITCH Timer Modules
######################################################################################################################

%package timer-posix
Summary:        Provides posix timer for the FreeSWITCH Open Source telephone platform.
Group:          System/Libraries
Requires:        %{name} = %{version}-%{release}

%description timer-posix
Provides posix timer for the FreeSWITCH Open Source telephone platform.

%if %{build_timerfd}
%package timer-timerfd
Summary:        Provides Linux Timerfs based timer for the FreeSWITCH Open Source telephone platform.
Group:          System/Libraries
Requires:        %{name} = %{version}-%{release}

%description timer-timerfd
Provides Linux Timerfs based timer for the FreeSWITCH Open Source telephone 
platform.
%endif

######################################################################################################################
#				FreeSWITCH XML INT Modules
######################################################################################################################

%package xml-cdr
Summary:        Provides XML CDR interface for the FreeSWITCH Open Source telephone platform.
Group:          System/Libraries
Requires:        %{name} = %{version}-%{release}

%description xml-cdr
Provides XML CDR interface for the FreeSWITCH Open Source telephone platform.

%package xml-curl
Summary:        Provides XML Curl interface for the FreeSWITCH Open Source telephone platform.
Group:          System/Libraries
Requires:        %{name} = %{version}-%{release}

%description xml-curl
Provides XML Curl interface for the FreeSWITCH Open Source telephone platform.
Pull dynamic XML configs for FreeSWITCH over HTTP.

%package xml-rpc
Summary:        Provides XML-RPC interface for the FreeSWITCH Open Source telephone platform.
Group:          System/Libraries
Requires:        %{name} = %{version}-%{release}

%description xml-rpc
Provides XML-RPC interface for the FreeSWITCH Open Source telephone platform.

######################################################################################################################
#				FreeSWITCH basic config module
######################################################################################################################

%package config-vanilla
Summary:        Basic vanilla config set for the FreeSWITCH Open Source telephone platform.
Group:          System/Libraries
Requires:	%{name} = %{version}-%{release}
Requires:	freeswitch-application-abstraction
Requires:	freeswitch-application-avmd
Requires:	freeswitch-application-blacklist
Requires:	freeswitch-application-callcenter
Requires:	freeswitch-application-cidlookup
Requires:	freeswitch-application-conference
Requires:	freeswitch-application-curl
Requires:	freeswitch-application-db
Requires:	freeswitch-application-directory
Requires:	freeswitch-application-distributor
Requires:	freeswitch-application-easyroute
Requires:	freeswitch-application-enum
Requires:	freeswitch-application-esf
Requires:	freeswitch-application-expr
Requires:	freeswitch-application-fifo
Requires:	freeswitch-application-fsk
Requires:	freeswitch-application-fsv
Requires:	freeswitch-application-hash
Requires:	freeswitch-application-httapi
Requires:	freeswitch-application-http-cache
Requires:	freeswitch-application-lcr
Requires:	freeswitch-application-limit
Requires:	freeswitch-application-memcache
Requires:	freeswitch-application-nibblebill
Requires:	freeswitch-application-redis
Requires:	freeswitch-application-rss
Requires:	freeswitch-application-sms
Requires:	freeswitch-application-snapshot
Requires:	freeswitch-application-snom
Requires:	freeswitch-application-soundtouch
Requires:	freeswitch-application-spy
Requires:	freeswitch-application-stress
Requires:	freeswitch-application-valet_parking
Requires:	freeswitch-application-voicemail
Requires:	freeswitch-application-voicemail-ivr
Requires:	freeswitch-codec-passthru-amr
Requires:	freeswitch-codec-bv
Requires:	freeswitch-codec-passthru-g723_1
Requires:	freeswitch-codec-passthru-g729
Requires:	freeswitch-codec-h26x
Requires:	freeswitch-codec-ilbc
Requires:	freeswitch-codec-siren
Requires:	freeswitch-format-local-stream
Requires:	freeswitch-format-native-file
Requires:	freeswitch-format-portaudio-stream
Requires:	freeswitch-format-tone-stream
Requires:	freeswitch-lang-en

%description config-vanilla
Basic vanilla config set for the FreeSWITCH Open Source telephone platform.

######################################################################################################################
#
#				Unpack and prepare Source archives, copy stuff around etc ..
#
######################################################################################################################

%prep
%setup -b0 -q
cp %{SOURCE1} libs/
cp %{SOURCE2} libs/
cp %{SOURCE3} libs/
cp %{SOURCE4} libs/
cp %{SOURCE5} libs/
cp %{SOURCE6} libs/
cp %{SOURCE7} libs/
cp %{SOURCE8} libs/
cp %{SOURCE9} libs/
cp %{SOURCE10} libs/
cp %{SOURCE11} libs/
cp %{SOURCE12} libs/

######################################################################################################################
#
#						Start the Build process
#
######################################################################################################################
%build
%ifos linux
%if 0%{?suse_version} > 1000 && 0%{?suse_version} < 1030
export CFLAGS="$CFLAGS -fstack-protector"
%endif
%if 0%{?fedora_version} >= 8
export QA_RPATHS=$[ 0x0001|0x0002 ]
%endif
%endif

######################################################################################################################
#
#				Here the modules that will be build get defined
#
######################################################################################################################
######################################################################################################################
#
#						Application Modules
#
######################################################################################################################
APPLICATION_MODULES_AC="applications/mod_abstraction applications/mod_avmd applications/mod_blacklist \
			applications/mod_callcenter  applications/mod_cidlookup \
			applications/mod_commands applications/mod_conference applications/mod_curl"
APPLICATION_MODULES_DE="applications/mod_db applications/mod_directory applications/mod_distributor \
			applications/mod_dptools applications/mod_easyroute applications/mod_enum applications/mod_esf \
			applications/mod_expr "

%if %{build_mod_esl}
APPLICATION_MODULES_DE+="applications/mod_esl"
%endif

APPLICATION_MODULES_FR="applications/mod_fifo applications/mod_fsk applications/mod_fsv applications/mod_hash \
			applications/mod_httapi applications/mod_http_cache applications/mod_lcr applications/mod_limit \
			applications/mod_memcache applications/mod_nibblebill applications/mod_redis applications/mod_rss" 

APPLICATION_MODULES_SZ="applications/mod_sms applications/mod_snapshot applications/mod_snom applications/mod_soundtouch \
			applications/mod_spandsp applications/mod_spy applications/mod_stress \
			applications/mod_valet_parking applications/mod_voicemail \
			applications/mod_voicemail_ivr"

APPLICATIONS_MODULES="$APPLICATION_MODULES_AC $APPLICATION_MODULES_DE $APPLICATION_MODULES_FR $APPLICATION_MODULES_SZ"

######################################################################################################################
#
#				Automatic Speech Recognition and Text To Speech Modules
#
######################################################################################################################
ASR_TTS_MODULES="asr_tts/mod_flite asr_tts/mod_pocketsphinx asr_tts/mod_tts_commandline asr_tts/mod_unimrcp"

######################################################################################################################
#
#						Codecs
#
######################################################################################################################
CODECS_MODULES="codecs/mod_amr codecs/mod_amrwb codecs/mod_bv codecs/mod_celt codecs/mod_codec2 codecs/mod_g723_1 \
		codecs/mod_g729 codecs/mod_h26x codecs/mod_ilbc codecs/mod_isac codecs/mod_mp4v codecs/mod_opus codecs/mod_silk \
		codecs/mod_siren codecs/mod_theora codecs/mod_vp8"
#
%if %{build_sng_tc}
CODECS_MODULES+="codecs/mod_sangoma_codec"
%endif

######################################################################################################################
#
#					Dialplan Modules
#
######################################################################################################################
DIALPLANS_MODULES="dialplans/mod_dialplan_directory dialplans/mod_dialplan_xml"
#DISABLED DIALPLANS dialplans/mod_dialplan_asterisk 
######################################################################################################################
#
#					Directory Modules
#
######################################################################################################################
DIRECTORIES_MODULES=""

######################################################################################################################
#
#						Endpoints
#
######################################################################################################################
ENDPOINTS_MODULES="endpoints/mod_dingaling ../../libs/freetdm/mod_freetdm \
			endpoints/mod_loopback endpoints/mod_portaudio endpoints/mod_rtmp \
			endpoints/mod_skinny endpoints/mod_verto endpoints/mod_rtc endpoints/mod_skypopen endpoints/mod_sofia"

## DISABLED MODULES DUE TO BUILD ISSUES endpoints/mod_gsmopen endpoints/mod_h323 endpoints/mod_khomp 
 
######################################################################################################################
#
#						Event Handlers
#
######################################################################################################################
EVENT_HANDLERS_MODULES="event_handlers/mod_cdr_csv event_handlers/mod_cdr_sqlite \
			event_handlers/mod_cdr_mongodb event_handlers/mod_erlang_event event_handlers/mod_event_multicast \
			event_handlers/mod_event_socket event_handlers/mod_json_cdr \
			event_handlers/mod_snmp"
%if %{build_mod_rayo}
EVENT_HANDLERS_MODULES+=" event_handlers/mod_rayo"
%endif

#### BUILD ISSUES NET RESOLVED FOR RELEASE event_handlers/mod_event_zmq event_handlers/mod_cdr_pg_csv
######################################################################################################################
#
#					File and Audio Format Handlers
#
######################################################################################################################
FORMATS_MODULES="formats/mod_local_stream formats/mod_native_file formats/mod_portaudio_stream \
                 formats/mod_shell_stream formats/mod_shout formats/mod_sndfile formats/mod_tone_stream"
%if %{build_mod_ssml}
FORMATS_MODULES+=" formats/mod_ssml"
%endif

######################################################################################################################
#
#						Embedded Languages
#
######################################################################################################################
LANGUAGES_MODULES="languages/mod_lua languages/mod_perl languages/mod_python "
#LANGUAGES_MODULES+="languages/mod_v8"

######################################################################################################################
#
#						Logging Modules
#
######################################################################################################################
LOGGERS_MODULES="loggers/mod_console loggers/mod_logfile loggers/mod_syslog"

######################################################################################################################
#
#						Phrase engine language modules
#
######################################################################################################################
SAY_MODULES="say/mod_say_de say/mod_say_en say/mod_say_fr say/mod_say_he say/mod_say_ru say/mod_say_sv"

######################################################################################################################
#
#							Timers
#
######################################################################################################################
TIMERS_MODULES="timers/mod_posix_timer "
%if %{build_timerfd}
TIMERS_MODULES+="timers/mod_timerfd"
%endif

######################################################################################################################
#
#						XML Modules
#
######################################################################################################################
XML_INT_MODULES="xml_int/mod_xml_cdr xml_int/mod_xml_curl xml_int/mod_xml_rpc"

######################################################################################################################
#
#				Create one environment variable out of all the module defs
#
######################################################################################################################
MYMODULES="$APPLICATIONS_MODULES $CODECS_MODULES $DIALPLANS_MODULES $DIRECTORIES_MODULES \
$ENDPOINTS_MODULES $ASR_TTS_MODULES $EVENT_HANDLERS_MODULES $FORMATS_MODULES $LANGUAGES_MODULES $LOGGERS_MODULES \
$SAY_MODULES $TIMERS_MODULES $XML_INT_MODULES"

######################################################################################################################
#
#					Create Modules build list and set variables
#
######################################################################################################################

export MODULES=$MYMODULES
test ! -f  modules.conf || rm -f modules.conf
touch modules.conf
for i in $MODULES; do echo $i >> modules.conf; done
export VERBOSE=yes
export DESTDIR=%{buildroot}/
export PKG_CONFIG_PATH=/usr/bin/pkg-config:$PKG_CONFIG_PATH
export ACLOCAL_FLAGS="-I /usr/share/aclocal"

######################################################################################################################
#
#				Bootstrap, Configure and Build the whole enchilada
#
######################################################################################################################

if test ! -f Makefile.in 
then 
   ./bootstrap.sh
fi

%configure -C \
--prefix=%{PREFIX} \
--exec-prefix=%{EXECPREFIX} \
--bindir=%{BINDIR} \
--sbindir=%{SBINDIR} \
--libexecdir=%{LIBEXECDIR} \
--sharedstatedir=%{SHARESTATEDIR} \
--localstatedir=%{LOCALSTATEDIR} \
--libdir=%{LIBDIR} \
--includedir=%{INCLUDEDIR} \
--datadir=%{DATADIR} \
--infodir=%{INFODIR} \
--mandir=%{MANDIR} \
--with-logfiledir=%{LOGFILEDIR} \
--with-modinstdir=%{MODINSTDIR} \
--with-rundir=%{RUNDIR} \
--with-dbdir=%{DBDIR} \
--with-htdocsdir=%{HTDOCSDIR} \
--with-soundsdir=%{SOUNDSDIR} \
--enable-core-pgsql-support \
--enable-core-odbc-support \
--enable-core-libedit-support \
--with-grammardir=%{GRAMMARDIR} \
--with-scriptdir=%{SCRIPTDIR} \
--with-recordingsdir=%{RECORDINGSDIR} \
--with-pkgconfigdir=%{PKGCONFIGDIR} \
--with-odbc \
--with-erlang \
--with-openssl \
%{?configure_options}

unset MODULES
%{__make}

cd libs/esl
%{__make} pymod


######################################################################################################################
#
#				Install it and create some required dirs and links
#
######################################################################################################################
%install

%{__make} DESTDIR=%{buildroot} install

# Create a log dir
%{__mkdir} -p %{buildroot}%{prefix}/log
%{__mkdir} -p %{buildroot}%{logfiledir}
%{__mkdir} -p %{buildroot}%{runtimedir}

#install the esl stuff
cd libs/esl
%{__make} DESTDIR=%{buildroot} pymod-install

%if %{build_py26_esl}
#install esl for python 26
%{__make} clean
sed -i s/python\ /python26\ /g python/Makefile
%{__make} pymod
%{__mkdir} -p %{buildroot}/usr/lib/python2.6/site-packages
%{__make} DESTDIR=%{buildroot} pymod-install
%endif

cd ../..

%ifos linux
# Install init files
# On SuSE:
%if 0%{?suse_version} > 100
%{__install} -D -m 744 build/freeswitch.init.suse %{buildroot}/etc/rc.d/init.d/freeswitch
%else
# On RedHat like
%{__install} -D -m 0755 build/freeswitch.init.redhat %{buildroot}/etc/rc.d/init.d/freeswitch
%endif
# On SuSE make /usr/sbin/rcfreeswitch a link to /etc/rc.d/init.d/freeswitch
%if 0%{?suse_version} > 100
%{__mkdir} -p %{buildroot}/usr/sbin
%{__ln_s} -f /etc/rc.d/init.d/freeswitch %{buildroot}/usr/sbin/rcfreeswitch
%endif
# Add the sysconfiguration file
%{__install} -D -m 744 build/freeswitch.sysconfig %{buildroot}/etc/sysconfig/freeswitch
# Add monit file
%{__install} -D -m 644 build/freeswitch.monitrc %{buildroot}/etc/monit.d/freeswitch.monitrc
%endif
######################################################################################################################
#
#                               Remove files that are not wanted if they exist
#
######################################################################################################################

%if %{build_sng_ss7}
#do not delete a thing
%else
%{__rm} -f %{buildroot}/%{MODINSTDIR}/ftmod_sangoma_ss7*
%endif
%if %{build_sng_isdn}
#do not delete a thing
%else
%{__rm} -f %{buildroot}/%{MODINSTDIR}/ftmod_sangoma_isdn*
%endif



######################################################################################################################
#
#			Add a freeswitch user with group daemon that will own the whole enchilada
#
######################################################################################################################
%pre
%ifos linux
if ! /usr/bin/id freeswitch &>/dev/null; then
       /usr/sbin/useradd -r -g daemon -s /bin/false -c "The FreeSWITCH Open Source Voice Platform" -d %{prefix} freeswitch || \
                %logmsg "Unexpected error adding user \"freeswitch\". Aborting installation."
fi
%endif

%post
%{?run_ldconfig:%run_ldconfig}
# Make FHS2.0 happy
# %{__mkdir} -p /etc/opt
# %{__ln_s} -f %{sysconfdir} /etc%{prefix}

chown freeswitch:daemon /var/log/freeswitch /var/run/freeswitch

chkconfig --add freeswitch

%postun
######################################################################################################################
#
#				On uninstallation get rid of the freeswitch user
#
######################################################################################################################
%{?run_ldconfig:%run_ldconfig}
if [ $1 -eq 0 ]; then
    userdel freeswitch || %logmsg "User \"freeswitch\" could not be deleted."
fi

%clean
%{__rm} -rf %{buildroot}

%files
######################################################################################################################
#
#			What to install where ... first set default permissions
#
######################################################################################################################
%defattr(-,root,root)

######################################################################################################################
#
#							Directories
#
######################################################################################################################
#
#################################### Basic Directory Structure #######################################################
#
%dir %attr(0750, freeswitch, daemon) %{sysconfdir}
%dir %attr(0750, freeswitch, daemon) %{LOCALSTATEDIR}
%dir %attr(0750, freeswitch, daemon) %{DBDIR}
%dir %attr(0755, -, -) %{GRAMMARDIR}
%dir %attr(0755, -, -) %{HTDOCSDIR}
%dir %attr(0750, freeswitch, daemon) %{logfiledir}
%dir %attr(0750, freeswitch, daemon) %{runtimedir}
%dir %attr(0755, -, -) %{SCRIPTDIR}
#
#################################### Config Directory Structure #######################################################
#
%dir %attr(0750, freeswitch, daemon) %{sysconfdir}/autoload_configs
%dir %attr(0750, freeswitch, daemon) %{sysconfdir}/dialplan
%dir %attr(0750, freeswitch, daemon) %{sysconfdir}/dialplan/default
%dir %attr(0750, freeswitch, daemon) %{sysconfdir}/dialplan/public
%dir %attr(0750, freeswitch, daemon) %{sysconfdir}/dialplan/skinny-patterns
%dir %attr(0750, freeswitch, daemon) %{sysconfdir}/directory
%dir %attr(0750, freeswitch, daemon) %{sysconfdir}/directory/default
%dir %attr(0750, freeswitch, daemon) %{sysconfdir}/jingle_profiles
%dir %attr(0750, freeswitch, daemon) %{sysconfdir}/lang
%dir %attr(0750, freeswitch, daemon) %{sysconfdir}/mrcp_profiles
%dir %attr(0750, freeswitch, daemon) %{sysconfdir}/sip_profiles
%dir %attr(0750, freeswitch, daemon) %{sysconfdir}/sip_profiles/external
%dir %attr(0750, freeswitch, daemon) %{sysconfdir}/sip_profiles/internal
%dir %attr(0750, freeswitch, daemon) %{sysconfdir}/skinny_profiles
#
#################################### Grammar Directory Structure #####################################################
#
%dir %attr(0755, -, -) %{GRAMMARDIR}/model
%dir %attr(0755, -, -) %{GRAMMARDIR}/model/communicator

######################################################################################################################
#
#						Other Files
#
######################################################################################################################
%config(noreplace) %attr(0644,-,-) %{HTDOCSDIR}/*
%ifos linux
/etc/rc.d/init.d/freeswitch
%config(noreplace) /etc/sysconfig/freeswitch
%if 0%{?suse_version} > 100
/usr/sbin/rcfreeswitch
%endif
%endif
%ifos linux
%dir %attr(0750,-,-) /etc/monit.d
%config(noreplace) %attr(0644,-,-) /etc/monit.d/freeswitch.monitrc
%endif

######################################################################################################################
#
#						Binaries
#
######################################################################################################################
%attr(0755,-,-) %{prefix}/bin/*
%{LIBDIR}/libfreeswitch*.so*
######################################################################################################################
#
#			Modules in Alphabetical Order, please keep them that way..
#
######################################################################################################################
%{MODINSTDIR}/mod_cdr_csv.so*
%{MODINSTDIR}/mod_console.so*
%{MODINSTDIR}/mod_commands.so*
%{MODINSTDIR}/mod_dialplan_directory.so* 
%{MODINSTDIR}/mod_dialplan_xml.so* 
%{MODINSTDIR}/mod_dptools.so*
%{MODINSTDIR}/mod_event_socket.so*
%{MODINSTDIR}/mod_logfile.so*
%{MODINSTDIR}/mod_loopback.so*
%{MODINSTDIR}/mod_native_file.so*
%{MODINSTDIR}/mod_sndfile.so*
%{MODINSTDIR}/mod_sofia.so*
%{MODINSTDIR}/mod_spandsp.so*
%{MODINSTDIR}/mod_syslog.so*
%{MODINSTDIR}/mod_tone_stream.so*
%{MODINSTDIR}/mod_xml_rpc.so* 
######################################################################################################################
#
#						Package for the developer
#
######################################################################################################################
%files devel
%{LIBDIR}/*.a
%{LIBDIR}/*.la
%{PKGCONFIGDIR}/*
%{MODINSTDIR}/*.*a
%{INCLUDEDIR}/*.h


######################################################################################################################
#						Vanilla Config Files
######################################################################################################################
%files config-vanilla
%config(noreplace) %attr(0640, freeswitch, daemon) %{sysconfdir}/*.tpl
%config(noreplace) %attr(0640, freeswitch, daemon) %{sysconfdir}/*.ttml
%config(noreplace) %attr(0640, freeswitch, daemon) %{sysconfdir}/*.xml
%config(noreplace) %attr(0640, freeswitch, daemon) %{sysconfdir}/extensions.conf
%config(noreplace) %attr(0640, freeswitch, daemon) %{sysconfdir}/mime.types
%config(noreplace) %attr(0640, freeswitch, daemon) %{sysconfdir}/autoload_configs/abstraction.conf.xml
%config(noreplace) %attr(0640, freeswitch, daemon) %{sysconfdir}/autoload_configs/acl.conf.xml
%config(noreplace) %attr(0640, freeswitch, daemon) %{sysconfdir}/autoload_configs/alsa.conf.xml
%config(noreplace) %attr(0640, freeswitch, daemon) %{sysconfdir}/autoload_configs/blacklist.conf.xml
%config(noreplace) %attr(0640, freeswitch, daemon) %{sysconfdir}/autoload_configs/callcenter.conf.xml
%config(noreplace) %attr(0640, freeswitch, daemon) %{sysconfdir}/autoload_configs/cdr_csv.conf.xml
%config(noreplace) %attr(0640, freeswitch, daemon) %{sysconfdir}/autoload_configs/cdr_mongodb.conf.xml
%config(noreplace) %attr(0640, freeswitch, daemon) %{sysconfdir}/autoload_configs/cdr_pg_csv.conf.xml
%config(noreplace) %attr(0640, freeswitch, daemon) %{sysconfdir}/autoload_configs/cdr_sqlite.conf.xml
%config(noreplace) %attr(0640, freeswitch, daemon) %{sysconfdir}/autoload_configs/cepstral.conf.xml
%config(noreplace) %attr(0640, freeswitch, daemon) %{sysconfdir}/autoload_configs/cidlookup.conf.xml
%config(noreplace) %attr(0640, freeswitch, daemon) %{sysconfdir}/autoload_configs/conference.conf.xml
%config(noreplace) %attr(0640, freeswitch, daemon) %{sysconfdir}/autoload_configs/console.conf.xml
%config(noreplace) %attr(0640, freeswitch, daemon) %{sysconfdir}/autoload_configs/db.conf.xml
%config(noreplace) %attr(0640, freeswitch, daemon) %{sysconfdir}/autoload_configs/dialplan_directory.conf.xml
%config(noreplace) %attr(0640, freeswitch, daemon) %{sysconfdir}/autoload_configs/dingaling.conf.xml 
%config(noreplace) %attr(0640, freeswitch, daemon) %{sysconfdir}/autoload_configs/directory.conf.xml
%config(noreplace) %attr(0640, freeswitch, daemon) %{sysconfdir}/autoload_configs/distributor.conf.xml
%config(noreplace) %attr(0640, freeswitch, daemon) %{sysconfdir}/autoload_configs/easyroute.conf.xml
%config(noreplace) %attr(0640, freeswitch, daemon) %{sysconfdir}/autoload_configs/enum.conf.xml
%config(noreplace) %attr(0640, freeswitch, daemon) %{sysconfdir}/autoload_configs/erlang_event.conf.xml
%config(noreplace) %attr(0640, freeswitch, daemon) %{sysconfdir}/autoload_configs/event_multicast.conf.xml
%config(noreplace) %attr(0640, freeswitch, daemon) %{sysconfdir}/autoload_configs/event_socket.conf.xml
%config(noreplace) %attr(0640, freeswitch, daemon) %{sysconfdir}/autoload_configs/fax.conf.xml
%config(noreplace) %attr(0640, freeswitch, daemon) %{sysconfdir}/autoload_configs/fifo.conf.xml
%config(noreplace) %attr(0640, freeswitch, daemon) %{sysconfdir}/autoload_configs/format_cdr.conf.xml
%config(noreplace) %attr(0640, freeswitch, daemon) %{sysconfdir}/autoload_configs/hash.conf.xml
%config(noreplace) %attr(0640, freeswitch, daemon) %{sysconfdir}/autoload_configs/httapi.conf.xml
%config(noreplace) %attr(0640, freeswitch, daemon) %{sysconfdir}/autoload_configs/http_cache.conf.xml
%config(noreplace) %attr(0640, freeswitch, daemon) %{sysconfdir}/autoload_configs/ivr.conf.xml
%config(noreplace) %attr(0640, freeswitch, daemon) %{sysconfdir}/autoload_configs/java.conf.xml
%config(noreplace) %attr(0640, freeswitch, daemon) %{sysconfdir}/autoload_configs/lcr.conf.xml
%config(noreplace) %attr(0640, freeswitch, daemon) %{sysconfdir}/autoload_configs/local_stream.conf.xml
%config(noreplace) %attr(0640, freeswitch, daemon) %{sysconfdir}/autoload_configs/logfile.conf.xml
%config(noreplace) %attr(0640, freeswitch, daemon) %{sysconfdir}/autoload_configs/memcache.conf.xml
%config(noreplace) %attr(0640, freeswitch, daemon) %{sysconfdir}/autoload_configs/modules.conf.xml
%config(noreplace) %attr(0640, freeswitch, daemon) %{sysconfdir}/autoload_configs/mongo.conf.xml
%config(noreplace) %attr(0640, freeswitch, daemon) %{sysconfdir}/autoload_configs/nibblebill.conf.xml
%config(noreplace) %attr(0640, freeswitch, daemon) %{sysconfdir}/autoload_configs/opal.conf.xml
%config(noreplace) %attr(0640, freeswitch, daemon) %{sysconfdir}/autoload_configs/oreka.conf.xml
%config(noreplace) %attr(0640, freeswitch, daemon) %{sysconfdir}/autoload_configs/osp.conf.xml
%config(noreplace) %attr(0640, freeswitch, daemon) %{sysconfdir}/autoload_configs/pocketsphinx.conf.xml
%config(noreplace) %attr(0640, freeswitch, daemon) %{sysconfdir}/autoload_configs/portaudio.conf.xml
%config(noreplace) %attr(0640, freeswitch, daemon) %{sysconfdir}/autoload_configs/post_load_modules.conf.xml
%config(noreplace) %attr(0640, freeswitch, daemon) %{sysconfdir}/autoload_configs/presence_map.conf.xml
%config(noreplace) %attr(0640, freeswitch, daemon) %{sysconfdir}/autoload_configs/redis.conf.xml
%config(noreplace) %attr(0640, freeswitch, daemon) %{sysconfdir}/autoload_configs/rss.conf.xml
%config(noreplace) %attr(0640, freeswitch, daemon) %{sysconfdir}/autoload_configs/rtmp.conf.xml
%config(noreplace) %attr(0640, freeswitch, daemon) %{sysconfdir}/autoload_configs/sangoma_codec.conf.xml
%config(noreplace) %attr(0640, freeswitch, daemon) %{sysconfdir}/autoload_configs/shout.conf.xml
%config(noreplace) %attr(0640, freeswitch, daemon) %{sysconfdir}/autoload_configs/skinny.conf.xml
%config(noreplace) %attr(0640, freeswitch, daemon) %{sysconfdir}/autoload_configs/sofia.conf.xml
%config(noreplace) %attr(0640, freeswitch, daemon) %{sysconfdir}/autoload_configs/spandsp.conf.xml
%config(noreplace) %attr(0640, freeswitch, daemon) %{sysconfdir}/autoload_configs/switch.conf.xml
%config(noreplace) %attr(0640, freeswitch, daemon) %{sysconfdir}/autoload_configs/syslog.conf.xml
%config(noreplace) %attr(0640, freeswitch, daemon) %{sysconfdir}/autoload_configs/timezones.conf.xml
%config(noreplace) %attr(0640, freeswitch, daemon) %{sysconfdir}/autoload_configs/translate.conf.xml
%config(noreplace) %attr(0640, freeswitch, daemon) %{sysconfdir}/autoload_configs/tts_commandline.conf.xml
%config(noreplace) %attr(0640, freeswitch, daemon) %{sysconfdir}/autoload_configs/unicall.conf.xml
%config(noreplace) %attr(0640, freeswitch, daemon) %{sysconfdir}/autoload_configs/unimrcp.conf.xml
%config(noreplace) %attr(0640, freeswitch, daemon) %{sysconfdir}/autoload_configs/verto.conf.xml
%config(noreplace) %attr(0640, freeswitch, daemon) %{sysconfdir}/autoload_configs/voicemail.conf.xml
%config(noreplace) %attr(0640, freeswitch, daemon) %{sysconfdir}/autoload_configs/voicemail_ivr.conf.xml
%config(noreplace) %attr(0640, freeswitch, daemon) %{sysconfdir}/autoload_configs/xml_cdr.conf.xml
%config(noreplace) %attr(0640, freeswitch, daemon) %{sysconfdir}/autoload_configs/xml_curl.conf.xml
%config(noreplace) %attr(0640, freeswitch, daemon) %{sysconfdir}/autoload_configs/xml_rpc.conf.xml
%config(noreplace) %attr(0640, freeswitch, daemon) %{sysconfdir}/autoload_configs/xml_scgi.conf.xml
%config(noreplace) %attr(0640, freeswitch, daemon) %{sysconfdir}/autoload_configs/zeroconf.conf.xml
######################################################################################################################
#						Chatplans
######################################################################################################################
%config(noreplace) %attr(0640, freeswitch, daemon) %{sysconfdir}/chatplan/default.xml
######################################################################################################################
#						Dialplans
######################################################################################################################
%config(noreplace) %attr(0640, freeswitch, daemon) %{sysconfdir}/dialplan/*.xml
%config(noreplace) %attr(0640, freeswitch, daemon) %{sysconfdir}/dialplan/default/*.xml
%config(noreplace) %attr(0640, freeswitch, daemon) %{sysconfdir}/dialplan/public/*.xml
%config(noreplace) %attr(0640, freeswitch, daemon) %{sysconfdir}/dialplan/skinny-patterns/*.xml
######################################################################################################################
#						User Directories
######################################################################################################################
%config(noreplace) %attr(0640, freeswitch, daemon) %{sysconfdir}/directory/*.xml
%config(noreplace) %attr(0640, freeswitch, daemon) %{sysconfdir}/directory/default/*
######################################################################################################################
#							IVR Menues
######################################################################################################################
%config(noreplace) %attr(0640, freeswitch, daemon) %{sysconfdir}/ivr_menus/*.xml
######################################################################################################################
#							Sip Profiles
######################################################################################################################
%config(noreplace) %attr(0640, freeswitch, daemon) %{sysconfdir}/sip_profiles/*.xml
%config(noreplace) %attr(0640, freeswitch, daemon) %{sysconfdir}/sip_profiles/internal/*.xml
%config(noreplace) %attr(0640, freeswitch, daemon) %{sysconfdir}/sip_profiles/external/*.xml
######################################################################################################################
#				Other Protocol Profiles (skinny, jingle, mrcp)
######################################################################################################################
%config(noreplace) %attr(0640, freeswitch, daemon) %{sysconfdir}/skinny_profiles/*.xml
%config(noreplace) %attr(0640, freeswitch, daemon) %{sysconfdir}/jingle_profiles/*.xml
%config(noreplace) %attr(0640, freeswitch, daemon) %{sysconfdir}/mrcp_profiles/*.xml
######################################################################################################################
#						Grammar Files
######################################################################################################################
%config(noreplace) %attr(0644, -, -) %{GRAMMARDIR}/default.dic
%config(noreplace) %attr(0644, -, -) %{GRAMMARDIR}/model/communicator/*

### END OF config-vanilla

######################################################################################################################
#
#						Application Packages
#
######################################################################################################################
%files application-abstraction
%{MODINSTDIR}/mod_abstraction.so*

%files application-avmd
%{MODINSTDIR}/mod_avmd.so*

%files application-blacklist
%{MODINSTDIR}/mod_blacklist.so*

%files application-callcenter
%{MODINSTDIR}/mod_callcenter.so*

%files application-cidlookup
%{MODINSTDIR}/mod_cidlookup.so*

%files application-conference
%{MODINSTDIR}/mod_conference.so*

%files application-curl
%{MODINSTDIR}/mod_curl.so*

%files application-db
%{MODINSTDIR}/mod_db.so*

%files application-directory
%{MODINSTDIR}/mod_directory.so*

%files application-distributor
%{MODINSTDIR}/mod_distributor.so*

%files application-easyroute
%{MODINSTDIR}/mod_easyroute.so*

%files application-enum
%{MODINSTDIR}/mod_enum.so*

%files application-esf
%{MODINSTDIR}/mod_esf.so*

%if %{build_mod_esl}
%files application-esl
%{MODINSTDIR}/mod_esl.so*
%endif

%files application-expr
%{MODINSTDIR}/mod_expr.so*

%files application-fifo
%{MODINSTDIR}/mod_fifo.so*

%files application-fsk
%{MODINSTDIR}/mod_fsk.so*

%files application-fsv
%{MODINSTDIR}/mod_fsv.so*

%files application-hash
%{MODINSTDIR}/mod_hash.so*

%files application-httapi
%{MODINSTDIR}/mod_httapi.so*

%files application-http-cache
%{MODINSTDIR}/mod_http_cache.so*

%files application-lcr
%{MODINSTDIR}/mod_lcr.so*

%files application-limit
%{MODINSTDIR}/mod_limit.so*

%files application-memcache
%{MODINSTDIR}/mod_memcache.so*

%files application-nibblebill
%{MODINSTDIR}/mod_nibblebill.so*

%files application-redis
%{MODINSTDIR}/mod_redis.so*

%files application-rss
%{MODINSTDIR}/mod_rss.so*

%files application-sms
%{MODINSTDIR}/mod_sms.so*

%files application-snapshot
%{MODINSTDIR}/mod_snapshot.so*

%files application-snom
%{MODINSTDIR}/mod_snom.so*

%files application-soundtouch
%{MODINSTDIR}/mod_soundtouch.so*

%files application-spy
%{MODINSTDIR}/mod_spy.so*

%files application-stress
%{MODINSTDIR}/mod_stress.so*

%files application-valet_parking
%{MODINSTDIR}/mod_valet_parking.so*

%files application-voicemail
%{MODINSTDIR}/mod_voicemail.so*

%files application-voicemail-ivr
%{MODINSTDIR}/mod_voicemail_ivr.so*

######################################################################################################################
#
#						ASR TTS Packages
#
######################################################################################################################
%files asrtts-flite
%{MODINSTDIR}/mod_flite.so*

%files asrtts-pocketsphinx
%{MODINSTDIR}/mod_pocketsphinx.so*

%files asrtts-tts-commandline
%{MODINSTDIR}/mod_tts_commandline.so*

%files asrtts-unimrcp
%{MODINSTDIR}/mod_unimrcp.so*

######################################################################################################################
#
#						CODEC Packages
#
######################################################################################################################

%files codec-passthru-amr
%{MODINSTDIR}/mod_amr.so*

%files codec-passthru-amrwb
%{MODINSTDIR}/mod_amrwb.so*

%files codec-bv
%{MODINSTDIR}/mod_bv.so*

%files codec-celt
%{MODINSTDIR}/mod_celt.so*

%files codec-codec2
%{MODINSTDIR}/mod_codec2.so*


%files codec-passthru-g723_1
%{MODINSTDIR}/mod_g723_1.so*

%files codec-passthru-g729
%{MODINSTDIR}/mod_g729.so*

%files codec-h26x
%{MODINSTDIR}/mod_h26x.so*

%files codec-ilbc
%{MODINSTDIR}/mod_ilbc.so*

%files codec-isac
%{MODINSTDIR}/mod_isac.so*

%files codec-mp4v
%{MODINSTDIR}/mod_mp4v.so*

%files codec-vp8
%{MODINSTDIR}/mod_vp8.so*

%files codec-opus
%{MODINSTDIR}/mod_opus.so*
%config(noreplace) %attr(0640, freeswitch, daemon) %{sysconfdir}/autoload_configs/opus.conf.xml

%if %{build_sng_tc}
%files sangoma-codec
%{MODINSTDIR}/mod_sangoma_codec.so*
%endif

%files codec-silk
%{MODINSTDIR}/mod_silk.so*

%files codec-siren
%{MODINSTDIR}/mod_siren.so*

%files codec-theora
%{MODINSTDIR}/mod_theora.so*

######################################################################################################################
#
#						FreeSWITCH Directory Modules
#
######################################################################################################################

#%files directory-ldap
#%{MODINSTDIR}/mod_ldap.so*

######################################################################################################################
#
#						FreeSWITCH endpoint Modules
#
######################################################################################################################

%files endpoint-dingaling
%{MODINSTDIR}/mod_dingaling.so*

#%files endpoint-gsmopen
#%{MODINSTDIR}/mod_gsmopen.so*

#%files endpoint-h323
#%{MODINSTDIR}/mod_h323.so*

#%files endpoint-khomp
#%{MODINSTDIR}/mod_khomp.so*

%files endpoint-portaudio
%{MODINSTDIR}/mod_portaudio.so*

%files endpoint-rtmp
%{MODINSTDIR}/mod_rtmp.so*

%files endpoint-skinny
%{MODINSTDIR}/mod_skinny.so*

%files endpoint-verto
%{MODINSTDIR}/mod_verto.so*

%files endpoint-rtc
%{MODINSTDIR}/mod_rtc.so*

%files endpoint-skypopen
%{MODINSTDIR}/mod_skypopen.so*

######################################################################################################################
#
#						FreeTDM Module for TDM Interaction
#
######################################################################################################################
%files freetdm
%config(noreplace) %attr(0640, freeswitch, daemon) %{sysconfdir}/tones.conf
%config(noreplace) %attr(0640, freeswitch, daemon) %{sysconfdir}/autoload_configs/freetdm.conf.xml
%config(noreplace) %attr(0640, freeswitch, daemon) %{sysconfdir}/pika.conf
%config(noreplace) %attr(0640, freeswitch, daemon) %{sysconfdir}/freetdm.conf
%config(noreplace) %attr(0640, freeswitch, daemon) %{sysconfdir}/wanpipe.conf
%config(noreplace) %attr(0640, freeswitch, daemon) %{sysconfdir}/zt.conf
%{LIBDIR}/libfreetdm.so*
%{MODINSTDIR}/mod_freetdm.so*
%{MODINSTDIR}/ftmod_skel*.so*
%{MODINSTDIR}/ftmod_[a-r,t-z]*.so*

%if %{build_sng_ss7}
%files freetdm-sng-ss7
%{MODINSTDIR}/ftmod_sangoma_ss7.so*
%endif

%if %{build_sng_isdn}
%files freetdm-sng-isdn
%{MODINSTDIR}/ftmod_sangoma_isdn.so*
%endif

######################################################################################################################
#
#					Event Modules
#
######################################################################################################################

%files event-cdr-mongodb
%{MODINSTDIR}/mod_cdr_mongodb.so*

#%files event-cdr-pg-csv
#%{MODINSTDIR}/mod_cdr_pg_csv.so*

%files event-cdr-sqlite
%{MODINSTDIR}/mod_cdr_sqlite.so*

%files event-erlang-event
%{MODINSTDIR}/mod_erlang_event.so*

%files event-multicast
%{MODINSTDIR}/mod_event_multicast.so*

#%files event-zmq
#%{MODINSTDIR}/mod_xmq.so*

%files event-json-cdr
%{MODINSTDIR}/mod_json_cdr.so*

%if %{build_mod_rayo}
%files event-rayo 
%{MODINSTDIR}/mod_rayo.so*
%endif

%files event-snmp
%{MODINSTDIR}/mod_snmp.so*

######################################################################################################################
#
#					Event Modules
#
######################################################################################################################

%files format-local-stream
%{MODINSTDIR}/mod_local_stream.so*

%files format-native-file
%{MODINSTDIR}/mod_native_file.so*

%files format-portaudio-stream
%{MODINSTDIR}/mod_portaudio_stream.so*

%files format-shell-stream
%{MODINSTDIR}/mod_shell_stream.so*

%files format-mod-shout
%{MODINSTDIR}/mod_shout.so*

%if %{build_mod_ssml}
%files format-ssml
%{MODINSTDIR}/mod_ssml.so*
%endif

%files format-tone-stream
%{MODINSTDIR}/mod_tone_stream.so*

######################################################################################################################
#
#					Embedded Language Modules
#
######################################################################################################################
%files lua
%{MODINSTDIR}/mod_lua*.so*
%dir %attr(0750, freeswitch, daemon) %{sysconfdir}/autoload_configs
%config(noreplace) %attr(0640, freeswitch, daemon) %{sysconfdir}/autoload_configs/lua.conf.xml

%files perl
%{MODINSTDIR}/mod_perl*.so*
%{prefix}/perl/*
%dir %attr(0750, freeswitch, daemon) %{sysconfdir}/autoload_configs
%config(noreplace) %attr(0640, freeswitch, daemon) %{sysconfdir}/autoload_configs/perl.conf.xml

%files python
%{MODINSTDIR}/mod_python*.so*
%attr(0644, root, bin) /usr/lib/python*/site-packages/freeswitch.py*
%attr(0755, root, bin) /usr/lib/python*/site-packages/_ESL.so*
%attr(0755, root, bin) /usr/lib/python*/site-packages/ESL.py*
%dir %attr(0750, freeswitch, daemon) %{sysconfdir}/autoload_configs
%config(noreplace) %attr(0640, freeswitch, daemon) %{sysconfdir}/autoload_configs/python.conf.xml

%files v8
#%{MODINSTDIR}/mod_v8*.so*
#%{LIBDIR}/libv8.so
#%{LIBDIR}/libicui18n.so
#%{LIBDIR}/libicuuc.so
#%dir %attr(0750, freeswitch, daemon) %{sysconfdir}/autoload_configs
%config(noreplace) %attr(0640, freeswitch, daemon) %{sysconfdir}/autoload_configs/v8.conf.xml

######################################################################################################################
#
#						Language Modules
#
######################################################################################################################
%files lang-en
%dir %attr(0750, freeswitch, daemon) %{sysconfdir}/lang/en
%dir %attr(0750, freeswitch, daemon) %{sysconfdir}/lang/en/demo
%dir %attr(0750, freeswitch, daemon) %{sysconfdir}/lang/en/vm
%dir %attr(0750, freeswitch, daemon) %{sysconfdir}/lang/en/dir
%dir %attr(0750, freeswitch, daemon) %{sysconfdir}/lang/en/ivr
%config(noreplace) %attr(0640, freeswitch, daemon) %{sysconfdir}/lang/en/*.xml
%config(noreplace) %attr(0640, freeswitch, daemon) %{sysconfdir}/lang/en/demo/*.xml
%config(noreplace) %attr(0640, freeswitch, daemon) %{sysconfdir}/lang/en/vm/*.xml
%config(noreplace) %attr(0640, freeswitch, daemon) %{sysconfdir}/lang/en/dir/*.xml
%config(noreplace) %attr(0640, freeswitch, daemon) %{sysconfdir}/lang/en/ivr/*.xml
%{MODINSTDIR}/mod_say_en.so*

%files lang-de
%dir %attr(0750, freeswitch, daemon) %{sysconfdir}/lang/de
%dir %attr(0750, freeswitch, daemon) %{sysconfdir}/lang/de/demo
%dir %attr(0750, freeswitch, daemon) %{sysconfdir}/lang/de/vm
%config(noreplace) %attr(0640, freeswitch, daemon) %{sysconfdir}/lang/de/*.xml
%config(noreplace) %attr(0640, freeswitch, daemon) %{sysconfdir}/lang/de/demo/*.xml
%config(noreplace) %attr(0640, freeswitch, daemon) %{sysconfdir}/lang/de/vm/*.xml
%{MODINSTDIR}/mod_say_de.so*

%files lang-fr
%dir %attr(0750, freeswitch, daemon) %{sysconfdir}/lang/fr
%dir %attr(0750, freeswitch, daemon) %{sysconfdir}/lang/fr/demo
%dir %attr(0750, freeswitch, daemon) %{sysconfdir}/lang/fr/vm
%dir %attr(0750, freeswitch, daemon) %{sysconfdir}/lang/fr/dir
%config(noreplace) %attr(0640, freeswitch, daemon) %{sysconfdir}/lang/fr/*.xml
%config(noreplace) %attr(0640, freeswitch, daemon) %{sysconfdir}/lang/fr/demo/*.xml
%config(noreplace) %attr(0640, freeswitch, daemon) %{sysconfdir}/lang/fr/vm/*.xml
%config(noreplace) %attr(0640, freeswitch, daemon) %{sysconfdir}/lang/fr/dir/*.xml
%{MODINSTDIR}/mod_say_fr.so*

%files lang-ru
%dir %attr(0750, freeswitch, daemon) %{sysconfdir}/lang/ru
%dir %attr(0750, freeswitch, daemon) %{sysconfdir}/lang/ru/demo
%dir %attr(0750, freeswitch, daemon) %{sysconfdir}/lang/ru/vm
%dir %attr(0750, freeswitch, daemon) %{sysconfdir}/lang/ru/dir
%config(noreplace) %attr(0640, freeswitch, daemon) %{sysconfdir}/lang/ru/*.xml
%config(noreplace) %attr(0640, freeswitch, daemon) %{sysconfdir}/lang/ru/demo/*.xml
%config(noreplace) %attr(0640, freeswitch, daemon) %{sysconfdir}/lang/ru/vm/*.xml
%config(noreplace) %attr(0640, freeswitch, daemon) %{sysconfdir}/lang/ru/dir/*.xml
%{MODINSTDIR}/mod_say_ru.so*

%files lang-he
%dir %attr(0750, freeswitch, daemon) %{sysconfdir}/lang/he/
%dir %attr(0750, freeswitch, daemon) %{sysconfdir}/lang/he/demo
%dir %attr(0750, freeswitch, daemon) %{sysconfdir}/lang/he/vm
%dir %attr(0750, freeswitch, daemon) %{sysconfdir}/lang/he/dir
%config(noreplace) %attr(0640, freeswitch, daemon) %{sysconfdir}/lang/he/*.xml
%config(noreplace) %attr(0640, freeswitch, daemon) %{sysconfdir}/lang/he/demo/*.xml
%config(noreplace) %attr(0640, freeswitch, daemon) %{sysconfdir}/lang/he/vm/*.xml
%config(noreplace) %attr(0640, freeswitch, daemon) %{sysconfdir}/lang/he/dir/*.xml
%{MODINSTDIR}/mod_say_he.so*

%files lang-es
%dir %attr(0750, freeswitch, daemon) %{sysconfdir}/lang/es
%dir %attr(0750, freeswitch, daemon) %{sysconfdir}/lang/es/demo
%dir %attr(0750, freeswitch, daemon) %{sysconfdir}/lang/es/vm
%dir %attr(0750, freeswitch, daemon) %{sysconfdir}/lang/es/dir
%config(noreplace) %attr(0640, freeswitch, daemon) %{sysconfdir}/lang/es/*.xml
%config(noreplace) %attr(0640, freeswitch, daemon) %{sysconfdir}/lang/es/demo/*.xml
%config(noreplace) %attr(0640, freeswitch, daemon) %{sysconfdir}/lang/es/vm/*.xml
%config(noreplace) %attr(0640, freeswitch, daemon) %{sysconfdir}/lang/es/dir/*.xml
%{MODINSTDIR}/mod_say_en.so*

%files lang-pt
%dir %attr(0750, freeswitch, daemon) %{sysconfdir}/lang/pt
%dir %attr(0750, freeswitch, daemon) %{sysconfdir}/lang/pt/demo
%dir %attr(0750, freeswitch, daemon) %{sysconfdir}/lang/pt/vm
%dir %attr(0750, freeswitch, daemon) %{sysconfdir}/lang/pt/dir
%config(noreplace) %attr(0640, freeswitch, daemon) %{sysconfdir}/lang/pt/*.xml
%config(noreplace) %attr(0640, freeswitch, daemon) %{sysconfdir}/lang/pt/demo/*.xml
%config(noreplace) %attr(0640, freeswitch, daemon) %{sysconfdir}/lang/pt/vm/*.xml
%config(noreplace) %attr(0640, freeswitch, daemon) %{sysconfdir}/lang/pt/dir/*.xml
%{MODINSTDIR}/mod_say_en.so*

%files lang-sv
%dir %attr(0750, freeswitch, daemon) %{sysconfdir}/lang/sv
%dir %attr(0750, freeswitch, daemon) %{sysconfdir}/lang/sv/vm
%config(noreplace) %attr(0640, freeswitch, daemon) %{sysconfdir}/lang/sv/*.xml
%config(noreplace) %attr(0640, freeswitch, daemon) %{sysconfdir}/lang/sv/vm/*.xml
%{MODINSTDIR}/mod_say_sv.so*

######################################################################################################################
#
#					Timer Modules
#
######################################################################################################################

%files timer-posix
%{MODINSTDIR}/mod_posix_timer.so*

%if %{build_timerfd}
%files timer-timerfd
%{MODINSTDIR}/mod_timerfd.so*
%endif

######################################################################################################################
#
#					XMLINT  Modules
#
######################################################################################################################

%files xml-cdr
%{MODINSTDIR}/mod_xml_cdr.so*

%files xml-curl
%{MODINSTDIR}/mod_xml_curl.so*

######################################################################################################################
#
#						Changelog
#
######################################################################################################################
%changelog
<<<<<<< HEAD
* Fri Jul 20 2014 - krice@freeswitch.org
- remove mod_cdr_pg_csv as its broken on centos
* Fri Jun 02 2014 - krice@freeswitch.org
=======
* Thu Sep 11 2014 - krice@freeswitch.org
- add and fix mod_verto and mod_rtc
* Mon Jun 02 2014 - krice@freeswitch.org
>>>>>>> 1f5bb347
- remove mod_spidermoney as its been deprecated
* Fri Feb 21 2014 - crienzo@grasshopper.com
- change file owner to root
* Wed Feb 19 2014 - crienzo@grasshopper.com
- remove mod_speex
* Sun Feb 02 2014 - jakob@mress.se
- add support for building Swedish say language module
* Mon Jan 13 2014 - peter@olssononline.se
- Add mod_v8
* Mon Dec 09 2013 - crienzo@grasshopper.com
- Add mod_ssml, mod_rayo
- Fix build on master
* Fri Jun 28 2013 - krice@freeswitch.org
- Add module for VP8
* Wed Jun 19 2013 - krice@freeswitch.org
- tweak files included for vanilla configs
* Wed Sep 19 2012 - krice@freeswitch.org
- Add support for Spanish and Portugese say language modules
* Thu Jan 26 2012 - krice@freeswitch.org
- complete rework of spec file
* Tue Jun 14 2011 - michal.bielicki@seventhsignal.de
- added mod_http_cache
* Tue Jun 14 2011 - michal.bielicki@seventhsignal.de
- added mod_rtmp
* Fri Apr 01 2011 - michal.bielicki@seventhsignal.de
- added hebrew language stuff
* Wed Mar 30 2011 - michal.bielicki@seventhsignal.de
- removed mod_file_string since it has been merged into dptools
* Wed Feb 16 2011 - michal.bielicki@seventhsignal.de
- added mod_skinny
- added sangoma libraries
- added sangoma codec module for D100 and D150 and D500
- added skypopen module
- fixes for ss7 freetdm modules
- added mod_opus
- added selector for sangoma modules
- addded python esl module to rpm
- some minor cleanups
- cut sangoma modules into separate rpms as addons for freetdm
* Tue Jan 18 2011 - michal.bielicki@seventhsignal.de
- Fedora adjustments
* Fri Oct 15 2010 - michal.bielicki@seventhsignal.de
- added mod_curl
* Sat Oct 09 2010 - michal.bielicki@seventhsignal.de
- added mod_silk
- added mod_codec2
- moved from openzap to freetdm to make way for inclusion of libsng_isdn and wanpipe
- added mod_freetdm
- added mod_cidlookup
- added more runtime dependencies
* Thu Sep 30 2010 - michal.bielicki@seventhsignal.de
- added mod_nibblebill to standard modules
* Sun Sep 26 2010 - michal.bielicki@seventhsignal.de
- added portaudio_stream module
- some more formating work
* Mon Jul 19 2010 - michal.bielicki@seventhsignal.de
- new hash module config file added to freeswitch.spec
* Mon Jul 19 2010 - michal.bielicki@seventhsignal.de
- Adjusted sphinxbase
- Fixed Version Revisions for head versions
- Renamed packages to head to comply with git
* Tue Jun 22 2010 - michal.bielicki@seventhsignal.de
- Added comments and made the spec file sections more transparent
- Added proper header to the Spec file
- Added Contributors
- Added Anthony's copyright for the whole package into the header
* Tue Jun 22 2010 - michal.bielicki@seventhsignal.de
- Reorganized the modules alphabeticaly
- synced SFEopensolaris and centos spec
- started to fix Run Dependencies
- added mod_say_ru which seemd to have gone missing
- added comment blocks to show the spec file structure for easier management and editing
* Mon Jun 21 2010 - michal.bielicki@seventhsignal.de
- added mod_limit shim for backwards compatibility
- added mod_hash correctly
* Sun Jun 20 2010 - michal.bielicki@seventhsignal.de
- replaced mod_limit with mod_db
- added mod_spy
- added mod_valet_parking
- addded mod_memcache
- added mod_distributor
- added mod_avmd
* Thu Apr 29 2010 - michal.bielicki@seventhsignal.de
- added osp conf file
* Fri Apr 23 2010 - michal.bielicki@seventhsignal.de
- bumped spec file vrersion up to 1.0.7-trunk for trunk
- added skinny dialplan stuff to specfile
* Sun Mar 28 2010 - michal.bielicki@seventhsignal.de
- added sangoma codec config file
* Wed Dec 02 2009 - michal.bielicki@seventhsignal.de
- Soundfiles are moving into a separate spec
* Wed Nov 25 2009 - brian@freeswitch.org
- added mod_bv.so
* Wed Nov 25 2009 - michal.bielicki@seventhsignal.de
- Removed mod_yaml
- added directory files to russian language
* Sat Nov 21 2009 - michal.bielicki@seventhsignal.de
- added patch by Igor Neves <neves.igor@gmail.com>: Added some checkup in %post and %postun to prevent upgrades from removing freeswitch user
* Wed Nov 18 2009 - michal.bielicki@seventhsignal.de
- added new config files for diretory and distributor
- removed sangoma boost from openzap for builds that do not inherit wanpipe while building.
* Fri Jul 24 2009 - mike@jerris.com
- removed mod_http
- removed ozmod_wanpipe
* Tue Jun 23 2009 - raulfragoso@gmail.com
- Adjusted for the latest SVN trunk (13912)
- Included new config and mod files to catch up with latest SVN
- Included new sound files for base256 and zrtp
- mod_unimrcp must be built after mod_sofia
* Tue Feb 17 2009 - michal.bielicki@halokwadrat.de
- added mod_python
- added mod_fax
- added mod_amrwb.so
- added mod_celt.so
- added mod_easyroute.so
- added mod_http.so
- added mod_lcr.so
- added mod_loopback.so
- added mod_siren.so
- added mod/mod_stress.so
- added mod_yaml.so
- added mod_shout.so
- added rpms or all sounds
- openzap is now its own rpm
- added french
- added german
- added missing dependencies
- added soundfiles with separate rpms
- added definition of all sourcefiles and added them to the SRPM
- fixes to monit file
- changes to redhat init file
* Thu May 22 2008 - michal.bielicki@voiceworks.pl
- disabled beta class language stuff
- bumped revision up to rc6
- added mod_lua
- added mod_perl
- Only bootstrap if no Makfile.in exists
* Mon Feb 04 2008 - michal.bielicki@voiceworks.pl
- More fixes to specfile
- First go at SFE files
* Sun Feb 03 2008 - michal.bielicki@voiceworks.pl
- abstraction of prefix
- more wrong stuff deleted
- abstraction of mkdir, mv, rm, install etc into macros
* Fri Jan 18 2008 - michal.bielicki@voiceworks.pl
- fixes, fixes and more fixes in preparation for rc1
* Wed Dec 5 2007 - michal.bielicki@voiceworks.pl
- put in detail configfiles in to split of spidermonkey configs
- created link from /opt/freesxwitch/conf to /etc%{prefix}
* Thu Nov 29 2007 - michal.bielicki@voiceworks.pl
- Added ifdefs for susealities
- Added specifics for centos/redhat
- Added specifics for fedora
- Preparing to use it for adding it to SFE packaging for solaris
- Added odbc stuff back in
- made curl default
- Separate package for mod_spidermonkey
- got rid of modules.conf and stuffed everything in MODULES env var
- got rid of handmade Cflags peter added ;)
- fixed bin and libpaths
- fixed locationof nspr and js libs
- fixed odbc requirements
- added all buildable modules
- added redhat style init file
- splitted off language dependant stuff into separate language files
- disable non complete language modules
* Tue Apr 24 2007 - peter+rpmspam@suntel.com.tr
- Added a debug package
- Split the passthrough codecs into separate packages
* Fri Mar 16 2007 - peter+rpmspam@suntel.com.tr
- Added devel package
* Thu Mar 15 2007 - peter+rpmspam@suntel.com.tr
- Initial RPM release
<|MERGE_RESOLUTION|>--- conflicted
+++ resolved
@@ -2371,15 +2371,11 @@
 #
 ######################################################################################################################
 %changelog
-<<<<<<< HEAD
+* Thu Sep 11 2014 - krice@freeswitch.org
+- add and fix mod_verto and mod_rtc
 * Fri Jul 20 2014 - krice@freeswitch.org
 - remove mod_cdr_pg_csv as its broken on centos
-* Fri Jun 02 2014 - krice@freeswitch.org
-=======
-* Thu Sep 11 2014 - krice@freeswitch.org
-- add and fix mod_verto and mod_rtc
 * Mon Jun 02 2014 - krice@freeswitch.org
->>>>>>> 1f5bb347
 - remove mod_spidermoney as its been deprecated
 * Fri Feb 21 2014 - crienzo@grasshopper.com
 - change file owner to root
